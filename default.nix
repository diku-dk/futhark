--- conflicted
+++ resolved
@@ -37,6 +37,12 @@
           zlib =
             haskellPackagesNew.callPackage ./nix/zlib.nix {zlib=pkgs.zlib;};
 
+          gasp =
+            haskellPackagesNew.callPackage ./nix/.nix {};
+
+          glpk-hs =
+            haskellPackagesNew.callPackage ./nix/glpk-hs.nix {};
+
           futhark =
             # callCabal2Nix does not do a great job at determining
             # which files must be included as source, which causes
@@ -75,9 +81,7 @@
                   "--extra-lib-dirs=${pkgs.glibc.static}/lib"
                   "--extra-lib-dirs=${pkgs.gmp6.override { withStatic = true; }}/lib"
                   "--extra-lib-dirs=${pkgs.libffi.overrideAttrs (old: { dontDisableStatic = true; })}/lib"
-<<<<<<< HEAD
                   "--extra-lib-dirs=${pkgs.glpk.overrideAttrs (old: { dontDisableStatic = true; })}/lib"
-=======
                   # The ones below are due to GHC's runtime system
                   # depending on libdw (DWARF info), which depends on
                   # a bunch of compression algorithms.
@@ -91,7 +95,6 @@
                   "--extra-lib-dirs=${(pkgs.zstd.override { enableStatic = true; }).out}/lib"
                   "--extra-lib-dirs=${(pkgs.bzip2.override { enableStatic = true; }).out}/lib"
                   "--extra-lib-dirs=${(pkgs.elfutils.overrideAttrs (old: { dontDisableStatic= true; })).out}/lib"
->>>>>>> 9bb41254
                 ];
 
                 preBuild = ''
