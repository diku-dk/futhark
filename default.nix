--- conflicted
+++ resolved
@@ -78,11 +78,8 @@
                   "--extra-lib-dirs=${pkgs.glibc.static}/lib"
                   "--extra-lib-dirs=${pkgs.gmp6.override { withStatic = true; }}/lib"
                   "--extra-lib-dirs=${pkgs.libffi.overrideAttrs (old: { dontDisableStatic = true; })}/lib"
-<<<<<<< HEAD
                   "--extra-lib-dirs=${pkgs.glpk.overrideAttrs (old: { dontDisableStatic = true; })}/lib"
-=======
                   "--extra-lib-dirs=${pkgs.numactl.overrideAttrs (old: { dontDisableStatic = true; })}/lib"
->>>>>>> d37d767a
                   # The ones below are due to GHC's runtime system
                   # depending on libdw (DWARF info), which depends on
                   # a bunch of compression algorithms.
