# This default.nix builds a tarball containing a statically linked
# Futhark binary and some manpages.  Likely to only work on linux.
#
# Just run 'nix-build' and fish the tarball out of 'result/'.
#
# For the Haskell dependencies that diverge from our pinned Nixpkgs,
# we use cabal2nix like thus:
#
#  $ cabal2nix cabal://sexp-grammar-2.2.1 > nix/sexp-grammar.nix
#
# And then import them into the configuration.
#
# Also remember this guide: https://github.com/Gabriel439/haskell-nix/blob/master/project1/README.md

{ suffix ? "nightly",
  commit ? "" }:
let
  config = {
    packageOverrides = pkgs: rec {
      z3 = pkgs.z3.overrideAttrs (old: {
        configurePhase =
          "${pkgs.python.interpreter} scripts/mk_make.py --prefix=$out --staticlib"
          + "\n" + "cd build";

        postInstall = ''
                        # mkdir -p $dev $lib
                        # mv $out/lib $lib/lib
                        # mv $out/include $dev/include
                    '';

        outputs = [ "out" # "lib" "dev"
                  ];
      });

      haskellPackages = pkgs.haskellPackages.override {
        overrides = haskellPackagesNew: haskellPackagesOld: rec {
          futhark-data =
            haskellPackagesNew.callPackage ./nix/futhark-data.nix { };

          futhark-server =
            haskellPackagesNew.callPackage ./nix/futhark-server.nix { };

          futhark-manifest =
            haskellPackagesNew.callPackage ./nix/futhark-manifest.nix { };

<<<<<<< HEAD
          z3 =
            haskellPackagesNew.callPackage ./nix/z3.nix { };
=======
          lsp =
            haskellPackagesOld.lsp_1_5_0_0;

          lsp-types =
            haskellPackagesOld.lsp-types_1_5_0_0;
>>>>>>> 371a90ac

          futhark =
            # callCabal2Nix does not do a great job at determining
            # which files must be included as source, which causes
            # trouble if you have lots of other large files lying
            # around (say, data files for testing).  As a workaround
            # we explicitly tell it which files are needed.  This must
            # be _manually_ kept in sync with whatever the cabal file requires.
            let sources = ["futhark.cabal"
                           "Setup.hs"
                           "LICENSE"
                           "^src.*"
                           "^rts.*"
                           "^docs.*"
                           "^prelude.*"
                           "^assets.*"
                           "^unittests.*"
                          ];
                cleanSource = src: pkgs.lib.sourceByRegex src sources;
            in
<<<<<<< HEAD
              pkgs.haskell.lib.overrideCabal
                (pkgs.haskell.lib.addBuildTools
                  (haskellPackagesOld.callCabal2nix "futhark" (cleanSource ./.) { })
                  [ pkgs.python39Packages.sphinx ])
                ( _drv: {
                  isLibrary = false;
                  isExecutable = true;
                  enableSharedExecutables = false;
                  enableSharedLibraries = false;
                  enableLibraryProfiling = false;
                  configureFlags = [
                    "--ghc-option=-optl=-static"
                    "--ghc-option=-optl=-lstdc++"
                    "--ghc-option=-split-sections"
                    "--extra-lib-dirs=${pkgs.ncurses.override { enableStatic = true; }}/lib"
                    "--extra-lib-dirs=${pkgs.glibc.static}/lib"
                    "--extra-lib-dirs=${pkgs.gmp6.override { withStatic = true; }}/lib"
                    "--extra-lib-dirs=${pkgs.zlib.static}/lib"
                    "--extra-lib-dirs=${pkgs.libffi.overrideAttrs (old: { dontDisableStatic = true; })}/lib"
                    "--extra-lib-dirs=${pkgs.libcxxabi.override { enableShared = false; }}/lib"
                    "--extra-lib-dirs=${pkgs.libcxx.override { enableShared = false; }}/lib"
                    "--extra-lib-dirs=${pkgs.z3}/lib"


                  ];

                  preBuild = ''
=======
            pkgs.haskell.lib.overrideCabal
              (pkgs.haskell.lib.addBuildTools
                (haskellPackagesOld.callCabal2nix "futhark" (cleanSource ./.) { })
                [ pkgs.python39Packages.sphinx ])
              ( _drv: {
                isLibrary = false;
                isExecutable = true;
                enableSharedExecutables = false;
                enableSharedLibraries = false;
                enableLibraryProfiling = false;
                configureFlags = [
                  "--ghc-option=-Werror"
                  "--ghc-option=-optl=-static"
                  "--ghc-option=-split-sections"
                  "--extra-lib-dirs=${pkgs.ncurses.override { enableStatic = true; }}/lib"
                  "--extra-lib-dirs=${pkgs.glibc.static}/lib"
                  "--extra-lib-dirs=${pkgs.gmp6.override { withStatic = true; }}/lib"
                  "--extra-lib-dirs=${pkgs.zlib.static}/lib"
                  "--extra-lib-dirs=${pkgs.libffi.overrideAttrs (old: { dontDisableStatic = true; })}/lib"
                ];

                preBuild = ''
>>>>>>> 371a90ac
        if [ "${commit}" ]; then echo "${commit}" > commit-id; fi
                '';

                  postBuild = (_drv.postBuild or "") + ''
        make -C docs man
        '';

                  postInstall = (_drv.postInstall or "") + ''
        mkdir -p $out/share/man/man1
        cp docs/_build/man/*.1 $out/share/man/man1/
        mkdir -p $out/share/futhark/
        cp LICENSE $out/share/futhark/
        '';
                }
                );
        };
      };
    };
  };

  sources = import ./nix/sources.nix;
  pkgs = import sources.nixpkgs { inherit config; };

  futhark = pkgs.haskellPackages.futhark;

in pkgs.stdenv.mkDerivation rec {
  name = "futhark-" + suffix;
  version = futhark.version;
  src = tools/release;

  buildInputs = [ futhark ];

  buildPhase = ''
    cp -r skeleton futhark-${suffix}
    cp -r ${futhark}/bin futhark-${suffix}/bin
    mkdir -p futhark-${suffix}/share
    cp -r ${futhark}/share/man futhark-${suffix}/share/
    chmod +w -R futhark-${suffix}
    cp ${futhark}/share/futhark/LICENSE futhark-${suffix}/
    [ "${commit}" ] && echo "${commit}" > futhark-${suffix}/commit-id
    tar -Jcf futhark-${suffix}.tar.xz futhark-${suffix}
  '';

  installPhase = ''
    mkdir -p $out
    cp futhark-${suffix}.tar.xz $out/futhark-${suffix}.tar.xz
  '';
}<|MERGE_RESOLUTION|>--- conflicted
+++ resolved
@@ -43,16 +43,14 @@
           futhark-manifest =
             haskellPackagesNew.callPackage ./nix/futhark-manifest.nix { };
 
-<<<<<<< HEAD
           z3 =
             haskellPackagesNew.callPackage ./nix/z3.nix { };
-=======
+
           lsp =
             haskellPackagesOld.lsp_1_5_0_0;
 
           lsp-types =
             haskellPackagesOld.lsp-types_1_5_0_0;
->>>>>>> 371a90ac
 
           futhark =
             # callCabal2Nix does not do a great job at determining
@@ -73,7 +71,6 @@
                           ];
                 cleanSource = src: pkgs.lib.sourceByRegex src sources;
             in
-<<<<<<< HEAD
               pkgs.haskell.lib.overrideCabal
                 (pkgs.haskell.lib.addBuildTools
                   (haskellPackagesOld.callCabal2nix "futhark" (cleanSource ./.) { })
@@ -85,6 +82,7 @@
                   enableSharedLibraries = false;
                   enableLibraryProfiling = false;
                   configureFlags = [
+                    "--ghc-option=-Werror"
                     "--ghc-option=-optl=-static"
                     "--ghc-option=-optl=-lstdc++"
                     "--ghc-option=-split-sections"
@@ -101,30 +99,6 @@
                   ];
 
                   preBuild = ''
-=======
-            pkgs.haskell.lib.overrideCabal
-              (pkgs.haskell.lib.addBuildTools
-                (haskellPackagesOld.callCabal2nix "futhark" (cleanSource ./.) { })
-                [ pkgs.python39Packages.sphinx ])
-              ( _drv: {
-                isLibrary = false;
-                isExecutable = true;
-                enableSharedExecutables = false;
-                enableSharedLibraries = false;
-                enableLibraryProfiling = false;
-                configureFlags = [
-                  "--ghc-option=-Werror"
-                  "--ghc-option=-optl=-static"
-                  "--ghc-option=-split-sections"
-                  "--extra-lib-dirs=${pkgs.ncurses.override { enableStatic = true; }}/lib"
-                  "--extra-lib-dirs=${pkgs.glibc.static}/lib"
-                  "--extra-lib-dirs=${pkgs.gmp6.override { withStatic = true; }}/lib"
-                  "--extra-lib-dirs=${pkgs.zlib.static}/lib"
-                  "--extra-lib-dirs=${pkgs.libffi.overrideAttrs (old: { dontDisableStatic = true; })}/lib"
-                ];
-
-                preBuild = ''
->>>>>>> 371a90ac
         if [ "${commit}" ]; then echo "${commit}" > commit-id; fi
                 '';
 
