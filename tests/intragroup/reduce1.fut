-- Multiple intra-group reductions.
-- ==
-- random input { [1][256]i32 } auto output
-- compiled random input { [100][256]i32 } auto output
-- structure distributed { SegMap/SegRed 1 }

let main xs =
<<<<<<< HEAD
  #[incremental_flattening_only_intra]
=======
  #[incremental_flattening(only_intra)]
>>>>>>> b4e7a14f
  unzip (map (\xs -> (i32.sum xs, i32.product xs)) xs)<|MERGE_RESOLUTION|>--- conflicted
+++ resolved
@@ -5,9 +5,5 @@
 -- structure distributed { SegMap/SegRed 1 }
 
 let main xs =
-<<<<<<< HEAD
-  #[incremental_flattening_only_intra]
-=======
   #[incremental_flattening(only_intra)]
->>>>>>> b4e7a14f
   unzip (map (\xs -> (i32.sum xs, i32.product xs)) xs)