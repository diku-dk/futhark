--- conflicted
+++ resolved
@@ -1,39 +1,11 @@
-<<<<<<< HEAD
-entry mk_attention_like_input p q m n k : ([p][m][k]f16, [p][q][k][n]f16) =
-  (rep 1f16 |> unflatten_3d, rep 1f16 |> unflatten_4d)
-
-let dotproduct x y =
-=======
-def dotproduct x y = 
->>>>>>> de47503d
+def dotproduct x y =
   map2 (*) x y
   |> map f32.f16
   |> reduce (+) 0
 
-<<<<<<< HEAD
-let matmul16 (A: [16][16]f16) (B: [16][16]f16) : [16][16]f32 =
+def matmul [m][n][k] (A: [m][k]f16) (B: [k][n]f16) =
     map (\ Arow ->
         map (\Bcol ->
             dotproduct Arow Bcol)
         (transpose B)
-    ) A
-
-let matmul [m][n][k] (A: [m][k]f16) (B: [k][n]f16) =
-    map (\ Arow ->
-        map (\Bcol ->
-            dotproduct Arow Bcol)
-        (transpose B)
-    ) A
-
-let matmul64 (A: [64][64]f16) (B: [64][64]f16) : [64][64]f32 =
-    map (\ Arow ->
-        map (\Bcol ->
-            dotproduct Arow Bcol)
-=======
-def matmul [m][n][k] (A: [m][k]f16) (B: [k][n]f16) =
-    map (\ Arow -> 
-        map (\Bcol -> 
-            dotproduct Arow Bcol) 
->>>>>>> de47503d
-        (transpose B)
     ) A