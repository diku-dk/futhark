--- conflicted
+++ resolved
@@ -31,37 +31,27 @@
   in acc' with [row, col_offset:col_offset + 32] =
     tabulate 32 (\k -> acc'[row, col_offset + k] + C[row, col_offset + k])
 
-let seq_acc3 (acc: *[m][n]f32) (C: [m][n]f32) : *[m][n]f32 =
+let seq_acc3 (acc: *[m][n]f32) (C: *[m][n]f32) =
   loop acc': *[m][n]f32 = (acc : *[m][n]f32) for i < m do
       acc' with [i, :] = map2 (+) C[i] acc'[i]
+
+let seq_acc4 (acc: *[m][n]f32) (C: *[m][n]f32) =
+  loop acc': *[m][n]f32 = (acc : *[m][n]f32) for i < m do
+      acc' with [i, :] = map2 (+) C[i] acc'[i]
+
 
 def attention_like [q] (A: [m][k]f16) (B: [q][k][n]f16) : [m][n]f32 =
   -- Copy to shared
   let A' = if q > 1
            then copy A
            else replicate (m * k) 0.0f16 |> unflatten
-<<<<<<< HEAD
 
-  let acc_init : *[m][n]f32 = replicate (m * n) 0.0f32 |> unflatten in
-  loop (acc : *[m][n]f32) = (acc_init: *[m][n]f32) for i < q do
-    let B' = B[i]
-    let C : *[m][n]f32 = matmul A' B' in
-    copy C
-    -- seq_acc3 acc C
-    -- seq_acc acc C
-    -- if true then C else acc
-    -- map2 (map2 (+)) acc C
-
-=======
-                                            
   let acc_init : *[m][n]f32 = replicate (m * n) 0.0f32 |> unflatten in
   --let acc_init : *[m][k]f32 = replicate (m * k) 0.0f32 |> unflatten in
   loop acc = (acc_init: *[m][n]f32) for i < q do
-    let B' = B[0] 
-    let C : *[m][n]f32 = matmul A' B'    
+    let B' = B[0]
+    let C : *[m][n]f32 = matmul A' B'
     in seq_acc3 acc C
-                              
->>>>>>> de47503d
+
 def main [q][p] (A: [p][m][k]f16) (B: [p][q][k][n]f16) =
-  #[incremental_flattening(only_intra)]map2 attention_like A B
---  map2 attention_like A B+  #[incremental_flattening(only_intra)]map2 attention_like A B