--- conflicted
+++ resolved
@@ -1,9 +1,6 @@
-<<<<<<< HEAD
-=======
 -- ==
 -- tags { autodiff }
 
->>>>>>> d43e5409
 def pow_list [n] y (xs: [n]i32) =
   #[stripmine(2)]
   loop accs = (replicate n 1)
