-- ==
<<<<<<< HEAD
=======
-- compiled random input { [3]f32 [100]f32 [10]f32 } auto output
>>>>>>> 0534f780
-- structure mc-mem { Alloc 3 }

let f [n] [m] [l] (xs: [n]f32) (ys: [m]f32) (zs: *[l]f32) : [n][m]f32 =
  map (\x ->
         map (\y -> f32.sum (map (*y) (map (*x) zs)))
             ys)
      xs

entry main [n] [m] [l] : [n]f32 -> [m]f32 -> *[l]f32 -> [n][m]f32 = f<|MERGE_RESOLUTION|>--- conflicted
+++ resolved
@@ -1,8 +1,5 @@
 -- ==
-<<<<<<< HEAD
-=======
 -- compiled random input { [3]f32 [100]f32 [10]f32 } auto output
->>>>>>> 0534f780
 -- structure mc-mem { Alloc 3 }
 
 let f [n] [m] [l] (xs: [n]f32) (ys: [m]f32) (zs: *[l]f32) : [n][m]f32 =
