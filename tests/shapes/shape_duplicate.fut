-- It is an error to impose two different names on the same dimension
-- in a function parameter.
--
-- ==
-- error: do not match

<<<<<<< HEAD
def f [n][m] ((_, elems: [n]i64): (i64,[m]i64)): i64 =
  n + m + elems[0]

def main (x: i64, y: []i64): i64 = f (x, y)
=======
def f [n] [m] ((_, elems: [n]i32): (i32, [m]i32)) : i32 =
  n + m + elems[0]

def main (x: i32, y: []i32) : i32 = f (x, y)
>>>>>>> d43e5409
<|MERGE_RESOLUTION|>--- conflicted
+++ resolved
@@ -4,14 +4,7 @@
 -- ==
 -- error: do not match
 
-<<<<<<< HEAD
-def f [n][m] ((_, elems: [n]i64): (i64,[m]i64)): i64 =
+def f [n] [m] ((_, elems: [n]i64): (i64, [m]i64)) : i64 =
   n + m + elems[0]
 
-def main (x: i64, y: []i64): i64 = f (x, y)
-=======
-def f [n] [m] ((_, elems: [n]i32): (i32, [m]i32)) : i32 =
-  n + m + elems[0]
-
-def main (x: i32, y: []i32) : i32 = f (x, y)
->>>>>>> d43e5409
+def main (x: i64, y: []i64) : i64 = f (x, y)