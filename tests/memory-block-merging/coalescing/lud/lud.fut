-- Parallel blocked LU-decomposition.
--
-- ==
<<<<<<< HEAD
-- structure gpu-mem { Alloc 32 }
-- structure seq-mem { Alloc 11 }
=======
-- structure gpu-mem { Alloc 22 }
-- structure seq-mem { Alloc 20 }
>>>>>>> 0e13d41a

def block_size: i64 = 32


def dotprod [n] (a: [n]f32) (b: [n]f32): f32 =
  map2 (*) a b
  |> reduce (+) 0

def lud_diagonal [b] (a: [b][b]f32): *[b][b]f32 =
  #[incremental_flattening(only_intra)]
  map (\mat ->
         let mat = copy mat
         in #[unsafe]
            loop (mat: *[b][b]f32) for i < b-1 do
            let col = map (\j -> if j > i then
                                   (mat[j,i] - (dotprod mat[j,:i] mat[:i,i])) / mat[i,i]
                                 else
                                   mat[j,i])
                          (iota b)
            let mat[:,i] = col

            let row = map (\j -> if j > i then
                                   mat[i+1, j] - (dotprod mat[:i+1, j] mat[i+1, :i+1])
                                 else
                                   mat[i+1, j])
                          (iota b)
            let mat[i+1] = row

            in mat
      ) (unflatten (a :> [opaque 1*b][b]f32))
  |> head

def lud_perimeter_upper [m][b] (diag: [b][b]f32) (a0s: [m][b][b]f32): *[m][b][b]f32 =
    let a1s = map (\ (x: [b][b]f32): [b][b]f32  -> transpose(x)) a0s in
    let a2s =
        map (\a1 ->
               map (\row0 -> -- Upper
                      #[unsafe]
                      loop row = copy row0 for i < b do
                      let sum = loop sum=0.0f32 for k < i do
                                  sum + diag[i,k] * row[k]
                      let row[i] = row[i] - sum
                      in  row
                   ) a1
            ) a1s
    in map transpose a2s

def lud_perimeter_lower [b][m] (diag: [b][b]f32) (mat: [m][b][b]f32): *[m][b][b]f32 =
  map (\blk ->
         map (\row0 -> -- Lower
                #[unsafe]
                loop row = copy row0 for j < b do
                let sum = loop sum=0.0f32 for k < j do
                            sum + diag[k,j] * row[k]
                let row[j] = (row[j] - sum) / diag[j,j]
                in  row
             ) blk
      ) mat

def lud_internal [m][b] (top_per: [m][b][b]f32) (lft_per: [m][b][b]f32) (mat_slice: [m][m][b][b]f32): *[m][m][b][b]f32 =
  let top_slice = map transpose top_per in
  #[incremental_flattening(only_inner)]
  map2 (\mat_arr lft ->
        #[incremental_flattening(only_inner)]
        map2 (\mat_blk top ->
                #[incremental_flattening(only_inner)]
                map2 (\mat_row lft_row ->
                        #[sequential_inner]
                        map2 (\mat_el top_row ->
                                let prods = map2 (*) lft_row top_row
                                let sum = f32.sum prods
                                in mat_el - sum
                             ) mat_row top
                    ) mat_blk lft
           ) mat_arr top_slice
     ) mat_slice lft_per

def main [num_blocks] (matb: *[num_blocks][num_blocks][32][32]f32): *[num_blocks][num_blocks][32][32]f32 =
    #[unsafe]
    let matb = loop matb for step < num_blocks - 1 do
        -- 1. compute the current diagonal block
        let diag = lud_diagonal matb[step,step] in

        -- 2. compute the top  perimeter
        let row_slice = matb[step,step+1:num_blocks]
        let top_per_irreg = lud_perimeter_upper diag row_slice

        -- 3. compute the left perimeter and update matrix
        let col_slice = matb[step+1:num_blocks,step]
        let lft_per_irreg = lud_perimeter_lower diag col_slice |> opaque

        -- 4. compute the internal blocks
        let inner_slice = matb[step+1:num_blocks,step+1:num_blocks]
        let internal = lud_internal top_per_irreg lft_per_irreg inner_slice

        -- 5. update matrix in place
        let matb[step, step] = diag
        let matb[step, step+1:num_blocks] = top_per_irreg
        let matb[step+1:num_blocks, step] = lft_per_irreg
        let matb[step+1:num_blocks, step+1:num_blocks] = internal
        in matb

    let last_step = num_blocks - 1 in
    let matb[last_step,last_step] =
      lud_diagonal matb[last_step, last_step]

    in matb<|MERGE_RESOLUTION|>--- conflicted
+++ resolved
@@ -1,13 +1,8 @@
 -- Parallel blocked LU-decomposition.
 --
 -- ==
-<<<<<<< HEAD
--- structure gpu-mem { Alloc 32 }
--- structure seq-mem { Alloc 11 }
-=======
 -- structure gpu-mem { Alloc 22 }
 -- structure seq-mem { Alloc 20 }
->>>>>>> 0e13d41a
 
 def block_size: i64 = 32
 
