--- conflicted
+++ resolved
@@ -3,15 +3,9 @@
 
 type octnode = {body: i32}
 
-<<<<<<< HEAD
 entry f (octree: []octnode) (i: i32) =
-  map (\n -> if n.body != i then n
-             else n with body = 0)
-=======
-def f (octree: []octnode) (i: i32) =
   map (\n ->
          if n.body != i
          then n
          else n with body = 0)
->>>>>>> d43e5409
       octree