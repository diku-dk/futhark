--------------------------------------------
--subroutine tridag(a,b,c,d,nn)
--
--    dimension a(nn),b(nn),c(nn),d(nn)
--
--    if(nn .eq. 1) then
--        d(1)=d(1)/b(1)
--        return
--    end if
--
--    do 10 k = 2,nn
--        xm = a(k)/b(k-1)
--        b(k) = b(k) - xm*c(k-1)
--        d(k) = d(k) - xm*d(k-1)
--10  continue
--
--    d(nn) = d(nn)/b(nn)
--    k = nn
--    do 20 i = 2,nn
--        k = nn + 1 - i
--        d(k) = (d(k) - c(k)*d(k+1))/b(k)
--20  continue
--    return
--end
--------------------------------------------/
-- ==
-- input {
-- }
-- output {
--   [1.000000, 0.335000, -13.003881, 4.696531, 2.284400, -1.201104, 23.773315,
--    6.997077, 5.064199, 3.832115]
--   [-3.039058, 6.578116, -1.103211, -6.002021, 8.084014, -3.267883, -0.332640,
--    2.726331, -1.618253, 1.472878]
-- }

def tridag ( nn: i32
           , b: *[]f64
           , d: *[]f64
           , a: []f64
           , c: []f64
           ) : ([]f64, []f64) =
  if (nn == 1)
  then --then ( b, map(\f64 (f64 x, f64 y) -> x / y, d, b) )
       (b, [d[0] / b[0]])
  else let (b, d) =
         loop ((b, d)) for i < (nn - 1) do
           let xm = a[i + 1] / b[i]
           let b[i + 1] = b[i + 1] - xm * c[i]
           let d[i + 1] = d[i + 1] - xm * d[i]
           in (b, d)
       let d[nn - 1] = d[nn - 1] / b[nn - 1]
       let d =
         loop (d) for i < (nn - 1) do
           let k = nn - 2 - i
           let d[k] = (d[k] - c[k] * d[k + 1]) / b[k]
           in d
       in (b, d)

<<<<<<< HEAD
def tridag [nn] (b: *[]f64, d: *[nn]f64,
                 a: []f64, c: []f64 ): ([]f64,[]f64) =
  if (nn == 1)
    --then ( b, map(\f64 (f64 x, f64 y) -> x / y, d, b) )
    then (b, [d[0]/b[0]])
  else
  let (b,d) = loop((b, d)) for i < (nn-1) do
              let xm     = a[i+1] / b[i]
              let b[i+1] = b[i+1] - xm*c[i]
              let d[i+1] = d[i+1] - xm*d[i] in
              (b, d)

  let d[nn-1] = d[nn-1] / b[nn-1]   in

  let d = loop(d) for i < (nn-1) do
          let k = nn - 2 - i
          let d[k] = ( d[k] - c[k]*d[k+1] ) / b[k] in
          d
  in (b, d)


def main: ([]f64,[]f64) =
  let nn = reduce (+) 0 ([1,2,3,4])
  let a = replicate nn 3.33
  let b = map (\x -> f64.i64(x) + 1.0) (iota(nn))
  let c = map (\x -> 1.11*f64.i64(x) + 0.5) (iota(nn))
  let d = map (\x -> 1.01*f64.i64(x) + 0.25) (iota(nn))
  in tridag(b, d, a, c)
=======
def main : ([]f64, []f64) =
  let nn = reduce (+) 0 ([1, 2, 3, 4])
  let a = replicate nn 3.33
  let b = map (\x -> f64.i64 (x) + 1.0) (iota (nn))
  let c = map (\x -> 1.11 * f64.i64 (x) + 0.5) (iota (nn))
  let d = map (\x -> 1.01 * f64.i64 (x) + 0.25) (iota (nn))
  in tridag (i32.i64 nn, b, d, a, c)
>>>>>>> d43e5409
<|MERGE_RESOLUTION|>--- conflicted
+++ resolved
@@ -33,9 +33,9 @@
 --    2.726331, -1.618253, 1.472878]
 -- }
 
-def tridag ( nn: i32
-           , b: *[]f64
-           , d: *[]f64
+def tridag [nn]
+           ( b: *[]f64
+           , d: *[nn]f64
            , a: []f64
            , c: []f64
            ) : ([]f64, []f64) =
@@ -56,41 +56,10 @@
            in d
        in (b, d)
 
-<<<<<<< HEAD
-def tridag [nn] (b: *[]f64, d: *[nn]f64,
-                 a: []f64, c: []f64 ): ([]f64,[]f64) =
-  if (nn == 1)
-    --then ( b, map(\f64 (f64 x, f64 y) -> x / y, d, b) )
-    then (b, [d[0]/b[0]])
-  else
-  let (b,d) = loop((b, d)) for i < (nn-1) do
-              let xm     = a[i+1] / b[i]
-              let b[i+1] = b[i+1] - xm*c[i]
-              let d[i+1] = d[i+1] - xm*d[i] in
-              (b, d)
-
-  let d[nn-1] = d[nn-1] / b[nn-1]   in
-
-  let d = loop(d) for i < (nn-1) do
-          let k = nn - 2 - i
-          let d[k] = ( d[k] - c[k]*d[k+1] ) / b[k] in
-          d
-  in (b, d)
-
-
-def main: ([]f64,[]f64) =
-  let nn = reduce (+) 0 ([1,2,3,4])
-  let a = replicate nn 3.33
-  let b = map (\x -> f64.i64(x) + 1.0) (iota(nn))
-  let c = map (\x -> 1.11*f64.i64(x) + 0.5) (iota(nn))
-  let d = map (\x -> 1.01*f64.i64(x) + 0.25) (iota(nn))
-  in tridag(b, d, a, c)
-=======
 def main : ([]f64, []f64) =
   let nn = reduce (+) 0 ([1, 2, 3, 4])
   let a = replicate nn 3.33
   let b = map (\x -> f64.i64 (x) + 1.0) (iota (nn))
   let c = map (\x -> 1.11 * f64.i64 (x) + 0.5) (iota (nn))
   let d = map (\x -> 1.01 * f64.i64 (x) + 0.25) (iota (nn))
-  in tridag (i32.i64 nn, b, d, a, c)
->>>>>>> d43e5409
+  in tridag (b, d, a, c)