cabal-version: 2.4
name:           futhark
version:        0.26.0
synopsis:       An optimising compiler for a functional, array-oriented language.

description:    Futhark is a small programming language designed to be compiled to
                efficient parallel code. It is a statically typed, data-parallel,
                and purely functional array language in the ML family, and comes
                with a heavily optimising ahead-of-time compiler that presently
                generates GPU code via CUDA and OpenCL, although the language itself
                is hardware-agnostic.
                .
                For more information, see the website at https://futhark-lang.org
                .
                For introductionary information about hacking on the
                Futhark compiler, see
                <https://github.com/diku-dk/futhark/blob/master/HACKING.md the hacking guide>.
                Regarding the internal design of the compiler, the following modules make
                good starting points:
                .
                * "Futhark" contains a basic architectural overview of the compiler.
                * "Futhark.IR.Syntax" explains the
                  basic design of the intermediate representation (IR).
                * "Futhark.Construct" explains how to write code that
                  manipulates and creates AST fragments.
                .
                <<docs/assets/ohyes.png You too can go fast once you rewrite your program in Futhark.>>

category:       Futhark
homepage:       https://futhark-lang.org
bug-reports:    https://github.com/diku-dk/futhark/issues
maintainer:     Troels Henriksen athas@sigkill.dk
license:        ISC
license-file:   LICENSE
build-type:     Simple
extra-source-files:
-- Cabal's recompilation tracking doesn't work when we use wildcards
-- here, so for now we spell out every single file.
    rts/c/atomics.h
    rts/c/context.h
    rts/c/context_prototypes.h
    rts/c/backends/c.h
    rts/c/backends/cuda.h
    rts/c/backends/hip.h
    rts/c/backends/multicore.h
    rts/c/backends/opencl.h
    rts/c/lock.h
    rts/c/copy.h
    rts/c/timing.h
    rts/c/errors.h
    rts/c/free_list.h
    rts/c/event_list.h
    rts/c/gpu.h
    rts/c/gpu_prototypes.h
    rts/c/tuning.h
    rts/c/values.h
    rts/c/half.h
    rts/c/cache.h
    rts/c/ispc_util.h
    rts/c/scalar.h
    rts/c/scalar_f16.h
    rts/c/scheduler.h
    rts/c/uniform.h
    rts/c/util.h
    rts/c/server.h
    rts/cuda/prelude.cu
    rts/futhark-doc/style.css
    rts/javascript/server.js
    rts/javascript/values.js
    rts/javascript/wrapperclasses.js
    rts/opencl/copy.cl
    rts/opencl/prelude.cl
    rts/opencl/transpose.cl
    rts/python/tuning.py
    rts/python/panic.py
    rts/python/memory.py
    rts/python/server.py
    rts/python/values.py
    rts/python/opencl.py
    rts/python/scalar.py
    prelude/functional.fut
    prelude/math.fut
    prelude/soacs.fut
    prelude/zip.fut
    prelude/ad.fut
    prelude/array.fut
    prelude/prelude.fut
-- Just enough of the docs to build the manpages.
    docs/**/*.rst
    docs/Makefile
    docs/conf.py
    docs/requirements.txt
extra-doc-files:
  assets/*.png
  CHANGELOG.md
  README.md

source-repository head
  type: git
  location: https://github.com/diku-dk/futhark

common common
  ghc-options: -Wall -Wcompat -Wno-incomplete-uni-patterns -Wno-x-partial -Wno-unrecognised-warning-flags  -Wredundant-constraints -Wincomplete-record-updates -Wmissing-export-lists -Wunused-packages
  default-language: GHC2021
  default-extensions:
    OverloadedStrings

library
  import: common
  hs-source-dirs: src
  exposed-modules:
      Futhark
      Futhark.Actions
      Futhark.AD.Derivatives
      Futhark.AD.Fwd
      Futhark.AD.Rev
      Futhark.AD.Rev.Loop
      Futhark.AD.Rev.Hist
      Futhark.AD.Rev.Map
      Futhark.AD.Rev.Monad
      Futhark.AD.Rev.Reduce
      Futhark.AD.Rev.Scan
      Futhark.AD.Rev.Scatter
      Futhark.AD.Rev.SOAC
      Futhark.Analysis.AccessPattern
      Futhark.Analysis.AnalysePrimExp
      Futhark.Analysis.AlgSimplify
      Futhark.Analysis.Alias
      Futhark.Analysis.CallGraph
      Futhark.Analysis.DataDependencies
      Futhark.Analysis.HORep.MapNest
      Futhark.Analysis.HORep.SOAC
      Futhark.Analysis.Interference
      Futhark.Analysis.LastUse
      Futhark.Analysis.MemAlias
      Futhark.Analysis.Metrics
      Futhark.Analysis.Metrics.Type
      Futhark.Analysis.PrimExp
      Futhark.Analysis.PrimExp.Convert
      Futhark.Analysis.PrimExp.Parse
      Futhark.Analysis.PrimExp.Simplify
      Futhark.Analysis.SymbolTable
      Futhark.Analysis.UsageTable
      Futhark.Bench
      Futhark.Builder
      Futhark.Builder.Class
      Futhark.CLI.Autotune
      Futhark.CLI.Bench
      Futhark.CLI.C
      Futhark.CLI.CUDA
      Futhark.CLI.Check
      Futhark.CLI.Benchcmp
      Futhark.CLI.Datacmp
      Futhark.CLI.Dataset
      Futhark.CLI.Defs
      Futhark.CLI.Dev
      Futhark.CLI.Doc
      Futhark.CLI.Eval
      Futhark.CLI.HIP
      Futhark.CLI.Literate
      Futhark.CLI.LSP
      Futhark.CLI.Main
      Futhark.CLI.Misc
      Futhark.CLI.Multicore
      Futhark.CLI.MulticoreISPC
      Futhark.CLI.MulticoreWASM
      Futhark.CLI.OpenCL
      Futhark.CLI.Pkg
      Futhark.CLI.Profile
      Futhark.CLI.PyOpenCL
      Futhark.CLI.Python
      Futhark.CLI.Query
      Futhark.CLI.REPL
      Futhark.CLI.Run
      Futhark.CLI.Script
      Futhark.CLI.Test
      Futhark.CLI.WASM
      Futhark.CodeGen.Backends.CCUDA
      Futhark.CodeGen.Backends.COpenCL
      Futhark.CodeGen.Backends.HIP
      Futhark.CodeGen.Backends.GenericC
      Futhark.CodeGen.Backends.GenericC.CLI
      Futhark.CodeGen.Backends.GenericC.Code
      Futhark.CodeGen.Backends.GenericC.EntryPoints
      Futhark.CodeGen.Backends.GenericC.Fun
      Futhark.CodeGen.Backends.GenericC.Monad
      Futhark.CodeGen.Backends.GenericC.Options
      Futhark.CodeGen.Backends.GenericC.Pretty
      Futhark.CodeGen.Backends.GenericC.Server
      Futhark.CodeGen.Backends.GenericC.Types
      Futhark.CodeGen.Backends.GenericPython
      Futhark.CodeGen.Backends.GenericPython.AST
      Futhark.CodeGen.Backends.GenericPython.Options
      Futhark.CodeGen.Backends.GenericWASM
      Futhark.CodeGen.Backends.GPU
      Futhark.CodeGen.Backends.MulticoreC
      Futhark.CodeGen.Backends.MulticoreC.Boilerplate
      Futhark.CodeGen.Backends.MulticoreISPC
      Futhark.CodeGen.Backends.MulticoreWASM
      Futhark.CodeGen.Backends.PyOpenCL
      Futhark.CodeGen.Backends.PyOpenCL.Boilerplate
      Futhark.CodeGen.Backends.SequentialC
      Futhark.CodeGen.Backends.SequentialC.Boilerplate
      Futhark.CodeGen.Backends.SequentialPython
      Futhark.CodeGen.Backends.SequentialWASM
      Futhark.CodeGen.Backends.SimpleRep
      Futhark.CodeGen.RTS.C
      Futhark.CodeGen.RTS.CUDA
      Futhark.CodeGen.RTS.OpenCL
      Futhark.CodeGen.RTS.Python
      Futhark.CodeGen.RTS.JavaScript
      Futhark.CodeGen.ImpCode
      Futhark.CodeGen.ImpCode.GPU
      Futhark.CodeGen.ImpCode.Multicore
      Futhark.CodeGen.ImpCode.OpenCL
      Futhark.CodeGen.ImpCode.Sequential
      Futhark.CodeGen.ImpGen
      Futhark.CodeGen.ImpGen.CUDA
      Futhark.CodeGen.ImpGen.GPU
      Futhark.CodeGen.ImpGen.GPU.Base
      Futhark.CodeGen.ImpGen.GPU.Block
      Futhark.CodeGen.ImpGen.GPU.SegHist
      Futhark.CodeGen.ImpGen.GPU.SegMap
      Futhark.CodeGen.ImpGen.GPU.SegRed
      Futhark.CodeGen.ImpGen.GPU.SegScan
      Futhark.CodeGen.ImpGen.GPU.SegScan.SinglePass
      Futhark.CodeGen.ImpGen.GPU.SegScan.TwoPass
      Futhark.CodeGen.ImpGen.GPU.ToOpenCL
      Futhark.CodeGen.ImpGen.HIP
      Futhark.CodeGen.ImpGen.Multicore
      Futhark.CodeGen.ImpGen.Multicore.Base
      Futhark.CodeGen.ImpGen.Multicore.SegHist
      Futhark.CodeGen.ImpGen.Multicore.SegMap
      Futhark.CodeGen.ImpGen.Multicore.SegRed
      Futhark.CodeGen.ImpGen.Multicore.SegScan
      Futhark.CodeGen.ImpGen.OpenCL
      Futhark.CodeGen.ImpGen.Sequential
      Futhark.CodeGen.OpenCL.Heuristics
      Futhark.Compiler
      Futhark.Compiler.CLI
      Futhark.Compiler.Config
      Futhark.Compiler.Program
      Futhark.Construct
      Futhark.Doc.Generator
      Futhark.Error
      Futhark.FreshNames
      Futhark.Format
      Futhark.IR
      Futhark.IR.Aliases
      Futhark.IR.GPU
      Futhark.IR.GPU.Op
      Futhark.IR.GPU.Simplify
      Futhark.IR.GPU.Sizes
      Futhark.IR.GPUMem
      Futhark.IR.MC
      Futhark.IR.MC.Op
      Futhark.IR.MCMem
      Futhark.IR.Mem
      Futhark.IR.Mem.Interval
      Futhark.IR.Mem.LMAD
      Futhark.IR.Mem.Simplify
      Futhark.IR.Parse
      Futhark.IR.Pretty
      Futhark.IR.Prop
      Futhark.IR.Prop.Aliases
      Futhark.IR.Prop.Constants
      Futhark.IR.Prop.Names
      Futhark.IR.Prop.Pat
      Futhark.IR.Prop.Rearrange
      Futhark.IR.Prop.Reshape
      Futhark.IR.Prop.Scope
      Futhark.IR.Prop.TypeOf
      Futhark.IR.Prop.Types
      Futhark.IR.Rep
      Futhark.IR.Rephrase
      Futhark.IR.RetType
      Futhark.IR.SOACS
      Futhark.IR.SOACS.SOAC
      Futhark.IR.SOACS.Simplify
      Futhark.IR.SegOp
      Futhark.IR.Seq
      Futhark.IR.SeqMem
      Futhark.IR.Syntax
      Futhark.IR.Syntax.Core
      Futhark.IR.Traversals
      Futhark.IR.TypeCheck
      Futhark.Internalise
      Futhark.Internalise.AccurateSizes
      Futhark.Internalise.Bindings
      Futhark.Internalise.Defunctionalise
      Futhark.Internalise.Defunctorise
      Futhark.Internalise.Entry
      Futhark.Internalise.Exps
      Futhark.Internalise.FullNormalise
      Futhark.Internalise.Lambdas
      Futhark.Internalise.LiftLambdas
      Futhark.Internalise.Monad
      Futhark.Internalise.Monomorphise
      Futhark.Internalise.ReplaceRecords
      Futhark.Internalise.TypesValues
      Futhark.LSP.Compile
      Futhark.LSP.Diagnostic
      Futhark.LSP.Handlers
      Futhark.LSP.Tool
      Futhark.LSP.State
      Futhark.LSP.PositionMapping
      Futhark.MonadFreshNames
      Futhark.Optimise.BlkRegTiling
      Futhark.Optimise.CSE
      Futhark.Optimise.DoubleBuffer
      Futhark.Optimise.EntryPointMem
      Futhark.Optimise.Fusion
      Futhark.Optimise.Fusion.Composing
      Futhark.Optimise.Fusion.GraphRep
      Futhark.Optimise.Fusion.TryFusion
      Futhark.Optimise.GenRedOpt
      Futhark.Optimise.HistAccs
      Futhark.Optimise.InliningDeadFun
      Futhark.Optimise.MemoryBlockMerging
      Futhark.Optimise.MemoryBlockMerging.GreedyColoring
      Futhark.Optimise.ArrayShortCircuiting
      Futhark.Optimise.ArrayShortCircuiting.ArrayCoalescing
      Futhark.Optimise.ArrayShortCircuiting.DataStructs
      Futhark.Optimise.ArrayShortCircuiting.MemRefAggreg
      Futhark.Optimise.ArrayShortCircuiting.TopdownAnalysis
      Futhark.Optimise.MergeGPUBodies
      Futhark.Optimise.ArrayLayout
      Futhark.Optimise.ArrayLayout.Transform
      Futhark.Optimise.ArrayLayout.Layout
      Futhark.Optimise.ReduceDeviceSyncs
      Futhark.Optimise.ReduceDeviceSyncs.MigrationTable
      Futhark.Optimise.ReduceDeviceSyncs.MigrationTable.Graph
      Futhark.Optimise.Simplify
      Futhark.Optimise.Simplify.Engine
      Futhark.Optimise.Simplify.Rep
      Futhark.Optimise.Simplify.Rule
      Futhark.Optimise.Simplify.Rules
      Futhark.Optimise.Simplify.Rules.BasicOp
      Futhark.Optimise.Simplify.Rules.ClosedForm
      Futhark.Optimise.Simplify.Rules.Index
      Futhark.Optimise.Simplify.Rules.Loop
      Futhark.Optimise.Simplify.Rules.Match
      Futhark.Optimise.Simplify.Rules.Simple
      Futhark.Optimise.Sink
      Futhark.Optimise.TileLoops
      Futhark.Optimise.TileLoops.Shared
      Futhark.Optimise.Unstream
      Futhark.Pass
      Futhark.Pass.AD
      Futhark.Pass.ExpandAllocations
      Futhark.Pass.ExplicitAllocations
      Futhark.Pass.ExplicitAllocations.GPU
      Futhark.Pass.ExplicitAllocations.MC
      Futhark.Pass.ExplicitAllocations.SegOp
      Futhark.Pass.ExplicitAllocations.Seq
      Futhark.Pass.ExtractKernels
      Futhark.Pass.ExtractKernels.BlockedKernel
      Futhark.Pass.ExtractKernels.DistributeNests
      Futhark.Pass.ExtractKernels.Distribution
      Futhark.Pass.ExtractKernels.ISRWIM
      Futhark.Pass.ExtractKernels.Interchange
      Futhark.Pass.ExtractKernels.Intrablock
      Futhark.Pass.ExtractKernels.StreamKernel
      Futhark.Pass.ExtractKernels.ToGPU
      Futhark.Pass.ExtractMulticore
      Futhark.Pass.FirstOrderTransform
      Futhark.Pass.LiftAllocations
      Futhark.Pass.LowerAllocations
      Futhark.Pass.Simplify
      Futhark.Passes
      Futhark.Pipeline
      Futhark.Pkg.Info
      Futhark.Pkg.Solve
      Futhark.Pkg.Types
      Futhark.Profile
      Futhark.Script
      Futhark.Test
      Futhark.Test.Spec
      Futhark.Test.Values
      Futhark.Tools
      Futhark.Transform.CopyPropagate
      Futhark.Transform.FirstOrderTransform
      Futhark.Transform.Rename
      Futhark.Transform.Substitute
      Futhark.Util
      Futhark.Util.CMath
      Futhark.Util.IntegralExp
      Futhark.Util.Loc
      Futhark.Util.Log
      Futhark.Util.Options
      Futhark.Util.Pretty
      Futhark.Util.ProgressBar
      Futhark.Util.Table
      Futhark.Version
      Language.Futhark
      Language.Futhark.Core
      Language.Futhark.Interpreter
      Language.Futhark.Interpreter.Values
      Language.Futhark.FreeVars
      Language.Futhark.Parser
      Language.Futhark.Parser.Monad
      Language.Futhark.Parser.Lexer.Tokens
      Language.Futhark.Parser.Lexer.Wrapper
      Language.Futhark.Prelude
      Language.Futhark.Pretty
      Language.Futhark.Primitive
      Language.Futhark.Primitive.Parse
      Language.Futhark.Prop
      Language.Futhark.Query
      Language.Futhark.Semantic
      Language.Futhark.Syntax
      Language.Futhark.Traversals
      Language.Futhark.Tuple
      Language.Futhark.TypeChecker
      Language.Futhark.TypeChecker.Consumption
      Language.Futhark.TypeChecker.Match
      Language.Futhark.TypeChecker.Modules
      Language.Futhark.TypeChecker.Monad
      Language.Futhark.TypeChecker.Terms
      Language.Futhark.TypeChecker.Terms.Loop
      Language.Futhark.TypeChecker.Terms.Monad
      Language.Futhark.TypeChecker.Terms.Pat
      Language.Futhark.TypeChecker.Types
      Language.Futhark.TypeChecker.Unify
      Language.Futhark.Warnings
  other-modules:
      Language.Futhark.Parser.Parser
      Language.Futhark.Parser.Lexer
      Paths_futhark
  autogen-modules:
      Paths_futhark
  build-tool-depends:
      alex:alex
    , happy:happy
  build-depends:
      aeson >=2.0.0.0
    , ansi-terminal >=0.6.3.1
    , array >=0.4
    , base >=4.15 && <5
    , base16-bytestring
    , binary >=0.8.3
    , blaze-html >=0.9.0.1
    , bytestring >=0.11.2
    , bytestring-to-vector >=0.3.0.1
    , bmp >=1.2.6.3
    , co-log-core
    , containers >=0.6.2.1
    , cryptohash-md5
    , Diff >=0.4.1
    , directory >=1.3.0.0
    , directory-tree >=0.12.1
    , dlist >=0.6.0.1
    , fgl
    , fgl-visualize
    , file-embed >=0.0.14.0
    , filepath >=1.4.1.1
    , free >=5.1.10
    , futhark-data >= 1.1.0.0
    , futhark-server >= 1.2.2.1
    , futhark-manifest >= 1.3.0.0
    , githash >=0.1.6.1
    , half >= 0.3
    , haskeline
    , language-c-quote >= 0.12
    , lens
    , lsp >= 2.2.0.0
    , lsp-types >= 2.0.1.0
    , mainland-pretty >=0.7.1
    , cmark-gfm >=0.2.1
    , megaparsec >=9.0.0
    , mtl >=2.2.1
    , neat-interpolation >=0.3
    , parallel >=3.2.1.0
    , random >= 1.2.0
    , process-extras >=0.7.2
    , regex-tdfa >=1.2
    , srcloc >=0.4
    , template-haskell >=2.11.1
    , temporary
    , terminal-size >=0.3
    , text >=1.2.2.2
    , time >=1.6.0.1
    , transformers >=0.3
    , vector >=0.12
    , versions >=6.0.0
    , zlib >=0.6.1.2
    , statistics
    , mwc-random
    , prettyprinter >= 1.7
    , prettyprinter-ansi-terminal >= 1.1

executable futhark
  import: common
  main-is: src/main.hs
  ghc-options: -threaded -rtsopts "-with-rtsopts=-maxN16 -qg1 -A16M"
  build-depends: base, futhark

test-suite unit
  import: common
  type: exitcode-stdio-1.0
  main-is: futhark_tests.hs
  hs-source-dirs: unittests
  other-modules:
      Futhark.AD.DerivativesTests
      Futhark.Analysis.AlgSimplifyTests
      Futhark.BenchTests
      Futhark.IR.GPUTests
<<<<<<< HEAD
      Futhark.IR.GPUTests
      Futhark.IR.MCTests
=======
>>>>>>> 1a941117
      Futhark.IR.MCTests
      Futhark.IR.Mem.IntervalTests
      Futhark.IR.Mem.IxFun.Alg
      Futhark.IR.Mem.IxFunTests
      Futhark.IR.Mem.IxFunWrapper
      Futhark.IR.Prop.RearrangeTests
      Futhark.IR.Prop.ReshapeTests
      Futhark.IR.PropTests
      Futhark.IR.Syntax.CoreTests
      Futhark.IR.SyntaxTests
      Futhark.Internalise.TypesValuesTests
      Futhark.Optimise.MemoryBlockMerging.GreedyColoringTests
<<<<<<< HEAD
      Futhark.Pass.OptimiseArrayLayout.AnalysePrimExpTests
      Futhark.Pass.OptimiseArrayLayout.AnalyseTests
      Futhark.Pass.OptimiseArrayLayout.LayoutTests
      Futhark.Pass.OptimiseArrayLayoutTests
=======
>>>>>>> 1a941117
      Futhark.Pkg.SolveTests
      Futhark.ProfileTests
      Language.Futhark.CoreTests
      Language.Futhark.PrimitiveTests
      Language.Futhark.SyntaxTests
      Language.Futhark.TypeChecker.TypesTests
      Language.Futhark.TypeCheckerTests
      Paths_futhark
  build-depends:
      QuickCheck >=2.8
      , mtl >=2.2.1
    , base
    , containers
    , free
    , futhark
    , megaparsec
    , tasty
    , tasty-hunit
    , tasty-quickcheck
    , text<|MERGE_RESOLUTION|>--- conflicted
+++ resolved
@@ -505,11 +505,6 @@
       Futhark.Analysis.AlgSimplifyTests
       Futhark.BenchTests
       Futhark.IR.GPUTests
-<<<<<<< HEAD
-      Futhark.IR.GPUTests
-      Futhark.IR.MCTests
-=======
->>>>>>> 1a941117
       Futhark.IR.MCTests
       Futhark.IR.Mem.IntervalTests
       Futhark.IR.Mem.IxFun.Alg
@@ -522,13 +517,10 @@
       Futhark.IR.SyntaxTests
       Futhark.Internalise.TypesValuesTests
       Futhark.Optimise.MemoryBlockMerging.GreedyColoringTests
-<<<<<<< HEAD
       Futhark.Pass.OptimiseArrayLayout.AnalysePrimExpTests
       Futhark.Pass.OptimiseArrayLayout.AnalyseTests
       Futhark.Pass.OptimiseArrayLayout.LayoutTests
       Futhark.Pass.OptimiseArrayLayoutTests
-=======
->>>>>>> 1a941117
       Futhark.Pkg.SolveTests
       Futhark.ProfileTests
       Language.Futhark.CoreTests
