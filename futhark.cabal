cabal-version: 2.4
name:           futhark
version:        0.22.0
synopsis:       An optimising compiler for a functional, array-oriented language.

description:    Futhark is a small programming language designed to be compiled to
                efficient parallel code. It is a statically typed, data-parallel,
                and purely functional array language in the ML family, and comes
                with a heavily optimising ahead-of-time compiler that presently
                generates GPU code via CUDA and OpenCL, although the language itself
                is hardware-agnostic.
                .
                For more information, see the website at https://futhark-lang.org
                .
                For introductionary information about hacking on the
                Futhark compiler, see
                <https://futhark.readthedocs.io/en/latest/hacking.html the hacking guide>.
                Regarding the internal design of the compiler, the following modules make
                good starting points:
                .
                * "Futhark" contains a basic architectural overview of the compiler.
                * "Futhark.IR.Syntax" explains the
                  basic design of the intermediate representation (IR).
                * "Futhark.Construct" explains how to write code that
                  manipulates and creates AST fragments.
                .
                <<docs/assets/ohyes.png You too can go fast once you rewrite your program in Futhark.>>

category:       Futhark
homepage:       https://futhark-lang.org
bug-reports:    https://github.com/diku-dk/futhark/issues
maintainer:     Troels Henriksen athas@sigkill.dk
license:        ISC
license-file:   LICENSE
build-type:     Simple
extra-source-files:
    rts/c/*.h
    rts/futhark-doc/*.css
    rts/javascript/*.js
    rts/python/*.py
    prelude/*.fut
-- Just enough of the docs to build the manpages.
    docs/**/*.rst
    docs/Makefile
    docs/conf.py
    docs/requirements.txt
extra-doc-files:
  assets/*.png

source-repository head
  type: git
  location: https://github.com/diku-dk/futhark

library
  exposed-modules:
      Futhark
      Futhark.Actions
      Futhark.AD.Derivatives
      Futhark.AD.Fwd
      Futhark.AD.Rev
      Futhark.AD.Rev.Loop
      Futhark.AD.Rev.Map
      Futhark.AD.Rev.Monad
      Futhark.AD.Rev.Reduce
      Futhark.AD.Rev.Scan
      Futhark.AD.Rev.Scatter
      Futhark.AD.Rev.SOAC
      Futhark.Analysis.Alias
      Futhark.Analysis.CallGraph
      Futhark.Analysis.DataDependencies
      Futhark.Analysis.HORep.MapNest
      Futhark.Analysis.HORep.SOAC
      Futhark.Analysis.Interference
      Futhark.Analysis.LastUse
      Futhark.Analysis.MemAlias
      Futhark.Analysis.Metrics
      Futhark.Analysis.Metrics.Type
      Futhark.Analysis.PrimExp
      Futhark.Analysis.PrimExp.Convert
      Futhark.Analysis.PrimExp.Generalize
      Futhark.Analysis.PrimExp.Parse
      Futhark.Analysis.PrimExp.Simplify
      Futhark.Analysis.Rephrase
      Futhark.Analysis.SymbolTable
      Futhark.Analysis.UsageTable
      Futhark.Bench
      Futhark.Builder
      Futhark.Builder.Class
      Futhark.CLI.Autotune
      Futhark.CLI.Bench
      Futhark.CLI.C
      Futhark.CLI.CUDA
      Futhark.CLI.Check
      Futhark.CLI.Datacmp
      Futhark.CLI.Dataset
      Futhark.CLI.Defs
      Futhark.CLI.Dev
      Futhark.CLI.Doc
      Futhark.CLI.Literate
      Futhark.CLI.LSP
      Futhark.CLI.Main
      Futhark.CLI.Misc
      Futhark.CLI.Multicore
      Futhark.CLI.MulticoreWASM
      Futhark.CLI.OpenCL
      Futhark.CLI.Pkg
      Futhark.CLI.PyOpenCL
      Futhark.CLI.Python
      Futhark.CLI.Query
      Futhark.CLI.REPL
      Futhark.CLI.Run
      Futhark.CLI.Test
      Futhark.CLI.WASM
      Futhark.CodeGen.Backends.CCUDA
      Futhark.CodeGen.Backends.CCUDA.Boilerplate
      Futhark.CodeGen.Backends.COpenCL
      Futhark.CodeGen.Backends.COpenCL.Boilerplate
      Futhark.CodeGen.Backends.GenericC
      Futhark.CodeGen.Backends.GenericC.CLI
      Futhark.CodeGen.Backends.GenericC.Options
      Futhark.CodeGen.Backends.GenericC.Server
      Futhark.CodeGen.Backends.GenericPython
      Futhark.CodeGen.Backends.GenericPython.AST
      Futhark.CodeGen.Backends.GenericPython.Options
      Futhark.CodeGen.Backends.GenericWASM
      Futhark.CodeGen.Backends.MulticoreC
      Futhark.CodeGen.Backends.MulticoreWASM
      Futhark.CodeGen.Backends.PyOpenCL
      Futhark.CodeGen.Backends.PyOpenCL.Boilerplate
      Futhark.CodeGen.Backends.SequentialC
      Futhark.CodeGen.Backends.SequentialC.Boilerplate
      Futhark.CodeGen.Backends.SequentialPython
      Futhark.CodeGen.Backends.SequentialWASM
      Futhark.CodeGen.Backends.SimpleRep
      Futhark.CodeGen.RTS.C
      Futhark.CodeGen.RTS.Python
      Futhark.CodeGen.RTS.JavaScript
      Futhark.CodeGen.ImpCode
      Futhark.CodeGen.ImpCode.GPU
      Futhark.CodeGen.ImpCode.Multicore
      Futhark.CodeGen.ImpCode.OpenCL
      Futhark.CodeGen.ImpCode.Sequential
      Futhark.CodeGen.ImpGen
      Futhark.CodeGen.ImpGen.CUDA
      Futhark.CodeGen.ImpGen.GPU
      Futhark.CodeGen.ImpGen.GPU.Base
      Futhark.CodeGen.ImpGen.GPU.SegHist
      Futhark.CodeGen.ImpGen.GPU.SegMap
      Futhark.CodeGen.ImpGen.GPU.SegRed
      Futhark.CodeGen.ImpGen.GPU.SegScan
      Futhark.CodeGen.ImpGen.GPU.SegScan.SinglePass
      Futhark.CodeGen.ImpGen.GPU.SegScan.TwoPass
      Futhark.CodeGen.ImpGen.GPU.ToOpenCL
      Futhark.CodeGen.ImpGen.GPU.Transpose
      Futhark.CodeGen.ImpGen.Multicore
      Futhark.CodeGen.ImpGen.Multicore.Base
      Futhark.CodeGen.ImpGen.Multicore.SegHist
      Futhark.CodeGen.ImpGen.Multicore.SegMap
      Futhark.CodeGen.ImpGen.Multicore.SegRed
      Futhark.CodeGen.ImpGen.Multicore.SegScan
      Futhark.CodeGen.ImpGen.OpenCL
      Futhark.CodeGen.ImpGen.Sequential
      Futhark.CodeGen.ImpGen.Transpose
      Futhark.CodeGen.OpenCL.Heuristics
      Futhark.CodeGen.SetDefaultSpace
      Futhark.Compiler
      Futhark.Compiler.CLI
      Futhark.Compiler.Config
      Futhark.Compiler.Program
      Futhark.Construct
      Futhark.Doc.Generator
      Futhark.Error
      Futhark.FreshNames
      Futhark.IR
      Futhark.IR.Aliases
      Futhark.IR.GPU
      Futhark.IR.GPU.Op
      Futhark.IR.GPU.Simplify
      Futhark.IR.GPU.Sizes
      Futhark.IR.GPUMem
      Futhark.IR.MC
      Futhark.IR.MC.Op
      Futhark.IR.MCMem
      Futhark.IR.Mem
      Futhark.IR.Mem.IxFun
      Futhark.IR.Mem.Simplify
      Futhark.IR.Parse
      Futhark.IR.Pretty
      Futhark.IR.Primitive
      Futhark.IR.Primitive.Parse
      Futhark.IR.Prop
      Futhark.IR.Prop.Aliases
      Futhark.IR.Prop.Constants
      Futhark.IR.Prop.Names
      Futhark.IR.Prop.Patterns
      Futhark.IR.Prop.Rearrange
      Futhark.IR.Prop.Reshape
      Futhark.IR.Prop.Scope
      Futhark.IR.Prop.TypeOf
      Futhark.IR.Prop.Types
      Futhark.IR.Rep
      Futhark.IR.RetType
      Futhark.IR.SOACS
      Futhark.IR.SOACS.SOAC
      Futhark.IR.SOACS.Simplify
      Futhark.IR.SegOp
      Futhark.IR.Seq
      Futhark.IR.SeqMem
      Futhark.IR.Syntax
      Futhark.IR.Syntax.Core
      Futhark.IR.Traversals
      Futhark.IR.TypeCheck
      Futhark.Internalise
      Futhark.Internalise.AccurateSizes
      Futhark.Internalise.Bindings
      Futhark.Internalise.Defunctionalise
      Futhark.Internalise.Defunctorise
      Futhark.Internalise.Exps
      Futhark.Internalise.FreeVars
      Futhark.Internalise.Lambdas
      Futhark.Internalise.LiftLambdas
      Futhark.Internalise.Monad
      Futhark.Internalise.Monomorphise
      Futhark.Internalise.TypesValues
      Futhark.LSP.Compile
      Futhark.LSP.Diagnostic
      Futhark.LSP.Handlers
      Futhark.LSP.Tool
      Futhark.LSP.State
      Futhark.LSP.PositionMapping
      Futhark.MonadFreshNames
      Futhark.Optimise.BlkRegTiling
      Futhark.Optimise.CSE
      Futhark.Optimise.DoubleBuffer
      Futhark.Optimise.Fusion
      Futhark.Optimise.Fusion.Composing
      Futhark.Optimise.Fusion.LoopKernel
<<<<<<< HEAD
      Futhark.Optimise.GraphRep
=======
      Futhark.Optimise.GenRedOpt
      Futhark.Optimise.HistAccs
>>>>>>> f8dc43b8
      Futhark.Optimise.InPlaceLowering
      Futhark.Optimise.InPlaceLowering.LowerIntoStm
      Futhark.Optimise.InPlaceLowering.SubstituteIndices
      Futhark.Optimise.InliningDeadFun
      Futhark.Optimise.MemoryBlockMerging
      Futhark.Optimise.MemoryBlockMerging.GreedyColoring
      Futhark.Optimise.MergeGPUBodies
      Futhark.Optimise.ReduceDeviceSyncs
      Futhark.Optimise.ReduceDeviceSyncs.MigrationTable
      Futhark.Optimise.ReduceDeviceSyncs.MigrationTable.Graph
      Futhark.Optimise.Simplify
      Futhark.Optimise.Simplify.Engine
      Futhark.Optimise.Simplify.Rep
      Futhark.Optimise.Simplify.Rule
      Futhark.Optimise.Simplify.Rules
      Futhark.Optimise.Simplify.Rules.BasicOp
      Futhark.Optimise.Simplify.Rules.ClosedForm
      Futhark.Optimise.Simplify.Rules.Index
      Futhark.Optimise.Simplify.Rules.Loop
      Futhark.Optimise.Simplify.Rules.Simple
      Futhark.Optimise.Sink
      Futhark.Optimise.TileLoops
      Futhark.Optimise.TileLoops.Shared
      Futhark.Optimise.Unstream
      Futhark.Pass
      Futhark.Pass.AD
      Futhark.Pass.ExpandAllocations
      Futhark.Pass.ExplicitAllocations
      Futhark.Pass.ExplicitAllocations.GPU
      Futhark.Pass.ExplicitAllocations.MC
      Futhark.Pass.ExplicitAllocations.SegOp
      Futhark.Pass.ExplicitAllocations.Seq
      Futhark.Pass.ExtractKernels
      Futhark.Pass.ExtractKernels.BlockedKernel
      Futhark.Pass.ExtractKernels.DistributeNests
      Futhark.Pass.ExtractKernels.Distribution
      Futhark.Pass.ExtractKernels.ISRWIM
      Futhark.Pass.ExtractKernels.Interchange
      Futhark.Pass.ExtractKernels.Intragroup
      Futhark.Pass.ExtractKernels.StreamKernel
      Futhark.Pass.ExtractKernels.ToGPU
      Futhark.Pass.ExtractMulticore
      Futhark.Pass.FirstOrderTransform
      Futhark.Pass.KernelBabysitting
      Futhark.Pass.Simplify
      Futhark.Passes
      Futhark.Pipeline
      Futhark.Pkg.Info
      Futhark.Pkg.Solve
      Futhark.Pkg.Types
      Futhark.Script
      Futhark.Test
      Futhark.Test.Spec
      Futhark.Test.Values
      Futhark.Tools
      Futhark.Transform.CopyPropagate
      Futhark.Transform.FirstOrderTransform
      Futhark.Transform.Rename
      Futhark.Transform.Substitute
      Futhark.Util
      Futhark.Util.Console
      Futhark.Util.IntegralExp
      Futhark.Util.Loc
      Futhark.Util.Log
      Futhark.Util.Options
      Futhark.Util.Pretty
      Futhark.Util.ProgressBar
      Futhark.Util.Table
      Futhark.Version
      Language.Futhark
      Language.Futhark.Core
      Language.Futhark.Interpreter
      Language.Futhark.Parser
      Language.Futhark.Parser.Monad
      Language.Futhark.Parser.Lexer.Tokens
      Language.Futhark.Parser.Lexer.Wrapper
      Language.Futhark.Prelude
      Language.Futhark.Pretty
      Language.Futhark.Prop
      Language.Futhark.Query
      Language.Futhark.Semantic
      Language.Futhark.Syntax
      Language.Futhark.Traversals
      Language.Futhark.TypeChecker
      Language.Futhark.TypeChecker.Match
      Language.Futhark.TypeChecker.Modules
      Language.Futhark.TypeChecker.Monad
      Language.Futhark.TypeChecker.Terms
      Language.Futhark.TypeChecker.Terms.DoLoop
      Language.Futhark.TypeChecker.Terms.Monad
      Language.Futhark.TypeChecker.Terms.Pat
      Language.Futhark.TypeChecker.Types
      Language.Futhark.TypeChecker.Unify
      Language.Futhark.Warnings
  other-modules:
      Language.Futhark.Parser.Parser
      Language.Futhark.Parser.Lexer
      Paths_futhark
  autogen-modules:
      Paths_futhark
  hs-source-dirs:
      src
--  ghc-options: -Wall -Wcompat -Wno-incomplete-uni-patterns -Wredundant-constraints -Wincomplete-record-updates -Wmissing-export-lists -Wunused-packages
  build-tool-depends:
      alex:alex
    , happy:happy
  build-depends:
      aeson >=2.0.0.0
    , ansi-terminal >=0.6.3.1
    , array >=0.4
    , base >=4.13 && <5
    , base16-bytestring
    , binary >=0.8.3
    , blaze-html >=0.9.0.1
    , bytestring >=0.10.8
    , bytestring-to-vector >=0.3.0.1
    , bmp >=1.2.6.3
    , containers >=0.6.2.1
    , cryptohash-md5
    , Diff >=0.4.1
    , directory >=1.3.0.0
    , directory-tree >=0.12.1
    , dlist >=0.6.0.1
    , fgl
    , fgl-visualize
    , file-embed >=0.0.14.0
    , filepath >=1.4.1.1
    , free >=4.12.4
    , futhark-data >= 1.1.0.0
    , futhark-server >= 1.1.2.1
    , futhark-manifest >= 1.0.0.0
    , githash >=0.1.6.1
    , half >= 0.3
    , haskeline
    , hslogger
    , language-c-quote >=0.12
    , lens
    , lsp >= 1.4
    , mainland-pretty >=0.7.1
    , cmark-gfm >=0.2.1
    , megaparsec >=9.0.0
    , mtl >=2.2.1
    , neat-interpolation >=0.3
    , parallel >=3.2.1.0
    , random >= 1.2.0
    , process >=1.4.3.0
    , process-extras >=0.7.2
    , regex-tdfa >=1.2
    , srcloc >=0.4
    , template-haskell >=2.11.1
    , temporary
    , terminal-size >=0.3
    , text >=1.2.2.2
    , time >=1.6.0.1
    , transformers >=0.3
    , vector >=0.12
    , versions >=5.0.0
    , zip-archive >=0.3.1.1
    , zlib >=0.6.1.2
    , statistics
    , mwc-random
  default-language: Haskell2010

executable futhark
  main-is: src/main.hs
  ghc-options: -Wall -Wcompat -Wno-incomplete-uni-patterns -Wredundant-constraints -Wincomplete-record-updates -Wmissing-export-lists -Wunused-packages -threaded -rtsopts "-with-rtsopts=-N -qg1 -A16M"
  build-depends:
      base
    , futhark
  default-language: Haskell2010

test-suite unit
  type: exitcode-stdio-1.0
  main-is: futhark_tests.hs
  other-modules:
      Futhark.AD.DerivativesTests
      Futhark.BenchTests
      Futhark.Pkg.SolveTests
      Futhark.IR.Prop.RearrangeTests
      Futhark.IR.Prop.ReshapeTests
      Futhark.IR.PropTests
      Futhark.IR.Syntax.CoreTests
      Futhark.IR.SyntaxTests
      Futhark.IR.Mem.IxFun.Alg
      Futhark.IR.Mem.IxFunTests
      Futhark.IR.Mem.IxFunWrapper
      Futhark.IR.PrimitiveTests
      Language.Futhark.CoreTests
      Language.Futhark.SyntaxTests
      Language.Futhark.TypeCheckerTests
      Language.Futhark.TypeChecker.TypesTests
      Futhark.Optimise.MemoryBlockMerging.GreedyColoringTests
      Paths_futhark
  hs-source-dirs:
      unittests
  ghc-options: -Wall -Wcompat -Wredundant-constraints -Wincomplete-record-updates -Wmissing-export-lists
  build-depends:
      QuickCheck >=2.8
    , base
    , containers
    , futhark
    , megaparsec
    , mtl
    , parser-combinators
    , tasty
    , tasty-hunit
    , tasty-quickcheck
    , text
  default-language: Haskell2010<|MERGE_RESOLUTION|>--- conflicted
+++ resolved
@@ -235,12 +235,9 @@
       Futhark.Optimise.Fusion
       Futhark.Optimise.Fusion.Composing
       Futhark.Optimise.Fusion.LoopKernel
-<<<<<<< HEAD
+      Futhark.Optimise.GenRedOpt
       Futhark.Optimise.GraphRep
-=======
-      Futhark.Optimise.GenRedOpt
       Futhark.Optimise.HistAccs
->>>>>>> f8dc43b8
       Futhark.Optimise.InPlaceLowering
       Futhark.Optimise.InPlaceLowering.LowerIntoStm
       Futhark.Optimise.InPlaceLowering.SubstituteIndices
