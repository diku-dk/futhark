--- conflicted
+++ resolved
@@ -156,11 +156,8 @@
       Futhark.CLI.Dev
       Futhark.CLI.Doc
       Futhark.CLI.Eval
-<<<<<<< HEAD
       Futhark.CLI.Fmt
-=======
       Futhark.CLI.HIP
->>>>>>> deac456a
       Futhark.CLI.Literate
       Futhark.CLI.LSP
       Futhark.CLI.Main
