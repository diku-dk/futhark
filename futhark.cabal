cabal-version: 2.4
name:           futhark
version:        0.26.0
synopsis:       An optimising compiler for a functional, array-oriented language.

description:    Futhark is a small programming language designed to be compiled to
                efficient parallel code. It is a statically typed, data-parallel,
                and purely functional array language in the ML family, and comes
                with a heavily optimising ahead-of-time compiler that presently
                generates GPU code via CUDA and OpenCL, although the language itself
                is hardware-agnostic.
                .
                For more information, see the website at https://futhark-lang.org
                .
                For introductionary information about hacking on the
                Futhark compiler, see
                <https://github.com/diku-dk/futhark/blob/master/HACKING.md the hacking guide>.
                Regarding the internal design of the compiler, the following modules make
                good starting points:
                .
                * "Futhark" contains a basic architectural overview of the compiler.
                * "Futhark.IR.Syntax" explains the
                  basic design of the intermediate representation (IR).
                * "Futhark.Construct" explains how to write code that
                  manipulates and creates AST fragments.
                .
                <<docs/assets/ohyes.png You too can go fast once you rewrite your program in Futhark.>>

category:       Futhark
homepage:       https://futhark-lang.org
bug-reports:    https://github.com/diku-dk/futhark/issues
maintainer:     Troels Henriksen athas@sigkill.dk
license:        ISC
license-file:   LICENSE
build-type:     Simple
extra-source-files:
-- Cabal's recompilation tracking doesn't work when we use wildcards
-- here, so for now we spell out every single file.
    rts/c/atomics8.h
    rts/c/atomics16.h
    rts/c/atomics32.h
    rts/c/atomics64.h
    rts/c/context.h
    rts/c/context_prototypes.h
    rts/c/backends/c.h
    rts/c/backends/cuda.h
    rts/c/backends/hip.h
    rts/c/backends/multicore.h
    rts/c/backends/opencl.h
    rts/c/lock.h
    rts/c/copy.h
    rts/c/timing.h
    rts/c/errors.h
    rts/c/free_list.h
    rts/c/event_list.h
    rts/c/gpu.h
    rts/c/gpu_prototypes.h
    rts/c/tuning.h
    rts/c/values.h
    rts/c/half.h
    rts/c/cache.h
    rts/c/ispc_util.h
    rts/c/scalar.h
    rts/c/scalar_f16.h
    rts/c/scheduler.h
    rts/c/uniform.h
    rts/c/util.h
    rts/c/server.h
    rts/cuda/prelude.cu
    rts/futhark-doc/style.css
    rts/javascript/server.js
    rts/javascript/values.js
    rts/javascript/wrapperclasses.js
    rts/opencl/copy.cl
    rts/opencl/prelude.cl
    rts/opencl/transpose.cl
    rts/python/tuning.py
    rts/python/panic.py
    rts/python/memory.py
    rts/python/server.py
    rts/python/values.py
    rts/python/opencl.py
    rts/python/scalar.py
    prelude/functional.fut
    prelude/math.fut
    prelude/soacs.fut
    prelude/zip.fut
    prelude/ad.fut
    prelude/array.fut
    prelude/prelude.fut
-- Just enough of the docs to build the manpages.
    docs/**/*.rst
    docs/Makefile
    docs/conf.py
    docs/requirements.txt
extra-doc-files:
  assets/*.png
  CHANGELOG.md
  README.md

source-repository head
  type: git
  location: https://github.com/diku-dk/futhark

common common
  ghc-options: -Wall -Wcompat -Wno-incomplete-uni-patterns -Wno-x-partial -Wno-unrecognised-warning-flags  -Wredundant-constraints -Wincomplete-record-updates -Wmissing-export-lists -Wunused-packages
  default-language: GHC2021
  default-extensions:
    OverloadedStrings

library
  import: common
  hs-source-dirs: src
  exposed-modules:
      Futhark
      Futhark.Actions
      Futhark.AD.Derivatives
      Futhark.AD.Fwd
      Futhark.AD.Rev
      Futhark.AD.Rev.Loop
      Futhark.AD.Rev.Hist
      Futhark.AD.Rev.Map
      Futhark.AD.Rev.Monad
      Futhark.AD.Rev.Reduce
      Futhark.AD.Rev.Scan
      Futhark.AD.Rev.Scatter
      Futhark.AD.Rev.SOAC
      Futhark.Analysis.AccessPattern
      Futhark.Analysis.AlgSimplify
      Futhark.Analysis.Alias
      Futhark.Analysis.CallGraph
      Futhark.Analysis.DataDependencies
      Futhark.Analysis.HORep.MapNest
      Futhark.Analysis.HORep.SOAC
      Futhark.Analysis.Interference
      Futhark.Analysis.LastUse
      Futhark.Analysis.MemAlias
      Futhark.Analysis.Metrics
      Futhark.Analysis.Metrics.Type
      Futhark.Analysis.PrimExp
      Futhark.Analysis.PrimExp.Convert
      Futhark.Analysis.PrimExp.Parse
      Futhark.Analysis.PrimExp.Simplify
      Futhark.Analysis.PrimExp.Table
      Futhark.Analysis.SymbolTable
      Futhark.Analysis.UsageTable
      Futhark.Bench
      Futhark.Builder
      Futhark.Builder.Class
      Futhark.CLI.Autotune
      Futhark.CLI.Bench
      Futhark.CLI.C
      Futhark.CLI.CUDA
      Futhark.CLI.Check
      Futhark.CLI.Benchcmp
      Futhark.CLI.Datacmp
      Futhark.CLI.Dataset
      Futhark.CLI.Defs
      Futhark.CLI.Dev
      Futhark.CLI.Doc
      Futhark.CLI.Eval
      Futhark.CLI.Fmt
      Futhark.CLI.HIP
      Futhark.CLI.Literate
      Futhark.CLI.LSP
      Futhark.CLI.Main
      Futhark.CLI.Misc
      Futhark.CLI.Multicore
      Futhark.CLI.MulticoreISPC
      Futhark.CLI.MulticoreWASM
      Futhark.CLI.OpenCL
      Futhark.CLI.Pkg
      Futhark.CLI.Profile
      Futhark.CLI.PyOpenCL
      Futhark.CLI.Python
      Futhark.CLI.Query
      Futhark.CLI.REPL
      Futhark.CLI.Run
      Futhark.CLI.Script
      Futhark.CLI.Test
      Futhark.CLI.WASM
      Futhark.CodeGen.Backends.CCUDA
      Futhark.CodeGen.Backends.COpenCL
      Futhark.CodeGen.Backends.HIP
      Futhark.CodeGen.Backends.GenericC
      Futhark.CodeGen.Backends.GenericC.CLI
      Futhark.CodeGen.Backends.GenericC.Code
      Futhark.CodeGen.Backends.GenericC.EntryPoints
      Futhark.CodeGen.Backends.GenericC.Fun
      Futhark.CodeGen.Backends.GenericC.Monad
      Futhark.CodeGen.Backends.GenericC.Options
      Futhark.CodeGen.Backends.GenericC.Pretty
      Futhark.CodeGen.Backends.GenericC.Server
      Futhark.CodeGen.Backends.GenericC.Types
      Futhark.CodeGen.Backends.GenericPython
      Futhark.CodeGen.Backends.GenericPython.AST
      Futhark.CodeGen.Backends.GenericPython.Options
      Futhark.CodeGen.Backends.GenericWASM
      Futhark.CodeGen.Backends.GPU
      Futhark.CodeGen.Backends.MulticoreC
      Futhark.CodeGen.Backends.MulticoreC.Boilerplate
      Futhark.CodeGen.Backends.MulticoreISPC
      Futhark.CodeGen.Backends.MulticoreWASM
      Futhark.CodeGen.Backends.PyOpenCL
      Futhark.CodeGen.Backends.PyOpenCL.Boilerplate
      Futhark.CodeGen.Backends.SequentialC
      Futhark.CodeGen.Backends.SequentialC.Boilerplate
      Futhark.CodeGen.Backends.SequentialPython
      Futhark.CodeGen.Backends.SequentialWASM
      Futhark.CodeGen.Backends.SimpleRep
      Futhark.CodeGen.RTS.C
      Futhark.CodeGen.RTS.CUDA
      Futhark.CodeGen.RTS.OpenCL
      Futhark.CodeGen.RTS.Python
      Futhark.CodeGen.RTS.JavaScript
      Futhark.CodeGen.ImpCode
      Futhark.CodeGen.ImpCode.GPU
      Futhark.CodeGen.ImpCode.Multicore
      Futhark.CodeGen.ImpCode.OpenCL
      Futhark.CodeGen.ImpCode.Sequential
      Futhark.CodeGen.ImpGen
      Futhark.CodeGen.ImpGen.CUDA
      Futhark.CodeGen.ImpGen.GPU
      Futhark.CodeGen.ImpGen.GPU.Base
      Futhark.CodeGen.ImpGen.GPU.Block
      Futhark.CodeGen.ImpGen.GPU.SegHist
      Futhark.CodeGen.ImpGen.GPU.SegMap
      Futhark.CodeGen.ImpGen.GPU.SegRed
      Futhark.CodeGen.ImpGen.GPU.SegScan
      Futhark.CodeGen.ImpGen.GPU.SegScan.SinglePass
      Futhark.CodeGen.ImpGen.GPU.SegScan.TwoPass
      Futhark.CodeGen.ImpGen.GPU.ToOpenCL
      Futhark.CodeGen.ImpGen.HIP
      Futhark.CodeGen.ImpGen.Multicore
      Futhark.CodeGen.ImpGen.Multicore.Base
      Futhark.CodeGen.ImpGen.Multicore.SegHist
      Futhark.CodeGen.ImpGen.Multicore.SegMap
      Futhark.CodeGen.ImpGen.Multicore.SegRed
      Futhark.CodeGen.ImpGen.Multicore.SegScan
      Futhark.CodeGen.ImpGen.OpenCL
      Futhark.CodeGen.ImpGen.Sequential
      Futhark.CodeGen.OpenCL.Heuristics
      Futhark.Compiler
      Futhark.Compiler.CLI
      Futhark.Compiler.Config
      Futhark.Compiler.Program
      Futhark.Construct
      Futhark.Doc.Generator
      Futhark.Error
      Futhark.Fmt.Printer
      Futhark.Fmt.Monad
      Futhark.FreshNames
      Futhark.Format
      Futhark.IR
      Futhark.IR.Aliases
      Futhark.IR.GPU
      Futhark.IR.GPU.Op
      Futhark.IR.GPU.Simplify
      Futhark.IR.GPU.Sizes
      Futhark.IR.GPUMem
      Futhark.IR.MC
      Futhark.IR.MC.Op
      Futhark.IR.MCMem
      Futhark.IR.Mem
      Futhark.IR.Mem.Interval
      Futhark.IR.Mem.LMAD
      Futhark.IR.Mem.Simplify
      Futhark.IR.Parse
      Futhark.IR.Pretty
      Futhark.IR.Prop
      Futhark.IR.Prop.Aliases
      Futhark.IR.Prop.Constants
      Futhark.IR.Prop.Names
      Futhark.IR.Prop.Pat
      Futhark.IR.Prop.Rearrange
      Futhark.IR.Prop.Reshape
      Futhark.IR.Prop.Scope
      Futhark.IR.Prop.TypeOf
      Futhark.IR.Prop.Types
      Futhark.IR.Rep
      Futhark.IR.Rephrase
      Futhark.IR.RetType
      Futhark.IR.SOACS
      Futhark.IR.SOACS.SOAC
      Futhark.IR.SOACS.Simplify
      Futhark.IR.SegOp
      Futhark.IR.Seq
      Futhark.IR.SeqMem
      Futhark.IR.Syntax
      Futhark.IR.Syntax.Core
      Futhark.IR.Traversals
      Futhark.IR.TypeCheck
      Futhark.Internalise
      Futhark.Internalise.AccurateSizes
      Futhark.Internalise.ApplyTypeAbbrs
      Futhark.Internalise.Bindings
      Futhark.Internalise.Defunctionalise
      Futhark.Internalise.Defunctorise
      Futhark.Internalise.Entry
      Futhark.Internalise.Exps
      Futhark.Internalise.FullNormalise
      Futhark.Internalise.Lambdas
      Futhark.Internalise.LiftLambdas
      Futhark.Internalise.Monad
      Futhark.Internalise.Monomorphise
      Futhark.Internalise.ReplaceRecords
      Futhark.Internalise.TypesValues
      Futhark.LSP.Compile
      Futhark.LSP.Diagnostic
      Futhark.LSP.Handlers
      Futhark.LSP.Tool
      Futhark.LSP.State
      Futhark.LSP.PositionMapping
      Futhark.MonadFreshNames
      Futhark.Optimise.BlkRegTiling
      Futhark.Optimise.CSE
      Futhark.Optimise.DoubleBuffer
      Futhark.Optimise.EntryPointMem
      Futhark.Optimise.Fusion
      Futhark.Optimise.Fusion.Composing
      Futhark.Optimise.Fusion.GraphRep
      Futhark.Optimise.Fusion.RulesWithAccs
      Futhark.Optimise.Fusion.TryFusion
      Futhark.Optimise.GenRedOpt
      Futhark.Optimise.HistAccs
      Futhark.Optimise.InliningDeadFun
      Futhark.Optimise.MemoryBlockMerging
      Futhark.Optimise.MemoryBlockMerging.GreedyColoring
      Futhark.Optimise.ArrayShortCircuiting
      Futhark.Optimise.ArrayShortCircuiting.ArrayCoalescing
      Futhark.Optimise.ArrayShortCircuiting.DataStructs
      Futhark.Optimise.ArrayShortCircuiting.MemRefAggreg
      Futhark.Optimise.ArrayShortCircuiting.TopdownAnalysis
      Futhark.Optimise.MergeGPUBodies
      Futhark.Optimise.ArrayLayout
      Futhark.Optimise.ArrayLayout.Transform
      Futhark.Optimise.ArrayLayout.Layout
      Futhark.Optimise.ReduceDeviceSyncs
      Futhark.Optimise.ReduceDeviceSyncs.MigrationTable
      Futhark.Optimise.ReduceDeviceSyncs.MigrationTable.Graph
      Futhark.Optimise.Simplify
      Futhark.Optimise.Simplify.Engine
      Futhark.Optimise.Simplify.Rep
      Futhark.Optimise.Simplify.Rule
      Futhark.Optimise.Simplify.Rules
      Futhark.Optimise.Simplify.Rules.BasicOp
      Futhark.Optimise.Simplify.Rules.ClosedForm
      Futhark.Optimise.Simplify.Rules.Index
      Futhark.Optimise.Simplify.Rules.Loop
      Futhark.Optimise.Simplify.Rules.Match
      Futhark.Optimise.Simplify.Rules.Simple
      Futhark.Optimise.Sink
      Futhark.Optimise.TileLoops
      Futhark.Optimise.TileLoops.Shared
      Futhark.Optimise.Unstream
      Futhark.Pass
      Futhark.Pass.AD
      Futhark.Pass.ExpandAllocations
      Futhark.Pass.ExplicitAllocations
      Futhark.Pass.ExplicitAllocations.GPU
      Futhark.Pass.ExplicitAllocations.MC
      Futhark.Pass.ExplicitAllocations.SegOp
      Futhark.Pass.ExplicitAllocations.Seq
      Futhark.Pass.ExtractKernels
      Futhark.Pass.ExtractKernels.BlockedKernel
      Futhark.Pass.ExtractKernels.DistributeNests
      Futhark.Pass.ExtractKernels.Distribution
      Futhark.Pass.ExtractKernels.ISRWIM
      Futhark.Pass.ExtractKernels.Interchange
      Futhark.Pass.ExtractKernels.Intrablock
      Futhark.Pass.ExtractKernels.StreamKernel
      Futhark.Pass.ExtractKernels.ToGPU
      Futhark.Pass.ExtractMulticore
      Futhark.Pass.FirstOrderTransform
      Futhark.Pass.LiftAllocations
      Futhark.Pass.LowerAllocations
      Futhark.Pass.Simplify
      Futhark.Passes
      Futhark.Pipeline
      Futhark.Pkg.Info
      Futhark.Pkg.Solve
      Futhark.Pkg.Types
      Futhark.Profile
      Futhark.Script
      Futhark.Solve.GLPK
      Futhark.Solve.LP
      Futhark.Solve.Matrix
      Futhark.Solve.Simplex
      Futhark.Solve.BranchAndBound
      Futhark.Test
      Futhark.Test.Spec
      Futhark.Test.Values
      Futhark.Tools
      Futhark.Transform.CopyPropagate
      Futhark.Transform.FirstOrderTransform
      Futhark.Transform.Rename
      Futhark.Transform.Substitute
      Futhark.Util
      Futhark.Util.CMath
      Futhark.Util.IntegralExp
      Futhark.Util.Loc
      Futhark.Util.Log
      Futhark.Util.Options
      Futhark.Util.Pretty
      Futhark.Util.ProgressBar
      Futhark.Util.Table
      Futhark.Version
      Language.Futhark
      Language.Futhark.Core
      Language.Futhark.Interpreter
      Language.Futhark.Interpreter.AD
      Language.Futhark.Interpreter.Values
      Language.Futhark.FreeVars
      Language.Futhark.Parser
      Language.Futhark.Parser.Monad
      Language.Futhark.Parser.Lexer.Tokens
      Language.Futhark.Parser.Lexer.Wrapper
      Language.Futhark.Prelude
      Language.Futhark.Pretty
      Language.Futhark.Primitive
      Language.Futhark.Primitive.Parse
      Language.Futhark.Prop
      Language.Futhark.Query
      Language.Futhark.Semantic
      Language.Futhark.Syntax
      Language.Futhark.Traversals
      Language.Futhark.Tuple
      Language.Futhark.TypeChecker
      Language.Futhark.TypeChecker.Consumption
      Language.Futhark.TypeChecker.Constraints
      Language.Futhark.TypeChecker.TySolve
      Language.Futhark.TypeChecker.TySolveOld
      Language.Futhark.TypeChecker.UnionFind
      Language.Futhark.TypeChecker.Error
      Language.Futhark.TypeChecker.Names
      Language.Futhark.TypeChecker.Match
      Language.Futhark.TypeChecker.Modules
      Language.Futhark.TypeChecker.Monad
      Language.Futhark.TypeChecker.Rank
      Language.Futhark.TypeChecker.Terms
      Language.Futhark.TypeChecker.Terms.Loop
      Language.Futhark.TypeChecker.Terms.Monad
      Language.Futhark.TypeChecker.Terms.Pat
      Language.Futhark.TypeChecker.Terms.Unsized
      Language.Futhark.TypeChecker.Types
      Language.Futhark.TypeChecker.Unify
      Language.Futhark.Warnings
  other-modules:
      Language.Futhark.Parser.Parser
      Language.Futhark.Parser.Lexer
      Paths_futhark
  autogen-modules:
      Paths_futhark
  build-tool-depends:
      alex:alex
    , happy:happy
  build-depends:
      aeson >=2.0.0.0
    , ansi-terminal >=0.6.3.1
    , array >=0.4
    , async >=2.0
    , base >=4.15 && <5
    , base16-bytestring
    , binary >=0.8.3
    , blaze-html >=0.9.0.1
    , bytestring >=0.11.2
    , bytestring-to-vector >=0.3.0.1
    , bmp >=1.2.6.3
    , co-log-core
    , containers >=0.6.2.1
    , cryptohash-md5
    , Diff >=0.4.1
    , directory >=1.3.0.0
    , directory-tree >=0.12.1
    , dlist >=0.6.0.1
    , fgl
    , fgl-visualize
    , file-embed >=0.0.14.0
    , filepath >=1.4.1.1
    , free >=5.1.10
    , futhark-data >= 1.1.2.0
    , futhark-server >= 1.2.3.0
    , futhark-manifest >= 1.5.0.0
    , githash >=0.1.6.1
    , half >= 0.3
    , haskeline
    , language-c-quote >= 0.12
    , lens
    , lsp >= 2.2.0.0
    , lsp-types >= 2.0.1.0
    , mainland-pretty >=0.7.1
    , cmark-gfm >=0.2.1
    , megaparsec >=9.0.0
    , mtl >=2.2.1
    , neat-interpolation >=0.3
    , parallel >=3.2.1.0
    , random >= 1.2.0
    , process-extras >=0.7.2
    , regex-tdfa >=1.2
    , srcloc >=0.4
    , template-haskell >=2.11.1
    , temporary
    , terminal-size >=0.3
    , text >=1.2.2.2
    , time >=1.6.0.1
    , transformers >=0.3
    , vector >=0.12
    , versions >=6.0.0
    , zlib >=0.7.0.0
    , statistics
    , mwc-random
    , prettyprinter >= 1.7
    , prettyprinter-ansi-terminal >= 1.1
     -- remove me later
    , glpk-hs
    , silently

executable futhark
  import: common
  main-is: src/main.hs
  ghc-options: -threaded -rtsopts "-with-rtsopts=-maxN16 -qg1 -A16M"
  build-depends: base, futhark

library futhark-testing
  import: common
  hs-source-dirs: src-testing
  exposed-modules:
      Futhark.AD.DerivativesTests
      Futhark.Analysis.AlgSimplifyTests
      Futhark.Analysis.PrimExp.TableTests
      Futhark.BenchTests
      Futhark.IR.GPUTests
      Futhark.IR.MCTests
      Futhark.IR.Mem.IntervalTests
      Futhark.IR.Mem.IxFun.Alg
      Futhark.IR.Mem.IxFunTests
      Futhark.IR.Mem.IxFunWrapper
      Futhark.IR.Prop.RearrangeTests
      Futhark.IR.Prop.ReshapeTests
      Futhark.IR.PropTests
      Futhark.IR.Syntax.CoreTests
      Futhark.IR.SyntaxTests
      Futhark.Internalise.TypesValuesTests
      Futhark.Optimise.MemoryBlockMerging.GreedyColoringTests
      Futhark.Optimise.ArrayLayout.AnalyseTests
      Futhark.Optimise.ArrayLayout.LayoutTests
      Futhark.Optimise.ArrayLayoutTests
      Futhark.Pkg.SolveTests
      Futhark.ProfileTests
      Futhark.Solve.BranchAndBoundTests
      Futhark.Solve.SimplexTests
      Language.Futhark.CoreTests
      Language.Futhark.PrettyTests
      Language.Futhark.ParserBenchmarks
      Language.Futhark.PrimitiveTests
      Language.Futhark.SemanticTests
      Language.Futhark.SyntaxTests
      Language.Futhark.TypeChecker.TypesTests
      Language.Futhark.TypeChecker.TySolveBenchmarks
      Language.Futhark.TypeChecker.TySolveTests
      Language.Futhark.TypeCheckerTests
  build-depends:
      QuickCheck >=2.8
    , criterion
    , mtl >=2.2.1
    , base
    , containers
    , free
    , futhark
    , megaparsec
    , srcloc >=0.4
    , tasty
    , tasty-hunit
    , tasty-quickcheck
    , text
    , vector >=0.12
    , srcloc
    , regex-tdfa ^>= 1.3.2

test-suite unit
  import: common
  type: exitcode-stdio-1.0
  main-is: src-testing/futhark_tests.hs
  build-depends:
      base
    , futhark-testing
    , tasty

benchmark benchmarks
  import: common
  type: exitcode-stdio-1.0
<<<<<<< HEAD
  main-is: futhark_benchmarks.hs
  hs-source-dirs: 
        benchmarks
        benchmarks/Generated/
  other-modules:
        Language.Futhark.TypeChecker.TySolveBenchmarks
        Language.Futhark.TypeChecker.TySolveBenchmarks
        Generated.AllFutBenchmarks

=======
  main-is: src-testing/futhark_benchmarks.hs
>>>>>>> d0aaa08e
  build-depends:
      base
    , criterion
    , futhark-testing<|MERGE_RESOLUTION|>--- conflicted
+++ resolved
@@ -589,19 +589,7 @@
 benchmark benchmarks
   import: common
   type: exitcode-stdio-1.0
-<<<<<<< HEAD
-  main-is: futhark_benchmarks.hs
-  hs-source-dirs: 
-        benchmarks
-        benchmarks/Generated/
-  other-modules:
-        Language.Futhark.TypeChecker.TySolveBenchmarks
-        Language.Futhark.TypeChecker.TySolveBenchmarks
-        Generated.AllFutBenchmarks
-
-=======
   main-is: src-testing/futhark_benchmarks.hs
->>>>>>> d0aaa08e
   build-depends:
       base
     , criterion
