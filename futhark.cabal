--- conflicted
+++ resolved
@@ -365,13 +365,9 @@
       Futhark.Pass.ExtractKernels.ToGPU
       Futhark.Pass.ExtractMulticore
       Futhark.Pass.FirstOrderTransform
-<<<<<<< HEAD
       Futhark.Pass.Flatten
       Futhark.Pass.Flatten.Builtins
       Futhark.Pass.Flatten.Distribute
-      Futhark.Pass.KernelBabysitting
-=======
->>>>>>> 75b4c05e
       Futhark.Pass.LiftAllocations
       Futhark.Pass.LowerAllocations
       Futhark.Pass.Simplify
