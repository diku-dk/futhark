cabal-version: 2.4
name:           futhark
version:        0.22.0
synopsis:       An optimising compiler for a functional, array-oriented language.

description:    Futhark is a small programming language designed to be compiled to
                efficient parallel code. It is a statically typed, data-parallel,
                and purely functional array language in the ML family, and comes
                with a heavily optimising ahead-of-time compiler that presently
                generates GPU code via CUDA and OpenCL, although the language itself
                is hardware-agnostic.
                .
                For more information, see the website at https://futhark-lang.org
                .
                For introductionary information about hacking on the
                Futhark compiler, see
                <https://futhark.readthedocs.io/en/latest/hacking.html the hacking guide>.
                Regarding the internal design of the compiler, the following modules make
                good starting points:
                .
                * "Futhark" contains a basic architectural overview of the compiler.
                * "Futhark.IR.Syntax" explains the
                  basic design of the intermediate representation (IR).
                * "Futhark.Construct" explains how to write code that
                  manipulates and creates AST fragments.
                .
                <<docs/assets/ohyes.png You too can go fast once you rewrite your program in Futhark.>>

category:       Futhark
homepage:       https://futhark-lang.org
bug-reports:    https://github.com/diku-dk/futhark/issues
maintainer:     Troels Henriksen athas@sigkill.dk
license:        ISC
license-file:   LICENSE
build-type:     Simple
extra-source-files:
    rts/c/*.h
    rts/futhark-doc/*.css
    rts/javascript/*.js
    rts/python/*.py
    prelude/*.fut
-- Just enough of the docs to build the manpages.
    docs/**/*.rst
    docs/Makefile
    docs/conf.py
    docs/requirements.txt
extra-doc-files:
  assets/*.png

source-repository head
  type: git
  location: https://github.com/diku-dk/futhark

library
  exposed-modules:
      Futhark
      Futhark.Actions
      Futhark.Analysis.Alias
      Futhark.Analysis.CallGraph
      Futhark.Analysis.DataDependencies
      Futhark.Analysis.HORep.MapNest
      Futhark.Analysis.HORep.SOAC
      Futhark.Analysis.Interference
      Futhark.Analysis.LastUse
      Futhark.Analysis.MemAlias
      Futhark.Analysis.Metrics
      Futhark.Analysis.Metrics.Type
      Futhark.Analysis.PrimExp
      Futhark.Analysis.PrimExp.Convert
      Futhark.Analysis.PrimExp.Generalize
      Futhark.Analysis.PrimExp.Parse
      Futhark.Analysis.PrimExp.Simplify
      Futhark.Analysis.Rephrase
      Futhark.Analysis.SymbolTable
      Futhark.Analysis.UsageTable
      Futhark.Bench
      Futhark.Builder
      Futhark.Builder.Class
      Futhark.CLI.Autotune
      Futhark.CLI.Bench
      Futhark.CLI.C
      Futhark.CLI.CUDA
      Futhark.CLI.Check
      Futhark.CLI.Datacmp
      Futhark.CLI.Dataset
      Futhark.CLI.Defs
      Futhark.CLI.Dev
      Futhark.CLI.Doc
      Futhark.CLI.Literate
      Futhark.CLI.LSP
      Futhark.CLI.Misc
      Futhark.CLI.Multicore
      Futhark.CLI.MulticoreISPC
      Futhark.CLI.MulticoreWASM
      Futhark.CLI.OpenCL
      Futhark.CLI.Pkg
      Futhark.CLI.PyOpenCL
      Futhark.CLI.Python
      Futhark.CLI.Query
      Futhark.CLI.REPL
      Futhark.CLI.Run
      Futhark.CLI.Test
      Futhark.CLI.WASM
      Futhark.CodeGen.Backends.CCUDA
      Futhark.CodeGen.Backends.CCUDA.Boilerplate
      Futhark.CodeGen.Backends.COpenCL
      Futhark.CodeGen.Backends.COpenCL.Boilerplate
      Futhark.CodeGen.Backends.GenericC
      Futhark.CodeGen.Backends.GenericC.CLI
      Futhark.CodeGen.Backends.GenericC.Options
      Futhark.CodeGen.Backends.GenericC.Server
      Futhark.CodeGen.Backends.GenericPython
      Futhark.CodeGen.Backends.GenericPython.AST
      Futhark.CodeGen.Backends.GenericPython.Options
      Futhark.CodeGen.Backends.GenericWASM
      Futhark.CodeGen.Backends.MulticoreC
      Futhark.CodeGen.Backends.MulticoreISPC
      Futhark.CodeGen.Backends.MulticoreWASM
      Futhark.CodeGen.Backends.PyOpenCL
      Futhark.CodeGen.Backends.PyOpenCL.Boilerplate
      Futhark.CodeGen.Backends.SequentialC
      Futhark.CodeGen.Backends.SequentialC.Boilerplate
      Futhark.CodeGen.Backends.SequentialPython
      Futhark.CodeGen.Backends.SequentialWASM
      Futhark.CodeGen.Backends.SimpleRep
      Futhark.CodeGen.RTS.C
      Futhark.CodeGen.RTS.Python
      Futhark.CodeGen.RTS.JavaScript
      Futhark.CodeGen.ImpCode
      Futhark.CodeGen.ImpCode.GPU
      Futhark.CodeGen.ImpCode.Multicore
      Futhark.CodeGen.ImpCode.OpenCL
      Futhark.CodeGen.ImpCode.Sequential
      Futhark.CodeGen.ImpGen
      Futhark.CodeGen.ImpGen.CUDA
      Futhark.CodeGen.ImpGen.GPU
      Futhark.CodeGen.ImpGen.GPU.Base
      Futhark.CodeGen.ImpGen.GPU.SegHist
      Futhark.CodeGen.ImpGen.GPU.SegMap
      Futhark.CodeGen.ImpGen.GPU.SegRed
      Futhark.CodeGen.ImpGen.GPU.SegScan
      Futhark.CodeGen.ImpGen.GPU.SegScan.SinglePass
      Futhark.CodeGen.ImpGen.GPU.SegScan.TwoPass
      Futhark.CodeGen.ImpGen.GPU.ToOpenCL
      Futhark.CodeGen.ImpGen.GPU.Transpose
      Futhark.CodeGen.ImpGen.Multicore
      Futhark.CodeGen.ImpGen.Multicore.Base
      Futhark.CodeGen.ImpGen.Multicore.SegHist
      Futhark.CodeGen.ImpGen.Multicore.SegMap
      Futhark.CodeGen.ImpGen.Multicore.SegRed
      Futhark.CodeGen.ImpGen.Multicore.SegScan
      Futhark.CodeGen.ImpGen.OpenCL
      Futhark.CodeGen.ImpGen.Sequential
      Futhark.CodeGen.ImpGen.Transpose
      Futhark.CodeGen.OpenCL.Heuristics
      Futhark.CodeGen.SetDefaultSpace
      Futhark.Compiler
      Futhark.Compiler.CLI
      Futhark.Compiler.Config
      Futhark.Compiler.Program
      Futhark.Construct
      Futhark.Doc.Generator
      Futhark.Error
      Futhark.FreshNames
      Futhark.IR
      Futhark.IR.Aliases
      Futhark.IR.GPU
      Futhark.IR.GPU.Op
      Futhark.IR.GPU.Simplify
      Futhark.IR.GPU.Sizes
      Futhark.IR.GPUMem
      Futhark.IR.MC
      Futhark.IR.MC.Op
      Futhark.IR.MCMem
      Futhark.IR.Mem
      Futhark.IR.Mem.IxFun
      Futhark.IR.Mem.Simplify
      Futhark.IR.Parse
      Futhark.IR.Pretty
      Futhark.IR.Primitive
      Futhark.IR.Primitive.Parse
      Futhark.IR.Prop
      Futhark.IR.Prop.Aliases
      Futhark.IR.Prop.Constants
      Futhark.IR.Prop.Names
      Futhark.IR.Prop.Patterns
      Futhark.IR.Prop.Rearrange
      Futhark.IR.Prop.Reshape
      Futhark.IR.Prop.Scope
      Futhark.IR.Prop.TypeOf
      Futhark.IR.Prop.Types
      Futhark.IR.Rep
      Futhark.IR.RetType
      Futhark.IR.SOACS
      Futhark.IR.SOACS.SOAC
      Futhark.IR.SOACS.Simplify
      Futhark.IR.SegOp
      Futhark.IR.Seq
      Futhark.IR.SeqMem
      Futhark.IR.Syntax
      Futhark.IR.Syntax.Core
      Futhark.IR.Traversals
      Futhark.IR.TypeCheck
      Futhark.Internalise
      Futhark.Internalise.AccurateSizes
      Futhark.Internalise.Bindings
      Futhark.Internalise.Defunctionalise
      Futhark.Internalise.Defunctorise
      Futhark.Internalise.Exps
      Futhark.Internalise.FreeVars
      Futhark.Internalise.Lambdas
      Futhark.Internalise.LiftLambdas
      Futhark.Internalise.Monad
      Futhark.Internalise.Monomorphise
      Futhark.Internalise.TypesValues
      Futhark.LSP.Compile
      Futhark.LSP.Diagnostic
      Futhark.LSP.Handlers
      Futhark.LSP.Tool
      Futhark.LSP.State
      Futhark.MonadFreshNames
      Futhark.Optimise.BlkRegTiling
      Futhark.Optimise.CSE
      Futhark.Optimise.DoubleBuffer
      Futhark.Optimise.Fusion
      Futhark.Optimise.Fusion.Composing
      Futhark.Optimise.Fusion.LoopKernel
      Futhark.Optimise.InPlaceLowering
      Futhark.Optimise.InPlaceLowering.LowerIntoStm
      Futhark.Optimise.InPlaceLowering.SubstituteIndices
      Futhark.Optimise.InliningDeadFun
      Futhark.Optimise.MemoryBlockMerging
      Futhark.Optimise.MemoryBlockMerging.GreedyColoring
      Futhark.Optimise.Simplify
      Futhark.Optimise.Simplify.Engine
      Futhark.Optimise.Simplify.Rep
      Futhark.Optimise.Simplify.Rule
      Futhark.Optimise.Simplify.Rules
      Futhark.Optimise.Simplify.Rules.BasicOp
      Futhark.Optimise.Simplify.Rules.ClosedForm
      Futhark.Optimise.Simplify.Rules.Index
      Futhark.Optimise.Simplify.Rules.Loop
      Futhark.Optimise.Simplify.Rules.Simple
      Futhark.Optimise.Sink
      Futhark.Optimise.TileLoops
      Futhark.Optimise.TileLoops.Shared
      Futhark.Optimise.Unstream
      Futhark.Pass
      Futhark.Pass.ExpandAllocations
      Futhark.Pass.ExplicitAllocations
      Futhark.Pass.ExplicitAllocations.GPU
      Futhark.Pass.ExplicitAllocations.MC
      Futhark.Pass.ExplicitAllocations.SegOp
      Futhark.Pass.ExplicitAllocations.Seq
      Futhark.Pass.ExtractKernels
      Futhark.Pass.ExtractKernels.BlockedKernel
      Futhark.Pass.ExtractKernels.DistributeNests
      Futhark.Pass.ExtractKernels.Distribution
      Futhark.Pass.ExtractKernels.ISRWIM
      Futhark.Pass.ExtractKernels.Interchange
      Futhark.Pass.ExtractKernels.Intragroup
      Futhark.Pass.ExtractKernels.StreamKernel
      Futhark.Pass.ExtractKernels.ToGPU
      Futhark.Pass.ExtractMulticore
      Futhark.Pass.FirstOrderTransform
      Futhark.Pass.KernelBabysitting
      Futhark.Pass.Simplify
      Futhark.Passes
      Futhark.Pipeline
      Futhark.Pkg.Info
      Futhark.Pkg.Solve
      Futhark.Pkg.Types
      Futhark.Script
      Futhark.Test
      Futhark.Test.Spec
      Futhark.Test.Values
      Futhark.Tools
      Futhark.Transform.CopyPropagate
      Futhark.Transform.FirstOrderTransform
      Futhark.Transform.Rename
      Futhark.Transform.Substitute
      Futhark.Util
      Futhark.Util.Console
      Futhark.Util.IntegralExp
      Futhark.Util.Loc
      Futhark.Util.Log
      Futhark.Util.Options
      Futhark.Util.Pretty
      Futhark.Util.Table
      Futhark.Version
      Language.Futhark
      Language.Futhark.Core
      Language.Futhark.Interpreter
      Language.Futhark.Parser
      Language.Futhark.Parser.Monad
      Language.Futhark.Parser.Lexer.Tokens
      Language.Futhark.Parser.Lexer.Wrapper
      Language.Futhark.Prelude
      Language.Futhark.Pretty
      Language.Futhark.Prop
      Language.Futhark.Query
      Language.Futhark.Semantic
      Language.Futhark.Syntax
      Language.Futhark.Traversals
      Language.Futhark.TypeChecker
      Language.Futhark.TypeChecker.Match
      Language.Futhark.TypeChecker.Modules
      Language.Futhark.TypeChecker.Monad
      Language.Futhark.TypeChecker.Terms
      Language.Futhark.TypeChecker.Terms.DoLoop
      Language.Futhark.TypeChecker.Terms.Monad
      Language.Futhark.TypeChecker.Terms.Pat
      Language.Futhark.TypeChecker.Types
      Language.Futhark.TypeChecker.Unify
      Language.Futhark.Warnings
  other-modules:
      Language.Futhark.Parser.Parser
      Language.Futhark.Parser.Lexer
      Paths_futhark
  autogen-modules:
      Paths_futhark
  hs-source-dirs:
      src
  ghc-options: -Wall -Wcompat -Wno-incomplete-uni-patterns -Wredundant-constraints -Wincomplete-record-updates -Wmissing-export-lists -Wunused-packages
  build-tool-depends:
      alex:alex
    , happy:happy
  build-depends:
      aeson >=2.0.0.0
    , ansi-terminal >=0.6.3.1
    , array >=0.4
    , base >=4.13 && <5
    , base16-bytestring
    , binary >=0.8.3
    , blaze-html >=0.9.0.1
    , bytestring >=0.10.8
    , bytestring-to-vector >=0.3.0.1
    , bmp >=1.2.6.3
    , containers >=0.6.2.1
    , cryptohash-md5
    , directory >=1.3.0.0
    , directory-tree >=0.12.1
    , dlist >=0.6.0.1
    , file-embed >=0.0.14.0
    , filepath >=1.4.1.1
    , free >=4.12.4
    , futhark-data >= 1.0.3.0
    , futhark-server >= 1.1.2.1
    , futhark-manifest >= 1.0.0.0
    , githash >=0.1.6.1
    , half >= 0.3
    , haskeline
<<<<<<< HEAD
    , language-c-quote
=======
    , hslogger
    , language-c-quote >=0.12
    , lens
    , lsp >= 1.4
>>>>>>> a0cecdb5
    , mainland-pretty >=0.7.1
    , cmark-gfm >=0.2.1
    , megaparsec >=9.0.0
    , mtl >=2.2.1
    , neat-interpolation >=0.3
    , parallel >=3.2.1.0
    , random >= 1.2.0
    , process >=1.4.3.0
    , process-extras >=0.7.2
    , regex-tdfa >=1.2
    , srcloc >=0.4
    , template-haskell >=2.11.1
    , temporary
    , terminal-size >=0.3
    , text >=1.2.2.2
    , time >=1.6.0.1
    , transformers >=0.3
    , vector >=0.12
    , versions >=5.0.0
    , zip-archive >=0.3.1.1
    , zlib >=0.6.1.2
  default-language: Haskell2010

executable futhark
  main-is: src/main.hs
  other-modules:
      Paths_futhark
  ghc-options: -Wall -Wcompat -Wno-incomplete-uni-patterns -Wredundant-constraints -Wincomplete-record-updates -Wmissing-export-lists -Wunused-packages -threaded -rtsopts "-with-rtsopts=-N -qg1 -A16M"
  build-depends:
      base
    , futhark
    , text
  default-language: Haskell2010

test-suite unit
  type: exitcode-stdio-1.0
  main-is: futhark_tests.hs
  other-modules:
      Futhark.BenchTests
      Futhark.Pkg.SolveTests
      Futhark.IR.Prop.RearrangeTests
      Futhark.IR.Prop.ReshapeTests
      Futhark.IR.PropTests
      Futhark.IR.Syntax.CoreTests
      Futhark.IR.SyntaxTests
      Futhark.IR.Mem.IxFun.Alg
      Futhark.IR.Mem.IxFunTests
      Futhark.IR.Mem.IxFunWrapper
      Futhark.IR.PrimitiveTests
      Language.Futhark.CoreTests
      Language.Futhark.SyntaxTests
      Language.Futhark.TypeCheckerTests
      Language.Futhark.TypeChecker.TypesTests
      Futhark.Optimise.MemoryBlockMerging.GreedyColoringTests
      Paths_futhark
  hs-source-dirs:
      unittests
  ghc-options: -Wall -Wcompat -Wredundant-constraints -Wincomplete-record-updates -Wmissing-export-lists
  build-depends:
      QuickCheck >=2.8
    , base
    , containers
    , futhark
    , megaparsec
    , mtl
    , parser-combinators
    , tasty
    , tasty-hunit
    , tasty-quickcheck
    , text
  default-language: Haskell2010<|MERGE_RESOLUTION|>--- conflicted
+++ resolved
@@ -350,14 +350,10 @@
     , githash >=0.1.6.1
     , half >= 0.3
     , haskeline
-<<<<<<< HEAD
     , language-c-quote
-=======
     , hslogger
-    , language-c-quote >=0.12
     , lens
     , lsp >= 1.4
->>>>>>> a0cecdb5
     , mainland-pretty >=0.7.1
     , cmark-gfm >=0.2.1
     , megaparsec >=9.0.0
