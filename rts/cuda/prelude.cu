--- conflicted
+++ resolved
@@ -1,30 +1,8 @@
 // start of prelude.cu
+
 #define SCALAR_FUN_ATTR __device__ static inline
 #define FUTHARK_FUN_ATTR __device__ static
 #define FUTHARK_F64_ENABLED
-
-<<<<<<< HEAD
-=======
-#if defined(__CUDACC_RTC__) || defined(__HIPCC_RTC__)
-typedef char int8_t;
-typedef short int16_t;
-typedef int int32_t;
-typedef long long int64_t;
-typedef unsigned char uint8_t;
-typedef unsigned short uint16_t;
-typedef unsigned int uint32_t;
-typedef unsigned long long uint64_t;
-#else
-// This is for the benefit of offline compilation with clang.
-typedef signed char int8_t;
-typedef short int16_t;
-typedef int int32_t;
-typedef long int64_t;
-typedef unsigned char uint8_t;
-typedef unsigned short uint16_t;
-typedef unsigned int uint32_t;
-typedef unsigned long uint64_t;
-#endif
 
 #if defined(__CUDACC_RTC__)
 typedef uint64_t uintptr_t;
@@ -34,7 +12,6 @@
 typedef uint64_t uintptr_t;
 #endif
 
->>>>>>> 7f3a1e9a
 #define __global
 #define __local
 #define __private
@@ -124,5 +101,4 @@
 #define FUTHARK_KERNEL extern "C" __global__ __launch_bounds__(MAX_THREADS_PER_BLOCK)
 #define FUTHARK_KERNEL_SIZED(a,b,c) extern "C" __global__ __launch_bounds__(a*b*c)
 
-
 // End of prelude.cu