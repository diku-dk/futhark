// start of multicore_defs.h

#ifndef MULTICORE_DEFS
#define MULTICORE_DEFS

#include <signal.h>

<<<<<<< HEAD
#include <pthread.h>
#include <stdlib.h>
#include <assert.h>

#define MULTICORE
/* #define MCDEBUG */
#define MCPROFILE
=======
/* #define MCPROFILE */
>>>>>>> 021549a2

// Which queue implementation to use
#define MCJOBQUEUE
/* #define MCCHASELEV */


#if defined(_WIN32)
#include <windows.h>
#elif defined(__APPLE__)
#include <sys/sysctl.h>
// For getting cpu usage of threads
#include <mach/mach.h>
#include <sys/resource.h>
#elif defined(__linux__)
#include <sys/sysinfo.h>
#include <sys/resource.h>
<<<<<<< HEAD

=======
>>>>>>> 021549a2
#include <signal.h>
#endif


// Forward declarations
// Scheduler definitions
struct scheduler;
struct scheduler_info;
struct scheduler_subtask;
struct scheduler_task;


<<<<<<< HEAD
typedef int (*task_fn)(void* args, int iterations, int tid);
typedef int (*sub_task_fn)(void* args, int start, int end, int subtask_id);

/* A subtask that can be executed by a thread */
struct subtask {
  sub_task_fn fn;
  void* args;
  int start, end;
  // How much of a task to take a the time
  // If it's zero , then the subtasks is not stealable
  int chunkable;
  long int iterations;
  int id;
  int been_stolen;

  const char* name;

  // Shared variables across subtasks
  volatile int *counter; // Counter for ongoing subtasks
  pthread_mutex_t *mutex;
  pthread_cond_t *cond;
=======
struct subtask_queue {
  int capacity;             // Size of the buffer.
  int first;                // Index of the start of the ring buffer.
  int num_used;             // Number of used elements in the buffer.
  struct subtask **buffer;

  pthread_mutex_t mutex;    // Mutex used for synchronisation.
  pthread_cond_t cond;      // Condition variable used for synchronisation.
  int dead;


  /* Profiling fields */
  uint64_t time_enqueue;
  uint64_t time_dequeue;
  uint64_t n_dequeues;
  uint64_t n_enqueues;
>>>>>>> 021549a2
};


struct deque_buffer {
  struct subtask** array;
  int64_t size;
};

struct deque {
  struct deque_buffer *buffer;
  int64_t top, bottom;
  int dead;
};


<<<<<<< HEAD
struct deque {
  int64_t size;
  struct subtask **buffer;
  int64_t top, bottom;
  volatile int dead;
};


struct subtask_queue {
  int capacity; // Size of the buffer.
  int first; // Index of the start of the ring buffer.
  int num_used; // Number of used elements in the buffer.
  struct subtask **buffer;
=======
// Function definitions
typedef int (*segop_fn)(void* args, int64_t iterations, int tid, struct scheduler_info info);
typedef int (*parloop_fn)(void* args, int64_t start, int64_t end, int subtask_id, int tid);
>>>>>>> 021549a2


/* A subtask that can be executed by a thread */
struct subtask {
  parloop_fn fn; // The parloop function
  // Execution parameters
  void* args;
  int64_t start, end;
  int id;

  // Dynamic scheduling paramters
  int chunkable;
  int64_t chunk_size;

  // Shared variables across subtasks
  volatile int *counter; // Counter for ongoing subtasks

  // Shared task timers and iterators
  int64_t *task_time;
  int64_t *task_iter;

  // For debugging
  const char *name;
};



struct worker {
  pthread_t thread;
<<<<<<< HEAD
  struct deque q;
  struct scheduler *scheduler;
  int cur_working;
  volatile int dead;

=======
#if defined(MCCHASELEV)
  struct deque q;
#elif defined(MCJOBQUEUE)
  struct subtask_queue q;
#endif
  struct scheduler *scheduler;
  int cur_working;
  int dead;
  int output_usage;
>>>>>>> 021549a2
  int tid;                     /* Just a thread id */

  uint64_t time_spent_working; /* Time spent in tasks functions */
  // Timing field used for online algorithm
  uint64_t timer;
  uint64_t total;
  int nested;
};

#endif
<<<<<<< HEAD
    return err;
}

/* returns the number of logical cores */
static const int num_processors()
{
#ifdef _WIN32
/* https://docs.microsoft.com/en-us/windows/win32/api/sysinfoapi/ns-sysinfoapi-system_info */
    SYSTEM_INFO sysinfo;
    GetSystemInfo(&sysinfo);
    int ncores = sysinfo.dwNumberOfProcessors;
    fprintf(stdout, "Found %d cores on your Windows machine\n Is that correct?\n", ncores);
    return ncores;
#elif __APPLE__
    int ncores;
    size_t ncores_size = sizeof(ncores);
    CHECK_ERRNO(sysctlbyname("hw.logicalcpu", &ncores, &ncores_size, NULL, 0),
                "sysctlbyname (hw.logicalcpu)");
    return ncores;
#else // If Linux
  return get_nprocs();
#endif
}



static inline void output_thread_usage(struct worker *worker)
{
  struct rusage usage;
  CHECK_ERRNO(getrusage_thread(&usage), "getrusage_thread");
  struct timeval user_cpu_time = usage.ru_utime;
  struct timeval sys_cpu_time = usage.ru_stime;
  fprintf(stderr, "tid: %2d - work time %llu - user time: %llu us - sys: %10llu us\n",// - dequeue: (%8llu/%8llu) = %llu - enqueue: (%llu/%llu) = %llu \n",
          worker->tid,
          worker->time_spent_working,
          (uint64_t)(user_cpu_time.tv_sec * 1000000 + user_cpu_time.tv_usec),
          (uint64_t)(sys_cpu_time.tv_sec * 1000000 + sys_cpu_time.tv_usec));
          /* worker->q.time_dequeue, */
          /* worker->q.n_dequeues, */
          /* worker->q.time_dequeue / (worker->q.n_dequeues == 0 ? 1 : worker->q.n_dequeues), */
          /* worker->q.time_enqueue, */
          /* worker->q.n_dequeues, */
          /* worker->q.time_enqueue / (worker->q.n_enqueues == 0 ? 1 : worker->q.n_enqueues)); */
}


static unsigned int g_seed;

// Used to seed the generator.
static inline void fast_srand(int seed) {
    g_seed = seed;
}

// Compute a pseudorandom integer.
// Output value in range [0, 32767]
static inline int fast_rand(void) {
    g_seed = (214013*g_seed+2531011);
    return (g_seed>>16)&0x7FFF;
}


#endif

=======
>>>>>>> 021549a2

// end of multicore_defs.h<|MERGE_RESOLUTION|>--- conflicted
+++ resolved
@@ -5,21 +5,12 @@
 
 #include <signal.h>
 
-<<<<<<< HEAD
-#include <pthread.h>
-#include <stdlib.h>
-#include <assert.h>
 
-#define MULTICORE
-/* #define MCDEBUG */
-#define MCPROFILE
-=======
 /* #define MCPROFILE */
->>>>>>> 021549a2
 
 // Which queue implementation to use
-#define MCJOBQUEUE
-/* #define MCCHASELEV */
+/* #define MCJOBQUEUE */
+#define MCCHASELEV
 
 
 #if defined(_WIN32)
@@ -32,10 +23,6 @@
 #elif defined(__linux__)
 #include <sys/sysinfo.h>
 #include <sys/resource.h>
-<<<<<<< HEAD
-
-=======
->>>>>>> 021549a2
 #include <signal.h>
 #endif
 
@@ -48,29 +35,7 @@
 struct scheduler_task;
 
 
-<<<<<<< HEAD
-typedef int (*task_fn)(void* args, int iterations, int tid);
-typedef int (*sub_task_fn)(void* args, int start, int end, int subtask_id);
 
-/* A subtask that can be executed by a thread */
-struct subtask {
-  sub_task_fn fn;
-  void* args;
-  int start, end;
-  // How much of a task to take a the time
-  // If it's zero , then the subtasks is not stealable
-  int chunkable;
-  long int iterations;
-  int id;
-  int been_stolen;
-
-  const char* name;
-
-  // Shared variables across subtasks
-  volatile int *counter; // Counter for ongoing subtasks
-  pthread_mutex_t *mutex;
-  pthread_cond_t *cond;
-=======
 struct subtask_queue {
   int capacity;             // Size of the buffer.
   int first;                // Index of the start of the ring buffer.
@@ -87,7 +52,6 @@
   uint64_t time_dequeue;
   uint64_t n_dequeues;
   uint64_t n_enqueues;
->>>>>>> 021549a2
 };
 
 
@@ -103,25 +67,9 @@
 };
 
 
-<<<<<<< HEAD
-struct deque {
-  int64_t size;
-  struct subtask **buffer;
-  int64_t top, bottom;
-  volatile int dead;
-};
-
-
-struct subtask_queue {
-  int capacity; // Size of the buffer.
-  int first; // Index of the start of the ring buffer.
-  int num_used; // Number of used elements in the buffer.
-  struct subtask **buffer;
-=======
 // Function definitions
 typedef int (*segop_fn)(void* args, int64_t iterations, int tid, struct scheduler_info info);
 typedef int (*parloop_fn)(void* args, int64_t start, int64_t end, int subtask_id, int tid);
->>>>>>> 021549a2
 
 
 /* A subtask that can be executed by a thread */
@@ -151,13 +99,7 @@
 
 struct worker {
   pthread_t thread;
-<<<<<<< HEAD
-  struct deque q;
-  struct scheduler *scheduler;
-  int cur_working;
-  volatile int dead;
 
-=======
 #if defined(MCCHASELEV)
   struct deque q;
 #elif defined(MCJOBQUEUE)
@@ -167,7 +109,6 @@
   int cur_working;
   int dead;
   int output_usage;
->>>>>>> 021549a2
   int tid;                     /* Just a thread id */
 
   uint64_t time_spent_working; /* Time spent in tasks functions */
@@ -178,71 +119,4 @@
 };
 
 #endif
-<<<<<<< HEAD
-    return err;
-}
-
-/* returns the number of logical cores */
-static const int num_processors()
-{
-#ifdef _WIN32
-/* https://docs.microsoft.com/en-us/windows/win32/api/sysinfoapi/ns-sysinfoapi-system_info */
-    SYSTEM_INFO sysinfo;
-    GetSystemInfo(&sysinfo);
-    int ncores = sysinfo.dwNumberOfProcessors;
-    fprintf(stdout, "Found %d cores on your Windows machine\n Is that correct?\n", ncores);
-    return ncores;
-#elif __APPLE__
-    int ncores;
-    size_t ncores_size = sizeof(ncores);
-    CHECK_ERRNO(sysctlbyname("hw.logicalcpu", &ncores, &ncores_size, NULL, 0),
-                "sysctlbyname (hw.logicalcpu)");
-    return ncores;
-#else // If Linux
-  return get_nprocs();
-#endif
-}
-
-
-
-static inline void output_thread_usage(struct worker *worker)
-{
-  struct rusage usage;
-  CHECK_ERRNO(getrusage_thread(&usage), "getrusage_thread");
-  struct timeval user_cpu_time = usage.ru_utime;
-  struct timeval sys_cpu_time = usage.ru_stime;
-  fprintf(stderr, "tid: %2d - work time %llu - user time: %llu us - sys: %10llu us\n",// - dequeue: (%8llu/%8llu) = %llu - enqueue: (%llu/%llu) = %llu \n",
-          worker->tid,
-          worker->time_spent_working,
-          (uint64_t)(user_cpu_time.tv_sec * 1000000 + user_cpu_time.tv_usec),
-          (uint64_t)(sys_cpu_time.tv_sec * 1000000 + sys_cpu_time.tv_usec));
-          /* worker->q.time_dequeue, */
-          /* worker->q.n_dequeues, */
-          /* worker->q.time_dequeue / (worker->q.n_dequeues == 0 ? 1 : worker->q.n_dequeues), */
-          /* worker->q.time_enqueue, */
-          /* worker->q.n_dequeues, */
-          /* worker->q.time_enqueue / (worker->q.n_enqueues == 0 ? 1 : worker->q.n_enqueues)); */
-}
-
-
-static unsigned int g_seed;
-
-// Used to seed the generator.
-static inline void fast_srand(int seed) {
-    g_seed = seed;
-}
-
-// Compute a pseudorandom integer.
-// Output value in range [0, 32767]
-static inline int fast_rand(void) {
-    g_seed = (214013*g_seed+2531011);
-    return (g_seed>>16)&0x7FFF;
-}
-
-
-#endif
-
-=======
->>>>>>> 021549a2
-
 // end of multicore_defs.h