// Start of cuda.h.

#define CUDA_SUCCEED_FATAL(x) cuda_api_succeed_fatal(x, #x, __FILE__, __LINE__)
#define CUDA_SUCCEED_NONFATAL(x) cuda_api_succeed_nonfatal(x, #x, __FILE__, __LINE__)
#define NVRTC_SUCCEED_FATAL(x) nvrtc_api_succeed_fatal(x, #x, __FILE__, __LINE__)
#define NVRTC_SUCCEED_NONFATAL(x) nvrtc_api_succeed_nonfatal(x, #x, __FILE__, __LINE__)
// Take care not to override an existing error.
#define CUDA_SUCCEED_OR_RETURN(e) {               \
    char *serror = CUDA_SUCCEED_NONFATAL(e);      \
    if (serror) {                                 \
      if (!ctx->error) {                          \
        ctx->error = serror;                      \
        return bad;                               \
      } else {                                    \
        free(serror);                             \
      }                                           \
    }                                             \
  }

// CUDA_SUCCEED_OR_RETURN returns the value of the variable 'bad' in
// scope.  By default, it will be this one.  Create a local variable
// of some other type if needed.  This is a bit of a hack, but it
// saves effort in the code generator.
static const int bad = 1;

static inline void cuda_api_succeed_fatal(CUresult res, const char *call,
    const char *file, int line) {
  if (res != CUDA_SUCCESS) {
    const char *err_str;
    cuGetErrorString(res, &err_str);
    if (err_str == NULL) { err_str = "Unknown"; }
    futhark_panic(-1, "%s:%d: CUDA call\n  %s\nfailed with error code %d (%s)\n",
        file, line, call, res, err_str);
  }
}

static char* cuda_api_succeed_nonfatal(CUresult res, const char *call,
    const char *file, int line) {
  if (res != CUDA_SUCCESS) {
    const char *err_str;
    cuGetErrorString(res, &err_str);
    if (err_str == NULL) { err_str = "Unknown"; }
    return msgprintf("%s:%d: CUDA call\n  %s\nfailed with error code %d (%s)\n",
        file, line, call, res, err_str);
  } else {
    return NULL;
  }
}

static inline void nvrtc_api_succeed_fatal(nvrtcResult res, const char *call,
                                           const char *file, int line) {
  if (res != NVRTC_SUCCESS) {
    const char *err_str = nvrtcGetErrorString(res);
    futhark_panic(-1, "%s:%d: NVRTC call\n  %s\nfailed with error code %d (%s)\n",
        file, line, call, res, err_str);
  }
}

static char* nvrtc_api_succeed_nonfatal(nvrtcResult res, const char *call,
                                        const char *file, int line) {
  if (res != NVRTC_SUCCESS) {
    const char *err_str = nvrtcGetErrorString(res);
    return msgprintf("%s:%d: NVRTC call\n  %s\nfailed with error code %d (%s)\n",
                     file, line, call, res, err_str);
  } else {
    return NULL;
  }
}

struct cuda_config {
  int debugging;
  int logging;
  const char *preferred_device;
  int preferred_device_num;

  const char *dump_program_to;
  const char *load_program_from;

  const char *dump_ptx_to;
  const char *load_ptx_from;

  size_t default_block_size;
  size_t default_grid_size;
  size_t default_tile_size;
  size_t default_reg_tile_size;
  size_t default_threshold;

  int default_block_size_changed;
  int default_grid_size_changed;
  int default_tile_size_changed;

  int num_sizes;
  const char **size_names;
  const char **size_vars;
  int64_t *size_values;
  const char **size_classes;
};

static void cuda_config_init(struct cuda_config *cfg,
                             int num_sizes,
                             const char *size_names[],
                             const char *size_vars[],
                             int64_t *size_values,
                             const char *size_classes[]) {
  cfg->debugging = 0;
  cfg->logging = 0;
  cfg->preferred_device_num = 0;
  cfg->preferred_device = "";
  cfg->dump_program_to = NULL;
  cfg->load_program_from = NULL;

  cfg->dump_ptx_to = NULL;
  cfg->load_ptx_from = NULL;

  cfg->default_block_size = 256;
  cfg->default_grid_size = 0; // Set properly later.
  cfg->default_tile_size = 32;
  cfg->default_reg_tile_size = 2;
  cfg->default_threshold = 32*1024;

  cfg->default_block_size_changed = 0;
  cfg->default_grid_size_changed = 0;
  cfg->default_tile_size_changed = 0;

  cfg->num_sizes = num_sizes;
  cfg->size_names = size_names;
  cfg->size_vars = size_vars;
  cfg->size_values = size_values;
  cfg->size_classes = size_classes;
}

// A record of something that happened.
struct profiling_record {
  cudaEvent_t *events; // Points to two events.
  int *runs;
  int64_t *runtime;
};

struct cuda_context {
  CUdevice dev;
  CUcontext cu_ctx;
  CUmodule module;

  struct cuda_config cfg;

  struct free_list free_list;

  size_t max_block_size;
  size_t max_grid_size;
  size_t max_tile_size;
  size_t max_threshold;
  size_t max_shared_memory;
  size_t max_bespoke;

  size_t lockstep_width;

  struct profiling_record *profiling_records;
  int profiling_records_capacity;
  int profiling_records_used;

  int device_count;
  int kernel_iterator;
  CUdevice* devices;
  CUcontext* contexts;
  CUmodule* modules;
  CUevent* kernel_done;
};

#define CU_DEV_ATTR(x) (CU_DEVICE_ATTRIBUTE_##x)
#define device_query(dev,attrib) _device_query(dev, CU_DEV_ATTR(attrib))
static int _device_query(CUdevice dev, CUdevice_attribute attrib) {
  int val;
  CUDA_SUCCEED_FATAL(cuDeviceGetAttribute(&val, attrib, dev));
  return val;
}

#define CU_FUN_ATTR(x) (CU_FUNC_ATTRIBUTE_##x)
#define function_query(fn,attrib) _function_query(dev, CU_FUN_ATTR(attrib))
static int _function_query(CUfunction dev, CUfunction_attribute attrib) {
  int val;
  CUDA_SUCCEED_FATAL(cuFuncGetAttribute(&val, attrib, dev));
  return val;
}

static void set_preferred_device(struct cuda_config *cfg, const char *s) {
  int x = 0;
  if (*s == '#') {
    s++;
    while (isdigit(*s)) {
      x = x * 10 + (*s++)-'0';
    }
    // Skip trailing spaces.
    while (isspace(*s)) {
      s++;
    }
  }
  cfg->preferred_device = s;
  cfg->preferred_device_num = x;
}

static int cuda_device_setup(struct cuda_context *ctx) {
  char name[256];
  int count, chosen = -1, best_cc = -1;
  int cc_major_best, cc_minor_best;
  int cc_major, cc_minor;
  CUdevice dev;

  CUDA_SUCCEED_FATAL(cuDeviceGetCount(&count));
  if (count == 0) { return 1; }

  int num_device_matches = 0;

  // XXX: Current device selection policy is to choose the device with the
  // highest compute capability (if no preferred device is set).
  // This should maybe be changed, since greater compute capability is not
  // necessarily an indicator of better performance.
  for (int i = 0; i < count; i++) {
    CUDA_SUCCEED_FATAL(cuDeviceGet(&dev, i));

    cc_major = device_query(dev, COMPUTE_CAPABILITY_MAJOR);
    cc_minor = device_query(dev, COMPUTE_CAPABILITY_MINOR);

    CUDA_SUCCEED_FATAL(cuDeviceGetName(name, sizeof(name) - 1, dev));
    name[sizeof(name) - 1] = 0;

    if (ctx->cfg.logging) {
      fprintf(stderr, "Device #%d: name=\"%s\", compute capability=%d.%d\n",
          i, name, cc_major, cc_minor);
    }

    if (device_query(dev, COMPUTE_MODE) == CU_COMPUTEMODE_PROHIBITED) {
      if (ctx->cfg.logging) {
        fprintf(stderr, "Device #%d is compute-prohibited, ignoring\n", i);
      }
      continue;
    }

    if (best_cc == -1 || cc_major > cc_major_best ||
        (cc_major == cc_major_best && cc_minor > cc_minor_best)) {
      best_cc = i;
      cc_major_best = cc_major;
      cc_minor_best = cc_minor;
    }

    if (strstr(name, ctx->cfg.preferred_device) != NULL &&
        num_device_matches++ == ctx->cfg.preferred_device_num) {
      chosen = i;
      break;
    }
  }

  if (chosen == -1) { chosen = best_cc; }
  if (chosen == -1) { return 1; }

  if (ctx->cfg.logging) {
    fprintf(stderr, "Using device #%d\n", chosen);
  }

  int used_devices = 0;
  int* devices = (int*)calloc(count, sizeof(int));
  for(int devID = 0; devID < count; devID++){
    CUDA_SUCCEED_FATAL(cuDeviceGet(&dev, devID));

    int cc_major = device_query(dev, COMPUTE_CAPABILITY_MAJOR);
    int cc_minor = device_query(dev, COMPUTE_CAPABILITY_MINOR);
    // Here it's a design chocie that all device should be of the same CC
    if (cc_major == cc_major_best && cc_minor == cc_minor_best){
      devices[used_devices] = devID;
      used_devices++;
    }
  }
  if(ctx->cfg.debugging){
    fprintf(stderr, "Using %d devices\n", used_devices);
  }
  ctx->kernel_iterator = 0;
  ctx->device_count = used_devices;
  ctx->devices = (CUdevice*)calloc(used_devices, sizeof(CUdevice));
  ctx->contexts = (CUcontext*)calloc(used_devices, sizeof(CUcontext));
  ctx->modules = (CUmodule*)calloc(used_devices, sizeof(CUmodule));
  ctx->kernel_done = (CUevent*)calloc(used_devices*2, sizeof(CUevent));

  for(int devIdx = 0; devIdx < used_devices; devIdx++){
    CUDA_SUCCEED_FATAL(cuDeviceGet(&ctx->devices[devIdx], devices[devIdx]));
    CUDA_SUCCEED_FATAL(cuDevicePrimaryCtxRetain(&ctx->contexts[devIdx],
                                   ctx->devices[devIdx]));
    CUDA_SUCCEED_FATAL(cuCtxPushCurrent(ctx->contexts[devIdx]));
    CUDA_SUCCEED_FATAL(cuEventCreate(&ctx->kernel_done[devIdx * 2],
                                     CU_EVENT_DISABLE_TIMING));
    CUDA_SUCCEED_FATAL(cuEventCreate(&ctx->kernel_done[devIdx * 2 + 1],
                                     CU_EVENT_DISABLE_TIMING));
    CUDA_SUCCEED_FATAL(cuCtxPopCurrent(&ctx->contexts[devIdx]));
  }

  free(devices);

  CUDA_SUCCEED_FATAL(cuDeviceGet(&ctx->dev, chosen));
  return 0;
}

static char *concat_fragments(const char *src_fragments[]) {
  size_t src_len = 0;
  const char **p;

  for (p = src_fragments; *p; p++) {
    src_len += strlen(*p);
  }

  char *src = (char*) malloc(src_len + 1);
  size_t n = 0;
  for (p = src_fragments; *p; p++) {
    strcpy(src + n, *p);
    n += strlen(*p);
  }

  return src;
}

static const char *cuda_nvrtc_get_arch(CUdevice dev) {
  struct {
    int major;
    int minor;
    const char *arch_str;
  } static const x[] = {
    { 3, 0, "compute_30" },
    { 3, 2, "compute_32" },
    { 3, 5, "compute_35" },
    { 3, 7, "compute_37" },
    { 5, 0, "compute_50" },
    { 5, 2, "compute_52" },
    { 5, 3, "compute_53" },
    { 6, 0, "compute_60" },
    { 6, 1, "compute_61" },
    { 6, 2, "compute_62" },
    { 7, 0, "compute_70" },
    { 7, 2, "compute_72" },
    { 7, 5, "compute_75" },
    { 8, 0, "compute_80" },
<<<<<<< HEAD
    { 8, 6, "compute_80" }
=======
    { 8, 6, "compute_80" },
    { 8, 7, "compute_80" }
>>>>>>> a4d5430a
  };

  int major = device_query(dev, COMPUTE_CAPABILITY_MAJOR);
  int minor = device_query(dev, COMPUTE_CAPABILITY_MINOR);

  int chosen = -1;
  for (int i = 0; i < sizeof(x)/sizeof(x[0]); i++) {
    if (x[i].major < major || (x[i].major == major && x[i].minor <= minor)) {
      chosen = i;
    } else {
      break;
    }
  }

  if (chosen == -1) {
    futhark_panic(-1, "Unsupported compute capability %d.%d\n", major, minor);
  }

  if (x[chosen].major != major || x[chosen].minor != minor) {
    fprintf(stderr,
            "Warning: device compute capability is %d.%d, but newest supported by Futhark is %d.%d.\n",
            major, minor, x[chosen].major, x[chosen].minor);
  }

  return x[chosen].arch_str;
}

static void cuda_nvrtc_mk_build_options(struct cuda_context *ctx, const char *extra_opts[],
                                        char*** opts_out, size_t *n_opts) {
  int arch_set = 0, num_extra_opts;

  // nvrtc cannot handle multiple -arch options.  Hence, if one of the
  // extra_opts is -arch, we have to be careful not to do our usual
  // automatic generation.
  for (num_extra_opts = 0; extra_opts[num_extra_opts] != NULL; num_extra_opts++) {
    if (strstr(extra_opts[num_extra_opts], "-arch")
        == extra_opts[num_extra_opts] ||
        strstr(extra_opts[num_extra_opts], "--gpu-architecture")
        == extra_opts[num_extra_opts]) {
      arch_set = 1;
    }
  }

  size_t i = 0, n_opts_alloc = 20 + num_extra_opts + ctx->cfg.num_sizes;
  char **opts = (char**) malloc(n_opts_alloc * sizeof(char *));
  if (!arch_set) {
    opts[i++] = strdup("-arch");
    opts[i++] = strdup(cuda_nvrtc_get_arch(ctx->dev));
  }
  opts[i++] = strdup("-default-device");
  if (ctx->cfg.debugging) {
    opts[i++] = strdup("-G");
    opts[i++] = strdup("-lineinfo");
  } else {
    opts[i++] = strdup("--disable-warnings");
  }
  for (size_t j = 0; j < ctx->cfg.num_sizes; j++) {
    opts[i++] = msgprintf("-D%s=%zu", ctx->cfg.size_vars[j],
                          ctx->cfg.size_values[j]);
  }
  opts[i++] = msgprintf("-DLOCKSTEP_WIDTH=%zu", ctx->lockstep_width);
  opts[i++] = msgprintf("-DMAX_THREADS_PER_BLOCK=%zu", ctx->max_block_size);

  // Time for the best lines of the code in the entire compiler.
  if (getenv("CUDA_HOME") != NULL) {
    opts[i++] = msgprintf("-I%s/include", getenv("CUDA_HOME"));
  }
  if (getenv("CUDA_ROOT") != NULL) {
    opts[i++] = msgprintf("-I%s/include", getenv("CUDA_ROOT"));
  }
  if (getenv("CUDA_PATH") != NULL) {
    opts[i++] = msgprintf("-I%s/include", getenv("CUDA_PATH"));
  }
  opts[i++] = msgprintf("-I/usr/local/cuda/include");
  opts[i++] = msgprintf("-I/usr/include");

  for (int j = 0; extra_opts[j] != NULL; j++) {
    opts[i++] = strdup(extra_opts[j]);
  }

  *n_opts = i;
  *opts_out = opts;
}

static char* cuda_nvrtc_build(struct cuda_context *ctx, const char *src,
                              const char *opts[], size_t n_opts,
                              char **ptx) {
  nvrtcProgram prog;
  char *problem = NULL;

  problem = NVRTC_SUCCEED_NONFATAL(nvrtcCreateProgram(&prog, src, "futhark-cuda", 0, NULL, NULL));

  if (problem) {
    return problem;
  }

  nvrtcResult res = nvrtcCompileProgram(prog, n_opts, opts);
  if (res != NVRTC_SUCCESS) {
    size_t log_size;
    if (nvrtcGetProgramLogSize(prog, &log_size) == NVRTC_SUCCESS) {
      char *log = (char*) malloc(log_size);
      if (nvrtcGetProgramLog(prog, log) == NVRTC_SUCCESS) {
        problem = msgprintf("NVRTC compilation failed.\n\n%s\n", log);
      } else {
        problem = msgprintf("Could not retrieve compilation log\n");
      }
      free(log);
    }
    return problem;
  }

  size_t ptx_size;
  NVRTC_SUCCEED_FATAL(nvrtcGetPTXSize(prog, &ptx_size));
  *ptx = (char*) malloc(ptx_size);
  NVRTC_SUCCEED_FATAL(nvrtcGetPTX(prog, *ptx));

  NVRTC_SUCCEED_FATAL(nvrtcDestroyProgram(&prog));

  return NULL;
}

static void cuda_load_ptx_from_cache(struct cuda_context *ctx, const char *src,
                                     const char *opts[], size_t n_opts,
                                     struct cache_hash *h, const char *cache_fname,
                                     char **ptx) {
  if (ctx->cfg.logging) {
    fprintf(stderr, "Restoring cache from from %s...\n", cache_fname);
  }
  cache_hash_init(h);
  for (size_t i = 0; i < n_opts; i++) {
    cache_hash(h, opts[i], strlen(opts[i]));
  }
  cache_hash(h, src, strlen(src));
  size_t ptxsize;
  if (cache_restore(cache_fname, h, (unsigned char**)ptx, &ptxsize) != 0) {
    if (ctx->cfg.logging) {
      fprintf(stderr, "Failed to restore cache (errno: %s)\n", strerror(errno));
    }
  }
}

static void cuda_size_setup(struct cuda_context *ctx)
{
  if (ctx->cfg.default_block_size > ctx->max_block_size) {
    if (ctx->cfg.default_block_size_changed) {
      fprintf(stderr,
          "Note: Device limits default block size to %zu (down from %zu).\n",
          ctx->max_block_size, ctx->cfg.default_block_size);
    }
    ctx->cfg.default_block_size = ctx->max_block_size;
  }
  if (ctx->cfg.default_grid_size > ctx->max_grid_size) {
    if (ctx->cfg.default_grid_size_changed) {
      fprintf(stderr,
          "Note: Device limits default grid size to %zu (down from %zu).\n",
          ctx->max_grid_size, ctx->cfg.default_grid_size);
    }
    ctx->cfg.default_grid_size = ctx->max_grid_size;
  }
  if (ctx->cfg.default_tile_size > ctx->max_tile_size) {
    if (ctx->cfg.default_tile_size_changed) {
      fprintf(stderr,
          "Note: Device limits default tile size to %zu (down from %zu).\n",
          ctx->max_tile_size, ctx->cfg.default_tile_size);
    }
    ctx->cfg.default_tile_size = ctx->max_tile_size;
  }

  if (!ctx->cfg.default_grid_size_changed) {
    ctx->cfg.default_grid_size =
      (device_query(ctx->dev, MULTIPROCESSOR_COUNT) *
       device_query(ctx->dev, MAX_THREADS_PER_MULTIPROCESSOR))
      / ctx->cfg.default_block_size;
  }

  for (int i = 0; i < ctx->cfg.num_sizes; i++) {
    const char *size_class = ctx->cfg.size_classes[i];
    int64_t *size_value = &ctx->cfg.size_values[i];
    const char* size_name = ctx->cfg.size_names[i];
    int64_t max_value = 0, default_value = 0;

    if (strstr(size_class, "group_size") == size_class) {
      max_value = ctx->max_block_size;
      default_value = ctx->cfg.default_block_size;
    } else if (strstr(size_class, "num_groups") == size_class) {
      max_value = ctx->max_grid_size;
      default_value = ctx->cfg.default_grid_size;
      // XXX: as a quick and dirty hack, use twice as many threads for
      // histograms by default.  We really should just be smarter
      // about sizes somehow.
      if (strstr(size_name, ".seghist_") != NULL) {
        default_value *= 2;
      }
    } else if (strstr(size_class, "tile_size") == size_class) {
      max_value = ctx->max_tile_size;
      default_value = ctx->cfg.default_tile_size;
    } else if (strstr(size_class, "reg_tile_size") == size_class) {
      max_value = 0; // No limit.
      default_value = ctx->cfg.default_reg_tile_size;
    } else if (strstr(size_class, "threshold") == size_class) {
      // Threshold can be as large as it takes.
      default_value = ctx->cfg.default_threshold;
    } else {
      // Bespoke sizes have no limit or default.
    }

    if (*size_value == 0) {
      *size_value = default_value;
    } else if (max_value > 0 && *size_value > max_value) {
      fprintf(stderr, "Note: Device limits %s to %zu (down from %zu)\n",
              size_name, max_value, *size_value);
      *size_value = max_value;
    }
  }
}

static char* cuda_module_setup(struct cuda_context *ctx,
                               const char *src_fragments[],
                               const char *extra_opts[],
                               const char* cache_fname) {
  char *ptx = NULL, *src = NULL;

  if (ctx->cfg.load_program_from == NULL) {
    src = concat_fragments(src_fragments);
  } else {
    src = slurp_file(ctx->cfg.load_program_from, NULL);
  }

  if (ctx->cfg.load_ptx_from) {
    if (ctx->cfg.load_program_from != NULL) {
      fprintf(stderr,
              "WARNING: Using PTX from %s instead of C code from %s\n",
              ctx->cfg.load_ptx_from, ctx->cfg.load_program_from);
    }
    ptx = slurp_file(ctx->cfg.load_ptx_from, NULL);
  }

  if (ctx->cfg.dump_program_to != NULL) {
    dump_file(ctx->cfg.dump_program_to, src, strlen(src));
  }

  char **opts;
  size_t n_opts;
  cuda_nvrtc_mk_build_options(ctx, extra_opts, &opts, &n_opts);

  if (ctx->cfg.logging) {
    fprintf(stderr, "NVRTC compile options:\n");
    for (size_t j = 0; j < n_opts; j++) {
      fprintf(stderr, "\t%s\n", opts[j]);
    }
    fprintf(stderr, "\n");
  }

  struct cache_hash h;
  int loaded_ptx_from_cache = 0;
  if (cache_fname != NULL) {
    cuda_load_ptx_from_cache(ctx, src, (const char**)opts, n_opts, &h, cache_fname, &ptx);

    if (ptx != NULL) {
      if (ctx->cfg.logging) {
        fprintf(stderr, "Restored PTX from cache; now loading module...\n");
      }
      if (cuModuleLoadData(&ctx->module, ptx) == CUDA_SUCCESS) {
        if (ctx->cfg.logging) {
          fprintf(stderr, "Success!\n");
        }
        loaded_ptx_from_cache = 1;
      } else {
        if (ctx->cfg.logging) {
          fprintf(stderr, "Failed!\n");
        }
        free(ptx);
        ptx = NULL;
      }
    }
  }

  if (ptx == NULL) {
    char* problem = cuda_nvrtc_build(ctx, src, (const char**)opts, n_opts, &ptx);
    if (problem != NULL) {
      free(src);
      return problem;
    }
  }

  if (ctx->cfg.dump_ptx_to != NULL) {
    dump_file(ctx->cfg.dump_ptx_to, ptx, strlen(ptx));
  }

  if (!loaded_ptx_from_cache) {
    CUDA_SUCCEED_FATAL(cuModuleLoadData(&ctx->module, ptx));
  }

  if (cache_fname != NULL && !loaded_ptx_from_cache) {
    if (ctx->cfg.logging) {
      fprintf(stderr, "Caching PTX in %s...\n", cache_fname);
    }
    errno = 0;
    if (cache_store(cache_fname, &h, (const unsigned char*)ptx, strlen(ptx)) != 0) {
      fprintf(stderr, "Failed to cache PTX: %s\n", strerror(errno));
    }
  }

  for (size_t i = 0; i < n_opts; i++) {
    free((char *)opts[i]);
  }
  free(opts);

  for(int devID = 0; devID < ctx->device_count; devID++){
    CUDA_SUCCEED_FATAL(cuCtxPushCurrent(ctx->contexts[devID]));
    CUDA_SUCCEED_FATAL(cuModuleLoadData(&ctx->modules[devID], ptx));
    CUDA_SUCCEED_FATAL(cuCtxPopCurrent(&ctx->contexts[devID]));
  }

  free(ptx);
  if (src != NULL) {
    free(src);
  }

  return NULL;
}

static char* cuda_setup(struct cuda_context *ctx, const char *src_fragments[],
                        const char *extra_opts[], const char* cache_fname) {
  CUDA_SUCCEED_FATAL(cuInit(0));

  if (cuda_device_setup(ctx) != 0) {
    futhark_panic(-1, "No suitable CUDA device found.\n");
  }
  CUDA_SUCCEED_FATAL(cuCtxCreate(&ctx->cu_ctx, 0, ctx->dev));

  free_list_init(&ctx->free_list);

  ctx->max_shared_memory = device_query(ctx->dev, MAX_SHARED_MEMORY_PER_BLOCK);
  ctx->max_block_size = device_query(ctx->dev, MAX_THREADS_PER_BLOCK);
  ctx->max_grid_size = device_query(ctx->dev, MAX_GRID_DIM_X);
  ctx->max_tile_size = sqrt(ctx->max_block_size);
  ctx->max_threshold = 0;
  ctx->max_bespoke = 0;
  ctx->lockstep_width = device_query(ctx->dev, WARP_SIZE);

  cuda_size_setup(ctx);
  return cuda_module_setup(ctx, src_fragments, extra_opts, cache_fname);
}

// Count up the runtime all the profiling_records that occured during execution.
// Also clears the buffer of profiling_records.
static cudaError_t cuda_tally_profiling_records(struct cuda_context *ctx) {
  cudaError_t err;
  for (int i = 0; i < ctx->profiling_records_used; i++) {
    struct profiling_record record = ctx->profiling_records[i];

    float ms;
    if ((err = cudaEventElapsedTime(&ms, record.events[0], record.events[1])) != cudaSuccess) {
      return err;
    }

    // CUDA provides milisecond resolution, but we want microseconds.
    *record.runs += 1;
    *record.runtime += ms*1000;

    if ((err = cudaEventDestroy(record.events[0])) != cudaSuccess) {
      return err;
    }
    if ((err = cudaEventDestroy(record.events[1])) != cudaSuccess) {
      return err;
    }

    free(record.events);
  }

  ctx->profiling_records_used = 0;

  return cudaSuccess;
}

// Returns pointer to two events.
static cudaEvent_t* cuda_get_events(struct cuda_context *ctx, int *runs, int64_t *runtime) {
    if (ctx->profiling_records_used == ctx->profiling_records_capacity) {
      ctx->profiling_records_capacity *= 2;
      ctx->profiling_records =
        realloc(ctx->profiling_records,
                ctx->profiling_records_capacity *
                sizeof(struct profiling_record));
    }
    cudaEvent_t *events = calloc(2, sizeof(cudaEvent_t));
    cudaEventCreate(&events[0]);
    cudaEventCreate(&events[1]);
    ctx->profiling_records[ctx->profiling_records_used].events = events;
    ctx->profiling_records[ctx->profiling_records_used].runs = runs;
    ctx->profiling_records[ctx->profiling_records_used].runtime = runtime;
    ctx->profiling_records_used++;
    return events;
}

static CUresult cuda_free_all(struct cuda_context *ctx);

static void cuda_cleanup(struct cuda_context *ctx) {
  CUDA_SUCCEED_FATAL(cuda_free_all(ctx));
  (void)cuda_tally_profiling_records(ctx);
  free(ctx->profiling_records);
  for(int devIdx = 0; devIdx < ctx->device_count; devIdx++){
    CUDA_SUCCEED_FATAL(cuCtxPushCurrent(ctx->contexts[devIdx]));
    CUDA_SUCCEED_FATAL(cuEventDestroy(ctx->kernel_done[devIdx * 2]));
    CUDA_SUCCEED_FATAL(cuEventDestroy(ctx->kernel_done[devIdx * 2 + 1]));
    CUDA_SUCCEED_FATAL(cuModuleUnload(ctx->modules[devIdx]));
    CUDA_SUCCEED_FATAL(cuCtxPopCurrent(&ctx->contexts[devIdx]));
    CUDA_SUCCEED_FATAL(cuDevicePrimaryCtxRelease(ctx->devices[devIdx]));
  }
  free(ctx->kernel_done);

  free(ctx->modules);
  free(ctx->contexts);
  free(ctx->devices);
  CUDA_SUCCEED_FATAL(cuModuleUnload(ctx->module));
  CUDA_SUCCEED_FATAL(cuCtxDestroy(ctx->cu_ctx));
}

static void hint_prefetch_variable_array(
  struct cuda_context *ctx, CUdeviceptr mem, size_t size){
    size_t data_per_device = size / ctx->device_count;
    size_t offset = 0;
    size_t left = size;
    for(int device_id = 0; device_id < ctx->device_count; device_id++){
      CUDA_SUCCEED_FATAL(cuCtxPushCurrent(ctx->contexts[device_id]));
      if(device_id != 0) CUDA_SUCCEED_FATAL(cuMemAdvise(mem,
        offset, CU_MEM_ADVISE_SET_ACCESSED_BY,
        ctx->devices[device_id]));
      CUDA_SUCCEED_FATAL(cuMemAdvise(mem + offset,
        data_per_device, CU_MEM_ADVISE_SET_PREFERRED_LOCATION,
        ctx->devices[device_id]));
      CUDA_SUCCEED_FATAL(cuMemPrefetchAsync(mem + offset,
        data_per_device, ctx->devices[device_id], NULL));
      offset += data_per_device;
      left   -= data_per_device;
      if(device_id != ctx->device_count -1) CUDA_SUCCEED_FATAL(cuMemAdvise(
                                                mem + offset, left,
                                                CU_MEM_ADVISE_SET_ACCESSED_BY,
                                                ctx->devices[device_id]));
      CUDA_SUCCEED_FATAL(cuCtxPopCurrent(&ctx->contexts[device_id]));
    }
}

static void hint_readonly_array(struct cuda_context *ctx,
                                CUdeviceptr mem, size_t count){
  //Device argument is ignore for Read mostly hint
  CUDA_SUCCEED_FATAL(cuMemAdvise(mem, count, CU_MEM_ADVISE_SET_READ_MOSTLY,
                                 ctx->devices[0]));
  for(int device_id = 0; device_id < ctx->device_count; device_id++){
    CUDA_SUCCEED_FATAL(cuMemPrefetchAsync(
      mem, count, ctx->devices[device_id], NULL));
  }
}

static CUresult cuda_alloc(struct cuda_context *ctx, FILE *log,
                           size_t min_size, const char *tag, CUdeviceptr *mem_out) {
  if (min_size < sizeof(int)) {
    min_size = sizeof(int);
  }

  size_t size;
  if (free_list_find(&ctx->free_list, min_size, &size, mem_out) == 0) {
    if (size >= min_size) {
      if (ctx->cfg.debugging) {
        fprintf(log, "No need to allocate: Found a block in the free list.\n");
      }
      return CUDA_SUCCESS;
    } else {
      if (ctx->cfg.debugging) {
        fprintf(log, "Found a free block, but it was too small.\n");
      }

      CUresult res = cuMemFree(*mem_out);
      if (res != CUDA_SUCCESS) {
        return res;
      }
    }
  }

  if (ctx->cfg.debugging) {
    fprintf(log, "Actually allocating the desired block.\n");
  }

  CUresult res = cuMemAllocManaged(mem_out, min_size, CU_MEM_ATTACH_GLOBAL);
  while (res == CUDA_ERROR_OUT_OF_MEMORY) {
    CUdeviceptr mem;
    if (free_list_first(&ctx->free_list, &mem) == 0) {
      res = cuMemFree(mem);
      if (res != CUDA_SUCCESS) {
        return res;
      }
    } else {
      break;
    }
    res = cuMemAllocManaged(mem_out, min_size, CU_MEM_ATTACH_GLOBAL);
  }
  if(min_size > sysconf(_SC_PAGESIZE))
    hint_prefetch_variable_array(ctx, *mem_out, min_size);

  return res;
}

static CUresult cuda_free(struct cuda_context *ctx, CUdeviceptr mem,
                          const char *tag) {
  size_t size;
  CUdeviceptr existing_mem;

  // If there is already a block with this tag, then remove it.
  if (free_list_find(&ctx->free_list, -1, &size, &existing_mem) == 0) {
    CUresult res = cuMemFree(existing_mem);
    if (res != CUDA_SUCCESS) {
      return res;
    }
  }

  CUresult res = cuMemGetAddressRange(NULL, &size, mem);
  if (res == CUDA_SUCCESS) {
    free_list_insert(&ctx->free_list, size, mem, tag);
  }

  return res;
}

static CUresult cuda_free_all(struct cuda_context *ctx) {
  CUdeviceptr mem;
  free_list_pack(&ctx->free_list);
  while (free_list_first(&ctx->free_list, &mem) == 0) {
    CUresult res = cuMemFree(mem);
    if (res != CUDA_SUCCESS) {
      return res;
    }
  }

  return CUDA_SUCCESS;
}


// End of cuda.h.<|MERGE_RESOLUTION|>--- conflicted
+++ resolved
@@ -335,12 +335,8 @@
     { 7, 2, "compute_72" },
     { 7, 5, "compute_75" },
     { 8, 0, "compute_80" },
-<<<<<<< HEAD
-    { 8, 6, "compute_80" }
-=======
     { 8, 6, "compute_80" },
     { 8, 7, "compute_80" }
->>>>>>> a4d5430a
   };
 
   int major = device_query(dev, COMPUTE_CAPABILITY_MAJOR);
