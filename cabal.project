packages: futhark.cabal
index-state: 2025-10-31T08:41:05Z
multi-repl: True

package futhark
  ghc-options: -j -fwrite-ide-info -hiedir=.hie

<<<<<<< HEAD
allow-newer: base, template-haskell, ghc-prim
=======
source-repository-package
    type: git
    location: https://github.com/jyp/glpk-hs.git
    tag: 1f276aa19861203ea8367dc27a6ad4c8a31c9062

allow-newer: base, template-haskell, ghc-prim

multi-repl: True
>>>>>>> d37d767a
<|MERGE_RESOLUTION|>--- conflicted
+++ resolved
@@ -5,15 +5,9 @@
 package futhark
   ghc-options: -j -fwrite-ide-info -hiedir=.hie
 
-<<<<<<< HEAD
-allow-newer: base, template-haskell, ghc-prim
-=======
 source-repository-package
     type: git
     location: https://github.com/jyp/glpk-hs.git
     tag: 1f276aa19861203ea8367dc27a6ad4c8a31c9062
 
-allow-newer: base, template-haskell, ghc-prim
-
-multi-repl: True
->>>>>>> d37d767a
+allow-newer: base, template-haskell, ghc-prim