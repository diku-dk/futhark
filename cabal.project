--- conflicted
+++ resolved
@@ -5,15 +5,11 @@
 package futhark
   ghc-options: -j -fwrite-ide-info -hiedir=.hie
 
-<<<<<<< HEAD
 source-repository-package
     type: git
     location: https://github.com/jyp/glpk-hs.git
     tag: 1f276aa19861203ea8367dc27a6ad4c8a31c9062
 
 allow-newer: base, template-haskell, ghc-prim
-=======
-allow-newer: base, template-haskell, ghc-prim
 
-multi-repl: True
->>>>>>> 4ad19c89
+multi-repl: True