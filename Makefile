# This Makefile mostly serves to abbreviate build commands that are
# unnecessarily obtuse or longwinded.  It depends on the underlying
# build tool (cabal) to actually do anything incrementally.
# Configuration is mostly read from cabal.project.

PREFIX?=$(HOME)/.local
INSTALLBIN?=$(PREFIX)/bin/futhark

UNAME:=$(shell uname)

# Disable all implicit rules.
.SUFFIXES:

.PHONY: all configure build install docs check check-commit clean

all: build

configure:
	cabal update
	cabal configure

configure-profile:
	cabal configure --enable-profiling --profiling-detail=toplevel-functions

build:
	cabal build

install: build
	install -d $(shell dirname $(INSTALLBIN))
	install "$$(cabal -v0 list-bin exe:futhark)" $(INSTALLBIN)

docs:
	cabal haddock \
		--enable-documentation \
		--haddock-html \
		--haddock-options=--show-all \
		--haddock-options=--quickjump \
		--haddock-options=--show-all \
		--haddock-options=--hyperlinked-source

check:
	tools/style-check.sh src unittests

check-commit:
	tools/style-check.sh $$(git diff-index --cached --ignore-submodules=all --name-status HEAD | awk '$$1 != "D" { print $$2 }')

unittest:
	cabal run unit -- --hide-successes

test-oclgrind:
	cabal run -- futhark test tests -c --backend=opencl --exclude=compiled --exclude=no_oclgrind --cache-extension=cache --pass-option=--build-option=-O0 --runner=tools/oclgrindrunner.sh

<<<<<<< HEAD
test-webgpu:
	cabal run -- futhark test tests -c --backend=webgpu --runner tools/browser_test.py --no-tuning
=======
test-t:
	cabal run -- futhark test tests -t
>>>>>>> 371609f4

test-c:
	cabal run -- futhark test tests -c --backend=c --no-tuning

test-multicore:
	cabal run -- futhark test tests -c --backend=multicore --no-tuning

test-interpreter:
	cabal run -- futhark test tests -i

test-structure:
	cabal run -- futhark test tests -s

clean:
	cabal clean<|MERGE_RESOLUTION|>--- conflicted
+++ resolved
@@ -50,13 +50,11 @@
 test-oclgrind:
 	cabal run -- futhark test tests -c --backend=opencl --exclude=compiled --exclude=no_oclgrind --cache-extension=cache --pass-option=--build-option=-O0 --runner=tools/oclgrindrunner.sh
 
-<<<<<<< HEAD
 test-webgpu:
 	cabal run -- futhark test tests -c --backend=webgpu --runner tools/browser_test.py --no-tuning
-=======
+
 test-t:
 	cabal run -- futhark test tests -t
->>>>>>> 371609f4
 
 test-c:
 	cabal run -- futhark test tests -c --backend=c --no-tuning
