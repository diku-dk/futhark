--- conflicted
+++ resolved
@@ -50,10 +50,9 @@
 test-oclgrind:
 	cabal run -- futhark test tests -c --backend=opencl --exclude=compiled --exclude=no_oclgrind --cache-extension=cache --pass-option=--build-option=-O0 --runner=tools/oclgrindrunner.sh
 
-<<<<<<< HEAD
 test-webgpu:
 	cabal run -- futhark test tests -c --backend=webgpu --runner tools/browser_test.py
-=======
+
 test-c:
 	cabal run -- futhark test tests -c --backend=c --no-tuning
 
@@ -62,7 +61,6 @@
 
 test-structure:
 	cabal run -- futhark test tests -s
->>>>>>> b2c5b3c9
 
 clean:
 	cabal clean