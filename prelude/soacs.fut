--- conflicted
+++ resolved
@@ -47,13 +47,8 @@
 -- **Work:** *O(n ✕ W(f))*
 --
 -- **Span:** *O(S(f))*
-<<<<<<< HEAD
-def map 'a [n] 'x (f: a -> x) (as: [n]a): *[n]x =
+def map 'a [n] 'x (f: a -> x) (as: [n]a) : *[n]x =
   f as
-=======
-def map 'a [n] 'x (f: a -> x) (as: [n]a) : *[n]x =
-  intrinsics.map f as
->>>>>>> 86cf19a6
 
 -- | Apply the given function to each element of a single array.
 --
