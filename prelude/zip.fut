-- | Transforming arrays of tuples into tuples of arrays and back
-- again.
--
-- These are generally very cheap operations, as the internal compiler
-- representation is always tuples of arrays.

-- The main reason this module exists is that we need it to define
-- SOACs like `map2`.
<<<<<<< HEAD
=======
-- We need a map to define some of the zip variants, but this file is
-- depended upon by soacs.fut.  So we just define a quick-and-dirty
-- internal one here that uses the intrinsic version.
local def internal_map 'a [n] 'x (f: a -> x) (as: [n]a) : *[n]x =
  intrinsics.map f as
>>>>>>> 86cf19a6

-- | Construct an array of pairs from two arrays.
def zip [n] 'a 'b (as: [n]a) (bs: [n]b) : *[n](a, b) =
  intrinsics.zip as bs

-- | Construct an array of pairs from two arrays.
def zip2 [n] 'a 'b (as: [n]a) (bs: [n]b) : *[n](a, b) =
  zip as bs

-- | As `zip2`@term, but with one more array.
<<<<<<< HEAD
def zip3 [n] 'a 'b 'c (as: [n]a) (bs: [n]b) (cs: [n]c): *[n](a,b,c) =
  (\(a,(b,c)) -> (a,b,c)) (zip as (zip2 bs cs))

-- | As `zip3`@term, but with one more array.
def zip4 [n] 'a 'b 'c 'd (as: [n]a) (bs: [n]b) (cs: [n]c) (ds: [n]d): *[n](a,b,c,d) =
  (\(a,(b,c,d)) -> (a,b,c,d)) (zip as (zip3 bs cs ds))

-- | As `zip4`@term, but with one more array.
def zip5 [n] 'a 'b 'c 'd 'e (as: [n]a) (bs: [n]b) (cs: [n]c) (ds: [n]d) (es: [n]e): *[n](a,b,c,d,e) =
  (\(a,(b,c,d,e)) -> (a,b,c,d,e)) (zip as (zip4 bs cs ds es))
=======
def zip3 [n] 'a 'b 'c (as: [n]a) (bs: [n]b) (cs: [n]c) : *[n](a, b, c) =
  internal_map (\(a, (b, c)) -> (a, b, c)) (zip as (zip2 bs cs))

-- | As `zip3`@term, but with one more array.
def zip4 [n] 'a 'b 'c 'd (as: [n]a) (bs: [n]b) (cs: [n]c) (ds: [n]d) : *[n](a, b, c, d) =
  internal_map (\(a, (b, c, d)) -> (a, b, c, d)) (zip as (zip3 bs cs ds))

-- | As `zip4`@term, but with one more array.
def zip5 [n] 'a 'b 'c 'd 'e (as: [n]a) (bs: [n]b) (cs: [n]c) (ds: [n]d) (es: [n]e) : *[n](a, b, c, d, e) =
  internal_map (\(a, (b, c, d, e)) -> (a, b, c, d, e)) (zip as (zip4 bs cs ds es))
>>>>>>> 86cf19a6

-- | Turn an array of pairs into two arrays.
def unzip [n] 'a 'b (xs: [n](a, b)) : ([n]a, [n]b) =
  intrinsics.unzip xs

-- | Turn an array of pairs into two arrays.
def unzip2 [n] 'a 'b (xs: [n](a, b)) : ([n]a, [n]b) =
  unzip xs

-- | As `unzip2`@term, but with one more array.
<<<<<<< HEAD
def unzip3 [n] 'a 'b 'c (xs: [n](a,b,c)): ([n]a, [n]b, [n]c) =
  let (as, bcs) = unzip ((\(a,b,c) -> (a,(b,c))) xs)
=======
def unzip3 [n] 'a 'b 'c (xs: [n](a, b, c)) : ([n]a, [n]b, [n]c) =
  let (as, bcs) = unzip (internal_map (\(a, b, c) -> (a, (b, c))) xs)
>>>>>>> 86cf19a6
  let (bs, cs) = unzip bcs
  in (as, bs, cs)

-- | As `unzip3`@term, but with one more array.
<<<<<<< HEAD
def unzip4 [n] 'a 'b 'c 'd (xs: [n](a,b,c,d)): ([n]a, [n]b, [n]c, [n]d) =
  let (as, bs, cds) = unzip3 ((\(a,b,c,d) -> (a,b,(c,d))) xs)
=======
def unzip4 [n] 'a 'b 'c 'd (xs: [n](a, b, c, d)) : ([n]a, [n]b, [n]c, [n]d) =
  let (as, bs, cds) = unzip3 (internal_map (\(a, b, c, d) -> (a, b, (c, d))) xs)
>>>>>>> 86cf19a6
  let (cs, ds) = unzip cds
  in (as, bs, cs, ds)

-- | As `unzip4`@term, but with one more array.
<<<<<<< HEAD
def unzip5 [n] 'a 'b 'c 'd 'e (xs: [n](a,b,c,d,e)): ([n]a, [n]b, [n]c, [n]d, [n]e) =
  let (as, bs, cs, des) = unzip4 ((\(a,b,c,d,e) -> (a,b,c,(d,e))) xs)
=======
def unzip5 [n] 'a 'b 'c 'd 'e (xs: [n](a, b, c, d, e)) : ([n]a, [n]b, [n]c, [n]d, [n]e) =
  let (as, bs, cs, des) = unzip4 (internal_map (\(a, b, c, d, e) -> (a, b, c, (d, e))) xs)
>>>>>>> 86cf19a6
  let (ds, es) = unzip des
  in (as, bs, cs, ds, es)<|MERGE_RESOLUTION|>--- conflicted
+++ resolved
@@ -6,14 +6,6 @@
 
 -- The main reason this module exists is that we need it to define
 -- SOACs like `map2`.
-<<<<<<< HEAD
-=======
--- We need a map to define some of the zip variants, but this file is
--- depended upon by soacs.fut.  So we just define a quick-and-dirty
--- internal one here that uses the intrinsic version.
-local def internal_map 'a [n] 'x (f: a -> x) (as: [n]a) : *[n]x =
-  intrinsics.map f as
->>>>>>> 86cf19a6
 
 -- | Construct an array of pairs from two arrays.
 def zip [n] 'a 'b (as: [n]a) (bs: [n]b) : *[n](a, b) =
@@ -24,29 +16,16 @@
   zip as bs
 
 -- | As `zip2`@term, but with one more array.
-<<<<<<< HEAD
-def zip3 [n] 'a 'b 'c (as: [n]a) (bs: [n]b) (cs: [n]c): *[n](a,b,c) =
-  (\(a,(b,c)) -> (a,b,c)) (zip as (zip2 bs cs))
-
--- | As `zip3`@term, but with one more array.
-def zip4 [n] 'a 'b 'c 'd (as: [n]a) (bs: [n]b) (cs: [n]c) (ds: [n]d): *[n](a,b,c,d) =
-  (\(a,(b,c,d)) -> (a,b,c,d)) (zip as (zip3 bs cs ds))
-
--- | As `zip4`@term, but with one more array.
-def zip5 [n] 'a 'b 'c 'd 'e (as: [n]a) (bs: [n]b) (cs: [n]c) (ds: [n]d) (es: [n]e): *[n](a,b,c,d,e) =
-  (\(a,(b,c,d,e)) -> (a,b,c,d,e)) (zip as (zip4 bs cs ds es))
-=======
 def zip3 [n] 'a 'b 'c (as: [n]a) (bs: [n]b) (cs: [n]c) : *[n](a, b, c) =
-  internal_map (\(a, (b, c)) -> (a, b, c)) (zip as (zip2 bs cs))
+  (\(a, (b, c)) -> (a, b, c)) (zip as (zip2 bs cs))
 
 -- | As `zip3`@term, but with one more array.
 def zip4 [n] 'a 'b 'c 'd (as: [n]a) (bs: [n]b) (cs: [n]c) (ds: [n]d) : *[n](a, b, c, d) =
-  internal_map (\(a, (b, c, d)) -> (a, b, c, d)) (zip as (zip3 bs cs ds))
+  (\(a, (b, c, d)) -> (a, b, c, d)) (zip as (zip3 bs cs ds))
 
 -- | As `zip4`@term, but with one more array.
 def zip5 [n] 'a 'b 'c 'd 'e (as: [n]a) (bs: [n]b) (cs: [n]c) (ds: [n]d) (es: [n]e) : *[n](a, b, c, d, e) =
-  internal_map (\(a, (b, c, d, e)) -> (a, b, c, d, e)) (zip as (zip4 bs cs ds es))
->>>>>>> 86cf19a6
+  (\(a, (b, c, d, e)) -> (a, b, c, d, e)) (zip as (zip4 bs cs ds es))
 
 -- | Turn an array of pairs into two arrays.
 def unzip [n] 'a 'b (xs: [n](a, b)) : ([n]a, [n]b) =
@@ -57,34 +36,19 @@
   unzip xs
 
 -- | As `unzip2`@term, but with one more array.
-<<<<<<< HEAD
-def unzip3 [n] 'a 'b 'c (xs: [n](a,b,c)): ([n]a, [n]b, [n]c) =
-  let (as, bcs) = unzip ((\(a,b,c) -> (a,(b,c))) xs)
-=======
 def unzip3 [n] 'a 'b 'c (xs: [n](a, b, c)) : ([n]a, [n]b, [n]c) =
-  let (as, bcs) = unzip (internal_map (\(a, b, c) -> (a, (b, c))) xs)
->>>>>>> 86cf19a6
+  let (as, bcs) = unzip ((\(a, b, c) -> (a, (b, c))) xs)
   let (bs, cs) = unzip bcs
   in (as, bs, cs)
 
 -- | As `unzip3`@term, but with one more array.
-<<<<<<< HEAD
-def unzip4 [n] 'a 'b 'c 'd (xs: [n](a,b,c,d)): ([n]a, [n]b, [n]c, [n]d) =
-  let (as, bs, cds) = unzip3 ((\(a,b,c,d) -> (a,b,(c,d))) xs)
-=======
 def unzip4 [n] 'a 'b 'c 'd (xs: [n](a, b, c, d)) : ([n]a, [n]b, [n]c, [n]d) =
-  let (as, bs, cds) = unzip3 (internal_map (\(a, b, c, d) -> (a, b, (c, d))) xs)
->>>>>>> 86cf19a6
+  let (as, bs, cds) = unzip3 ((\(a, b, c, d) -> (a, b, (c, d))) xs)
   let (cs, ds) = unzip cds
   in (as, bs, cs, ds)
 
 -- | As `unzip4`@term, but with one more array.
-<<<<<<< HEAD
-def unzip5 [n] 'a 'b 'c 'd 'e (xs: [n](a,b,c,d,e)): ([n]a, [n]b, [n]c, [n]d, [n]e) =
-  let (as, bs, cs, des) = unzip4 ((\(a,b,c,d,e) -> (a,b,c,(d,e))) xs)
-=======
 def unzip5 [n] 'a 'b 'c 'd 'e (xs: [n](a, b, c, d, e)) : ([n]a, [n]b, [n]c, [n]d, [n]e) =
-  let (as, bs, cs, des) = unzip4 (internal_map (\(a, b, c, d, e) -> (a, b, c, (d, e))) xs)
->>>>>>> 86cf19a6
+  let (as, bs, cs, des) = unzip4 ((\(a, b, c, d, e) -> (a, b, c, (d, e))) xs)
   let (ds, es) = unzip des
   in (as, bs, cs, ds, es)