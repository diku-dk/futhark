--- conflicted
+++ resolved
@@ -82,7 +82,26 @@
 #[inline]
 def concat [n] [m] 't (xs: [n]t) (ys: [m]t): *[n+m]t = xs ++ ys
 
-<<<<<<< HEAD
+-- | Construct an array of consecutive integers of the given length,
+-- starting at 0.
+--
+-- **Work:** O(n).
+--
+-- **Span:** O(1).
+#[inline]
+def iota (n: i64): *[n]i64 =
+  0..1..<n
+
+-- | Construct an array comprising valid indexes into some other
+-- array, starting at 0.
+--
+-- **Work:** O(n).
+--
+-- **Span:** O(1).
+#[inline]
+def indices [n] 't (_: [n]t) : *[n]i64 =
+  iota n
+
 -- | Rotate an array some number of elements to the left.  A negative
 -- rotation amount is also supported.
 --
@@ -95,41 +114,6 @@
 -- Note: In most cases, `rotate` will be fused with subsequent
 -- operations such as `map`, in which case it is free.
 #[inline]
-def rotate [n] 't (r: i64) (xs: [n]t): [n]t = intrinsics.rotate r xs
-
-=======
->>>>>>> 01031c6d
--- | Construct an array of consecutive integers of the given length,
--- starting at 0.
---
--- **Work:** O(n).
---
--- **Span:** O(1).
-#[inline]
-def iota (n: i64): *[n]i64 =
-  0..1..<n
-
--- | Construct an array comprising valid indexes into some other
--- array, starting at 0.
---
--- **Work:** O(n).
---
--- **Span:** O(1).
-#[inline]
-def indices [n] 't (_: [n]t) : *[n]i64 =
-  iota n
-
--- | Rotate an array some number of elements to the left.  A negative
--- rotation amount is also supported.
---
--- For example, if `b==rotate r a`, then `b[x] = a[x+r]`.
---
--- **Work:** O(n).
---
--- **Span:** O(1).
---
--- Note: In most cases, `rotate` will be fused with subsequent
--- operations such as `map`, in which case it is free.
 def rotate [n] 't (r: i64) (a: [n]t) =
   map (\i -> #[unsafe] a[(i+r)%n]) (iota n)
 
