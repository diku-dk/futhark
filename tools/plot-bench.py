--- conflicted
+++ resolved
@@ -16,11 +16,7 @@
 from matplotlib.ticker import FormatStrFormatter
 from multiprocessing import Pool
 from abc import ABC, abstractmethod
-<<<<<<< HEAD
-from typing import Any, Dict, Optional, List, Tuple, NamedTuple, Set, Iterator
-=======
-from typing import Any, Dict, Optional, List, Tuple, NamedTuple
->>>>>>> e95fcab9
+from typing import Any, Dict, Optional, List, Tuple, NamedTuple, Set
 from itertools import islice
 from PIL import ImageFile
 from collections import OrderedDict
@@ -37,23 +33,17 @@
     plots: Dict[str, str]
 
 
-<<<<<<< HEAD
 def mpe(runtimes: Optional[np.ndarray[Any, Any]] = None, **kwargs) -> str:
     """Computes the Mean percentage error and formats for printing."""
 
     if runtimes is None:
         raise Exception(f"runtimes has to be not None.")
 
-=======
-def mpe(runtimes: np.ndarray = None, **kwargs) -> str:
-    """Computes the Mean percentage error and formats for printing."""
->>>>>>> e95fcab9
     factor = 100 / runtimes.shape[0]
     mpe = factor * ((runtimes - runtimes.mean()) / runtimes).sum()
     return f"{mpe:.2e}%"
 
 
-<<<<<<< HEAD
 def memory_usage(bytes: Optional[Dict[str, int]] = None, **kwargs) -> str:
     """Computes the memory usages of devices and formats for printing."""
 
@@ -74,20 +64,6 @@
     if runtimes is None:
         raise Exception(f"runtimes has to be not None.")
 
-=======
-def memory_usage(bytes: Dict[str, int] = None, **kwargs) -> str:
-    """Computes the memory usages of devices and formats for printing."""
-
-    def formatter(device, bs):
-        return f"{format_bytes(bs)}@{device}"
-
-    return ",".join(map(lambda a: formatter(*a), bytes.items()))
-
-
-def confidence_interval(runtimes: np.ndarray = None, **kwargs) -> str:
-    """Computes the 95% confidence interval and formats for printing."""
-
->>>>>>> e95fcab9
     mean = runtimes.mean()
     bound = 0.95 * runtimes.std(ddof=1) / np.sqrt(runtimes.shape[0])
     return f"[{format_time(mean - bound)}; {format_time(mean + bound)}]"
@@ -99,7 +75,6 @@
     "Memory Usage": memory_usage,
     "95% Confidence Interval": confidence_interval,
 }
-<<<<<<< HEAD
 
 
 def random_string(size: int) -> str:
@@ -119,27 +94,6 @@
         ("bytes", 1),
     ]
 
-=======
-
-
-def random_string(size: int) -> str:
-    """Creates a random alphanumeric string of a given size."""
-    letters = string.ascii_letters + string.digits
-    return "".join(random.choice(letters) for _ in range(size))
-
-
-def format_bytes(x: int) -> str:
-    """Tries to find a suitable unit for input x given in bytes."""
-
-    units = [
-        ("TiB", 1 / (1024**4)),
-        ("GiB", 1 / (1024**3)),
-        ("MiB", 1 / (1024**2)),
-        ("KiB", 1 / 1024),
-        ("bytes", 1),
-    ]
-
->>>>>>> e95fcab9
     for unit, factor in units:
         temp = factor * x
         if temp > 1:
@@ -206,12 +160,9 @@
 
         return units[-1][0], units[-1][1]
 
-<<<<<<< HEAD
 
 PLOT_TYPES_USED: List[str]
 
-=======
->>>>>>> e95fcab9
 
 class PerRun(PlotType):
     """Create a plot with runtime vs iteration number as plot."""
@@ -440,11 +391,7 @@
     return parser.parse_args()
 
 
-<<<<<<< HEAD
 def format_arg_list(args: Optional[str]) -> Optional[Set[str]]:
-=======
-def format_arg_list(args: Optional[str]) -> Optional[str]:
->>>>>>> e95fcab9
     """
     Takes a string of form 'a, b, c, d' and makes a list ['a', 'b', 'c', 'd']
     """
@@ -464,21 +411,14 @@
     """Makes dictionary with plot jobs where plot_jobs are the jobs."""
 
     plot_jobs = dict()
-<<<<<<< HEAD
     folder_content: Dict[str, List[str]] = dict()
 
     def remove_characters(characters: List[str], text: str) -> str:
-=======
-    folder_content = dict()
-
-    def remove_characters(characters, text):
->>>>>>> e95fcab9
         rep = {re.escape(k): "" for k in characters}
         pattern = re.compile("|".join(rep.keys()))
         return pattern.sub(lambda m: rep[re.escape(m.group(0))], text)
 
     for program_path in programs:
-<<<<<<< HEAD
         temp = data.get(program_path)
         if temp is None:
             raise Exception(f"{program_path} is not valid key.")
@@ -488,9 +428,6 @@
         if datasets is None:
             raise Exception(f"{program_path} does not have a dataset key.")
 
-=======
-        datasets = data.get(program_path).get("datasets")
->>>>>>> e95fcab9
         program_name = pathlib.Path(program_path).name
         program_directory = os.path.dirname(program_path)
         for dataset_path, dataset_dict in datasets.items():
@@ -504,9 +441,7 @@
                 root, program_directory, pathlib.Path(program_path).name
             )
             directory = "." if directory == "" else directory
-            plot_file_name = os.path.join(
-                directory, f"{dataset_filename}_{random_string(16)}"
-            )
+            
             benchmark_result = dataset_dict.copy()
             np_runtimes = np.array(benchmark_result.get("runtimes"))
             benchmark_result["runtimes"] = np_runtimes
@@ -515,6 +450,13 @@
 
             if folder_content.get(directory) is None:
                 folder_content[directory] = []
+
+            while True:
+                plot_file_name = os.path.join(
+                    directory, f"{dataset_filename}_{random_string(16)}"
+                )
+                if plot_file_name not in folder_content[directory]:
+                    break 
 
             folder_content[directory].insert(0, plot_file_name)
 
@@ -596,7 +538,6 @@
 
         return rf"<li>{pretty_path}</li><ul>{before}{lis}</ul>"
 
-<<<<<<< HEAD
     def make_subsection(plot_file: str, plot_job: Optional[PlotJob]) -> str:
         """
         Makes a subsection with plots and statistical descriptors.
@@ -604,12 +545,6 @@
         if plot_job is None:
             raise Exception(f"A given PlotJob was None.")
 
-=======
-    def make_subsection(plot_file: str, plot_job: PlotJob) -> str:
-        """
-        Makes a subsection with plots and statistical descriptors.
-        """
->>>>>>> e95fcab9
         dataset = plot_job.dataset
         program = plot_job.program
         key = plot_jobs_keys[plot_file]
@@ -626,12 +561,7 @@
         Makes a section with all the plots and descriptors for a given
         benchmark's datasets.
         """
-<<<<<<< HEAD
         sub_data = map(lambda a: (a, plot_jobs.get(a)), dataset_plot_files)
-=======
-        get = plot_jobs.get
-        sub_data = map(lambda a: (a, get(a)), dataset_plot_files)
->>>>>>> e95fcab9
         subsections = "".join(map(lambda a: make_subsection(*a), sub_data))
         pretty_folder = folder.removeprefix(root_prefix)
         folder_key = folder_keys[folder]
@@ -675,7 +605,6 @@
 def task(plot_jobs: Dict[str, PlotJob]) -> None:
     """Begins plotting, it is used"""
     global plots
-<<<<<<< HEAD
     global PLOT_TYPES_USED
     global TRANSPARENT
 
@@ -694,20 +623,6 @@
 def main() -> None:
     global PLOT_TYPES_USED
     global TRANSPARENT
-=======
-    plot_types = [
-        plot_type()
-        for key, plot_type in ALL_PLOT_TYPES.items()
-        if key in plot_types_used
-    ]
-    plotter = Plotter(plot_types, dpi=200, transparent=transparent)
-    plotter.plot(plot_jobs)
-
-
-def main() -> None:
-    global plot_types_used
-    global transparent
->>>>>>> e95fcab9
     plt.rcParams.update(
         {
             "ytick.color": "black",
@@ -743,7 +658,6 @@
                 )
 
     filetype = args.filetype
-<<<<<<< HEAD
     TRANSPARENT = args.transparent
 
     root = f"{filename}-plots"
@@ -755,34 +669,6 @@
                 "made."
             )
         )
-=======
-    transparent = args.transparent
-
-    root = f"{filename}-plots"
-
-    if os.path.exists(root):
-        raise Exception(
-            (
-                f'The folder "{root}" must be removed before the plots can be '
-                "made."
-            )
-        )
-
-    if plot_types_used is None:
-        plot_types_used = list(sorted(ALL_PLOT_TYPES.keys()))
-    else:
-        plot_types_used = list(sorted(plot_types_used))
-        existing_plot_types = list(ALL_PLOT_TYPES.keys())
-        for plot_type in plot_types_used:
-            if plot_type not in existing_plot_types:
-                existing_plot_types = ", ".join(existing_plot_types)
-                raise Exception(
-                    (
-                        '"{plot_type}" is not a plot type try '
-                        f"{existing_plot_types}"
-                    )
-                )
->>>>>>> e95fcab9
 
     if programs is None:
         programs = set(data.keys())
@@ -794,11 +680,7 @@
             raise Exception(f'"{diff}" are not valid keys.')
 
     plot_jobs, folder_content = make_plot_jobs_and_directories(
-<<<<<<< HEAD
         list(programs), data, filetype, PLOT_TYPES_USED, root=root
-=======
-        programs, data, filetype, plot_types_used, root=root
->>>>>>> e95fcab9
     )
 
     with open(f"{filename}.html", "w") as fp:
@@ -807,10 +689,6 @@
     with Pool(16) as p:
         p.map(task, chunks(plot_jobs, max(len(plot_jobs) // 32, 1)))
 
-<<<<<<< HEAD
-=======
-    print(f"Open {filename}.html in a browser.")
->>>>>>> e95fcab9
 
 if __name__ == "__main__":
     main()