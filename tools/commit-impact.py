#!/usr/bin/env python3
#
# See the impact of a Futhark commit compared to the previous one we
# have benchmarking for.

import sys
import subprocess
from urllib.request import urlopen
from urllib.error import HTTPError
import json
import tempfile
import os
import gzip


def url_for(backend, system, commit):
    return (
        "https://futhark-lang.org/benchmark-results/futhark-"
        "{}-{}-{}.json.gz"
    ).format(backend, system, commit)


def results_for_commit(backend, system, commit):
    try:
        url = url_for(backend, system, commit)
        print("Fetching {}...".format(url))
        return json.loads(gzip.decompress(urlopen(url).read()))
    except HTTPError:
        return None


def first_commit_with_results(backend, system, commits):
    for commit in commits:
        res = results_for_commit(backend, system, commit)
        if res:
            return commit, res


def find_commits(start):
    return (
        subprocess.check_output(["git", "rev-list", start])
        .decode("utf-8")
        .splitlines()
    )


if __name__ == "__main__":
    backend, system, commit = sys.argv[1:4]

    now = results_for_commit(backend, system, commit)

    if not now:
        print("No results found")
        sys.exit(1)

    if len(sys.argv) == 5:
        commits = find_commits(sys.argv[4])
    else:
        commits = find_commits(commit)[1:]

    then_commit, then = first_commit_with_results(backend, system, commits[1:])

    print("Comparing {}".format(commit))
    print("     with {}".format(then_commit))

    with tempfile.NamedTemporaryFile(prefix=commit, mode="w") as now_file:
        with tempfile.NamedTemporaryFile(
            prefix=then_commit, mode="w"
        ) as then_file:
            json.dump(now, now_file)
            json.dump(then, then_file)
            now_file.flush()
            then_file.flush()
<<<<<<< HEAD
            os.system('futhark benchcmp {} {}'.format(then_file.name, now_file.name))
=======
            os.system(
                "futhark benchcmp {} {}".format(then_file.name, now_file.name)
            )
>>>>>>> df5a916f
<|MERGE_RESOLUTION|>--- conflicted
+++ resolved
@@ -71,10 +71,6 @@
             json.dump(then, then_file)
             now_file.flush()
             then_file.flush()
-<<<<<<< HEAD
-            os.system('futhark benchcmp {} {}'.format(then_file.name, now_file.name))
-=======
             os.system(
                 "futhark benchcmp {} {}".format(then_file.name, now_file.name)
-            )
->>>>>>> df5a916f
+            )