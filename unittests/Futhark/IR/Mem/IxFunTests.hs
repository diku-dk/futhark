{-# OPTIONS_GHC -fno-warn-orphans #-}

module Futhark.IR.Mem.IxFunTests
  ( tests,
  )
where

<<<<<<< HEAD
import Data.Function ((&))
import qualified Data.List as DL
import qualified Data.Map as M
import Futhark.Analysis.PrimExp.Convert
import qualified Futhark.IR.Mem.IxFun as IxFunLMAD
import qualified Futhark.IR.Mem.IxFun.Alg as IxFunAlg
import Futhark.IR.Mem.IxFunWrapper
import qualified Futhark.IR.Mem.IxFunWrapper as IxFunWrap
import Futhark.IR.Prop
=======
import Data.List qualified as L
import Futhark.IR.Mem.IxFun qualified as IxFunLMAD
import Futhark.IR.Mem.IxFun.Alg qualified as IxFunAlg
import Futhark.IR.Mem.IxFunWrapper
import Futhark.IR.Mem.IxFunWrapper qualified as IxFunWrap
>>>>>>> 8f427635
import Futhark.IR.Syntax
import Futhark.IR.Syntax.Core ()
import Futhark.Util.IntegralExp qualified as IE
import Futhark.Util.Pretty qualified as PR
import Test.Tasty
import Test.Tasty.HUnit
import Prelude hiding (span)
import Prelude qualified as P

instance IE.IntegralExp Int where
  quot = P.quot
  rem = P.rem
  div = P.div
  mod = P.mod
  pow = (P.^)
  sgn = Just . P.signum

allPoints :: [Int] -> [[Int]]
allPoints dims =
  let total = product dims
      strides = drop 1 $ L.reverse $ scanl (*) 1 $ L.reverse dims
   in map (unflatInd strides) [0 .. total - 1]
  where
    unflatInd :: [Int] -> Int -> [Int]
    unflatInd strides x =
      fst $
        foldl
          ( \(res, acc) span ->
              (res ++ [acc `P.div` span], acc `P.mod` span)
          )
          ([], x)
          strides

compareIxFuns :: IxFunLMAD.IxFun Int -> IxFunAlg.IxFun Int -> Assertion
compareIxFuns ixfunLMAD ixfunAlg =
  let lmadShape = IxFunLMAD.shape ixfunLMAD
      algShape = IxFunAlg.shape ixfunAlg
      points = allPoints lmadShape
      resLMAD = map (IxFunLMAD.index ixfunLMAD) points
      resAlg = map (IxFunAlg.index ixfunAlg) points
      errorMessage =
        "lmad ixfun:  "
          ++ PR.prettyString ixfunLMAD
          ++ "\n"
          ++ "alg ixfun:   "
          ++ PR.prettyString ixfunAlg
          ++ "\n"
          ++ "lmad shape:  "
          ++ show lmadShape
          ++ "\n"
          ++ "alg shape:   "
          ++ show algShape
          ++ "\n"
          ++ "lmad points length: "
          ++ show (length resLMAD)
          ++ "\n"
          ++ "alg points length:  "
          ++ show (length resAlg)
          ++ "\n"
          ++ "lmad points: "
          ++ show resLMAD
          ++ "\n"
          ++ "alg points:  "
          ++ show resAlg
   in (lmadShape == algShape && resLMAD == resAlg) @? errorMessage

compareOps :: IxFunWrap.IxFun Int -> Assertion
compareOps (ixfunLMAD, ixfunAlg) = compareIxFuns ixfunLMAD ixfunAlg

-- XXX: Clean this up.
n :: Int
n = 19

slice3 :: Slice Int
slice3 =
  Slice
    [ DimSlice 2 (n `P.div` 3) 3,
      DimFix (n `P.div` 2),
      DimSlice 1 (n `P.div` 2) 2
    ]

-- Actual tests.
tests :: TestTree
tests =
  testGroup "IxFunTests" $
    concat
      [ test_iota,
        test_slice_iota,
        test_reshape_slice_iota1,
        test_permute_slice_iota,
        test_reshape_permute_iota,
        test_reshape_slice_iota2,
        test_reshape_slice_iota3,
        test_complex1,
        test_complex2,
        test_rebase1,
        test_rebase2,
        test_rebase3,
        test_rebase4_5,
        test_flatSlice_iota,
        test_slice_flatSlice_iota,
        test_flatSlice_flatSlice_iota,
        test_flatSlice_slice_iota,
<<<<<<< HEAD
        test_flatSlice_rotate_iota,
        test_flatSlice_rotate_slice_iota,
        test_flatSlice_transpose_slice_iota,
        test_rotate_flatSlice_transpose_slice_iota,
        -- test_disjoint2,
        -- test_lessThanish,
        -- test_lessThanOrEqualish,
        test_disjoint3
=======
        test_flatSlice_transpose_slice_iota
>>>>>>> 8f427635
      ]

singleton :: TestTree -> [TestTree]
singleton = (: [])

test_iota :: [TestTree]
test_iota =
  singleton $
    testCase "iota" $
      compareOps $
        iota [n]

test_slice_iota :: [TestTree]
test_slice_iota =
  singleton $
    testCase "slice . iota" $
      compareOps $
        slice (iota [n, n, n]) slice3

test_reshape_slice_iota1 :: [TestTree]
test_reshape_slice_iota1 =
  singleton $
    testCase "reshape . slice . iota 1" $
      compareOps $
        reshape
          (slice (iota [n, n, n]) slice3)
          [n `P.div` 2, n `P.div` 3]

test_permute_slice_iota :: [TestTree]
test_permute_slice_iota =
  singleton $
    testCase "permute . slice . iota" $
      compareOps $
        permute (slice (iota [n, n, n]) slice3) [1, 0]

test_reshape_permute_iota :: [TestTree]
test_reshape_permute_iota =
  -- negative reshape test
  singleton $
    testCase "reshape . permute . iota" $
      compareOps $
        let newdims = [n * n, n]
         in reshape (permute (iota [n, n, n]) [1, 2, 0]) newdims

test_reshape_slice_iota2 :: [TestTree]
test_reshape_slice_iota2 =
  -- negative reshape test
  singleton $
    testCase "reshape . slice . iota 2" $
      compareOps $
        let newdims = [n * n, n]
            slc =
              Slice
                [ DimFix (n `P.div` 2),
                  DimSlice (n - 1) n (-1),
                  DimSlice 0 n 1,
                  DimSlice (n - 1) n (-1)
                ]
         in reshape (slice (iota [n, n, n, n]) slc) newdims

test_reshape_slice_iota3 :: [TestTree]
test_reshape_slice_iota3 =
  -- negative reshape test
  singleton $
    testCase "reshape . slice . iota 3" $
      compareOps $
        let newdims = [n * n, n]
            slc =
              Slice
                [ DimFix (n `P.div` 2),
                  DimSlice 0 n 1,
                  DimSlice 0 (n `P.div` 2) 1,
                  DimSlice 0 n 1
                ]
         in reshape (slice (iota [n, n, n, n]) slc) newdims

test_complex1 :: [TestTree]
test_complex1 =
  singleton $
    testCase "reshape . permute . slice . permute . slice . iota 1" $
      compareOps $
        let newdims =
              [ n,
                n,
                n,
                (n `P.div` 3) - 2
              ]
            slice33 =
              Slice
                [ DimSlice (n - 1) (n `P.div` 3) (-1),
                  DimSlice (n - 1) n (-1),
                  DimSlice (n - 1) n (-1),
                  DimSlice 0 n 1
                ]
            ixfun = permute (slice (iota [n, n, n, n, n]) slice33) [3, 1, 2, 0]
            m = n `P.div` 3
            slice1 =
              Slice
                [ DimSlice 0 n 1,
                  DimSlice (n - 1) n (-1),
                  DimSlice (n - 1) n (-1),
                  DimSlice 1 (m - 2) (-1)
                ]
            ixfun' = reshape (slice ixfun slice1) newdims
         in ixfun'

test_complex2 :: [TestTree]
test_complex2 =
  singleton $
    testCase "reshape . permute . slice . permute . slice . iota 2" $
      compareOps $
        let newdims =
              [ n,
                n * n,
                (n `P.div` 3) - 2
              ]
            slc2 =
              Slice
                [ DimFix (n `P.div` 2),
                  DimSlice (n - 1) (n `P.div` 3) (-1),
                  DimSlice (n - 1) n (-1),
                  DimSlice (n - 1) n (-1),
                  DimSlice 0 n 1
                ]
            ixfun = permute (slice (iota [n, n, n, n, n]) slc2) [3, 1, 2, 0]
            m = n `P.div` 3
            slice1 =
              Slice
                [ DimSlice 0 n 1,
                  DimSlice (n - 1) n (-1),
                  DimSlice (n - 1) n (-1),
                  DimSlice 1 (m - 2) (-1)
                ]
            ixfun' = reshape (slice ixfun slice1) newdims
         in ixfun'

test_rebase1 :: [TestTree]
test_rebase1 =
  singleton $
    testCase "rebase 1" $
      compareOps $
        let slice_base =
              Slice
                [ DimFix (n `P.div` 2),
                  DimSlice 2 (n - 2) 1,
                  DimSlice 3 (n - 3) 1
                ]
            ixfn_base = permute (slice (iota [n, n, n]) slice_base) [1, 0]
            ixfn_orig = permute (iota [n - 3, n - 2]) [1, 0]
            ixfn_rebase = rebase ixfn_base ixfn_orig
         in ixfn_rebase

test_rebase2 :: [TestTree]
test_rebase2 =
  singleton $
    testCase "rebase 2" $
      compareOps $
        let slice_base =
              Slice
                [ DimFix (n `P.div` 2),
                  DimSlice (n - 1) (n - 2) (-1),
                  DimSlice (n - 1) (n - 3) (-1)
                ]
            slice_orig =
              Slice
                [ DimSlice (n - 4) (n - 3) (-1),
                  DimSlice (n - 3) (n - 2) (-1)
                ]
            ixfn_base = permute (slice (iota [n, n, n]) slice_base) [1, 0]
            ixfn_orig = permute (slice (iota [n - 3, n - 2]) slice_orig) [1, 0]
            ixfn_rebase = rebase ixfn_base ixfn_orig
         in ixfn_rebase

test_rebase3 :: [TestTree]
test_rebase3 =
  singleton $
    testCase "rebase full orig but not monotonic" $
      compareOps $
        let n2 = (n - 2) `P.div` 3
            n3 = (n - 3) `P.div` 2
            slice_base =
              Slice
                [ DimFix (n `P.div` 2),
                  DimSlice (n - 1) n2 (-3),
                  DimSlice (n - 1) n3 (-2)
                ]
            slice_orig =
              Slice
                [ DimSlice (n3 - 1) n3 (-1),
                  DimSlice (n2 - 1) n2 (-1)
                ]
            ixfn_base = permute (slice (iota [n, n, n]) slice_base) [1, 0]
            ixfn_orig = permute (slice (iota [n3, n2]) slice_orig) [1, 0]
            ixfn_rebase = rebase ixfn_base ixfn_orig
         in ixfn_rebase

test_rebase4_5 :: [TestTree]
test_rebase4_5 =
  let n2 = (n - 2) `P.div` 3
      n3 = (n - 3) `P.div` 2
      slice_base =
        Slice
          [ DimFix (n `P.div` 2),
            DimSlice (n - 1) n2 (-3),
            DimSlice 3 n3 2
          ]
      slice_orig =
        Slice
          [ DimSlice (n3 - 1) n3 (-1),
            DimSlice 0 n2 1
          ]
      ixfn_base = permute (slice (iota [n, n, n]) slice_base) [1, 0]
      ixfn_orig = permute (slice (iota [n3, n2]) slice_orig) [1, 0]
   in [ testCase "rebase mixed monotonicities" $
          compareOps $
            rebase ixfn_base ixfn_orig
      ]

test_flatSlice_iota :: [TestTree]
test_flatSlice_iota =
  singleton $
    testCase "flatSlice . iota" $
      compareOps $
        flatSlice (iota [n * n * n * n]) $
          FlatSlice 2 [FlatDimIndex (n * 2) 4, FlatDimIndex n 3, FlatDimIndex 1 2]

test_slice_flatSlice_iota :: [TestTree]
test_slice_flatSlice_iota =
  singleton $
    testCase "slice . flatSlice . iota " $
      compareOps $
        slice (flatSlice (iota [2 + n * n * n]) flat_slice) $
          Slice [DimFix 2, DimSlice 0 n 1, DimFix 0]
  where
    flat_slice = FlatSlice 2 [FlatDimIndex (n * n) 1, FlatDimIndex n 1, FlatDimIndex 1 1]

test_flatSlice_flatSlice_iota :: [TestTree]
test_flatSlice_flatSlice_iota =
  singleton $
    testCase "flatSlice . flatSlice . iota " $
      compareOps $
        flatSlice (flatSlice (iota [10 * 10]) flat_slice_1) flat_slice_2
  where
    flat_slice_1 = FlatSlice 17 [FlatDimIndex 3 27, FlatDimIndex 3 10, FlatDimIndex 3 1]
    flat_slice_2 = FlatSlice 2 [FlatDimIndex 2 (-2)]

test_flatSlice_slice_iota :: [TestTree]
test_flatSlice_slice_iota =
  singleton $
    testCase "flatSlice . slice . iota " $
      compareOps $
        flatSlice (slice (iota [210, 100]) $ Slice [DimSlice 10 100 2, DimFix 10]) flat_slice_1
  where
    flat_slice_1 = FlatSlice 17 [FlatDimIndex 3 27, FlatDimIndex 3 10, FlatDimIndex 3 1]

test_flatSlice_transpose_slice_iota :: [TestTree]
test_flatSlice_transpose_slice_iota =
  singleton $
    testCase "flatSlice . transpose . slice . iota " $
      compareOps $
        flatSlice (permute (slice (iota [20, 20]) $ Slice [DimSlice 1 5 2, DimSlice 0 5 2]) [1, 0]) flat_slice_1
  where
<<<<<<< HEAD
    flat_slice_1 = FlatSlice 1 [FlatDimIndex 2 2]

test_rotate_flatSlice_transpose_slice_iota :: [TestTree]
test_rotate_flatSlice_transpose_slice_iota =
  singleton $
    testCase "flatSlice . transpose . slice . iota " $
      compareOps $
        rotate (flatSlice (permute (slice (iota [20, 20]) $ Slice [DimSlice 1 5 2, DimSlice 1 5 2]) [1, 0]) flat_slice_1) [2, 1]
  where
    flat_slice_1 = FlatSlice 1 [FlatDimIndex 2 2]

-- test_disjoint2 :: [TestTree]
-- test_disjoint2 =
--   let add_nw64 = (+)

--       mul_nw64 = (*)

--       sub64 = (-)

--       vname s i = VName (nameFromString s) i
--    in [ let gtid_8472 = TPrimExp $ LeafExp (vname "gtid" 8472) $ IntType Int64

--             gtid_8473 = TPrimExp $ LeafExp (vname "gtid" 8473) $ IntType Int64

--             gtid_8474 = TPrimExp $ LeafExp (vname "gtid" 8474) $ IntType Int64

--             num_blocks_8284 = TPrimExp $ LeafExp (vname "num_blocks" 8284) $ IntType Int64

--             nonnegs = freeIn [gtid_8472, gtid_8473, gtid_8474, num_blocks_8284]

--             j_m_i_8287 :: TPrimExp Int64 VName
--             j_m_i_8287 = num_blocks_8284 - 1

--             lessthans :: [(VName, PrimExp VName)]
--             lessthans =
--               [ (head $ namesToList $ freeIn gtid_8472, untyped j_m_i_8287),
--                 (head $ namesToList $ freeIn gtid_8473, untyped j_m_i_8287),
--                 (head $ namesToList $ freeIn gtid_8474, untyped (16 :: TPrimExp Int64 VName))
--               ]

--             lm1 :: IxFunLMAD.LMAD (TPrimExp Int64 VName)
--             lm1 =
--               IxFunLMAD.LMAD
--                 256
--                 [ IxFunLMAD.LMADDim 256 0 (sub64 (num_blocks_8284) 1) 0 IxFunLMAD.Inc,
--                   IxFunLMAD.LMADDim 1 0 16 1 IxFunLMAD.Inc,
--                   IxFunLMAD.LMADDim 16 0 16 2 IxFunLMAD.Inc
--                 ]
--             lm2 :: IxFunLMAD.LMAD (TPrimExp Int64 VName)
--             lm2 =
--               IxFunLMAD.LMAD
--                 (add_nw64 (add_nw64 (add_nw64 (add_nw64 (mul_nw64 (256) (num_blocks_8284)) (256)) (mul_nw64 (gtid_8472) (mul_nw64 (256) (num_blocks_8284)))) (mul_nw64 (gtid_8473) (256))) (mul_nw64 (gtid_8474) (16)))
--                 [IxFunLMAD.LMADDim 1 0 16 0 IxFunLMAD.Inc]
--          in testCase (pretty lm1 <> " and " <> pretty lm2) $ IxFunLMAD.disjoint2 lessthans nonnegs lm1 lm2 @? "Failed"
--       ]

-- test_lessThanish :: [TestTree]
-- test_lessThanish =
--   [testCase "0 < 1" $ IxFunLMAD.lessThanish mempty mempty 0 1 @? "Failed"]

-- test_lessThanOrEqualish :: [TestTree]
-- test_lessThanOrEqualish =
--   [testCase "1 <= 1" $ IxFunLMAD.lessThanOrEqualish mempty mempty 1 1 @? "Failed"]

test_disjoint3 :: [TestTree]
test_disjoint3 =
  let foo s = VName (nameFromString s)
      add_nw64 = (+)
      add64 = (+)
      mul_nw64 = (*)
      mul64 = (*)
      sub64 = (-)
      sdiv64 = IE.div
      sub_nw64 = (-)
      disjointTester asserts lessthans lm1 lm2 =
        let nonnegs = map (`LeafExp` IntType Int64) $ namesToList $ freeIn lm1 <> freeIn lm2

            scmap =
              M.fromList $
                map (\x -> (x, Prim $ IntType Int64)) $
                  namesToList $
                    freeIn lm1 <> freeIn lm2 <> freeIn lessthans <> freeIn asserts
         in IxFunLMAD.disjoint3 scmap asserts lessthans nonnegs lm1 lm2
   in [ testCase "lm1 and lm2" $ do
          let lessthans =
                [ ( i_12214,
                    sdiv64 (sub64 n_blab 1) block_size_12121
                  ),
                  (gtid_12553, add64 1 i_12214)
                ]
                  & map (\(v, p) -> (head $ namesToList $ freeIn v, untyped p))

              asserts =
                [ untyped ((2 * block_size_12121 :: TPrimExp Int64 VName) .<. n_blab :: TPrimExp Bool VName),
                  untyped ((3 :: TPrimExp Int64 VName) .<. n_blab :: TPrimExp Bool VName)
                ]

              block_size_12121 = TPrimExp $ LeafExp (foo "block_size" 12121) $ IntType Int64
              i_12214 = TPrimExp $ LeafExp (foo "i" 12214) $ IntType Int64
              n_blab = TPrimExp $ LeafExp (foo "n" 1337) $ IntType Int64
              gtid_12553 = TPrimExp $ LeafExp (foo "gtid" 12553) $ IntType Int64

          let lm1 =
                IxFunLMAD.LMAD
                  (add_nw64 (mul64 block_size_12121 i_12214) (mul_nw64 (add_nw64 gtid_12553 1) (sub64 (mul64 block_size_12121 n_blab) block_size_12121)))
                  [ IxFunLMAD.LMADDim (add_nw64 (mul_nw64 block_size_12121 n_blab) (mul_nw64 (-1) block_size_12121)) 0 (sub_nw64 (sub_nw64 (add64 1 i_12214) gtid_12553) 1) 0 IxFunLMAD.Inc,
                    IxFunLMAD.LMADDim 1 0 (block_size_12121 + 1) 1 IxFunLMAD.Inc
                  ]

              lm2 =
                IxFunLMAD.LMAD
                  (block_size_12121 * i_12214)
                  [ IxFunLMAD.LMADDim (add_nw64 (mul_nw64 block_size_12121 n_blab) (mul_nw64 (-1) block_size_12121)) 0 gtid_12553 0 IxFunLMAD.Inc,
                    IxFunLMAD.LMADDim 1 0 (1 + block_size_12121) 1 IxFunLMAD.Inc
                  ]

              lm_w =
                IxFunLMAD.LMAD
                  (add_nw64 (add64 (add64 1 n_blab) (mul64 block_size_12121 i_12214)) (mul_nw64 gtid_12553 (sub64 (mul64 block_size_12121 n_blab) block_size_12121)))
                  [ IxFunLMAD.LMADDim n_blab 0 block_size_12121 0 IxFunLMAD.Inc,
                    IxFunLMAD.LMADDim 1 0 block_size_12121 1 IxFunLMAD.Inc
                  ]

              lm_blocks =
                IxFunLMAD.LMAD
                  (block_size_12121 * i_12214 + n_blab + 1)
                  [ IxFunLMAD.LMADDim (add_nw64 (mul_nw64 block_size_12121 n_blab) (mul_nw64 (-1) block_size_12121)) 0 (i_12214 + 1) 0 IxFunLMAD.Inc,
                    IxFunLMAD.LMADDim n_blab 0 block_size_12121 1 IxFunLMAD.Inc,
                    IxFunLMAD.LMADDim 1 0 block_size_12121 2 IxFunLMAD.Inc
                  ]

              lm_lower_per =
                IxFunLMAD.LMAD
                  (block_size_12121 * i_12214)
                  [ IxFunLMAD.LMADDim (add_nw64 (mul_nw64 block_size_12121 n_blab) (mul_nw64 (-1) block_size_12121)) 0 (i_12214 + 1) 0 IxFunLMAD.Inc,
                    IxFunLMAD.LMADDim 1 0 (block_size_12121 + 1) 1 IxFunLMAD.Inc
                  ]

          res1 <- disjointTester asserts lessthans lm1 lm_w
          res2 <- disjointTester asserts lessthans lm2 lm_w
          res3 <- disjointTester asserts lessthans lm_lower_per lm_blocks

          res1 && res2 && res3 @? "Failed",
        testCase "nw second half" $ do
          let lessthans =
                [ ( i_12214,
                    sdiv64 (sub64 n_blab 1) block_size_12121
                  ),
                  (gtid_12553, add64 1 i_12214)
                ]
                  & map (\(v, p) -> (head $ namesToList $ freeIn v, untyped p))

              asserts =
                [ untyped ((2 * block_size_12121 :: TPrimExp Int64 VName) .<. n_blab :: TPrimExp Bool VName),
                  untyped ((3 :: TPrimExp Int64 VName) .<. n_blab :: TPrimExp Bool VName)
                ]

              block_size_12121 = TPrimExp $ LeafExp (foo "block_size" 12121) $ IntType Int64
              i_12214 = TPrimExp $ LeafExp (foo "i" 12214) $ IntType Int64
              n_blab = TPrimExp $ LeafExp (foo "n" 1337) $ IntType Int64
              gtid_12553 = TPrimExp $ LeafExp (foo "gtid" 12553) $ IntType Int64

              lm1 =
                IxFunLMAD.LMAD
                  (add_nw64 (add64 n_blab (sub64 (sub64 (mul64 n_blab (add64 1 (mul64 block_size_12121 (add64 1 i_12214)))) block_size_12121) 1)) (mul_nw64 (add_nw64 gtid_12553 1) (sub64 (mul64 block_size_12121 n_blab) block_size_12121)))
                  [ IxFunLMAD.LMADDim (add_nw64 (mul_nw64 block_size_12121 n_blab) (mul_nw64 (-1) block_size_12121)) 0 (sub_nw64 (sub_nw64 (sub64 (sub64 (sdiv64 (sub64 n_blab 1) block_size_12121) i_12214) 1) gtid_12553) 1) 0 IxFunLMAD.Inc,
                    IxFunLMAD.LMADDim n_blab 0 block_size_12121 1 IxFunLMAD.Inc
                  ]

              lm2 =
                IxFunLMAD.LMAD
                  (add_nw64 (sub64 (sub64 (mul64 n_blab (add64 1 (mul64 block_size_12121 (add64 1 i_12214)))) block_size_12121) 1) (mul_nw64 (add_nw64 gtid_12553 1) (sub64 (mul64 block_size_12121 n_blab) block_size_12121)))
                  [ IxFunLMAD.LMADDim (add_nw64 (mul_nw64 block_size_12121 n_blab) (mul_nw64 (-1) block_size_12121)) 0 (sub_nw64 (sub_nw64 (sub64 (sub64 (sdiv64 (sub64 n_blab 1) block_size_12121) i_12214) 1) gtid_12553) 1) 0 IxFunLMAD.Inc,
                    IxFunLMAD.LMADDim 1 0 (1 + block_size_12121) 1 IxFunLMAD.Inc
                  ]

              lm3 =
                IxFunLMAD.LMAD
                  (add64 n_blab (sub64 (sub64 (mul64 n_blab (add64 1 (mul64 block_size_12121 (add64 1 i_12214)))) block_size_12121) 1))
                  [ IxFunLMAD.LMADDim (add_nw64 (mul_nw64 block_size_12121 n_blab) (mul_nw64 (-1) block_size_12121)) 0 gtid_12553 0 IxFunLMAD.Inc,
                    IxFunLMAD.LMADDim n_blab 0 block_size_12121 1 IxFunLMAD.Inc
                  ]

              lm4 =
                IxFunLMAD.LMAD
                  (sub64 (sub64 (mul64 n_blab (add64 1 (mul64 block_size_12121 (add64 1 i_12214)))) block_size_12121) 1)
                  [ IxFunLMAD.LMADDim (add_nw64 (mul_nw64 block_size_12121 n_blab) (mul_nw64 (-1) block_size_12121)) 0 gtid_12553 0 IxFunLMAD.Inc,
                    IxFunLMAD.LMADDim 1 0 (1 + block_size_12121) 1 IxFunLMAD.Inc
                  ]

              lm_w =
                IxFunLMAD.LMAD
                  (add_nw64 (sub64 (mul64 n_blab (add64 2 (mul64 block_size_12121 (add64 1 i_12214)))) block_size_12121) (mul_nw64 gtid_12553 (sub64 (mul64 block_size_12121 n_blab) block_size_12121)))
                  [ IxFunLMAD.LMADDim n_blab 0 block_size_12121 0 IxFunLMAD.Inc,
                    IxFunLMAD.LMADDim 1 0 block_size_12121 1 IxFunLMAD.Inc
                  ]

          res1 <- disjointTester asserts lessthans lm1 lm_w
          res2 <- disjointTester asserts lessthans lm2 lm_w
          res3 <- disjointTester asserts lessthans lm3 lm_w
          res4 <- disjointTester asserts lessthans lm4 lm_w
          res1 && res2 && res3 && res4 @? "Failed " <> pretty [res1, res2, res3, res4],
        testCase "lud long" $ do
          let lessthans =
                [ (step, num_blocks - 1 :: TPrimExp Int64 VName)
                ]
                  & map (\(v, p) -> (head $ namesToList $ freeIn v, untyped p))

              step = TPrimExp $ LeafExp (foo "step" 1337) $ IntType Int64

              num_blocks = TPrimExp $ LeafExp (foo "n" 1338) $ IntType Int64

              lm1 =
                IxFunLMAD.LMAD
                  (1024 * num_blocks * (1 + step) + 1024 * step)
                  [ IxFunLMAD.LMADDim (1024 * num_blocks) 0 (num_blocks - step - 1) 0 IxFunLMAD.Inc,
                    IxFunLMAD.LMADDim 32 0 32 1 IxFunLMAD.Inc,
                    IxFunLMAD.LMADDim 1 0 32 2 IxFunLMAD.Inc
                  ]

              lm_w1 =
                IxFunLMAD.LMAD
                  (1024 * num_blocks * step + 1024 * step)
                  [ IxFunLMAD.LMADDim 32 0 32 0 IxFunLMAD.Inc,
                    IxFunLMAD.LMADDim 1 0 32 1 IxFunLMAD.Inc
                  ]

              lm_w2 =
                IxFunLMAD.LMAD
                  ((1 + step) * 1024 * num_blocks + (1 + step) * 1024)
                  [ IxFunLMAD.LMADDim (1024 * num_blocks) 0 (num_blocks - step - 1) 0 IxFunLMAD.Inc,
                    IxFunLMAD.LMADDim 1024 0 (num_blocks - step - 1) 1 IxFunLMAD.Inc,
                    IxFunLMAD.LMADDim 1024 0 1 2 IxFunLMAD.Inc,
                    IxFunLMAD.LMADDim 32 0 1 3 IxFunLMAD.Inc,
                    IxFunLMAD.LMADDim 128 0 8 4 IxFunLMAD.Inc,
                    IxFunLMAD.LMADDim 4 0 8 5 IxFunLMAD.Inc,
                    IxFunLMAD.LMADDim 32 0 4 6 IxFunLMAD.Inc,
                    IxFunLMAD.LMADDim 1 0 4 7 IxFunLMAD.Inc
                  ]

              asserts =
                [ untyped ((1 :: TPrimExp Int64 VName) .<. num_blocks :: TPrimExp Bool VName)
                ]

          res1 <- disjointTester asserts lessthans lm1 lm_w1
          res2 <- disjointTester asserts lessthans lm1 lm_w2
          res1 && res2 @? "Failed"
      ]
=======
    flat_slice_1 = FlatSlice 1 [FlatDimIndex 2 2]
>>>>>>> 8f427635
<|MERGE_RESOLUTION|>--- conflicted
+++ resolved
@@ -5,23 +5,16 @@
   )
 where
 
-<<<<<<< HEAD
 import Data.Function ((&))
-import qualified Data.List as DL
-import qualified Data.Map as M
+import Data.List qualified as DL
+import Data.List qualified as L
+import Data.Map qualified as M
 import Futhark.Analysis.PrimExp.Convert
-import qualified Futhark.IR.Mem.IxFun as IxFunLMAD
-import qualified Futhark.IR.Mem.IxFun.Alg as IxFunAlg
-import Futhark.IR.Mem.IxFunWrapper
-import qualified Futhark.IR.Mem.IxFunWrapper as IxFunWrap
-import Futhark.IR.Prop
-=======
-import Data.List qualified as L
 import Futhark.IR.Mem.IxFun qualified as IxFunLMAD
 import Futhark.IR.Mem.IxFun.Alg qualified as IxFunAlg
 import Futhark.IR.Mem.IxFunWrapper
 import Futhark.IR.Mem.IxFunWrapper qualified as IxFunWrap
->>>>>>> 8f427635
+import Futhark.IR.Prop
 import Futhark.IR.Syntax
 import Futhark.IR.Syntax.Core ()
 import Futhark.Util.IntegralExp qualified as IE
@@ -125,7 +118,6 @@
         test_slice_flatSlice_iota,
         test_flatSlice_flatSlice_iota,
         test_flatSlice_slice_iota,
-<<<<<<< HEAD
         test_flatSlice_rotate_iota,
         test_flatSlice_rotate_slice_iota,
         test_flatSlice_transpose_slice_iota,
@@ -134,9 +126,6 @@
         -- test_lessThanish,
         -- test_lessThanOrEqualish,
         test_disjoint3
-=======
-        test_flatSlice_transpose_slice_iota
->>>>>>> 8f427635
       ]
 
 singleton :: TestTree -> [TestTree]
@@ -399,7 +388,6 @@
       compareOps $
         flatSlice (permute (slice (iota [20, 20]) $ Slice [DimSlice 1 5 2, DimSlice 0 5 2]) [1, 0]) flat_slice_1
   where
-<<<<<<< HEAD
     flat_slice_1 = FlatSlice 1 [FlatDimIndex 2 2]
 
 test_rotate_flatSlice_transpose_slice_iota :: [TestTree]
@@ -647,7 +635,4 @@
           res1 <- disjointTester asserts lessthans lm1 lm_w1
           res2 <- disjointTester asserts lessthans lm1 lm_w2
           res1 && res2 @? "Failed"
-      ]
-=======
-    flat_slice_1 = FlatSlice 1 [FlatDimIndex 2 2]
->>>>>>> 8f427635
+      ]