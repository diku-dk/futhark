-- | Perform index function operations in both algebraic and LMAD
-- representations.
module Futhark.IR.Mem.IxFunWrapper
  ( IxFun,
    iota,
    permute,
    reshape,
    coerce,
    slice,
    flatSlice,
    rebase,
  )
where

import Futhark.IR.Mem.IxFun qualified as I
import Futhark.IR.Mem.IxFun.Alg qualified as IA
import Futhark.IR.Syntax (FlatSlice, Slice)
import Futhark.Util.IntegralExp

type Shape num = [num]

type Permutation = [Int]

type IxFun num = (I.IxFun num, IA.IxFun num)

iota ::
  IntegralExp num =>
  Shape num ->
  IxFun num
iota x = (I.iota x, IA.iota x)

permute ::
  IntegralExp num =>
  IxFun num ->
  Permutation ->
  IxFun num
permute (l, a) x = (I.permute l x, IA.permute a x)

<<<<<<< HEAD
rotate ::
  IntegralExp num =>
  IxFun num ->
  Indices num ->
  IxFun num
rotate (l, a) x = (I.rotate l x, IA.rotate a x)

=======
>>>>>>> 8f427635
reshape ::
  IntegralExp num =>
  IxFun num ->
  Shape num ->
  IxFun num
reshape (l, a) x = (I.reshape l x, IA.reshape a x)

coerce ::
  IntegralExp num =>
  IxFun num ->
  Shape num ->
  IxFun num
coerce (l, a) x = (I.coerce l x, IA.coerce a x)

slice ::
  IntegralExp num =>
  IxFun num ->
  Slice num ->
  IxFun num
slice (l, a) x = (I.slice l x, IA.slice a x)

flatSlice ::
  IntegralExp num =>
  IxFun num ->
  FlatSlice num ->
  IxFun num
flatSlice (l, a) x = (I.flatSlice l x, IA.flatSlice a x)

rebase ::
  IntegralExp num =>
  IxFun num ->
  IxFun num ->
  IxFun num
rebase (l, a) (l1, a1) = (I.rebase l l1, IA.rebase a a1)<|MERGE_RESOLUTION|>--- conflicted
+++ resolved
@@ -36,7 +36,6 @@
   IxFun num
 permute (l, a) x = (I.permute l x, IA.permute a x)
 
-<<<<<<< HEAD
 rotate ::
   IntegralExp num =>
   IxFun num ->
@@ -44,8 +43,6 @@
   IxFun num
 rotate (l, a) x = (I.rotate l x, IA.rotate a x)
 
-=======
->>>>>>> 8f427635
 reshape ::
   IntegralExp num =>
   IxFun num ->
