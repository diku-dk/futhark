--- conflicted
+++ resolved
@@ -17,12 +17,9 @@
   )
 where
 
-<<<<<<< HEAD
 import qualified Data.List as DL
 import qualified Data.Set as S
 import Futhark.IR.Pretty ()
-=======
->>>>>>> 26989c0d
 import Futhark.IR.Prop
 import Futhark.IR.Syntax
   ( DimIndex (..),
