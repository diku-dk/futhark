module Language.Futhark.TypeChecker.TySolveTests (tests) where

import Data.Map qualified as M
import Futhark.Util.Pretty (docString)
import Language.Futhark.Syntax (Liftedness (..), NoUniqueness, TypeBase, VName)
import Language.Futhark.SyntaxTests ()
import Language.Futhark.TypeChecker.Constraints
  ( CtTy (..),
    Level,
    Reason (..),
    TyParams,
    TyVarInfo (..),
    TyVars,
  )
import Language.Futhark.TypeChecker.Monad (prettyTypeError)
import Language.Futhark.TypeChecker.TySolve
import Test.Tasty (TestTree, testGroup)
import Test.Tasty.HUnit (Assertion, assertFailure, testCase, (@?=))

testSolve ::
  [CtTy ()] ->
  TyParams ->
  TyVars () ->
  ([UnconTyVar], Solution) ->
  Assertion
testSolve constraints typarams tyvars expected =
  case solve constraints typarams tyvars of
    Right s -> s @?= expected
    Left e -> assertFailure $ docString $ prettyTypeError e

-- When writing type variables/names here (a_0, b_1), make *sure* that
-- the numbers are distinct. These are all that actually matter for
-- determining identity.

(~) :: TypeBase () NoUniqueness -> TypeBase () NoUniqueness -> CtTy ()
t1 ~ t2 = CtEq (Reason mempty) t1 t2

tv :: VName -> Level -> (VName, (Level, TyVarInfo ()))
tv v lvl = (v, (lvl, TyVarFree mempty Unlifted))

tests :: TestTree
tests =
  testGroup
    "Unsized constraint solver"
    [ testCase "empty" $
        testSolve [] mempty mempty ([], mempty),

      testCase "a_0 ~ b_1" $
        testSolve
          ["a_0" ~ "b_1"]
          mempty
          (M.fromList [tv "a_0" 0])
          ([], M.fromList [("a_0", Right "b_1")]),
<<<<<<< HEAD

      testCase "a_0 ~ i32" $
        testSolve
          ["a_0" ~ "i32"]
          mempty
          (M.fromList [tv "a_0" 0])
          ([], M.fromList [("a_0", Right "i32")]),

      testCase "a_0 ~ a_0" $
        testSolve
          ["a_0" ~ "a_0"]
          mempty
          (M.fromList [tv "a_0" 0])
          ([("a_0", Unlifted)], mempty),

      testCase "unification fail" $
        let res = solve 
                  ["a_0" ~ "i32", "a_0" ~ "bool"] 
                  mempty 
                  (M.fromList [tv "a_0" 0]) 
        in 
          case res of
            Left _ -> pure ()
            Right _ -> assertFailure "Expected type error, but got a solution",
            
      testCase "infinite type" $
        let res = solve
                  ["a_0" ~ "a_0 -> b_1"]
                  mempty
                  (M.fromList [tv "a_0" 0])
        in
          case res of
            Left _ -> pure ()
            Right _ -> assertFailure "Expected type error, but got a solution"
=======
      testCase "Two variables" $
        testSolve 
          ["a_0" ~ "b_1", "c_2" ~ "d_3"]
          mempty
          (M.fromList [tv "a_0" 0, tv "c_2" 0])
          ([], M.fromList [("a_0", Right "b_1"), ("c_2", Right "d_3")]),
      testCase "i32 + (i32 + i32)" $
        testSolve
          ["i32 -> i32 -> a_0" ~ "i32 -> i32 -> i32",
           "i32 -> a_0 -> b_1" ~ "i32 -> i32 -> i32"]
          mempty
          (M.fromList [tv "a_0" 0, tv "b_1" 0])
          ([], M.fromList [("a_0", Right "i32"), ("b_1", Right "i32")]),
      testCase "((λx -> λy -> x * y) i32) i32" $
        testSolve
          ["a_0 -> b_1 -> c_2" ~ "i32 -> i32 -> i32",
           "a_0 -> b_1 -> c_2" ~ "i32 -> d_3",
           "d_3" ~ "i32 -> e_4"]
          mempty
          (M.fromList [tv "a_0" 0, tv "b_1" 0, tv "c_2" 0, tv "d_3" 0, tv "e_4" 0])
          ([], M.fromList [
                           ("a_0", Right "i32"),
                           ("b_1", Right "i32"),
                           ("c_2", Right "i32"),
                           ("d_3", Right "i32 -> i32"),
                           ("e_4", Right "i32")
                          ]),
      testCase "rec λf -> λn -> if n == 0 then 1 else n * (f (n - 1))" $
        testSolve
          ["b_1 -> i32 -> c_2" ~ "i32 -> i32 -> bool",
           "b_1 -> i32 -> d_3" ~ "i32 -> i32 -> i32",
           "a_0" ~ "d_3 -> e_4",
           "b_1 -> e_4 -> f_5" ~ "i32 -> i32 -> i32",
           "c_2" ~ "bool",
           "i32" ~ "f_5",
           "g_6 -> g_6" ~ "a_0 -> b_1 -> i32"] 
          mempty
          (M.fromList [tv "a_0" 0, tv "b_1" 0, tv "c_2" 0, tv "d_3" 0, tv "e_4" 0, tv "f_5" 0, tv "g_6" 0])
          ([], M.fromList [
                  ("a_0", Right "i32 -> i32"),
                  ("b_1", Right "i32"),
                  ("c_2", Right "bool"),
                  ("d_3", Right "i32"),
                  ("e_4", Right "i32"),
                  ("f_5", Right "i32"),
                  ("g_6", Right "i32 -> i32")
                ]),
      testCase "let id = λx -> x in id id" $
        testSolve
          ["b_1 -> b_1" ~ "(c_2 -> c_2) -> d_3"]
          mempty
          (M.fromList [tv "b_1" 0, tv "c_2" 0, tv "d_3" 0])
          ([("c_2", Unlifted)], M.fromList [
            ("b_1", Right "c_2 -> c_2"),
            ("d_3", Right "c_2 -> c_2")
          ])
    --   testCase "Infinite type failure" $
    --     testSolve
    --       ["a_0" ~ "a_0 -> b_1"]
    --       mempty
    --       (M.fromList [tv "a_0" 0, tv "b_1" 0])
    --       ([], mempty)
>>>>>>> 3c8b83a0
    ]<|MERGE_RESOLUTION|>--- conflicted
+++ resolved
@@ -51,42 +51,6 @@
           mempty
           (M.fromList [tv "a_0" 0])
           ([], M.fromList [("a_0", Right "b_1")]),
-<<<<<<< HEAD
-
-      testCase "a_0 ~ i32" $
-        testSolve
-          ["a_0" ~ "i32"]
-          mempty
-          (M.fromList [tv "a_0" 0])
-          ([], M.fromList [("a_0", Right "i32")]),
-
-      testCase "a_0 ~ a_0" $
-        testSolve
-          ["a_0" ~ "a_0"]
-          mempty
-          (M.fromList [tv "a_0" 0])
-          ([("a_0", Unlifted)], mempty),
-
-      testCase "unification fail" $
-        let res = solve 
-                  ["a_0" ~ "i32", "a_0" ~ "bool"] 
-                  mempty 
-                  (M.fromList [tv "a_0" 0]) 
-        in 
-          case res of
-            Left _ -> pure ()
-            Right _ -> assertFailure "Expected type error, but got a solution",
-            
-      testCase "infinite type" $
-        let res = solve
-                  ["a_0" ~ "a_0 -> b_1"]
-                  mempty
-                  (M.fromList [tv "a_0" 0])
-        in
-          case res of
-            Left _ -> pure ()
-            Right _ -> assertFailure "Expected type error, but got a solution"
-=======
       testCase "Two variables" $
         testSolve 
           ["a_0" ~ "b_1", "c_2" ~ "d_3"]
@@ -142,12 +106,45 @@
           ([("c_2", Unlifted)], M.fromList [
             ("b_1", Right "c_2 -> c_2"),
             ("d_3", Right "c_2 -> c_2")
-          ])
+          ]),
     --   testCase "Infinite type failure" $
     --     testSolve
     --       ["a_0" ~ "a_0 -> b_1"]
     --       mempty
     --       (M.fromList [tv "a_0" 0, tv "b_1" 0])
     --       ([], mempty)
->>>>>>> 3c8b83a0
+
+      testCase "a_0 ~ i32" $
+        testSolve
+          ["a_0" ~ "i32"]
+          mempty
+          (M.fromList [tv "a_0" 0])
+          ([], M.fromList [("a_0", Right "i32")]),
+
+      testCase "a_0 ~ a_0" $
+        testSolve
+          ["a_0" ~ "a_0"]
+          mempty
+          (M.fromList [tv "a_0" 0])
+          ([("a_0", Unlifted)], mempty),
+
+      testCase "unification fail" $
+        let res = solve 
+                  ["a_0" ~ "i32", "a_0" ~ "bool"] 
+                  mempty 
+                  (M.fromList [tv "a_0" 0]) 
+        in 
+          case res of
+            Left _ -> pure ()
+            Right _ -> assertFailure "Expected type error, but got a solution",
+            
+      testCase "infinite type" $
+        let res = solve
+                  ["a_0" ~ "a_0 -> b_1"]
+                  mempty
+                  (M.fromList [tv "a_0" 0])
+        in
+          case res of
+            Left _ -> pure ()
+            Right _ -> assertFailure "Expected type error, but got a solution"
     ]