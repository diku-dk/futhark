--- conflicted
+++ resolved
@@ -22,12 +22,8 @@
       Futhark.Pkg.SolveTests.tests,
       Futhark.IR.Mem.IxFunTests.tests,
       Futhark.IR.PrimitiveTests.tests,
-<<<<<<< HEAD
-      Futhark.Optimise.ReuseAllocations.GreedyColoringTests.tests,
+      Futhark.Optimise.MemoryBlockMerging.GreedyColoringTests.tests,
       Futhark.Analysis.AlgSimplifyTests.tests
-=======
-      Futhark.Optimise.MemoryBlockMerging.GreedyColoringTests.tests
->>>>>>> cbc2b3b4
     ]
 
 main :: IO ()
