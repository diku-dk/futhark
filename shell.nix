let
  sources = import ./nix/sources.nix;
  pkgs = import sources.nixpkgs {};
in
pkgs.stdenv.mkDerivation {
  name = "futhark";
<<<<<<< HEAD
  buildInputs = [
    pkgs.cabal-install
    pkgs.cacert
    pkgs.curl
    pkgs.file
    pkgs.git
    pkgs.git-annex
    pkgs.ghc
    pkgs.parallel
    pkgs.haskellPackages.weeder
    pkgs.haskellPackages.apply-refact
    pkgs.hlint
    pkgs.pkgconfig
    pkgs.zlib
    pkgs.zlib.out
    pkgs.cabal2nix
    pkgs.ghcid
    pkgs.haskell.packages.ghc922.ormolu_0_4_0_0
    pkgs.niv
    pkgs.python3Packages.numpy
    pkgs.python3Packages.pyopencl
    pkgs.python3Packages.jsonschema
    pkgs.python3Packages.sphinx
    pkgs.python3Packages.sphinxcontrib-bibtex
    pkgs.imagemagick # needed for literate tests
    pkgs.z3
  ]
  ++ pkgs.lib.optionals (pkgs.stdenv.isLinux)
    [ pkgs.opencl-headers
      pkgs.ocl-icd ]
=======
  buildInputs =
    with pkgs;
    [
      cabal-install
      cacert
      curl
      file
      git
      git-annex
      ghc
      parallel
      haskellPackages.weeder
      haskellPackages.graphmod
      haskellPackages.apply-refact
      xdot
      hlint
      pkgconfig
      zlib
      zlib.out
      cabal2nix
      ghcid
      haskell.packages.ghc923.ormolu_0_5_0_0
      niv
      ispc
      python3Packages.numpy
      python3Packages.pyopencl
      python3Packages.jsonschema
      python3Packages.sphinx
      python3Packages.sphinxcontrib-bibtex
      imagemagick # needed for literate tests
    ]
    ++ lib.optionals (stdenv.isLinux)
      [ opencl-headers
        ocl-icd
        oclgrind
      ]
>>>>>>> 371a90ac
  ;
}<|MERGE_RESOLUTION|>--- conflicted
+++ resolved
@@ -4,38 +4,6 @@
 in
 pkgs.stdenv.mkDerivation {
   name = "futhark";
-<<<<<<< HEAD
-  buildInputs = [
-    pkgs.cabal-install
-    pkgs.cacert
-    pkgs.curl
-    pkgs.file
-    pkgs.git
-    pkgs.git-annex
-    pkgs.ghc
-    pkgs.parallel
-    pkgs.haskellPackages.weeder
-    pkgs.haskellPackages.apply-refact
-    pkgs.hlint
-    pkgs.pkgconfig
-    pkgs.zlib
-    pkgs.zlib.out
-    pkgs.cabal2nix
-    pkgs.ghcid
-    pkgs.haskell.packages.ghc922.ormolu_0_4_0_0
-    pkgs.niv
-    pkgs.python3Packages.numpy
-    pkgs.python3Packages.pyopencl
-    pkgs.python3Packages.jsonschema
-    pkgs.python3Packages.sphinx
-    pkgs.python3Packages.sphinxcontrib-bibtex
-    pkgs.imagemagick # needed for literate tests
-    pkgs.z3
-  ]
-  ++ pkgs.lib.optionals (pkgs.stdenv.isLinux)
-    [ pkgs.opencl-headers
-      pkgs.ocl-icd ]
-=======
   buildInputs =
     with pkgs;
     [
@@ -66,12 +34,12 @@
       python3Packages.sphinx
       python3Packages.sphinxcontrib-bibtex
       imagemagick # needed for literate tests
+      z3
     ]
     ++ lib.optionals (stdenv.isLinux)
       [ opencl-headers
         ocl-icd
         oclgrind
       ]
->>>>>>> 371a90ac
   ;
 }