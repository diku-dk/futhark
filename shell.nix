# See header comment in default.nix for how to update sources.nix.
let
  sources = import ./nix/sources.nix;
  pkgs = import sources.nixpkgs {};
<<<<<<< HEAD
  python = pkgs.python312.withPackages (ps: with ps; [
    ps.mypy
    black
    cycler
    numpy
    pyopencl
    matplotlib
    jsonschema
    sphinx
    sphinxcontrib-bibtex
  ]);
  haskell = pkgs.haskell.packages.ghc96;
=======
  python = pkgs.python313Packages;
  haskell = pkgs.haskell.packages.ghc98;
>>>>>>> 4ad19c89
in
pkgs.stdenv.mkDerivation {
  name = "futhark";
  buildInputs =
    with pkgs;
    [
      cabal-install
      cacert
      curl
      file
      git
      parallel
      haskell.ghc
      ormolu
      haskell.weeder
      haskell.haskell-language-server
      haskellPackages.graphmod
      haskellPackages.apply-refact
      python
      xdot
      hlint
      pkg-config
      zlib
      zlib.out
      cabal2nix
      ghcid
      niv
      ispc
      imagemagick # needed for literate tests
      glpk
    ]
    ++ lib.optionals (stdenv.isLinux)
      [ opencl-headers
        ocl-icd
        oclgrind
        rocmPackages.clr
      ]
  ;
}<|MERGE_RESOLUTION|>--- conflicted
+++ resolved
@@ -2,8 +2,7 @@
 let
   sources = import ./nix/sources.nix;
   pkgs = import sources.nixpkgs {};
-<<<<<<< HEAD
-  python = pkgs.python312.withPackages (ps: with ps; [
+  python = pkgs.python313.withPackages (ps: with ps; [
     ps.mypy
     black
     cycler
@@ -14,11 +13,7 @@
     sphinx
     sphinxcontrib-bibtex
   ]);
-  haskell = pkgs.haskell.packages.ghc96;
-=======
-  python = pkgs.python313Packages;
   haskell = pkgs.haskell.packages.ghc98;
->>>>>>> 4ad19c89
 in
 pkgs.stdenv.mkDerivation {
   name = "futhark";
