--- conflicted
+++ resolved
@@ -2,19 +2,7 @@
 let
   sources = import ./nix/sources.nix;
   pkgs = import sources.nixpkgs {};
-<<<<<<< HEAD
-  python = pkgs.python311.withPackages (ps: with ps; [
-    (
-      buildPythonPackage rec {
-        pname = "PuLP";
-        version = "2.7.0";
-        src = fetchPypi {
-          inherit pname version;
-          sha256 = "sha256-5z7msy1jnJuM9LSt7TNLoVi+X4MTVE4Fb3lqzgoQrmM=";
-        };
-        doCheck = false;
-      }
-    )
+  python = pkgs.python312.withPackages (ps: with ps; [
     ps.mypy
     black
     cycler
@@ -25,9 +13,6 @@
     sphinx
     sphinxcontrib-bibtex
   ]);
-=======
-  python = pkgs.python312Packages;
->>>>>>> af603f7d
   haskell = pkgs.haskell.packages.ghc96;
 in
 pkgs.stdenv.mkDerivation {
