# Changelog

All notable changes to this project will be documented in this file.

The format is based on [Keep a Changelog](http://keepachangelog.com/en/1.0.0/)
and this project adheres to [Semantic Versioning](http://semver.org/spec/v2.0.0.html).

## [0.26.0]

### Added

* Incremental flattening of `map`-`scan` compositions with nested
  parallelism (similar to the logic for `map`-`reduce` compositions
  that we have had for years).

### Removed

### Changed

### Fixed

* Flattening of `scatter` with multi-dimensional elements (#2089).

* Some instances of not-actually-irregular allocations were mistakenly
  interpreted as irregular. Fixing this was a dividend of the memory
  representation simplifications of 0.25.12.

* Obscure issue related to expansion of shared memory allocations (#2092).

## [0.25.12]

### Added

* `f16.copysign`, `f32.copysign`, `f64.copysign`.

* Trailing commas are now allowed for all syntactical elements that
  involve comma-separation. (#2068)

* The C API now allows destruction and construction of sum types (with
  some caveats). (#2074)

* An overall reduction in memory copies, through simplifying the
  internal representation.

### Fixed

* C API would define distinct entry point types for Futhark types that
  differed only in naming of sizes (#2080).

* `==` and `!=` on sum types with array payloads. Constructing them is
  now a bit slower, though. (#2081)

* Somewhat obscure simplification error caused by neglecting to update
  metadata when removing dead scatter outputs.

* Compiler crash due to the type checker forgetting to respect the
  explicitly ascribed non-consuming diet of loop parameters (#2067).

* Size inference did incomplete level/scope checking, which could
  result in circular sizes, which usually manifested as the type
  checker going into an infinite loop (#2073).

* The OpenCL backend now more gracefully handles lack of platform.

## [0.25.11]

### Added

* New prelude function: `manifest`.  For doing subtle things to memory.

* The GPU backends now handle up to 20 operators in a single fused
  reduction.

* CUDA/HIP terminology for GPU concepts (e.g. "thread block") is now
  used in all public interfaces. The OpenCL names are still supported
  for backwards compatibility.

* More fusion across array slicing.

### Fixed

* Compatibility with CUDA versions prior than 12.

## [0.25.10]

### Added

* Faster non-commutative reductions in the GPU backends. Work by
  Anders Holst and Christian Påbøl Jacobsen.

### Fixed

* Interpreter crash for certain complicated size expressions involving
  internal bindings (#2053).

* Incorrect type checking of `let` binding with explicit size
  quantification, where size appears in type of body (#2048).

* GPU code generation for non-commutative non-segmented reductions
  with array operands (#2051).

* Histogram with non-vectorised reduction operators (#2056). (But it
  is probably not a good idea to write such programs.)

* Futhark's LSP server should work better with Eglot.

* Incorrect copy removal inside histograms could cause compiler error
  (#2058).

* CUDA backend now correctly queries for available shared memory,
  which affects performance (hopefully positively).

* `futhark literate` now switches to the directory containing the
  `.fut` file before executing its contents. This fixes accessing
  files through relative paths.

## [0.25.9]

### Added

* The `cuda` and `hip` backends now generate faster code for `scan`s
  that have been fused with `map`s that internally produce arrays.
  Work by Anders Holst and Christian Påbøl Jacobsen.

* `f16.ldexp`, `f32.ldexp`, `f64.ldexp`, corresponding to the
  functions in the C math library.

### Fixed

* Incorrect data dependency information for `scatter` and `vjp` could
  cause invalid simplification.

* Barrier divergence in certain complicated kernels that contain both
  bounds checks and intragroup scans.

## [0.25.8]

### Added

* FutharkScript now has a `$loadbytes` builtin function for reading
  arbitrary bytes into Futhark programs.

* `futhark profile` can now process reports produced by the C API
  function `futhark_context_report()`.

* `futhark profile` now also produces a timeline of events.

### Fixed

* `futhark literate` no longer fails if the final line is a directive
  without a trailing newline.

* Parser now allows arbitrary patterns in function parameters and
  `let` bindings, although the type checker will reject any that are
  refutable (#2017).

* Avoid generating invalid code in cases where deduplicated sum types
  are exposed through entry points (#1960).

* A bug in data dependency analysis for histogram operations would
  mistakenly classify some loop parameters as redundant, leaving to
  code being removed.

## [0.25.7]

### Added

* `futhark autotune` now supports `hip` backend.

* Better parallelisation of `scatter` when the target is
  multidimensional (#2035).

### Fixed

* Very large `iota`s now work.

* Lambda lifting in `while` conditions (#2038).

* Size expressions in local function parameters had an interesting
  interaction with defunctionalisation (#2040).

* The `store` command in server executables did not properly
  synchronise when storing opaque values, which would lead to
  use-after-free errors.

## [0.25.6]

### Added

* The various C API functions that accept strings now perform a copy,
  meaning the caller does not have to keep the strings alive.

* Slightly better lexer error messages.

* Fusion across slicing is now possible in some cases.

<<<<<<< HEAD
* Some copies eliminated, as the compiler no longer insists that an
  array returned from a function must be located at the beginning of
  its corresponding memory block.

### Removed

### Changed
=======
* New tool: `futhark profile`.
>>>>>>> 437bb3fe

### Fixed

* Inefficient locking for certain segmented histograms (#2024).

## [0.25.5]

### Added

* `futhark repl` now has a `:format` command.  Work by Dominic
  Kennedy.

### Fixed

* Textual floating-point numbers printed by executables now always
  print enough digits to not hide information.  Binary output is
  unchanged.

* Invalid CSE on constants could crash the compiler (#2021).

## [0.25.4]

### Fixed

* Invalid simplification (#2015).

* Rarely occurring deadlock for fused map-scan compositions in CUDA
  backend, when a bounds check failed in the map function.

* Compiler and interpreter crash for tricky interactions of abstract
  types and sizes (#2016).  Solved by banning such uses - in principle
  this could break code.

* Incomplete alias tracking could cause removal of necessary copies,
  leading to compiler crash (#2018).

## [0.25.3]

### Added

* pyopencl backend: compatibility with future versions of PyOpenCL.

* New backend: hip.

### Fixed

* Exotic problems related to intra-group reductions with array
  operands.  (Very rare in real code, although sometimes generated by
  AD.)

* Interpreter issue related to sizes in modules (#1992, #1993, #2002).

* Incorrect insertion of size arguments in in complex cases (#1998).

* Incorrect handling of `match` in lambda lifting (#2000).

* Regression in checking of consumption (#2007).

* Error in type checking of horisontally fused `scatter`s could crash
  the compiler (#2009).

* Size-polymorphic value bindings with existential sizes are now
  rejected by type checker (#1993).

* Single pass scans with complicated fused map functions were
  insufficiently memory-expanded (#2023).

* Invalid short circuiting (#2013).

## [0.25.2]

### Added

* Flattening/unflattening as the final operation in an entry point no
  longer forces a copy.

* The `opencl` backend no longer *always* fails on platforms that do
  not support 64-bit integer atomics, although it will still fail if
  the program needs them.

* Various performance improvements to the compiler itself;
  particularly the frontend.  It should be moderately faster.

### Fixed

* Code generation for `f16` literals in CUDA backend (#1979).

* Branches that return arrays differing in sign of their stride
  (#1984).

## [0.25.1]

### Added

* Arbitrary expressions of type `i64` are now allowed as sizes.  Work
  by Lubin Bailly.

* New prelude function `resize`.

### Removed

* The prelude functions `concat_to` and `flatten_to`.  They are often
  not necessary now, and otherwise `resize` is available.

### Changed

* The prelude functions `flatten` and `unflatten` (and their
  multidimensional variants), as well as `split`, now have more
  precise types.

* Local and anonymous (lambda) functions that *must* return unique
  results (because they are passed to a higher order function that
  requires this) must now have an explicit return type ascription that
  declares this, using `*`.  This is very rare (in practice
  unobserved) in real programs.

### Fixed

* `futhark doc` produced some invalid links.

* `flatten` did not properly check for claimed negative array sizes.

* Type checker crash on some ill-typed programs (#1926).

* Some soundness bugs in memory short circuiting (#1927, #1930).

* Another compiler crash in block tiling (#1933, #1940).

* Global arrays with size parameters no longer have aliases.

* `futhark eval` no longer crashes on ambiguously typed expressions (#1946).

* A code motion pass was ignorant of consumption constraints, leading
  to compiler crash (#1947).

* Type checker could get confused and think unknown sizes were
  available when they really weren't (#1950).

* Some index optimisations removed certificates (#1952).

* GPU backends can now transpose arrays whose size does not fit in a
  32-bit integer (#1953).

* Bug in alias checking for the core language type checker (#1949).
  Actually (finally) a proper fix of #803.

* Defunctionalisation duplicates less code (#1968).

## [0.24.3]

### Fixed

* Certain cases of noninlined functions in `multicore` backend.

* Defunctionalisation of `match` where the constructors carry
  functions (#1917).

* Shape coercions involving sum types (#1918).  This required
  tightening the rules a little bit, so some coercions involving
  anonymous sizes may now be rejected.  Add expected sizes as needed.

* Defunctionalisation somtimes forgot about sizes bound at top level
  (#1920).

## [0.24.2]

### Added

* `futhark literate` (and FutharkScript in general) is now able to do
  a bit of type-coercion of constants.

### Fixed

* Accumulators (produced by AD) had defective code generation for
  intra-group GPU kernel versions. (#1895)

* The header file generated by `--library` contained a prototype for
  an undefined function. (#1896)

* Crashing bug in LSP caused by stray `undefined` (#1907).

* Missing check for anonymous sizes in type abbreviations (#1903).

* Defunctionalisation crashed on projection of holes.

* Loop optimisation would sometimes remove holes.

* A potential barrier divergence for certain GPU kernels that fail
  bounds checking.

* A potential infinite loop when looking up aliases (#1915).

* `futhark literate`: less extraneous whitespace.

## [0.24.1]

### Added

* The manifest file now lists which tuning parameters are relevant for
  each entry point. (#1884)

* A command `tuning_params` has been added to the server protocol.

### Changed

* If part of a function parameter is marked as consuming ("unique"),
  the *entire* parameter is now marked as consuming.

### Fixed

* A somewhat obscure simplification rule could mess up use of memory.

* Corner case optimisation for mapping over `iota` (#1874).

* AD for certain combinations of `map` and indexing (#1878).

* Barrier divergence in generated code in some exotic cases (#1883).

* Handling of higher-order holes (#1885).

## [0.23.1]

### Added

* `f16.log1p`/`f32.log1p`/`f64.log1p` by nbos (#1820).

* Better syntax errors for invalid use of `!`.

* `futhark literate` now supports a `$loadaudio` builtin function for loading
  audio to Futhark programs (#1829).

* You can now mix consumption and higher-order terms in slightly more
  cases (#1836).

* `futhark pkg` now invokes Git directly rather than scraping
  GitHub/GitLab.  This means package paths can now refer to any Git
  repository, as long as `git clone` works.  In particular, you can
  use private and self-hosted repositories.

* Significant reduction in compilation time by doing internal sanity
  checks in separate thread.

* New command: `futhark eval`. Evaluates Futhark expressions
  provided as command line arguments, optionally allowing a file
  import (#1408).

* `script input` now allows the use of `$loaddata`.

* Datasets used in `futhark test` and `futhark bench` can now be named
  (#1859).

* New command `futhark benchcmp` by William Due.

### Changed

* The C API function `futhark_context_new_with_command_queue()` for
  the OpenCL backend has been replaced with a configuration setting
  `futhark_context_config_set_command_queue()`.

### Fixed

* Minor parser regression that mostly affects the REPL (#1822).

* Parser did not recognise custom infix operators that did not have a
  builtin operator as prefix (#1824).

* GPU backends: expansion of irregular nested allocations involving
  consumption (#1837, #1838).

* CLI executables now handle entry points with names that are not
  valid C identifiers (#1841).

* Various oversights in the type checking of uniqueness annotations
  for higher-order functions (#1842).

* Invalid short-circuiting could cause compiler crashes (#1843).

* Defunctionalisation could mess up sum types, leading to invalid code
  generation by internalisation, leading to a compiler crash (#1847).

* The `#[break]` attribute now provides the right environment to
  `futhark repl`, allowing local variables to be inspected.

* Simplification of concatenations (#1851).

* Array payloads in sum types no longer need parens (#1853).

* When a file is loaded with `futhark repl`, `local` declarations are
  now available.

* Missing alias propagation when pattern matching incompletely known
  sum types (#1855).

* `reduce_by_index` and `hist` were in some cases unable to handle
  input sizes that do not fit in a 32-bit integer.

* A fusion bug related to fusing across transpositions could result in
  a compiler crash (#1858).

## [0.22.7]

### Added

* `futhark literate` now supports an `:audio` directive for producing audio
  files from arrays of `i8` (#1810).

* `futhark multicore` now parallelises copies (#1799).

* `futhark multicore` now uses an allocator that better handles large
  allocations (#1768).

### Fixed

* Some record field names could cause generation of invalid C API names (#1806).

* Memory block merging was extremely and unnecessarily slow for
  programs with many entry points.

* Simplification mistake could lead to out-of-bounds reads (#1808).

* `futhark lsp` now handles some bookkeeping messages sent by Eglot.

* Parser can now handle arbitrarily complex chaining of indexing and
  projection.

* Detect and complain about source files without .fut extension (#1813).

* Overly conservative checking of whether a function parameter is
  allowed by be consumed - it was disallowed if it contained any
  scalars (#1816).

## [0.22.6]

### Added

* Slightly better type errors for sum types (#1792).

* Better tracing output in interpreter (#1795).

* Improved optimisation of code that uses zero-element arrays
  (sometimes used for type witnesses).

### Fixed

* Mishandling of bounds checks in parallel backends could cause
  compiler crashes (#1791).

* Mis-simplification of certain sequentialised scatters into
  single-element arrays (#1793).

* Invalid `scatter` fusion would cause an internal compiler error
  (#1794).

* The code generator flipped the order of `match` cases.

* Simpification of concatenations (#1796).

* Defunctionalisation error for fancy size programming (#1798).

* Code generation for load-unbalanced reductions in multicore backend
  (#1800).

* Futhark now works on CUDA 12 (#1801).

* `mul_hi` and `mad_hi` for signed integer types now actually do
  signed multiplication (previously it was always unsigned).

## [0.22.5]

### Added

* Memory short circuiting now also applied to the `multicore` backend.

* Fixes for AD of `scan` with nonscalar operators.  Work by Lotte
  Bruun and Ulrik Larsen.

* Generalised histograms now supported in AD.  Work by Lotte Bruun and
  Ulrik Larsen.

* OpenCL kernels now embed group size information, which can
  potentially be used for better register allocation by the OpenCL
  implementation.

### Fixed

* A hole in the type checker that allowed one to sneak functions out
  of conditionals (#1787).

* `futhark repl`: unsigned integers are now printed correctly.

* A bug in the type-checking of `match` (#1783).

* Missing sequencing in type-checking of in-place `let` expressions (#1786).

* Crash in defunctionaliser caused by duplicate parameter names
  (#1780).

* Infelicities in multicore codegen for scans (#1777).

## [0.22.4]

### Added

* Memory short circuiting, a major new optimisation by Philip
  Munksgaard that avoids copies by constructing values in-place.

### Fixed

* `assert` was sometimes optimised away by CSE.

* `futhark literate` now handles type abbreviations in entry points
  (#1750).

* Handling of non-inlined functions in GPU code.  Still very restricted.

* Uniqueness checking bug (#1751).

* Simplification bug (#1753).

* A bug related to optimisation of scalar code migrated to GPU.

* Memory optimisation bug for top-level constants (#1755).

* Handling of holes in defunctionalisation (again).

* A few cases where optimisation (safely but perhaps confusingly)
  removed bounds checks (#1758).

* Futhark now works on Windows again (#1734).  This support remains
  very flaky and not well tested.

* Type inference of field projection (#1762).

## [0.22.3]

### Fixed

* Non-server executables neglected to synchronise before printing results (#1731).

* Fixed handling of holes in defunctionalisation (#1738).

* Ascription of higher-order modules (#1741).

* Fixed compiler crash when attempting to tile irregular parallelism (#1739).

* Incorrect regularity checking in loop interchange (#1744).

* Pattern match exhaustiveness of bools (#1748).

* Improper consumption checking of nonlocal bindings (#1749).

## [0.22.2]

### Added

* `futhark repl` is now delightfully more colourful.

* `futhark repl` no longer prints scalar types with type suffixes (#1724).

* `futhark pyopencl` executables now accept ``--build-option``.

* New functions: `f16.nextafter`, `f32.nextafter`, `f64.nextafter`,
  matching the ones in the C math library.

* `futhark literate` now prints directives in the output exactly as
  they appear in the source.

### Fixed

* Diagnostics will no longer contain control codes when output is a
  file.

* CLI executables now fail when printing an opaque instead of
  producing garbage.  This improves handling of some incorrect uses of
  `auto output` (#1251).

## [0.22.1]

### Removed

* Removed prelude functions `reduce_stream`, `map_stream`,
  `reduce_stream_per`, and `reduce_map_per`.

### Fixed

* Various fixes to scalar migration (#1721).

## [0.21.15]

### Fixed

* Corrupted OOM error messages.

* Excessive internal fragmentation for some programs (#1715).

## [0.21.14]

### Fixed

* `replicate` was broken for sizes that didn't fit in `i32`.

* Transposition of empty arrays in interpreter (#1700).

* Exotic simplification error (#1309).

* Rare race condition could lead to leaking of error message memory in
  `multicore` and `ispc` backends (#1709).

* Overzealous aliasing for built-in overloaded types (#1711).

## [0.21.13]

### Added

* New fusion engine by Amar Topalovic and Walter Restelli-Nielsen.
  Fuses more, which is good for some programs and bad for others.
  Most programs see no change.  This is mainly a robust foundation for
  further improvements.

* New experimental backend: `ispc`.  By Louis Marott Normann,
  Kristoffer August Kortbæk, William Pema Norbu Holmes Malling, and
  Oliver Bak Kjersgaard Petersen.

* New prelude functions: `hist`, `spread`.  These function as
  non-consuming variants of `reduce_by_index` and `scatter`.

* Using `==` to compare arrays is now deprecated.

* New command: `futhark tokens`.  You probably don't care about this one.

* In the C API, opaque types that correspond to tuples or records can
  now have their elements inspected and be created from elements
  (#1568).

* New server protocol commands: `types`, `fields`, `entry_points`.

* Tuples and records can now be passed from FutharkScript to Futhark
  entry points (#1684).

### Fixed

* Sometimes missing cases in `match` expressions were not detected.

* A defective simplification rule could in very rare cases lead to
  infinite recursion in the compiler (#1685).

* Some broken links in `futhark doc` output (#1686).

* Incorrect checking of whether a function parameter is consumable
  based on its type (#1687).

* Missing aliases for functions that return multiple aliased values
  (#1690).

* `new`/`values` functions for GPU backends are now properly
  asynchronous (#1664).  This may uncover bugs in application code.

## [0.21.12]

### Added

* Somewhat simplified the handling of "uniqueness types" (which is a
  term we are moving away from).  You should never see `*` in
  non-function types, and they are better thought of as effect
  indicators.

* `futhark literate`: prints tracing output (and other logging
  messages that may occur) when run with `-v` (#1678).

* Entry points can now be any valid Futhark identifier.

### Fixed

* `futhark test -C` was broken.

* `futhark_context_free()` for the GPU backends neglected to free some
  memory used for internal bookkeeping, which could lead to memory
  leaks for processes that repeatedly create and destroy contexts
  (#1676).

* FutharkScript now allows `'` in names.

* `futhark lsp` now handles warnings in programs that also have errors.

## [0.21.11]

### Added

* The CUDA backend now supports compute capability 8.6 and 8.7.

* Philip Børgesen has implemented a new optimisation for GPU backends
  that migrates scalar work to the GPU, in order to reduce
  synchronisation.  This results in major speedup for some programs.

* String literals are now allowed in `input` blocks.

* Experimental and undocumented support for automatic differentiation,
  available on the secret menu.

* Assertions and attributes are now ignored when used as size
  expressions.  E.g. `iota (assert p n) 0` now has size `n`.

* `futhark test` only runs the interpreter if passed `-i`.

* `futhark literate` now shows progress bars when run with `-v`.

### Fixed

* `futhark lsp` is now better at handling multiple files (#1647).

* Incorrect handling of local quantification when determining type
  equivalence in during module type ascription (#1648).

* Incorrect checking of liftedness when instantiating polymorphic
  functions during module type ascription.

* Tightened some restrictions on the use of existential sizes that
  could otherwise lead to compiler crashes (#1650).  This restriction
  is perhaps a bit *too* might and it may be possible to loosen it in
  the future.

* Another defunctorisation bug (#1653).  Somehow we find these every
  time Martin Elsman writes a nontrivial Futhark program.

* `futhark bench`: convergence phase now does at least `--runs` runs.

* Errors and warnings no longer awkwardly mixed together in console output.

* Slightly better type errors for ambiguous sizes (#1661).

* Better type errors for module ascription involving nested modules
  (#1660).

* `futhark doc`: some formatting bugs.

* `futhark doc` didn't notice all `local` module types (#1666).

* Missing consumption check in optimisation could lead to ICE (#1669).

## [0.21.10]

### Added

* New math functions: `f16.erf`, `f32.erf`, `f64.erf`.

* New math functions: `f16.erfc`, `f32.erfc`, `f64.erfc`.

* New math functions: `f16.cbrt`, `f32.cbrt`, `f64.cbrt`.

### Fixed

* Variables being indexed now have correct source spans in AST.

* `futhark lsp`s hover information now contains proper range information.

* `futhark query` and `futhark lsp` incorrectly thought size
  parameters had type `i32`.

* `futhark doc` put documentation for prelude modules in the wrong
  location (which also led to messed-up style sheets).

## [0.21.9]

### Added

* Sun Haoran has implemented unnamed typed holes, with syntax `???`.

* Sun Haoran has implemented the beginnings of a language server:
  `futhark lsp`.  A VSCode language extension is available on the
  marketplace, but the language server should work with any editor.

* Crucial new command: `futhark thanks`.

* The GPU backends now support a caching mechanism for JIT-compiled
  code, significantly improving startup times.  Use the
  `futhark_context_config_set_cache_file()` in the C API, the
  `--cache-file` option on executables, or the `--cache-extension`
  option on `futhark test` and `futhark bench`.  These also work for
  the non-GPU backends, but currently have no effect.  (#1614)

* Aleksander Junge has improved `futhark bench` such that it
  intelligently chooses how many runs to perform (#1335).

### Fixed

* Incomplete simplification would cause some instances of nested
  parallelism to require irregular allocations (#1610).

* Missing alias checking for a simplification rule related to in-place
  updates (#1615, #1628).

* Incorrect code generation for certain copies of transposed arrays
  (#1627).

* Fusion would mistakenly try to treat some loops with irregular sizes
  (#1631).

* Memory annotation bug for non-inlined functions (#1634).

## [0.21.8]

### Added

* Slightly better parse errors (again).

* `futhark literate` now supports a `file:` option in `:img` and
  `:video` directives (#1491).

### Fixed

* Improved hoisting of size computations.  This could cause some
  regular nested parallel programs to run into compiler limitations,
  as if they were irregular.

* Rare code generation bug for histograms (#1609).

## [0.21.7]

### Added

* `futhark check-syntax`: check syntactic validity of a program
  file, without type-checking.

* Parsing multi-file programs is now parallelised, making it
  *slightly* faster.

* Reloading a large program in `futhark repl` is now faster, as long
  as not too many of its files have been modified (#1597).

### Fixed

* Mistake in occurs check could cause infinite loop in type checker
  for programs with type errors (#1599).

## [0.21.6]

### Added

* `futhark bench` now explicitly notes when a tuning file is not
  present.

* `futhark bench`, `futhark test` and friends are now better at
  handling fatally terminating programs (e.g. segmentation faults).

* Generated C code is now a lot smaller for large programs, as error
  recovery has been more centralised (#1584).

### Fixed

* Some bugs in checking for local memory capacity for particularly
  exotic generated code.

* Insufficient hoisting of allocation sizes led to problems with
  memory expansion in rare cases (#1579).

* Conversion of floating-point NaNs and infinities to integers now
  well defined (produces zero) (#1586).

* Better handling of OOM for certain short-lived CPU-side allocations (#1585).

## [0.21.5]

### Added

* API functions now return more precise error codes in some cases.

* Out-of-memory errors contain more information.

### Fixed

* Yet another in-place lowering issue (#1569).

* Removed unnecessary bounds checks in register tiling, giving about
  1.8x speedup on e.g. matrix multiplication on newer NVIDIA GPUs.

* A parser bug erroneously demanded whitespace in some type
  expressions (#1573).

* Some memory was not being freed correctly when shutting down OpenCL
  and CUDA contexts, which could lead to memory leaks in processes
  that created and freed many contexts.

* An incorrect copy-removal in some exotic cases (#1572).

* 'restore'-functions might perform undefined pointer arithmetic when
  passed garbage.

## [0.21.4]

### Fixed

* A size inference bug in type checking of `loop`s (#1565).

* Exotic flattening bug (#1563).

* Segmented `reduce_by_index` with fairly small histogram size would
  use vastly more memory than needed.

## [0.21.3]

### Added

* Parse errors now list possible expected tokens.

* Lexer errors now mention the file.

### Fixed

* Overloaded number literals cannot be sum types (#1557).

* Defective GPU code generation for vectorised non-commutative
  operatators (#1559).

* Excessive memory usage for some programs (#1325).

## [0.21.2]

### Added

* New functions: `reduce_by_index_2d`, `reduce_by_index_3d`.

* Manifests now contain compiler version information.

### Fixed

* Allocation insertion pass bug (#1546).

* An exotic bug involving TLS and dynamically loading code generated
  by the `multicore` backend.

* Unconstrained ambiguous types now default to `()` (#1552).  This
  should essentially never have any observable impact, except that
  more programs will type check.

* Double buffering compiler crash (#1553).

## [0.21.1]

### Added

* Top-level value definitions can (and should) now be declared with
  with `def`, although `let` still works.

* New tool: `futhark defs`, for printing locations of top-level
  definitions.

### Changed

* `def` is now a reserved word.

### Fixed

* Contrived intra-group code versions with no actual parallelism would
  be given a group size of zero (#1524).

## [0.20.8]

### Added

* `futhark repl` now allows Ctrl-c to interrupt execution.

### Fixed

* Alias tracking of sum types.

* Proper checking that a function declared to return a unique-typed
  value actually does so.

* Faulty uniqueness checking and inference for lambdas (#1535).

* Monomorphisation would duplicate functions under rare circumstances
  (#1537).

* Interpreter didn't check that the arguments passed to `unflatten`
  made sense (#1539).

* `futhark literate` now supports a `$loaddata` builtin function for
  passing datasets to Futhark programs.

## [0.20.7]

### Added

* Better exploitation of parallelism in fused nested segmented
  reductions.

* Prelude function `not` for negating booleans.

### Fixed

* Some incorrect removal of copies (#1505).

* Handling of parametric modules with top-level existentials (#1510).

* Module substitution fixes (#1512, #1518).

* Invalid in-place lowering (#1523).

* Incorrect code generation for some intra-group parallel code versions.

* Flattening crash in the presence of irregular parallelism (#1525).

* Incorrect substitution of type abbreviations with hidden sizes (#1531).

* Proper handling of NaN in `min`/`max` functions for
  `f16`/`f32`/`f64` in interpreter (#1528).

## [0.20.6]

### Added

* Much better code generation for segmented scans with vectorisable
  operators.

### Fixed

* Fixes to extremely exotic GPU scans involving array operators.

* Missing alias tracking led to invalid rewrites, causing a compiler
  crash (#1499).

* Top-level bindings with existential sizes were mishandled (#1500, #1501).

* A variety of memory leaks in the multicore backend, mostly (or
  perhaps exclusively) centered around context freeing or failing
  programs - this should not have affected many people.

* Various fixes to `f16` handling in the GPU backends.

## [0.20.5]

### Added

* Existential sizes can now be explicitly quantified in type
  expressions (#1308).

* Significantly expanded error index.

* Attributes can now be numeric.

* Patterns can now have attributes.  None have any effect at the
  moment.

* `futhark autotune` and `futhark bench` now take a `--spec-file`
  option for loading a test specification from another file.

### Fixed

* `auto output` reference datasets are now recreated when the program
  is newer than the data files.

* Exotic hoisting bug (#1490).

## [0.20.4]

### Added

* Tuning parameters now (officially) exposed in the C API.

* `futhark autotune` is now 2-3x faster on many programs, as it now
  keeps the process running.

* Negative numeric literals are now allowed in `case` patterns.

### Fixed

* `futhark_context_config_set_profiling` was missing for the `c` backend.

* Correct handling of nested entry points (#1478).

* Incorrect type information recorded when doing in-place lowering (#1481).

## [0.20.3]

### Added

* Executables produced by C backends now take a `--no-print-result` option.

* The C backends now generate a manifest when compiling with
  `--library`.  This can be used by FFI generators (#1465).

* The beginnings of a Rust-style error index.

* `scan` on newer CUDA devices is now much faster.

### Fixed

* Unique opaque types are named properly in entry points.

* The CUDA backend in library mode no longer `exit()`s the process if
  NVRTC initialisation fails.

## [0.20.2]

### Fixed

* Simplification bug (#1455).

* In-place-lowering bug (#1457).

* Another in-place-lowering bug (#1460).

* Don't try to tile inside loops with parameters with variant sizes (#1462).

* Don't consider it an ICE when the user passes invalid command line
  options (#1464).

## [0.20.1]

### Added

  * The `#[trace]` and `#[break]` attributes now replace the `trace`
    and `break` functions (although they are still present in
    slightly-reduced but compatible form).

  * The `#[opaque]` attribute replaces the `opaque` function, which is
    now deprecated.

  * Tracing now works in compiled code, albeit with several caveats
    (mainly, it does not work for code running on the GPU).

  * New `wasm` and `wasm-multicore` backends by Philip Lassen.  Still
    very experimental; do not expect API stability.

  * New intrinsic type `f16`, along with a prelude module `f16`.
    Implemented with hardware support where it is available, and with
    `f32`-based emulation where it is not.

  * Sometimes slightly more informative error message when input of
    the wrong type is passed to a test program.

### Changed

  * The `!` function in the integer modules is now called `not`.

  * `!` is now builtin syntax.  You can no longer define a function
    called `!`.  It is extremely unlikely this affects you.  This
    removes the last special-casing of prefix operators.

  * A prefix operator section (i.e. `(!)`) is no longer permitted
    (and it never was according to the grammar).

  * The offset parameter for the "raw" array creation functions in the
    C API is now `int64_t` instead of `int`.

### Fixed

  * `i64.abs` was wrong for arguments that did not fit in an `i32`.

  * Some `f32` operations (`**`, `abs`, `max`) would be done in double
    precision on the CUDA backend.

  * Yet another defunctorisation bug (#1397).

  * The `clz` function would sometimes exhibit undefined behaviour in
    CPU code (#1415).

  * Operator priority of prefix `-` was wrong - it is now the same as
    `!` (#1419).

  * `futhark hash` is now invariant to source location as well as
    stable across OS/compiler/library versions.

  * `futhark literate` is now much better at avoiding unnecessary
    recalculation.

  * Fixed a hole in size type checking that would usually lead to
    compiler crashes (#1435).

  * Underscores now allowed in numeric literals in test data (#1440).

  * The `cuda` backend did not use single-pass segmented scans as
    intended.  Now it does.

## [0.19.7]

### Added

  * A new memory reuse optimisation has been added.  This results in
    slightly lower footprint for many programs.

  * The `cuda` backend now uses a fast single-pass implementation for
    segmented `scan`s, due to Morten Tychsen Clausen (#1375).

  * `futhark bench` now prints interim results while it is running.

### Fixed

  * `futhark test` now provides better error message when asked to
    test an undefined entry point (#1367).

  * `futhark pkg` now detects some nonsensical package paths (#1364).

  * FutharkScript now parses `f x y` as applying `f` to `x` and `y`,
    rather than as `f (x y)`.

  * Some internal array utility functions would not be generated if
    entry points exposed both unit arrays and boolean arrays (#1374).

  * Nested reductions used (much) more memory for intermediate results
    than strictly needed.

  * Size propagation bug in defunctionalisation (#1384).

  * In the C FFI, array types used only internally to implement opaque
    types are no longer exposed (#1387).

  * `futhark bench` now copes with test programs that consume their
    input (#1386).  This required an extension of the server protocol
    as well.

## [0.19.6]

### Added

  * `f32.hypot` and `f64.hypot` are now much more numerically exact in
    the interpreter.

  * Generated code now contains a header with information about the
    version of Futhark used (and maybe more information in the
    future).

  * Testing/benchmarking with large input data (including randomly
    generated data) is much faster, as each file is now only read
    once.

  * Test programs may now use arbitrary FutharkScript expressions to
    produce test input, in particular expressions that produce opaque
    values.  This affects both testing, benchmarking, and autotuning.

  * Compilation is about 10% faster, especially for large programs.

### Fixed

  * `futhark repl` had trouble with declarations that produced unknown
    sizes (#1347).

  * Entry points can now have same name as (undocumented!) compiler intrinsics.

  * FutharkScript now detects too many arguments passed to functions.

  * Sequentialisation bug (#1350).

  * Missing causality check for index sections.

  * `futhark test` now reports mismatches using proper indexes (#1356).

  * Missing alias checking in fusion could lead to compiler crash (#1358).

  * The absolute value of NaN is no longer infinity in the interpreter (#1359).

  * Proper detection of zero strides in compiler (#1360).

  * Invalid memory accesses related to internal bookkeeping of bounds checking.

## [0.19.5]

### Added

  * Initial work on granting programmers more control over existential
    sizes, starting with making type abbreviations function as
    existential quantifiers (#1301).

  * FutharkScript now also supports arrays and scientific notation.

  * Added `f32.epsilon` and `f64.epsilon` for the difference between
    1.0 and the next larger representable number.

  * Added `f32.hypot` and `f64.hypot` for your hypothenuse needs (#1344).

  * Local size bindings in `let` expressions, e.g:

    ```
    let [n] (xs': [n]i32) = filter (>0) xs
    in ...
    ```

### Fixed

  * `futhark_context_report()` now internally calls
    `futhark_context_sync()` before collecting profiling information
    (if applicable).

  * `futhark literate`: Parse errors for expression directives now
    detected properly.

  * `futhark autotune` now works with the `cuda` backend (#1312).

  * Devious fusion bug (#1322) causing compiler crashes.

  * Memory expansion bug for certain complex GPU kernels (#1328).

  * Complex expressions in index sections (#1332).

  * Handling of sizes in abstract types in the interpreter (#1333).

  * Type checking of explicit size requirements in `loop` parameter (#1324).

  * Various alias checking bugs (#1300, #1340).

## [0.19.4]

### Fixed

  * Some uniqueness ignorance in fusion (#1291).

  * An invalid transformation could in rare cases cause race
    conditions (#1292).

  * Generated Python and C code should now be warning-free.

  * Missing check for uses of size-lifted types (#1294).

  * Error in simplification of concatenations could cause compiler
    crashes (#1296).

## [0.19.3]

### Added

  * Better `futhark test`/`futhark bench` errors when test data does
    not have the expected type.

### Fixed

  * Mismatch between how thresholds were printed and what the
    autotuner was looking for (#1269).

  * `zip` now produces unique arrays (#1271).

  * `futhark literate` no longer chokes on lines beginning with `--`
    without a following whitespace.

  * `futhark literate`: `:loadimg` was broken due to overzealous
    type checking (#1276).

  * `futhark literate`: `:loadimg` now handles relative paths properly.

  * `futhark hash` no longer considers the built-in prelude.

  * Server executables had broken store/restore commands for opaque types.

## [0.19.2]

### Added

  * New subcommand: `futhark hash`.

  * `futhark literate` is now smart about when to regenerate image and
    animation files.

  * `futhark literate` now produces better error messages passing
    expressions of the wrong type to directives.

### Fixed

  * Type-checking of higher-order functions that take consuming
    funtional arguments.

  * Missing cases in causality checking (#1263).

  * `f32.sgn` was mistakenly defined with double precision arithmetic.

  * Only include double-precision atomics if actually needed by
    program (this avoids problems on devices that only support single
    precision).

  * A lambda lifting bug due to not handling existential sizes
    produced by loops correctly (#1267).

  * Incorrect uniqueness attributes inserted by lambda lifting
    (#1268).

  * FutharkScript record expressions were a bit too sensitive to
    whitespace.

## [0.19.1]

### Added

  * `futhark literate` now supports a `$loadimg` builtin function for
    passing images to Futhark programs.

  * The `futhark literate` directive for generating videos is now
    `:video`.

  * Support for 64-bit atomics on CUDA and OpenCL for higher
    performance with `reduce_by_index` in particular.
    Double-precision float atomics are used on CUDA.

  * New functions: `f32.recip` and `f64.recip` for multiplicative inverses.

  * Executables produced with the `c` and `multicore` backends now
    also accept `--tuning` and `--size` options (although there are
    not yet any tunable sizes).

  * New functions: `scatter_2d` and `scatter_3d` for scattering to
    multi-dimensional arrays (#1258).

### Removed

  * The math modules no longer define the name `negate` (use `neg`
    instead).

### Fixed

  * Exotic core language alias tracking bug (#1239).

  * Issue with entry points returning constant arrays (#1240).

  * Overzealous CSE collided with uniqueness types (#1241).

  * Defunctionalisation issue (#1242).

  * Tiling inside multiply nested loops (#1243).

  * Substitution bug in interpreter (#1250).

  * `f32.sgn`/`f64.sgn` now correct for NaN arguments.

  * CPU backends (`c`/`multicore`) are now more careful about staying
    in single precision for `f32` functions (#1253).

  * `futhark test` and `futhark bench` now detect program
    initialisation errors in a saner way (#1246).

  * Partial application of operators with parameters used in a
    size-dependent way now works (#1256).

  * An issue regarding abstract size-lifted sum types (#1260).

## [0.18.6]

### Added

  * The C API now exposes serialisation functions for opaque values.

  * The C API now lets you pick which stream (if any) is used for
    logging prints (#1214).

  * New compilation mode: `--server`.  For now used to support faster
    benchmarking and testing tools, but can be used to build even
    fancier things in the future (#1179).

  * Significantly faster reading/writing of large values.  This mainly
    means that validation of test and benchmark results is much faster
    (close to an order of magnitude).

  * The experimental `futhark literate` command allows vaguely a
    notebook-like programming experience.

  * All compilers now accept an `--entry` option for treating more
    functions as entry points.

  * The `negate` function is now `neg`, but `negate` is kept around
    for a short while for backwards compatibility.

  * Generated header-files are now declared `extern "C"` when
    processed with a C++ compiler.

  * Parser errors in test blocks used by `futhark bench` and `futhark
    test` are now reported with much better error messages.

### Fixed

  * Interaction between slice simplification and in-place updates
    (#1222).

  * Problem with user-defined functions with the same name as intrinsics.

  * Names from transitive imports no longer leak into scope (#1231).

  * Pattern-matching unit values now works (#1232).

## [0.18.5]

### Fixed

  * Fix tiling crash (#1203).

  * `futhark run` now does slightly more type-checking of its inputs
    (#1208).

  * Sum type deduplication issue (#1209).

  * Missing parentheses when printing sum values in interpreter.

## [0.18.4]

### Added

  * When compiling to binaries in the C-based backends, the compiler
    now respects the ``CFLAGS`` and ``CC`` environment variables.

  * GPU backends: avoid some bounds-checks for parallel sections
    inside intra-kernel loops.

  * The `cuda` backend now uses a much faster single-pass `scan`
    implementation, although only for nonsegmented scans where the
    operator operates on scalars.

### Fixed

  * `futhark dataset` now correctly detects trailing commas in textual
    input (#1189).

  * Fixed local memory capacity check for intra-group-parallel GPU kernels.

  * Fixed compiler bug on segmented rotates where the rotation amount
    is variant to the nest (#1192).

  * `futhark repl` no longer crashes on type errors in given file (#1193).

  * Fixed a simplification error for certain arithmetic expressions
    (#1194).

  * Fixed a small uniqueness-related bug in the compilation of
    operator section.

  * Sizes of opaque entry point arguments are now properly checked
    (related to #1198).

## [0.18.3]

### Fixed

  * Python backend now disables spurious NumPy overflow warnings for
    both library and binary code (#1180).

  * Undid deadlocking over-synchronisation for freeing opaque objects.

  * `futhark datacmp` now handles bad input files better (#1181).

## [0.18.2]

### Added

  * The GPU loop tiler can now handle loops where only a subset of the
    input arrays are tiled.  Matrix-vector multiplication is one
    important program where this helps (#1145).

  * The number of threads used by the `multicore` backend is now
    configurable (`--num-threads` and
    `futhark_context_config_set_num_threads()`). (#1162)

### Fixed

  * PyOpenCL backend would mistakenly still streat entry point
    argument sizes as 32 bit.

  * Warnings are now reported even for programs with type errors.

  * Multicore backend now works properly for very large iteration
    spaces.

  * A few internal generated functions (`init_constants()`,
    `free_constants()`) were mistakenly declared non-static.

  * Process exit code is now nonzero when compiler bugs and
    limitations are encountered.

  * Multicore backend crashed on `reduce_by_index` with nonempty target
    and empty input.

  * Fixed a flattening issue for certain complex `map` nestings
    (#1168).

  * Made API function `futhark_context_clear_caches()` thread safe
    (#1169).

  * API functions for freeing opaque objects are now thread-safe
    (#1169).

  * Tools such as `futhark dataset` no longer crash with an internal
    error if writing to a broken pipe (but they will return a nonzero
    exit code).

  * Defunctionalisation had a name shadowing issue that would crop up
    for programs making very advanced use of functional
    representations (#1174).

  * Type checker erroneously permitted pattern-matching on string
    literals (this would fail later in the compiler).

  * New coverage checker for pattern matching, which is more correct.
    However, it may not provide quite as nice counter-examples
    (#1134).

  * Fix rare internalisation error (#1177).

## [0.18.1]

### Added

  * Experimental multi-threaded CPU backend, `multicore`.

### Changed

  * All sizes are now of type `i64`.  This has wide-ranging
    implications and most programs will need to be updated (#134).

## [0.17.3]

### Added

  * Improved parallelisation of `futhark bench` compilation.

### Fixed

  * Dataset generation for test programs now use the right `futhark`
    executable (#1133).

  * Really fix NaN comparisons in interpreter (#1070, again).

  * Fix entry points with a parameter that is a sum type where
    multiple constructors contain arrays of the same statically known
    size.

  * Fix in monomorphisation of types with constant sizes.

  * Fix in in-place lowering (#1142).

  * Fix tiling inside multiple nested loops (#1143).

## [0.17.2]

### Added

  * Obscure loop optimisation (#1110).

  * Faster matrix transposition in C backend.

  * Library code generated with CUDA backend can now be called from
    multiple threads.

  * Better optimisation of concatenations of array literals and
    replicates.

  * Array creation C API functions now accept `const` pointers.

  * Arrays can now be indexed (but not sliced) with any signed integer
    type (#1122).

  * Added --list-devices command to OpenCL binaries (#1131)

  * Added --help command to C, CUDA and OpenCL binaries (#1131)

### Removed

  * The integer modules no longer contain `iota` and `replicate`
    functions.  The top-level ones still exist.

  * The `size` module type has been removed from the prelude.

### Changed

  * Range literals may no longer be produced from unsigned integers.

### Fixed

  * Entry points with names that are not valid C (or Python)
    identifiers are now pointed out as problematic, rather than
    generating invalid C code.

  * Exotic tiling bug (#1112).

  * Missing synchronisation for in-place updates at group level.

  * Fixed (in a hacky way) an issue where `reduce_by_index` would use
    too much local memory on AMD GPUs when using the OpenCL backend.

## [0.16.4]

### Added

  * `#[unroll]` attribute.

  * Better error message when writing `a[i][j]` (#1095).

  * Better error message when missing "in" (#1091).

### Fixed

  * Fixed compiler crash on certain patterns of nested parallelism
    (#1068, #1069).

  * NaN comparisons are now done properly in interpreter (#1070).

  * Fix incorrect movement of array indexing into branches `if`s
    (#1073).

  * Fix defunctorisation bug (#1088).

  * Fix issue where loop tiling might generate out-of-bounds reads
    (#1094).

  * Scans of empty arrays no longer result in out-of-bounds memory
    reads.

  * Fix yet another defunctionalisation bug due to missing
    eta-expansion (#1100).

## [0.16.3]

### Added

  * `random` input blocks for `futhark test` and `futhark bench` now
    support floating-point literals, which must always have either an
    `f32` or `f64` suffix.

  * The `cuda` backend now supports the `-d` option for executables.

  * The integer modules now contain a `ctz` function for counting
    trailing zeroes.

### Fixed

  * The `pyopencl` backend now works with OpenCL devices that have
    multiple types (most importantly, oclgrind).

  * Fix barrier divergence when generating code for group-level
    colletive copies in GPU backend.

  * Intra-group flattening now looks properly inside of branches.

  * Intra-group flattened code versions are no longer used when the
    resulting workgroups would have less than 32 threads (with default
    thresholds anyway) (#1064).

## [0.16.2]

### Added

  * `futhark autotune`: added `--pass-option`.

### Fixed

  * `futhark bench`: progress bar now correct when number of runs is
    less than 10 (#1050).

  * Aliases of arguments passed for consuming parameters are now
    properly checked (#1053).

  * When using a GPU backend, errors are now properly cleared.
    Previously, once e.g. an out-of-bounds error had occurred, all
    future operations would fail with the same error.

  * Size-coercing a transposed array no longer leads to invalid code
    generation (#1054).

## [0.16.1]

### Added

  * Incremental flattening is now performed by default.  Use
    attributes to constrain and direct the flattening if you have
    exotic needs.  This will likely need further iteration and
    refinement.

  * Better code generation for `reverse` (and the equivalent explicit
    slice).

  * `futhark bench` now prints progress bars.

  * The `cuda` backend now supports similar profiling as the `opencl`
    option, although it is likely slightly less accurate in the
    presence of concurrent operations.

  * A preprocessor macro `FUTHARK_BACKEND_foo` is now defined in
    generated header files, where *foo* is the name of the backend
    used.

  * Non-inlined functions (via `#[noinline]`) are now supported in GPU
    code, but only for functions that *exclusively* operate on
    scalars.

  * `futhark repl` now accepts a command line argument to load a
    program initially.

  * Attributes are now also permitted on declarations and specs.

  * `futhark repl` now has a `:nanbreak` command (#839).

### Removed

  * The C# backend has been removed (#984).

  * The `unsafe` keyword has been removed.  Use `#[unsafe]` instead.

### Changed

  * Out-of-bounds literals are now an error rather than a warning.

  * Type ascriptions on entry points now always result in opaque types
    when the underlying concrete type is a tuple (#1048).

### Fixed

  * Fix bug in slice simplification (#992).

  * Fixed a typer checker bug for tracking the aliases of closures
    (#995).

  * Fixed handling of dumb terminals in futhark test (#1000).

  * Fixed exotic monomorphisation case involving lifted type
    parameters instantiated with functions that take named parameters
    (#1026).

  * Further tightening of the causality restriction (#1042).

  * Fixed alias tracking for right-operand operator sections (#1043).

## [0.15.8]

### Added


  * Warnings for overflowing literals, such as `1000 : u8`.

  * Futhark now supports an attribute system, whereby expressions can
    be tagged with attributes that provide hints or directions to the
    compiler.  This is an expert-level feature, but it is sometimes
    useful.

## [0.15.7]

### Added

  * Faster index calculations for very tight GPU kernels (such as the
    ones corresponding to 2D tiling).

  * `scan` with vectorised operators (e.g. `map2 (+)`) is now faster
    in some cases.

  * The C API has now been documented and stabilized, including
    obtaining profiling information (although this is still
    unstructured).

### Fixed

  * Fixed some cases of missing fusion (#953).

  * Context deinitialisation is now more complete, and should not leak
    memory (or at least not nearly as much, if any).  This makes it
    viable to repeatedly create and free Futhark contexts in the same
    process (although this can still be quite slow).

## [0.15.6]

### Added

  * Binary operators now act as left-to-right sequence points with
    respect to size types.

  * `futhark bench` now has more colourful and hopefully readable
    output.

  * The compiler is now about 30% faster for most nontrivial programs.
    This is due to parallelising the inlining stage, and tweaking the
    default configuration of the Haskell RTS.

  * `futhark dataset` is now about 8-10x faster.

### Fixed

  * Fixed some errors regarding constants (#941).

  * Fixed a few missing type checker cases for sum types (#938).

  * Fix OOB write in CUDA backend runtime code (#950).

## [0.15.5]

### Added

  * `reduce_by_index` with `f32`-addition is now approximately 2x
    faster in the CUDA backend.

### Fixed

  * Fixed kernel extractor bug in `if`-interchange (#921).

  * Fixed some cases of malformed kernel code generation (#922).

  * Fixed rare memory corruption bug involving branches returning
    arrays (#923).

  * Fixed spurious warning about entry points involving opaque return
    types, where the type annotations are put on a higher-order return
    type.

  * Fixed incorrect size type checking for sum types in negative
    position with unknown constructors (#927).

  * Fixed loop interchange for permuted sequential loops with more
    than one outer parallel loop (#928).

  * Fixed a type checking bug for branches returning incomplete sum
    types (#931).

## [0.15.4]

### Added

  * `futhark pkg` now shells out to `curl` for HTTP requests.

  * `futhark doc` now supports proper GitHub-flavored Markdown, as it
    uses the `cmark-gfm` library internally.

  * Top-level constants are now executed only once per program
    instance.  This matters when Futhark is used to generate library
    code.

  * `futhark autotune` is better at handling degrees of parallelism
    that assume multiple magnitudes during a single run.

  * `futhark pkg` now uses `curl` to retrieve packages.

  * Type errors are now printed in red for better legibility (thanks
    to @mxxo!).

### Fixed

  * Fixed incorrect handling of opaques in entry point return types.

  * `futhark pkg` now works properly with GitLab (#899).

## [0.15.3]

### Added

  * `scan` now supports operators whose operands are arrays.  They are
    significantly slower than primitive-typed scans, so avoid them if
    at all possible.

  * Precomputed constants are now handled much more efficiently.

  * Certain large programs that rely heavily on inlining now compile
    orders of magnitude faster.

### Fixed

  * Some fixes to complicated module expressions.

  * `futhark pkg` should no longer crash uncontrollably on network
    errors (#894).

  * Fixed local open in interpreter (#887).

  * Fix error regarding entry points that called other entry points
    which contained local functions (#895).

  * Fix loading OpenCL kernels from a binary.

## [0.15.2]

### Fixed

  * Fix a REPL regression that made it unable to handle overloaded
    types (such as numeric literals, oops).

  * The uniqueness of a record is now the minimum of the uniqueness of
    any of its elements (#870).

  * Bug in causality checking has been fixed (#872).

  * Invariant memory allocations in scan/reduce operators are now supported.

  * `futhark run` now performs more type checking on entry point input (#876).

  * Compiled Futhark programs now check for EOF after the last input
    argument has been read (#877).

  * Fixed a bug in `loop` type checking that prevented the result from
    ever aliasing the initial parameter values (#879).

## [0.15.1]

### Added

  * Futhark now type-checks size annotations using a size-dependent
    type system.

  * The parallel code generators can now handle bounds checking and
    other safety checks.

  * Integer division by zero is now properly safety-checked and
    produces an error message.

  * Integer exponentiation with negative exponent is now properly
    safety-checked and produces an error message.

  * Serious effort has been put into improving type errors.

  * `reduce_by_index` may be somewhat faster for complex operators on
    histograms that barely fit in local memory.

  * Improved handling of in-place updates of multidimensional arrays
    nested in `map`.  These are now properly parallelised.

  * Added `concat_to` and `flatten_to` functions to prelude.

  * Added `indices` function to the prelude.

  * `futhark check` and all compilers now take a `-w` option for
    disabling warnings.

  * `futhark bench` now accepts `--pass-compiler-option`.

  * The integer modules now have `mad_hi` and `mul_hi` functions for
    getting the upper part of multiplications.  Thanks to @porcuquine
    for the contribution!

  * The `f32` and `f64` modules now also define `sinh`, `cosh`,
    `tanh`, `asinh`, `acosh`, and `atanh` functions.

  * The `f32` and `f64` modules now also define `fma` and `mad`
    functions.

### Removed

  * Removed `update`, `split2`, `intersperse`, `intercalate`, `pick`,
    `steps`, and `range` from the prelude.

### Changed

  * `"futlib"` is now called `"prelude"`, and it is now an error to
    import it explicitly.

### Fixed

  * Corrected address calculations in `csharp` backend.

  * The C backends are now more careful about generating overflowing
    integer operations (since this is undefined behaviour in C, but
    defined in Futhark).

  * `futhark dataset` no longer crashes uncontrollably when used
    incorrectly (#849).

## [0.14.1]

### Added

  * The optimiser is now somewhat better at removing unnecessary
    copies of array slices.

  * `futhark bench` and `futhark test` now take a `--concurrency`
    option for limiting how many threads are used for housekeeping
    tasks.  Set this to a low value if you run out of memory.

  * `random` test blocks are now allowed to contain integer literals
    with type suffixes.

  * `:frame <n>` command for `futhark repl` for inspecting the stack.

  * `e :> t` notation, which means the same as `e : t` for now, but
    will have looser constraints in the future.

  * Size-lifted type abbreviations can be declared with `type~` and
    size-lifted type parameters with `'~`.  These currently have no
    significant difference from fully lifted types.

### Changed

  * Tuples are now 0-indexed (#821, which also includes a conversion
    script).

  * Invalid ranges like `1..<0` now produce a run-time error instead
    of an empty array.

  * Record updates (`r with f = e`) now require `r` to have a
    completely known type up to `f`.  This is a restriction that will
    hopefully be lifted in the future.

  * The backtrace format has changed to be innermost-first, like
    pretty much all other languages.

  * Value specs must now explicitly quantify all sizes of function
    parameters.  Instead of

        val sum: []t -> t

    you must write

        val sum [n]: [n]t -> t

  * `futhark test` now once again numbers un-named data sets from 0
    rather than from 1.  This fits a new general principle of always
    numbering from 0 in Futhark.

  * Type abbreviations declared with `type` may no longer contain
    functions or anonymous sizes in their definition.  Use `type^` for
    these cases.  Just a warning for now, but will be an error in the
    future.

### Fixed

  * Work around (probable) AMD OpenCL compiler bug for
    `reduce_by_index` operations with complex operators that require
    locking.

  * Properly handle another ICE on parse errors in test stanzas (#819).

  * `futhark_context_new_with_command_queue()` now actually works.  Oops.

  * Different scopes are now properly addressed during type inference
    (#838).  Realistically, there will still be some missing cases.

## [0.13.2]

### Added

  * New subcommand, `futhark query`, for looking up information about
    the name at some position in a file.  Intended for editor
    integration.

  * (Finally) automatic support for compute model 7.5 in the CUDA backend.

  * Somewhat better performance for very large target arrays for
    `reduce_by_index.`.

### Fixed

  * Fixed a slice-iota simplification bug (#813).

  * Fixed defunctionalisation crash involving intrinsics (#814).

## [0.13.1]

### Added

  * Stack traces are now multiline for better legibility.

### Changed

  * The `empty(t)` notation now specifies the type of the *entire
    value* (not just the element type), and requires dimension sizes
    when `t` is an array (e.g. `empty(i32)` is no longer allowed, you
    need for example `empty([0]i32)`).

  * All input files are now assumed to be in UTF-8.

### Fixed

  * Fixed exponential-time behaviour for certain kernels with large
    arithmetic expressions (#805).

  * `futhark test` and friends no longer crash when reporting some
    errors (#808).

  * Fix uniqueness of loop results (#810).

## [0.12.3]

### Added

  * Character literals can now be any integer type.

  * The integer modules now have `popc` and `clz` functions.

  * Tweaked inlining so that larger programs may now compile faster
    (observed about 20%).

  * Pattern-matching on large sum typed-values taken from arrays may
    be a bit faster.

### Fixed

  * Various small fixes to type errors.

  * All internal functions used in generated C code are now properly
    declared `static`.

  * Fixed bugs when handling dimensions and aliases in type ascriptions.

## [0.12.2]

### Added

  * New tool: `futhark autotune`, for tuning the threshold parameters
    used by incremental flattening.  Based on work by Svend Lund
    Breddam, Simon Rotendahl, and Carl Mathias Graae Larsen.

  * New tool: `futhark dataget`, for extracting test input data.  Most
    will probably never use this.

  * Programs compiled with the `cuda` backend now take options
    `--default-group-size`, `--default-num-groups`, and
    `--default-tile-size`.

  * Segmented `reduce_by_index` are now substantially fasted for small
    histograms.

  * New functions: `f32.lerp` and `f64.lerp`, for linear interpolation.

### Fixed

  * Fixes to aliasing of record updates.

  * Fixed unnecessary array duplicates after coalescing optimisations.

  * `reduce_by_index` nested in `map`s will no longer sometimes
    require huge amounts of memory.

  * Source location now correct for unknown infix operators.

  * Function parameters are no longer in scope of themselves (#798).

  * Fixed a nasty out-of-bounds error in handling of irregular allocations.

  * The `floor`/`ceil` functions in `f32`/`f64` now handle infinities
    correctly (and are also faster).

  * Using `%` on floats now computes fmod instead of crashing the compiler.

## [0.12.1]

### Added

  * The internal representation of parallel constructs has been
    overhauled and many optimisations rewritten.  The overall
    performance impact should be neutral on aggregate, but there may
    be changes for some programs (please report if so).

  * Futhark now supports structurally typed sum types and pattern
    matching!  This work was done by Robert Schenck.  There remain
    some problems with arrays of sum types that themselves contain
    arrays.

  * Significant reduction in compile time for some large programs.

  * Manually specified type parameters need no longer be exhaustive.

  * Mapped `rotate` is now simplified better.  This can be
    particularly helpful for stencils with wraparound.

### Removed

  * The `~` prefix operator has been removed.  `!` has been extended
    to perform bitwise negation when applied to integers.

### Changed

  * The `--futhark` option for `futhark bench` and `futhark test` now
    defaults to the binary being used for the subcommands themselves.

  * The legacy `futhark -t` option (which did the same as `futhark
    check`) has been removed.

  * Lambdas now bind less tightly than type ascription.

  * `stream_map` is now `map_stream` and `stream_red` is now
    `reduce_stream`.

### Fixed

  * `futhark test` now understands `--no-tuning` as it was always
    supposed to.

  * `futhark bench` and `futhark test` now interpret `--exclude` in
    the same way.

  * The Python and C# backends can now properly read binary boolean
    input.

## [0.11.2]

### Fixed

  * Entry points whose types are opaque due to module ascription, yet
    whose representation is simple (scalars or arrays of scalars) were
    mistakely made non-opaque when compiled with ``--library``.  This
    has been fixed.

  * The CUDA backend now supports default sizes in `.tuning` files.

  * Loop interchange across multiple dimensions was broken in some cases (#767).

  * The sequential C# backend now generates code that compiles (#772).

  * The sequential Python backend now generates code that runs (#765).

## [0.11.1]

### Added

  * Segmented scans are a good bit faster.

  * `reduce_by_index` has received a new implementation that uses
    local memory, and is now often a good bit faster when the target
    array is not too large.

  * The `f32` and `f64` modules now contain `gamma` and `lgamma`
    functions.  At present these do not work in the C# backend.

  * Some instances of `reduce` with vectorised operators (e.g. `map2
    (+)`) are orders of magnitude faster than before.

  * Memory usage is now lower on some programs (specifically the ones
    that have large `map`s with internal intermediate arrays).

### Removed

  * Size *parameters* (not *annotations*) are no longer permitted
    directly in `let` and `loop` bindings, nor in lambdas.  You are
    likely not affected (except for the `stream` constructs; see
    below).  Few people used this.

### Changed

  * The array creation functions exported by generated C code now take
    `int64_t` arguments for the shape, rather than `int`.  This is in
    line with what the shape functions return.

  * The types for `stream_map`, `stream_map_per`, `stream_red`, and
    `stream_red_per` have been changed, such that the chunk function
    now takes the chunk size as the first argument.

### Fixed

  * Fixes to reading values under Python 3.

  * The type of a variable can now be deduced from its use as a size
    annotation.

  * The code generated by the C-based backends is now also compilable
    as C++.

  * Fix memory corruption bug that would occur on very large segmented
    reductions (large segments, and many of them).

## [0.10.2]

### Added

  * `reduce_by_index` is now a good bit faster on operators whose
    arguments are two 32-bit values.

  * The type checker warns on size annotations for function parameters
    and return types that will not be visible from the outside,
    because they refer to names nested inside tuples or records.  For
    example, the function

        let f (n: i32, m: i32): [n][m]i32 = ...

    will cause such a warning.  It should instead be written

        let f (n: i32) (m: i32): [n][m]i32 = ...

  * A new library function
    `futhark_context_config_select_device_interactively()` has been
    added.

### Fixed

  * Fix reading and writing of binary files for C-compiled executables
    on Windows.

  * Fixed a couple of overly strict internal sanity checks related to
    in-place updates (#735, #736).

  * Fixed a couple of convoluted defunctorisation bugs (#739).

## [0.10.1]

### Added

  * Using definitions from the `intrinsic` module outside the prelude
    now results in a warning.

  * `reduce_by_index` with vectorised operators (e.g. `map2 (+)`) is
    orders of magnitude faster than before.

  * Executables generated with the `pyopencl` backend now support the
    options `--default-tile-size`, `--default-group-size`,
    `--default-num-groups`, `--default-threshold`, and `--size`.

  * Executables generated with `c` and `opencl` now print a help text
    if run with invalid options.  The `py` and `pyopencl` backends
    already did this.

  * Generated executables now support a `--tuning` flag for passing
    many tuned sizes in a file.

  * Executables generated with the `cuda` backend now take an
    `--nvrtc-option` option.

  * Executables generated with the `opencl` backend now take a
    `--build-option` option.

### Removed

  * The old `futhark-*` executables have been removed.

### Changed

  * If an array is passed for a function parameter of a polymorphic
    type, all arrays passed for parameters of that type must have the
    same shape.  For example, given a function

        let pair 't (x: t) (y: t) = (x, y)

    The application `pair [1] [2,3]` will now fail at run-time.

  * `futhark test` now numbers un-named data sets from 1 rather than
    0.  This only affects the text output and the generated JSON
    files, and fits the tuple element ordering in Futhark.

  * String literals are now of type `[]u8` and contain UTF-8 encoded
    bytes.

### Fixed

  * An significant problematic interaction between empty arrays and
    inner size declarations has been closed (#714).  This follows a
    range of lesser empty-array fixes from 0.9.1.

  * `futhark datacmp` now prints to stdout, not stderr.

  * Fixed a major potential out-of-bounds access when sequentialising
    `reduce_by_index` (in most cases the bug was hidden by subsequent
    C compiler optimisations).

  * The result of an anonymous function is now also forbidden from
    aliasing a global variable, just as with named functions.

  * Parallel scans now work correctly when using a CPU OpenCL
    implementation.

  * `reduce_by_index` was broken on newer NVIDIA GPUs when using fancy
    operators.  This has been fixed.

## [0.9.1]

### Added

  * `futhark cuda`: a new CUDA backend by Jakob Stokholm Bertelsen.

  * New command for comparing data files: `futhark datacmp`.

  * An `:mtype` command for `futhark repl` that shows the type of a
    module expression.

  * `futhark run` takes a `-w` option for disabling warnings.

### Changed

  * Major command reorganisation: all Futhark programs have been
    combined into a single all-powerful `futhark` program.  Instead of
    e.g. `futhark-foo`, use `futhark foo`.  Wrappers will be kept
    around under the old names for a little while.  `futharki` has
    been split into two commands: `futhark repl` and `futhark run`.
    Also, `py` has become `python` and `cs` has become `csharp`, but
    `pyopencl` and `csopencl` have remained as they were.

  * The result of a function is now forbidden from aliasing a global
    variable.  Surprisingly little code is affected by this.

  * A global definition may not be ascribed a unique type.  This never
    had any effect in the first place, but now the compiler will
    explicitly complain.

  * Source spans are now printed in a slightly different format, with
    ending the line number omitted when it is the same as the start
    line number.

### Fixed

  * `futharki` now reports source locations of `trace` expressions
    properly.

  * The type checker now properly complains if you try to define a
    type abbreviation that has unused size parameters.

## [0.8.1]

### Added

  * Now warns when `/futlib/...` files are redundantly imported.

  * `futharki` now prints warnings for files that are ":load"ed.

  * The compiler now warns when entry points are declared with types
    that will become unnamed and opaque, and thus impossible to
    provide from the outside.

  * Type variables invented by the type checker will now have a
    unicode subscript to distinguish them from type parameters
    originating in the source code.

  * `futhark-test` and `futhark-bench` now support generating random
    test data.

  * The library backends now generate proper names for arrays of
    opaque values.

  * The parser now permits empty programs.

  * Most transpositions are now a good bit faster, especially on
    NVIDIA GPUs.

### Removed

  * The `<-` symbol can no longer be used for in-place updates and
    record updates (deprecated in 0.7.3).

### Changed

  * Entry points that accept a single tuple-typed parameter are no
    longer silently rewritten to accept multiple parameters.

### Fixed

  * The `:type` command in `futharki` can now handle polymorphic
    expressions (#669).

  * Fixed serious bug related to chaining record updates.

  * Fixed type inference of record fields (#677).

  * `futharki` no longer goes in an infinite loop if a ``for`` loop
    contains a negative upper bound.

  * Overloaded number types can no longer carry aliases (#682).

## [0.7.4]

### Added

  * Support type parameters for operator specs defined with `val`.

### Fixed

  * Fixed nasty defunctionalisation bug (#661).

  * `cabal sdist` and `stack sdist` works now.

## [0.7.3]

### Added

  * Significant performance changes: there is now a constant extra
    compilation overhead (less than 200ms on most machines).  However,
    the rest of the compiler is 30-40% faster (or more in some cases).

  * A warning when ambiguously typed expressions are assigned a
    default (`i32` or `f64`).

  * In-place updates and record updates are now written with `=`
    instead of `<-`.  The latter is deprecated and will be removed in
    the next major version (#650).

### Fixed

  * Polymorphic value bindings now work properly with module type
    ascription.

  * The type checker no longer requires types used inside local
    functions to be unambiguous at the point where the local function
    is defined.  They must still be unambiguous by the time the
    top-level function ends.  This is similar to what other ML
    languages do.

  * `futhark-bench` now writes "μs" instead of "us".

  * Type inference for infix operators now works properly.

## [0.7.2]

### Added

  * `futhark-pkg` now supports GitLab.

  * `futhark-test`s `--notty` option now has a `--no-terminal` alias.
    `--notty` is deprecated, but still works.

  * `futhark-test` now supports multiple entry points per test block.

  * Functional record updates: `r with f <- x`.

### Fixed

  * Fix the `-C` option for `futhark-test`.

  * Fixed incorrect type of `reduce_by_index`.

  * Segmented `reduce_by_index` now uses much less memory.

## [0.7.1]

### Added

  * C# backend by Mikkel Storgaard Knudsen (`futhark-cs`/`futhark-csopencl`).

  * `futhark-test` and `futhark-bench` now take a `--runner` option.

  * `futharki` now uses a new interpreter that directly interprets the
    source language, rather than operating on the desugared core
    language.  In practice, this means that the interactive mode is
    better, but that interpretation is also much slower.

  * A `trace` function that is semantically `id`, but makes `futharki`
    print out the value.

  * A `break` function that is semantically `id`, but makes `futharki`
    stop and provide the opportunity to inspect variables in scope.

  * A new SOAC, `reduce_by_index`, for expressing generalised
    reductions (sometimes called histograms).  Designed and
    implemented by Sune Hellfritzsch.

### Removed

  * Most of futlib has been removed.  Use external packages instead:

    * `futlib/colour` => https://github.com/athas/matte

    * `futlib/complex` => https://github.com/diku-dk/complex

    * `futlib/date` => https://github.com/diku-dk/date

    * `futlib/fft` => https://github.com/diku-dk/fft

    * `futlib/linalg` => https://github.com/diku-dk/fft

    * `futlib/merge_sort`, `futlib/radix_sort` => https://github.com/diku-dk/sorts

    * `futlib/random` => https://github.com/diku-dk/cpprandom

    * `futlib/segmented` => https://github.com/diku-dk/segmented

    * `futlib/sobol` => https://github.com/diku-dk/sobol

    * `futlib/vector` => https://github.com/athas/vector

    No replacement: `futlib/mss`, `futlib/lss`.

  * `zip6`/`zip7`/`zip8` and their `unzip` variants have been removed.
    If you build gigantic tuples, you're on your own.

  * The `>>>` operator has been removed.  Use an unsigned integer type
    if you want zero-extended right shifts.

### Changed

  * The `largest`/`smallest` values for numeric modules have been
    renamed `highest`/`lowest`.

### Fixed

  * Many small things.

## [0.6.3]

### Added

  * Added a package manager: `futhark-pkg`.  See also [the
    documentation](http://futhark.readthedocs.io/en/latest/package-management.html).

  * Added `log2` and `log10` functions to `f32` and `f64`.

  * Module type refinement (`with`) now permits refining parametric
    types.

  * Better error message when invalid values are passed to generated
    Python entry points.

  * `futhark-doc` now ignores files whose doc comment is the word
    "ignore".

  * `copy` now works on values of any type, not just arrays.

  * Better type inference for array indexing.

### Fixed

  * Floating-point numbers are now correctly rounded to nearest even
    integer, even in exotic cases (#377).

  * Fixed a nasty bug in the type checking of calls to consuming
    functions (#596).

## [0.6.2]

### Added

  * Bounds checking errors now show the erroneous index and the size
    of the indexed array.  Some other size-related errors also show
    more information, but it will be a while before they are all
    converted (and say something useful - it's not entirely
    straightforward).

  * Opaque types now have significantly more readable names,
    especially if you add manual size annotations to the entry point
    definitions.

  * Backticked infix operators can now be used in operator sections.

### Fixed

  * `f64.e` is no longer pi.

  * Generated C library code will no longer `abort()` on application
    errors (#584).

  * Fix file imports on Windows.

  * `futhark-c` and `futhark-opencl` now generates thread-safe code (#586).

  * Significantly better behaviour in OOM situations.

  * Fixed an unsound interaction between in-place updates and
    parametric polymorphism (#589).

## [0.6.1]

### Added

  * The `real` module type now specifies `tan`.

  * `futharki` now supports entering declarations.

  * `futharki` now supports a `:type` command (or `:t` for short).

  * `futhark-test` and `futhark-benchmark` now support gzipped data
    files.  They must have a `.gz` extension.

  * Generated code now frees memory much earlier, which can help
    reduce the footprint.

  * Compilers now accept a `--safe` flag to make them ignore `unsafe`.

  * Module types may now define *lifted* abstract types, using the
    notation `type ^t`.  These may be instantiated with functional
    types.  A lifted abstract type has all the same restrictions as a
    lifted type parameter.

### Removed

  * The `rearrange` construct has been removed.  Use `transpose` instead.

  * `futhark-mode.el` has been moved to a [separate
    repository](https://github.com/diku-dk/futhark-mode).

  * Removed `|>>` and `<<|`.  Use `>->` and `<-<` instead.

  * The `empty` construct is no longer supported.  Just use empty
    array literals.

### Changed

  * Imports of the basis library must now use an absolute path
    (e.g. `/futlib/fft`, not simply `futlib/fft`).

  * `/futlib/vec2` and `/futlib/vec3` have been replaced by a new
    `/futlib/vector` file.

  * Entry points generated by the C code backend are now prefixed with
    `futhark_entry_` rather than just `futhark_`.

  * `zip` and `unzip` are no longer language constructs, but library
    functions, and work only on two arrays and pairs, respectively.
    Use functions `zipN/unzipN` (for `2<=n<=8`).

### Fixed

  * Better error message on EOF.

  * Fixed handling of `..` in `import` paths.

  * Type errors (and other compiler feedback) will no longer contain
    internal names.

  * `futhark-test` and friends can now cope with infinities and NaNs.
    Such values are printed and read as `f32.nan`, `f32.inf`,
    `-f32.inf`, and similarly for `f32`.  In `futhark-test`, NaNs
    compare equal.

## [0.5.2]

### Added

  * Array index section: `(.[i])` is shorthand for `(\x -> x[i])`.
    Full slice syntax supported. (#559)

  * New `assert` construct. (#464)

  * `futhark-mode.el` now contains a definition for flycheck.

### Fixed

  * The index produced by `futhark-doc` now contains correct links.

  * Windows linebreaks are now fully supported for test files (#558).

## [0.5.1]

### Added

  * Entry points need no longer be syntactically first-order.

  * Added overloaded numeric literals (#532).  This means type
    suffixes are rarely required.

  * Binary and unary operators may now be bound in patterns by
    enclosing them in parenthesis.

  * `futhark-doc` now produces much nicer documentation.  Markdown is
    now supported in documentation comments.

  * `/futlib/functional` now has operators `>->` and `<-<` for
    function composition.  `<<|` are `|>>` are deprecated.

  * `/futlib/segmented` now has a `segmented_reduce`.

  * Scans and reductions can now be horizontally fused.

  * `futhark-bench` now supports multiple entry points, just like
    `futhark-test`.

  * ".." is now supported in `include` paths.

### Removed

  * The `reshape` construct has been removed.  Use the
    `flatten`/`unflatten` functions instead.

  * `concat` and `rotate` no longer support the `@` notation.  Use
    `map` nests instead.

  * Removed `-I`/`--library`.  These never worked with
    `futhark-test`/`futhark-bench` anyway.

### Changed

  * When defining a module type, a module of the same name is no
    longer defined (#538).

  * The `default` keyword is no longer supported.

  * `/futlib/merge_sort` and `/futlib/radix_sort` now define
    functions instead of modules.

### Fixed

  * Better type inference for `rearrange` and `rotate`.

  * `import` path resolution is now much more robust.

## [0.4.1]

### Added

  * Unused-result elimination for reductions; particularly useful when
    computing with dual numbers for automatic differentiation.

  * Record field projection is now possible for variables of (then)
    unknown types.  A function parameter must still have an
    unambiguous (complete) type by the time it finishes checking.

### Fixed

  * Fixed interaction between type ascription and type inference (#529).

  * Fixed duplication when an entry point was also called as a function.

  * Futhark now compiles cleanly with GHC 8.4.1 (this is also the new default).

## [0.4.0]

### Added

   * The constructor for generated PyOpenCL classes now accepts a
     `command_queue` parameter (#480).

   * Transposing small arrays is now much faster when using OpenCL
     backend (#478).

   * Infix operators can now be defined in prefix notation, e.g.:

         let (+) (x: i32) (y: i32) = x - y

     This permits them to have type- and shape parameters.

   * Comparison operators (<=, <, >, >=) are now valid for boolean
     operands.

   * Ordinary functions can be used as infix by enclosing them in
     backticks, as in Haskell.  They are left-associative and have
     lowest priority.

   * Numeric modules now have `largest`/`smallest` values.

   * Numeric modules now have `sum`, `product`, `maximum`, and
     `minimum` functions.

   * Added ``--Werror`` command line option to compilers.

   * Higher-order functions are now supported (#323).

   * Type inference is now supported, although with some limitations
     around records, in-place updates, and `unzip`. (#503)

   * Added a range of higher-order utility functions to the prelude,
     including (among others):

         val (|>) '^a '^b: a ->  (a -> b) -> b

         val (<|) '^a '^b: (a -> b) -> a -> b

         val (|>>) '^a 'b '^c: (a -> b) -> (b -> c) -> a -> c

         val (<<|) '^a 'b '^c: (b -> c) -> (a -> b) a -> c

### Changed

   * `FUTHARK_VERSIONED_CODE` is now `FUTHARK_INCREMENTAL_FLATTENING`.

   * The SOACs `map`, `reduce`, `filter`, `partition`, `scan`,
     `stream_red,` and `stream_map` have been replaced with library
     functions.

   * The futlib/mss and futlib/lss modules have been rewritten to use
     higher-order functions instead of modules.

### Fixed

   * Transpositions in generated OpenCL code no longer crashes on
     large but empty arrays (#483).

   * Booleans can now be compared with relational operators without
     crashing the compiler (#499).

## [0.3.1]

### Added

   * `futhark-bench` now tries to align benchmark results for better
     legibility.

### Fixed

   * `futhark-test`: now handles CRLF linebreaks correctly (#471).

   * A record field can be projected from an array index expression (#473).

   * Futhark will now never automatically pick Apple's CPU device for
     OpenCL, as it is rather broken.  You can still select it
     manually (#475).

   * Fixes to `set_bit` functions in the math module (#476).

## [0.3.0]

### Added

   * A comprehensible error message is now issued when attempting to
     run a Futhark program on an OpenCL that does not support the
     types used by the program.  A common case was trying to use
     double-precision floats on an Intel GPU.

   * Parallelism inside of a branch can now be exploited if the branch
     condition and the size of its results is invariant to all
     enclosing parallel loops.

   * A new OpenCL memory manager can in some cases dramatically
     improve performance for repeated invocations of the same entry
     point.

   * Experimental support for incremental flattening.  Set the
     environment variable `FUTHARK_VERSIONED_CODE` to any value to try
     it out.

   * `futhark-dataset`: Add `-t`/`-type` option.  Useful for
     inspecting data files.

   * Better error message when ranges written with two dots
     (`x..y`).

   * Type errors involving abstract types from modules now use
     qualified names (less "expected 't', got 't'", more "expected
     'foo.t', got 'bar.t'").

   * Shorter compile times for most programs.

   * `futhark-bench`: Add ``--skip-compilation`` flag.

   * `scatter` expressions nested in `map`s are now parallelised.

   * futlib: an `fft` module has been added, thanks to David
     P.H. Jørgensen and Kasper Abildtrup Hansen.

### Removed

   * `futhark-dataset`: Removed `--binary-no-header` and
     `--binary-only-header` options.

   * The `split` language construct has been removed.  There is a
     library function `split` that does approximately the same.

### Changed

  * futlib: the `complex` module now produces a non-abstract `complex`
    type.

  * futlib: the `random` module has been overhauled, with several new
    engines and adaptors changed, and some of the module types
    changed.  In particular, `rng_distribution` now contains a numeric
    module instead of an abstract type.

  * futlib: The `vec2` and `vec3` modules now represent vectors as
    records rather than tuples.

  * futlib: The `linalg` module now has distinct convenience functions
    for multiplying matrices with row and column vectors.

  * Only entry points defined directly in the file given to the
    compiler will be visible.

  * Range literals are now written without brackets: `x...y`.

  * The syntax `(-x)` can no longer be used for a partial application
    of subtraction.

  * `futhark-test` and `futhark-bench` will no longer append `.bin` to
    executables.

  * `futhark-test` and `futhark-bench` now replaces actual/expected
    files from previous runs, rather than increasing the litter.

### Fixed

  * Fusion would sometimes remove safety checks on e.g. `reshape`
    (#436).

  * Variables used as implicit fields in a record construction are now
    properly recognised as being used.

  * futlib: the `num_bits` field for the integer modules in `math` now
    have correct values.

## [0.2.0]

### Added

  * Run-time errors due to failed assertions now include a stack
    trace.

  * Generated OpenCL code now picks more sensible group size and count
    when running on a CPU.

  * `scatter` expressions nested in `map`s may now be parallelised
    ("segmented scatter").

  * Add `num_bits`/`get_bit`/`set_bit` functions to numeric module
    types, including a new `float` module type.

  * Size annotations may now refer to preceding parameters, e.g:

        let f (n: i32) (xs: [n]i32) = ...

  * `futhark-doc`: retain parameter names in generated docs.

  * `futhark-doc`: now takes `-v`/`--verbose` options.

  * `futhark-doc`: now generates valid HTML.

  * `futhark-doc`: now permits files to contain a leading documentation
    comment.

  * `futhark-py`/`futhark-pyopencl`: Better dynamic type checking in
    entry points.

  * Primitive functions (sqrt etc) can now be constant-folded.

  * Futlib: /futlib/vec2 added.

### Removed

  * The built-in `shape` function has been removed.  Use `length` or
    size parameters.

### Changed

  * The `from_i32`/`from_i64` functions of the `numeric` module type
    have been replaced with functions named `i32`/`i64`.  Similarly
    functions have been added for all the other primitive types
    (factored into a new `from_prim` module type).

  * The overloaded type conversion functions (`i32`, `f32`, `bool`,
    etc) have been removed.  Four functions have been introduced for
    the special cases of converting between `f32`/`f64` and `i32`:
    `r32`, `r64`, `t32`, `t64`.

  * Modules and variables now inhabit the same name space.  As a
    consequence, we now use `x.y` to access field `y` of record `x`.

  * Record expression syntax has been simplified.  Record
    concatenation and update is no longer directly supported.
    However, fields can now be implicitly defined: `{x,y}` now creates
    a record with field `x` and `y`, with values taken from the
    variables `x` and `y` in scope.

### Fixed

  * The `!=` operator now works properly on arrays (#426).

  * Allocations were sometimes hoisted incorrectly (#419).

  * `f32.e` is no longer pi.

  * Various other fixes.

## [0.1.0]

  (This is just a list of highlights of what was included in the first
   release.)

  * Code generators: Python and C, both with OpenCL.

  * Higher-order ML-style module system.

  * In-place updates.

  * Tooling: futhark-test, futhark-bench, futhark-dataset, futhark-doc.

  * Beginnings of a basis library, "futlib".<|MERGE_RESOLUTION|>--- conflicted
+++ resolved
@@ -13,6 +13,10 @@
   parallelism (similar to the logic for `map`-`reduce` compositions
   that we have had for years).
 
+* Some copies eliminated, as the compiler no longer insists that an
+  array returned from a function must be located at the beginning of
+  its corresponding memory block.
+
 ### Removed
 
 ### Changed
@@ -193,18 +197,6 @@
 * Slightly better lexer error messages.
 
 * Fusion across slicing is now possible in some cases.
-
-<<<<<<< HEAD
-* Some copies eliminated, as the compiler no longer insists that an
-  array returned from a function must be located at the beginning of
-  its corresponding memory block.
-
-### Removed
-
-### Changed
-=======
-* New tool: `futhark profile`.
->>>>>>> 437bb3fe
 
 ### Fixed
 
