# Changelog

All notable changes to this project will be documented in this file.

The format is based on [Keep a Changelog](http://keepachangelog.com/en/1.0.0/)
and this project adheres to [Semantic Versioning](http://semver.org/spec/v2.0.0.html).

## [0.23.0]

### Added

* `f16.log1p`/`f32.log1p`/`f64.log1p` by nbos (#1820).

* Better syntax errors for invalid use of `!`.

* `futhark literate` now supports a `$loadaudio` builtin function for loading
  audio to Futhark programs (#1829).

* You can now mix consumption and higher-order terms in slightly more
  cases (#1836).

* `futhark pkg` now invokes Git directly rather than scraping
  GitHub/GitLab.  This means package paths can now refer to any Git
  repository, as long as `git clone` works.  In particular, you can
  use private and self-hosted repositories.

<<<<<<< HEAD
* New command: `futhark eval`. Evaluates Futhark expressions
  provided as command line arguments, optionally allowing a file
  import (#1408).
=======
* Significant reduction in compilation time by doing internal sanity
  checks in separate thread.
>>>>>>> 8d3daf64

### Removed

### Changed

* The C API function `futhark_context_new_with_command_queue()` for
  the OpenCL backend has been replaced with a configuration setting
  `futhark_context_config_set_command_queue()`.

### Fixed

* Minor parser regression that mostly affects the REPL (#1822).

* Parser did not recognise custom infix operators that did not have a
  builtin operator as prefix (#1824).

* GPU backends: expansion of irregular nested allocations involving
  consumption (#1837, #1838).

* CLI executables now handle entry points with names that are not
  valid C identifiers (#1841).

* Various oversights in the type checking of uniqueness annotations
  for higher-order functions (#1842).

* Invalid short-circuiting could cause compiler crashes (#1843).

* Defunctionalisation could mess up sum types, leading to invalid code
  generation by internalisation, leading to a compiler crash (#1847).

* The `#[break]` attribute now provides the right environment to
  `futhark repl`, allowing local variables to be inspected.

* Simplification of concatenations (#1851).

## [0.22.7]

### Added

* `futhark literate` now supports an `:audio` directive for producing audio
  files from arrays of `i8` (#1810).

* `futhark multicore` now parallelises copies (#1799).

* `futhark multicore` now uses an allocator that better handles large
  allocations (#1768).

### Fixed

* Some record field names could cause generation of invalid C API names (#1806).

* Memory block merging was extremely and unnecessarily slow for
  programs with many entry points.

* Simplification mistake could lead to out-of-bounds reads (#1808).

* `futhark lsp` now handles some bookkeeping messages sent by Eglot.

* Parser can now handle arbitrarily complex chaining of indexing and
  projection.

* Detect and complain about source files without .fut extension (#1813).

* Overly conservative checking of whether a function parameter is
  allowed by be consumed - it was disallowed if it contained any
  scalars (#1816).

## [0.22.6]

### Added

* Slightly better type errors for sum types (#1792).

* Better tracing output in interpreter (#1795).

* Improved optimisation of code that uses zero-element arrays
  (sometimes used for type witnesses).

### Fixed

* Mishandling of bounds checks in parallel backends could cause
  compiler crashes (#1791).

* Mis-simplification of certain sequentialised scatters into
  single-element arrays (#1793).

* Invalid `scatter` fusion would cause an internal compiler error
  (#1794).

* The code generator flipped the order of `match` cases.

* Simpification of concatenations (#1796).

* Defunctionalisation error for fancy size programming (#1798).

* Code generation for load-unbalanced reductions in multicore backend
  (#1800).

* Futhark now works on CUDA 12 (#1801).

* `mul_hi` and `mad_hi` for signed integer types now actually do
  signed multiplication (previously it was always unsigned).

## [0.22.5]

### Added

* Memory short circuiting now also applied to the `multicore` backend.

* Fixes for AD of `scan` with nonscalar operators.  Work by Lotte
  Bruun and Ulrik Larsen.

* Generalised histograms now supported in AD.  Work by Lotte Bruun and
  Ulrik Larsen.

* OpenCL kernels now embed group size information, which can
  potentially be used for better register allocation by the OpenCL
  implementation.

### Fixed

* A hole in the type checker that allowed one to sneak functions out
  of conditionals (#1787).

* `futhark repl`: unsigned integers are now printed correctly.

* A bug in the type-checking of `match` (#1783).

* Missing sequencing in type-checking of in-place `let` expressions (#1786).

* Crash in defunctionaliser caused by duplicate parameter names
  (#1780).

* Infelicities in multicore codegen for scans (#1777).

## [0.22.4]

### Added

* Memory short circuiting, a major new optimisation by Philip
  Munksgaard that avoids copies by constructing values in-place.

### Fixed

* `assert` was sometimes optimised away by CSE.

* `futhark literate` now handles type abbreviations in entry points
  (#1750).

* Handling of non-inlined functions in GPU code.  Still very restricted.

* Uniqueness checking bug (#1751).

* Simplification bug (#1753).

* A bug related to optimisation of scalar code migrated to GPU.

* Memory optimisation bug for top-level constants (#1755).

* Handling of holes in defunctionalisation (again).

* A few cases where optimisation (safely but perhaps confusingly)
  removed bounds checks (#1758).

* Futhark now works on Windows again (#1734).  This support remains
  very flaky and not well tested.

* Type inference of field projection (#1762).

## [0.22.3]

### Fixed

* Non-server executables neglected to synchronise before printing results (#1731).

* Fixed handling of holes in defunctionalisation (#1738).

* Ascription of higher-order modules (#1741).

* Fixed compiler crash when attempting to tile irregular parallelism (#1739).

* Incorrect regularity checking in loop interchange (#1744).

* Pattern match exhaustiveness of bools (#1748).

* Improper consumption checking of nonlocal bindings (#1749).

## [0.22.2]

### Added

* `futhark repl` is now delightfully more colourful.

* `futhark repl` no longer prints scalar types with type suffixes (#1724).

* `futhark pyopencl` executables now accept ``--build-option``.

* New functions: `f16.nextafter`, `f32.nextafter`, `f64.nextafter`,
  matching the ones in the C math library.

* `futhark literate` now prints directives in the output exactly as
  they appear in the source.

### Fixed

* Diagnostics will no longer contain control codes when output is a
  file.

* CLI executables now fail when printing an opaque instead of
  producing garbage.  This improves handling of some incorrect uses of
  `auto output` (#1251).

## [0.22.1]

### Removed

* Removed prelude functions `reduce_stream`, `map_stream`,
  `reduce_stream_per`, and `reduce_map_per`.

### Fixed

* Various fixes to scalar migration (#1721).

## [0.21.15]

### Fixed

* Corrupted OOM error messages.

* Excessive internal fragmentation for some programs (#1715).

## [0.21.14]

### Fixed

* `replicate` was broken for sizes that didn't fit in `i32`.

* Transposition of empty arrays in interpreter (#1700).

* Exotic simplification error (#1309).

* Rare race condition could lead to leaking of error message memory in
  `multicore` and `ispc` backends (#1709).

* Overzealous aliasing for built-in overloaded types (#1711).

## [0.21.13]

### Added

* New fusion engine by Amar Topalovic and Walter Restelli-Nielsen.
  Fuses more, which is good for some programs and bad for others.
  Most programs see no change.  This is mainly a robust foundation for
  further improvements.

* New experimental backend: `ispc`.  By Louis Marott Normann,
  Kristoffer August Kortbæk, William Pema Norbu Holmes Malling, and
  Oliver Bak Kjersgaard Petersen.

* New prelude functions: `hist`, `spread`.  These function as
  non-consuming variants of `reduce_by_index` and `scatter`.

* Using `==` to compare arrays is now deprecated.

* New command: `futhark tokens`.  You probably don't care about this one.

* In the C API, opaque types that correspond to tuples or records can
  now have their elements inspected and be created from elements
  (#1568).

* New server protocol commands: `types`, `fields`, `entry_points`.

* Tuples and records can now be passed from FutharkScript to Futhark
  entry points (#1684).

### Fixed

* Sometimes missing cases in `match` expressions were not detected.

* A defective simplification rule could in very rare cases lead to
  infinite recursion in the compiler (#1685).

* Some broken links in `futhark doc` output (#1686).

* Incorrect checking of whether a function parameter is consumable
  based on its type (#1687).

* Missing aliases for functions that return multiple aliased values
  (#1690).

* `new`/`values` functions for GPU backends are now properly
  asynchronous (#1664).  This may uncover bugs in application code.

## [0.21.12]

### Added

* Somewhat simplified the handling of "uniqueness types" (which is a
  term we are moving away from).  You should never see `*` in
  non-function types, and they are better thought of as effect
  indicators.

* `futhark literate`: prints tracing output (and other logging
  messages that may occur) when run with `-v` (#1678).

* Entry points can now be any valid Futhark identifier.

### Fixed

* `futhark test -C` was broken.

* `futhark_context_free()` for the GPU backends neglected to free some
  memory used for internal bookkeeping, which could lead to memory
  leaks for processes that repeatedly create and destroy contexts
  (#1676).

* FutharkScript now allows `'` in names.

* `futhark lsp` now handles warnings in programs that also have errors.

## [0.21.11]

### Added

* The CUDA backend now supports compute capability 8.6 and 8.7.

* Philip Børgesen has implemented a new optimisation for GPU backends
  that migrates scalar work to the GPU, in order to reduce
  synchronisation.  This results in major speedup for some programs.

* String literals are now allowed in `input` blocks.

* Experimental and undocumented support for automatic differentiation,
  available on the secret menu.

* Assertions and attributes are now ignored when used as size
  expressions.  E.g. `iota (assert p n) 0` now has size `n`.

* `futhark test` only runs the interpreter if passed `-i`.

* `futhark literate` now shows progress bars when run with `-v`.

### Fixed

* `futhark lsp` is now better at handling multiple files (#1647).

* Incorrect handling of local quantification when determining type
  equivalence in during module type ascription (#1648).

* Incorrect checking of liftedness when instantiating polymorphic
  functions during module type ascription.

* Tightened some restrictions on the use of existential sizes that
  could otherwise lead to compiler crashes (#1650).  This restriction
  is perhaps a bit *too* might and it may be possible to loosen it in
  the future.

* Another defunctorisation bug (#1653).  Somehow we find these every
  time Martin Elsman writes a nontrivial Futhark program.

* `futhark bench`: convergence phase now does at least `--runs` runs.

* Errors and warnings no longer awkwardly mixed together in console output.

* Slightly better type errors for ambiguous sizes (#1661).

* Better type errors for module ascription involving nested modules
  (#1660).

* `futhark doc`: some formatting bugs.

* `futhark doc` didn't notice all `local` module types (#1666).

* Missing consumption check in optimisation could lead to ICE (#1669).

## [0.21.10]

### Added

* New math functions: `f16.erf`, `f32.erf`, `f64.erf`.

* New math functions: `f16.erfc`, `f32.erfc`, `f64.erfc`.

* New math functions: `f16.cbrt`, `f32.cbrt`, `f64.cbrt`.

### Fixed

* Variables being indexed now have correct source spans in AST.

* `futhark lsp`s hover information now contains proper range information.

* `futhark query` and `futhark lsp` incorrectly thought size
  parameters had type `i32`.

* `futhark doc` put documentation for prelude modules in the wrong
  location (which also led to messed-up style sheets).

## [0.21.9]

### Added

* Sun Haoran has implemented unnamed typed holes, with syntax `???`.

* Sun Haoran has implemented the beginnings of a language server:
  `futhark lsp`.  A VSCode language extension is available on the
  marketplace, but the language server should work with any editor.

* Crucial new command: `futhark thanks`.

* The GPU backends now support a caching mechanism for JIT-compiled
  code, significantly improving startup times.  Use the
  `futhark_context_config_set_cache_file()` in the C API, the
  `--cache-file` option on executables, or the `--cache-extension`
  option on `futhark test` and `futhark bench`.  These also work for
  the non-GPU backends, but currently have no effect.  (#1614)

* Aleksander Junge has improved `futhark bench` such that it
  intelligently chooses how many runs to perform (#1335).

### Fixed

* Incomplete simplification would cause some instances of nested
  parallelism to require irregular allocations (#1610).

* Missing alias checking for a simplification rule related to in-place
  updates (#1615, #1628).

* Incorrect code generation for certain copies of transposed arrays
  (#1627).

* Fusion would mistakenly try to treat some loops with irregular sizes
  (#1631).

* Memory annotation bug for non-inlined functions (#1634).

## [0.21.8]

### Added

* Slightly better parse errors (again).

* `futhark literate` now supports a `file:` option in `:img` and
  `:video` directives (#1491).

### Fixed

* Improved hoisting of size computations.  This could cause some
  regular nested parallel programs to run into compiler limitations,
  as if they were irregular.

* Rare code generation bug for histograms (#1609).

## [0.21.7]

### Added

* `futhark check-syntax`: check syntactic validity of a program
  file, without type-checking.

* Parsing multi-file programs is now parallelised, making it
  *slightly* faster.

* Reloading a large program in `futhark repl` is now faster, as long
  as not too many of its files have been modified (#1597).

### Fixed

* Mistake in occurs check could cause infinite loop in type checker
  for programs with type errors (#1599).

## [0.21.6]

### Added

* `futhark bench` now explicitly notes when a tuning file is not
  present.

* `futhark bench`, `futhark test` and friends are now better at
  handling fatally terminating programs (e.g. segmentation faults).

* Generated C code is now a lot smaller for large programs, as error
  recovery has been more centralised (#1584).

### Fixed

* Some bugs in checking for local memory capacity for particularly
  exotic generated code.

* Insufficient hoisting of allocation sizes led to problems with
  memory expansion in rare cases (#1579).

* Conversion of floating-point NaNs and infinities to integers now
  well defined (produces zero) (#1586).

* Better handling of OOM for certain short-lived CPU-side allocations (#1585).

## [0.21.5]

### Added

* API functions now return more precise error codes in some cases.

* Out-of-memory errors contain more information.

### Fixed

* Yet another in-place lowering issue (#1569).

* Removed unnecessary bounds checks in register tiling, giving about
  1.8x speedup on e.g. matrix multiplication on newer NVIDIA GPUs.

* A parser bug erroneously demanded whitespace in some type
  expressions (#1573).

* Some memory was not being freed correctly when shutting down OpenCL
  and CUDA contexts, which could lead to memory leaks in processes
  that created and freed many contexts.

* An incorrect copy-removal in some exotic cases (#1572).

* 'restore'-functions might perform undefined pointer arithmetic when
  passed garbage.

## [0.21.4]

### Fixed

* A size inference bug in type checking of `loop`s (#1565).

* Exotic flattening bug (#1563).

* Segmented `reduce_by_index` with fairly small histogram size would
  use vastly more memory than needed.

## [0.21.3]

### Added

* Parse errors now list possible expected tokens.

* Lexer errors now mention the file.

### Fixed

* Overloaded number literals cannot be sum types (#1557).

* Defective GPU code generation for vectorised non-commutative
  operatators (#1559).

* Excessive memory usage for some programs (#1325).

## [0.21.2]

### Added

* New functions: `reduce_by_index_2d`, `reduce_by_index_3d`.

* Manifests now contain compiler version information.

### Fixed

* Allocation insertion pass bug (#1546).

* An exotic bug involving TLS and dynamically loading code generated
  by the `multicore` backend.

* Unconstrained ambiguous types now default to `()` (#1552).  This
  should essentially never have any observable impact, except that
  more programs will type check.

* Double buffering compiler crash (#1553).

## [0.21.1]

### Added

* Top-level value definitions can (and should) now be declared with
  with `def`, although `let` still works.

* New tool: `futhark defs`, for printing locations of top-level
  definitions.

### Changed

* `def` is now a reserved word.

### Fixed

* Contrived intra-group code versions with no actual parallelism would
  be given a group size of zero (#1524).

## [0.20.8]

### Added

* `futhark repl` now allows Ctrl-c to interrupt execution.

### Fixed

* Alias tracking of sum types.

* Proper checking that a function declared to return a unique-typed
  value actually does so.

* Faulty uniqueness checking and inference for lambdas (#1535).

* Monomorphisation would duplicate functions under rare circumstances
  (#1537).

* Interpreter didn't check that the arguments passed to `unflatten`
  made sense (#1539).

* `futhark literate` now supports a `$loaddata` builtin function for
  passing datasets to Futhark programs.

## [0.20.7]

### Added

* Better exploitation of parallelism in fused nested segmented
  reductions.

* Prelude function `not` for negating booleans.

### Fixed

* Some incorrect removal of copies (#1505).

* Handling of parametric modules with top-level existentials (#1510).

* Module substitution fixes (#1512, #1518).

* Invalid in-place lowering (#1523).

* Incorrect code generation for some intra-group parallel code versions.

* Flattening crash in the presence of irregular parallelism (#1525).

* Incorrect substitution of type abbreviations with hidden sizes (#1531).

* Proper handling of NaN in `min`/`max` functions for
  `f16`/`f32`/`f64` in interpreter (#1528).

## [0.20.6]

### Added

* Much better code generation for segmented scans with vectorisable
  operators.

### Fixed

* Fixes to extremely exotic GPU scans involving array operators.

* Missing alias tracking led to invalid rewrites, causing a compiler
  crash (#1499).

* Top-level bindings with existential sizes were mishandled (#1500, #1501).

* A variety of memory leaks in the multicore backend, mostly (or
  perhaps exclusively) centered around context freeing or failing
  programs - this should not have affected many people.

* Various fixes to `f16` handling in the GPU backends.

## [0.20.5]

### Added

* Existential sizes can now be explicitly quantified in type
  expressions (#1308).

* Significantly expanded error index.

* Attributes can now be numeric.

* Patterns can now have attributes.  None have any effect at the
  moment.

* `futhark autotune` and `futhark bench` now take a `--spec-file`
  option for loading a test specification from another file.

### Fixed

* `auto output` reference datasets are now recreated when the program
  is newer than the data files.

* Exotic hoisting bug (#1490).

## [0.20.4]

### Added

* Tuning parameters now (officially) exposed in the C API.

* `futhark autotune` is now 2-3x faster on many programs, as it now
  keeps the process running.

* Negative numeric literals are now allowed in `case` patterns.

### Fixed

* `futhark_context_config_set_profiling` was missing for the `c` backend.

* Correct handling of nested entry points (#1478).

* Incorrect type information recorded when doing in-place lowering (#1481).

## [0.20.3]

### Added

* Executables produced by C backends now take a `--no-print-result` option.

* The C backends now generate a manifest when compiling with
  `--library`.  This can be used by FFI generators (#1465).

* The beginnings of a Rust-style error index.

* `scan` on newer CUDA devices is now much faster.

### Fixed

* Unique opaque types are named properly in entry points.

* The CUDA backend in library mode no longer `exit()`s the process if
  NVRTC initialisation fails.

## [0.20.2]

### Fixed

* Simplification bug (#1455).

* In-place-lowering bug (#1457).

* Another in-place-lowering bug (#1460).

* Don't try to tile inside loops with parameters with variant sizes (#1462).

* Don't consider it an ICE when the user passes invalid command line
  options (#1464).

## [0.20.1]

### Added

  * The `#[trace]` and `#[break]` attributes now replace the `trace`
    and `break` functions (although they are still present in
    slightly-reduced but compatible form).

  * The `#[opaque]` attribute replaces the `opaque` function, which is
    now deprecated.

  * Tracing now works in compiled code, albeit with several caveats
    (mainly, it does not work for code running on the GPU).

  * New `wasm` and `wasm-multicore` backends by Philip Lassen.  Still
    very experimental; do not expect API stability.

  * New intrinsic type `f16`, along with a prelude module `f16`.
    Implemented with hardware support where it is available, and with
    `f32`-based emulation where it is not.

  * Sometimes slightly more informative error message when input of
    the wrong type is passed to a test program.

### Changed

  * The `!` function in the integer modules is now called `not`.

  * `!` is now builtin syntax.  You can no longer define a function
    called `!`.  It is extremely unlikely this affects you.  This
    removes the last special-casing of prefix operators.

  * A prefix operator section (i.e. `(!)`) is no longer permitted
    (and it never was according to the grammar).

  * The offset parameter for the "raw" array creation functions in the
    C API is now `int64_t` instead of `int`.

### Fixed

  * `i64.abs` was wrong for arguments that did not fit in an `i32`.

  * Some `f32` operations (`**`, `abs`, `max`) would be done in double
    precision on the CUDA backend.

  * Yet another defunctorisation bug (#1397).

  * The `clz` function would sometimes exhibit undefined behaviour in
    CPU code (#1415).

  * Operator priority of prefix `-` was wrong - it is now the same as
    `!` (#1419).

  * `futhark hash` is now invariant to source location as well as
    stable across OS/compiler/library versions.

  * `futhark literate` is now much better at avoiding unnecessary
    recalculation.

  * Fixed a hole in size type checking that would usually lead to
    compiler crashes (#1435).

  * Underscores now allowed in numeric literals in test data (#1440).

  * The `cuda` backend did not use single-pass segmented scans as
    intended.  Now it does.

## [0.19.7]

### Added

  * A new memory reuse optimisation has been added.  This results in
    slightly lower footprint for many programs.

  * The `cuda` backend now uses a fast single-pass implementation for
    segmented `scan`s, due to Morten Tychsen Clausen (#1375).

  * `futhark bench` now prints interim results while it is running.

### Fixed

  * `futhark test` now provides better error message when asked to
    test an undefined entry point (#1367).

  * `futhark pkg` now detects some nonsensical package paths (#1364).

  * FutharkScript now parses `f x y` as applying `f` to `x` and `y`,
    rather than as `f (x y)`.

  * Some internal array utility functions would not be generated if
    entry points exposed both unit arrays and boolean arrays (#1374).

  * Nested reductions used (much) more memory for intermediate results
    than strictly needed.

  * Size propagation bug in defunctionalisation (#1384).

  * In the C FFI, array types used only internally to implement opaque
    types are no longer exposed (#1387).

  * `futhark bench` now copes with test programs that consume their
    input (#1386).  This required an extension of the server protocol
    as well.

## [0.19.6]

### Added

  * `f32.hypot` and `f64.hypot` are now much more numerically exact in
    the interpreter.

  * Generated code now contains a header with information about the
    version of Futhark used (and maybe more information in the
    future).

  * Testing/benchmarking with large input data (including randomly
    generated data) is much faster, as each file is now only read
    once.

  * Test programs may now use arbitrary FutharkScript expressions to
    produce test input, in particular expressions that produce opaque
    values.  This affects both testing, benchmarking, and autotuning.

  * Compilation is about 10% faster, especially for large programs.

### Fixed

  * `futhark repl` had trouble with declarations that produced unknown
    sizes (#1347).

  * Entry points can now have same name as (undocumented!) compiler intrinsics.

  * FutharkScript now detects too many arguments passed to functions.

  * Sequentialisation bug (#1350).

  * Missing causality check for index sections.

  * `futhark test` now reports mismatches using proper indexes (#1356).

  * Missing alias checking in fusion could lead to compiler crash (#1358).

  * The absolute value of NaN is no longer infinity in the interpreter (#1359).

  * Proper detection of zero strides in compiler (#1360).

  * Invalid memory accesses related to internal bookkeeping of bounds checking.

## [0.19.5]

### Added

  * Initial work on granting programmers more control over existential
    sizes, starting with making type abbreviations function as
    existential quantifiers (#1301).

  * FutharkScript now also supports arrays and scientific notation.

  * Added `f32.epsilon` and `f64.epsilon` for the difference between
    1.0 and the next larger representable number.

  * Added `f32.hypot` and `f64.hypot` for your hypothenuse needs (#1344).

  * Local size bindings in `let` expressions, e.g:

    ```
    let [n] (xs': [n]i32) = filter (>0) xs
    in ...
    ```

### Fixed

  * `futhark_context_report()` now internally calls
    `futhark_context_sync()` before collecting profiling information
    (if applicable).

  * `futhark literate`: Parse errors for expression directives now
    detected properly.

  * `futhark autotune` now works with the `cuda` backend (#1312).

  * Devious fusion bug (#1322) causing compiler crashes.

  * Memory expansion bug for certain complex GPU kernels (#1328).

  * Complex expressions in index sections (#1332).

  * Handling of sizes in abstract types in the interpreter (#1333).

  * Type checking of explicit size requirements in `loop` parameter (#1324).

  * Various alias checking bugs (#1300, #1340).

## [0.19.4]

### Fixed

  * Some uniqueness ignorance in fusion (#1291).

  * An invalid transformation could in rare cases cause race
    conditions (#1292).

  * Generated Python and C code should now be warning-free.

  * Missing check for uses of size-lifted types (#1294).

  * Error in simplification of concatenations could cause compiler
    crashes (#1296).

## [0.19.3]

### Added

  * Better `futhark test`/`futhark bench` errors when test data does
    not have the expected type.

### Fixed

  * Mismatch between how thresholds were printed and what the
    autotuner was looking for (#1269).

  * `zip` now produces unique arrays (#1271).

  * `futhark literate` no longer chokes on lines beginning with `--`
    without a following whitespace.

  * `futhark literate`: `:loadimg` was broken due to overzealous
    type checking (#1276).

  * `futhark literate`: `:loadimg` now handles relative paths properly.

  * `futhark hash` no longer considers the built-in prelude.

  * Server executables had broken store/restore commands for opaque types.

## [0.19.2]

### Added

  * New subcommand: `futhark hash`.

  * `futhark literate` is now smart about when to regenerate image and
    animation files.

  * `futhark literate` now produces better error messages passing
    expressions of the wrong type to directives.

### Fixed

  * Type-checking of higher-order functions that take consuming
    funtional arguments.

  * Missing cases in causality checking (#1263).

  * `f32.sgn` was mistakenly defined with double precision arithmetic.

  * Only include double-precision atomics if actually needed by
    program (this avoids problems on devices that only support single
    precision).

  * A lambda lifting bug due to not handling existential sizes
    produced by loops correctly (#1267).

  * Incorrect uniqueness attributes inserted by lambda lifting
    (#1268).

  * FutharkScript record expressions were a bit too sensitive to
    whitespace.

## [0.19.1]

### Added

  * `futhark literate` now supports a `$loadimg` builtin function for
    passing images to Futhark programs.

  * The `futhark literate` directive for generating videos is now
    `:video`.

  * Support for 64-bit atomics on CUDA and OpenCL for higher
    performance with `reduce_by_index` in particular.
    Double-precision float atomics are used on CUDA.

  * New functions: `f32.recip` and `f64.recip` for multiplicative inverses.

  * Executables produced with the `c` and `multicore` backends now
    also accept `--tuning` and `--size` options (although there are
    not yet any tunable sizes).

  * New functions: `scatter_2d` and `scatter_3d` for scattering to
    multi-dimensional arrays (#1258).

### Removed

  * The math modules no longer define the name `negate` (use `neg`
    instead).

### Fixed

  * Exotic core language alias tracking bug (#1239).

  * Issue with entry points returning constant arrays (#1240).

  * Overzealous CSE collided with uniqueness types (#1241).

  * Defunctionalisation issue (#1242).

  * Tiling inside multiply nested loops (#1243).

  * Substitution bug in interpreter (#1250).

  * `f32.sgn`/`f64.sgn` now correct for NaN arguments.

  * CPU backends (`c`/`multicore`) are now more careful about staying
    in single precision for `f32` functions (#1253).

  * `futhark test` and `futhark bench` now detect program
    initialisation errors in a saner way (#1246).

  * Partial application of operators with parameters used in a
    size-dependent way now works (#1256).

  * An issue regarding abstract size-lifted sum types (#1260).

## [0.18.6]

### Added

  * The C API now exposes serialisation functions for opaque values.

  * The C API now lets you pick which stream (if any) is used for
    logging prints (#1214).

  * New compilation mode: `--server`.  For now used to support faster
    benchmarking and testing tools, but can be used to build even
    fancier things in the future (#1179).

  * Significantly faster reading/writing of large values.  This mainly
    means that validation of test and benchmark results is much faster
    (close to an order of magnitude).

  * The experimental `futhark literate` command allows vaguely a
    notebook-like programming experience.

  * All compilers now accept an `--entry` option for treating more
    functions as entry points.

  * The `negate` function is now `neg`, but `negate` is kept around
    for a short while for backwards compatibility.

  * Generated header-files are now declared `extern "C"` when
    processed with a C++ compiler.

  * Parser errors in test blocks used by `futhark bench` and `futhark
    test` are now reported with much better error messages.

### Fixed

  * Interaction between slice simplification and in-place updates
    (#1222).

  * Problem with user-defined functions with the same name as intrinsics.

  * Names from transitive imports no longer leak into scope (#1231).

  * Pattern-matching unit values now works (#1232).

## [0.18.5]

### Fixed

  * Fix tiling crash (#1203).

  * `futhark run` now does slightly more type-checking of its inputs
    (#1208).

  * Sum type deduplication issue (#1209).

  * Missing parentheses when printing sum values in interpreter.

## [0.18.4]

### Added

  * When compiling to binaries in the C-based backends, the compiler
    now respects the ``CFLAGS`` and ``CC`` environment variables.

  * GPU backends: avoid some bounds-checks for parallel sections
    inside intra-kernel loops.

  * The `cuda` backend now uses a much faster single-pass `scan`
    implementation, although only for nonsegmented scans where the
    operator operates on scalars.

### Fixed

  * `futhark dataset` now correctly detects trailing commas in textual
    input (#1189).

  * Fixed local memory capacity check for intra-group-parallel GPU kernels.

  * Fixed compiler bug on segmented rotates where the rotation amount
    is variant to the nest (#1192).

  * `futhark repl` no longer crashes on type errors in given file (#1193).

  * Fixed a simplification error for certain arithmetic expressions
    (#1194).

  * Fixed a small uniqueness-related bug in the compilation of
    operator section.

  * Sizes of opaque entry point arguments are now properly checked
    (related to #1198).

## [0.18.3]

### Fixed

  * Python backend now disables spurious NumPy overflow warnings for
    both library and binary code (#1180).

  * Undid deadlocking over-synchronisation for freeing opaque objects.

  * `futhark datacmp` now handles bad input files better (#1181).

## [0.18.2]

### Added

  * The GPU loop tiler can now handle loops where only a subset of the
    input arrays are tiled.  Matrix-vector multiplication is one
    important program where this helps (#1145).

  * The number of threads used by the `multicore` backend is now
    configurable (`--num-threads` and
    `futhark_context_config_set_num_threads()`). (#1162)

### Fixed

  * PyOpenCL backend would mistakenly still streat entry point
    argument sizes as 32 bit.

  * Warnings are now reported even for programs with type errors.

  * Multicore backend now works properly for very large iteration
    spaces.

  * A few internal generated functions (`init_constants()`,
    `free_constants()`) were mistakenly declared non-static.

  * Process exit code is now nonzero when compiler bugs and
    limitations are encountered.

  * Multicore backend crashed on `reduce_by_index` with nonempty target
    and empty input.

  * Fixed a flattening issue for certain complex `map` nestings
    (#1168).

  * Made API function `futhark_context_clear_caches()` thread safe
    (#1169).

  * API functions for freeing opaque objects are now thread-safe
    (#1169).

  * Tools such as `futhark dataset` no longer crash with an internal
    error if writing to a broken pipe (but they will return a nonzero
    exit code).

  * Defunctionalisation had a name shadowing issue that would crop up
    for programs making very advanced use of functional
    representations (#1174).

  * Type checker erroneously permitted pattern-matching on string
    literals (this would fail later in the compiler).

  * New coverage checker for pattern matching, which is more correct.
    However, it may not provide quite as nice counter-examples
    (#1134).

  * Fix rare internalisation error (#1177).

## [0.18.1]

### Added

  * Experimental multi-threaded CPU backend, `multicore`.

### Changed

  * All sizes are now of type `i64`.  This has wide-ranging
    implications and most programs will need to be updated (#134).

## [0.17.3]

### Added

  * Improved parallelisation of `futhark bench` compilation.

### Fixed

  * Dataset generation for test programs now use the right `futhark`
    executable (#1133).

  * Really fix NaN comparisons in interpreter (#1070, again).

  * Fix entry points with a parameter that is a sum type where
    multiple constructors contain arrays of the same statically known
    size.

  * Fix in monomorphisation of types with constant sizes.

  * Fix in in-place lowering (#1142).

  * Fix tiling inside multiple nested loops (#1143).

## [0.17.2]

### Added

  * Obscure loop optimisation (#1110).

  * Faster matrix transposition in C backend.

  * Library code generated with CUDA backend can now be called from
    multiple threads.

  * Better optimisation of concatenations of array literals and
    replicates.

  * Array creation C API functions now accept `const` pointers.

  * Arrays can now be indexed (but not sliced) with any signed integer
    type (#1122).

  * Added --list-devices command to OpenCL binaries (#1131)

  * Added --help command to C, CUDA and OpenCL binaries (#1131)

### Removed

  * The integer modules no longer contain `iota` and `replicate`
    functions.  The top-level ones still exist.

  * The `size` module type has been removed from the prelude.

### Changed

  * Range literals may no longer be produced from unsigned integers.

### Fixed

  * Entry points with names that are not valid C (or Python)
    identifiers are now pointed out as problematic, rather than
    generating invalid C code.

  * Exotic tiling bug (#1112).

  * Missing synchronisation for in-place updates at group level.

  * Fixed (in a hacky way) an issue where `reduce_by_index` would use
    too much local memory on AMD GPUs when using the OpenCL backend.

## [0.16.4]

### Added

  * `#[unroll]` attribute.

  * Better error message when writing `a[i][j]` (#1095).

  * Better error message when missing "in" (#1091).

### Fixed

  * Fixed compiler crash on certain patterns of nested parallelism
    (#1068, #1069).

  * NaN comparisons are now done properly in interpreter (#1070).

  * Fix incorrect movement of array indexing into branches `if`s
    (#1073).

  * Fix defunctorisation bug (#1088).

  * Fix issue where loop tiling might generate out-of-bounds reads
    (#1094).

  * Scans of empty arrays no longer result in out-of-bounds memory
    reads.

  * Fix yet another defunctionalisation bug due to missing
    eta-expansion (#1100).

## [0.16.3]

### Added

  * `random` input blocks for `futhark test` and `futhark bench` now
    support floating-point literals, which must always have either an
    `f32` or `f64` suffix.

  * The `cuda` backend now supports the `-d` option for executables.

  * The integer modules now contain a `ctz` function for counting
    trailing zeroes.

### Fixed

  * The `pyopencl` backend now works with OpenCL devices that have
    multiple types (most importantly, oclgrind).

  * Fix barrier divergence when generating code for group-level
    colletive copies in GPU backend.

  * Intra-group flattening now looks properly inside of branches.

  * Intra-group flattened code versions are no longer used when the
    resulting workgroups would have less than 32 threads (with default
    thresholds anyway) (#1064).

## [0.16.2]

### Added

  * `futhark autotune`: added `--pass-option`.

### Fixed

  * `futhark bench`: progress bar now correct when number of runs is
    less than 10 (#1050).

  * Aliases of arguments passed for consuming parameters are now
    properly checked (#1053).

  * When using a GPU backend, errors are now properly cleared.
    Previously, once e.g. an out-of-bounds error had occurred, all
    future operations would fail with the same error.

  * Size-coercing a transposed array no longer leads to invalid code
    generation (#1054).

## [0.16.1]

### Added

  * Incremental flattening is now performed by default.  Use
    attributes to constrain and direct the flattening if you have
    exotic needs.  This will likely need further iteration and
    refinement.

  * Better code generation for `reverse` (and the equivalent explicit
    slice).

  * `futhark bench` now prints progress bars.

  * The `cuda` backend now supports similar profiling as the `opencl`
    option, although it is likely slightly less accurate in the
    presence of concurrent operations.

  * A preprocessor macro `FUTHARK_BACKEND_foo` is now defined in
    generated header files, where *foo* is the name of the backend
    used.

  * Non-inlined functions (via `#[noinline]`) are now supported in GPU
    code, but only for functions that *exclusively* operate on
    scalars.

  * `futhark repl` now accepts a command line argument to load a
    program initially.

  * Attributes are now also permitted on declarations and specs.

  * `futhark repl` now has a `:nanbreak` command (#839).

### Removed

  * The C# backend has been removed (#984).

  * The `unsafe` keyword has been removed.  Use `#[unsafe]` instead.

### Changed

  * Out-of-bounds literals are now an error rather than a warning.

  * Type ascriptions on entry points now always result in opaque types
    when the underlying concrete type is a tuple (#1048).

### Fixed

  * Fix bug in slice simplification (#992).

  * Fixed a typer checker bug for tracking the aliases of closures
    (#995).

  * Fixed handling of dumb terminals in futhark test (#1000).

  * Fixed exotic monomorphisation case involving lifted type
    parameters instantiated with functions that take named parameters
    (#1026).

  * Further tightening of the causality restriction (#1042).

  * Fixed alias tracking for right-operand operator sections (#1043).

## [0.15.8]

### Added


  * Warnings for overflowing literals, such as `1000 : u8`.

  * Futhark now supports an attribute system, whereby expressions can
    be tagged with attributes that provide hints or directions to the
    compiler.  This is an expert-level feature, but it is sometimes
    useful.

## [0.15.7]

### Added

  * Faster index calculations for very tight GPU kernels (such as the
    ones corresponding to 2D tiling).

  * `scan` with vectorised operators (e.g. `map2 (+)`) is now faster
    in some cases.

  * The C API has now been documented and stabilized, including
    obtaining profiling information (although this is still
    unstructured).

### Fixed

  * Fixed some cases of missing fusion (#953).

  * Context deinitialisation is now more complete, and should not leak
    memory (or at least not nearly as much, if any).  This makes it
    viable to repeatedly create and free Futhark contexts in the same
    process (although this can still be quite slow).

## [0.15.6]

### Added

  * Binary operators now act as left-to-right sequence points with
    respect to size types.

  * `futhark bench` now has more colourful and hopefully readable
    output.

  * The compiler is now about 30% faster for most nontrivial programs.
    This is due to parallelising the inlining stage, and tweaking the
    default configuration of the Haskell RTS.

  * `futhark dataset` is now about 8-10x faster.

### Fixed

  * Fixed some errors regarding constants (#941).

  * Fixed a few missing type checker cases for sum types (#938).

  * Fix OOB write in CUDA backend runtime code (#950).

## [0.15.5]

### Added

  * `reduce_by_index` with `f32`-addition is now approximately 2x
    faster in the CUDA backend.

### Fixed

  * Fixed kernel extractor bug in `if`-interchange (#921).

  * Fixed some cases of malformed kernel code generation (#922).

  * Fixed rare memory corruption bug involving branches returning
    arrays (#923).

  * Fixed spurious warning about entry points involving opaque return
    types, where the type annotations are put on a higher-order return
    type.

  * Fixed incorrect size type checking for sum types in negative
    position with unknown constructors (#927).

  * Fixed loop interchange for permuted sequential loops with more
    than one outer parallel loop (#928).

  * Fixed a type checking bug for branches returning incomplete sum
    types (#931).

## [0.15.4]

### Added

  * `futhark pkg` now shells out to `curl` for HTTP requests.

  * `futhark doc` now supports proper GitHub-flavored Markdown, as it
    uses the `cmark-gfm` library internally.

  * Top-level constants are now executed only once per program
    instance.  This matters when Futhark is used to generate library
    code.

  * `futhark autotune` is better at handling degrees of parallelism
    that assume multiple magnitudes during a single run.

  * `futhark pkg` now uses `curl` to retrieve packages.

  * Type errors are now printed in red for better legibility (thanks
    to @mxxo!).

### Fixed

  * Fixed incorrect handling of opaques in entry point return types.

  * `futhark pkg` now works properly with GitLab (#899).

## [0.15.3]

### Added

  * `scan` now supports operators whose operands are arrays.  They are
    significantly slower than primitive-typed scans, so avoid them if
    at all possible.

  * Precomputed constants are now handled much more efficiently.

  * Certain large programs that rely heavily on inlining now compile
    orders of magnitude faster.

### Fixed

  * Some fixes to complicated module expressions.

  * `futhark pkg` should no longer crash uncontrollably on network
    errors (#894).

  * Fixed local open in interpreter (#887).

  * Fix error regarding entry points that called other entry points
    which contained local functions (#895).

  * Fix loading OpenCL kernels from a binary.

## [0.15.2]

### Fixed

  * Fix a REPL regression that made it unable to handle overloaded
    types (such as numeric literals, oops).

  * The uniqueness of a record is now the minimum of the uniqueness of
    any of its elements (#870).

  * Bug in causality checking has been fixed (#872).

  * Invariant memory allocations in scan/reduce operators are now supported.

  * `futhark run` now performs more type checking on entry point input (#876).

  * Compiled Futhark programs now check for EOF after the last input
    argument has been read (#877).

  * Fixed a bug in `loop` type checking that prevented the result from
    ever aliasing the initial parameter values (#879).

## [0.15.1]

### Added

  * Futhark now type-checks size annotations using a size-dependent
    type system.

  * The parallel code generators can now handle bounds checking and
    other safety checks.

  * Integer division by zero is now properly safety-checked and
    produces an error message.

  * Integer exponentiation with negative exponent is now properly
    safety-checked and produces an error message.

  * Serious effort has been put into improving type errors.

  * `reduce_by_index` may be somewhat faster for complex operators on
    histograms that barely fit in local memory.

  * Improved handling of in-place updates of multidimensional arrays
    nested in `map`.  These are now properly parallelised.

  * Added `concat_to` and `flatten_to` functions to prelude.

  * Added `indices` function to the prelude.

  * `futhark check` and all compilers now take a `-w` option for
    disabling warnings.

  * `futhark bench` now accepts `--pass-compiler-option`.

  * The integer modules now have `mad_hi` and `mul_hi` functions for
    getting the upper part of multiplications.  Thanks to @porcuquine
    for the contribution!

  * The `f32` and `f64` modules now also define `sinh`, `cosh`,
    `tanh`, `asinh`, `acosh`, and `atanh` functions.

  * The `f32` and `f64` modules now also define `fma` and `mad`
    functions.

### Removed

  * Removed `update`, `split2`, `intersperse`, `intercalate`, `pick`,
    `steps`, and `range` from the prelude.

### Changed

  * `"futlib"` is now called `"prelude"`, and it is now an error to
    import it explicitly.

### Fixed

  * Corrected address calculations in `csharp` backend.

  * The C backends are now more careful about generating overflowing
    integer operations (since this is undefined behaviour in C, but
    defined in Futhark).

  * `futhark dataset` no longer crashes uncontrollably when used
    incorrectly (#849).

## [0.14.1]

### Added

  * The optimiser is now somewhat better at removing unnecessary
    copies of array slices.

  * `futhark bench` and `futhark test` now take a `--concurrency`
    option for limiting how many threads are used for housekeeping
    tasks.  Set this to a low value if you run out of memory.

  * `random` test blocks are now allowed to contain integer literals
    with type suffixes.

  * `:frame <n>` command for `futhark repl` for inspecting the stack.

  * `e :> t` notation, which means the same as `e : t` for now, but
    will have looser constraints in the future.

  * Size-lifted type abbreviations can be declared with `type~` and
    size-lifted type parameters with `'~`.  These currently have no
    significant difference from fully lifted types.

### Changed

  * Tuples are now 0-indexed (#821, which also includes a conversion
    script).

  * Invalid ranges like `1..<0` now produce a run-time error instead
    of an empty array.

  * Record updates (`r with f = e`) now require `r` to have a
    completely known type up to `f`.  This is a restriction that will
    hopefully be lifted in the future.

  * The backtrace format has changed to be innermost-first, like
    pretty much all other languages.

  * Value specs must now explicitly quantify all sizes of function
    parameters.  Instead of

        val sum: []t -> t

    you must write

        val sum [n]: [n]t -> t

  * `futhark test` now once again numbers un-named data sets from 0
    rather than from 1.  This fits a new general principle of always
    numbering from 0 in Futhark.

  * Type abbreviations declared with `type` may no longer contain
    functions or anonymous sizes in their definition.  Use `type^` for
    these cases.  Just a warning for now, but will be an error in the
    future.

### Fixed

  * Work around (probable) AMD OpenCL compiler bug for
    `reduce_by_index` operations with complex operators that require
    locking.

  * Properly handle another ICE on parse errors in test stanzas (#819).

  * `futhark_context_new_with_command_queue()` now actually works.  Oops.

  * Different scopes are now properly addressed during type inference
    (#838).  Realistically, there will still be some missing cases.

## [0.13.2]

### Added

  * New subcommand, `futhark query`, for looking up information about
    the name at some position in a file.  Intended for editor
    integration.

  * (Finally) automatic support for compute model 7.5 in the CUDA backend.

  * Somewhat better performance for very large target arrays for
    `reduce_by_index.`.

### Fixed

  * Fixed a slice-iota simplification bug (#813).

  * Fixed defunctionalisation crash involving intrinsics (#814).

## [0.13.1]

### Added

  * Stack traces are now multiline for better legibility.

### Changed

  * The `empty(t)` notation now specifies the type of the *entire
    value* (not just the element type), and requires dimension sizes
    when `t` is an array (e.g. `empty(i32)` is no longer allowed, you
    need for example `empty([0]i32)`).

  * All input files are now assumed to be in UTF-8.

### Fixed

  * Fixed exponential-time behaviour for certain kernels with large
    arithmetic expressions (#805).

  * `futhark test` and friends no longer crash when reporting some
    errors (#808).

  * Fix uniqueness of loop results (#810).

## [0.12.3]

### Added

  * Character literals can now be any integer type.

  * The integer modules now have `popc` and `clz` functions.

  * Tweaked inlining so that larger programs may now compile faster
    (observed about 20%).

  * Pattern-matching on large sum typed-values taken from arrays may
    be a bit faster.

### Fixed

  * Various small fixes to type errors.

  * All internal functions used in generated C code are now properly
    declared `static`.

  * Fixed bugs when handling dimensions and aliases in type ascriptions.

## [0.12.2]

### Added

  * New tool: `futhark autotune`, for tuning the threshold parameters
    used by incremental flattening.  Based on work by Svend Lund
    Breddam, Simon Rotendahl, and Carl Mathias Graae Larsen.

  * New tool: `futhark dataget`, for extracting test input data.  Most
    will probably never use this.

  * Programs compiled with the `cuda` backend now take options
    `--default-group-size`, `--default-num-groups`, and
    `--default-tile-size`.

  * Segmented `reduce_by_index` are now substantially fasted for small
    histograms.

  * New functions: `f32.lerp` and `f64.lerp`, for linear interpolation.

### Fixed

  * Fixes to aliasing of record updates.

  * Fixed unnecessary array duplicates after coalescing optimisations.

  * `reduce_by_index` nested in `map`s will no longer sometimes
    require huge amounts of memory.

  * Source location now correct for unknown infix operators.

  * Function parameters are no longer in scope of themselves (#798).

  * Fixed a nasty out-of-bounds error in handling of irregular allocations.

  * The `floor`/`ceil` functions in `f32`/`f64` now handle infinities
    correctly (and are also faster).

  * Using `%` on floats now computes fmod instead of crashing the compiler.

## [0.12.1]

### Added

  * The internal representation of parallel constructs has been
    overhauled and many optimisations rewritten.  The overall
    performance impact should be neutral on aggregate, but there may
    be changes for some programs (please report if so).

  * Futhark now supports structurally typed sum types and pattern
    matching!  This work was done by Robert Schenck.  There remain
    some problems with arrays of sum types that themselves contain
    arrays.

  * Significant reduction in compile time for some large programs.

  * Manually specified type parameters need no longer be exhaustive.

  * Mapped `rotate` is now simplified better.  This can be
    particularly helpful for stencils with wraparound.

### Removed

  * The `~` prefix operator has been removed.  `!` has been extended
    to perform bitwise negation when applied to integers.

### Changed

  * The `--futhark` option for `futhark bench` and `futhark test` now
    defaults to the binary being used for the subcommands themselves.

  * The legacy `futhark -t` option (which did the same as `futhark
    check`) has been removed.

  * Lambdas now bind less tightly than type ascription.

  * `stream_map` is now `map_stream` and `stream_red` is now
    `reduce_stream`.

### Fixed

  * `futhark test` now understands `--no-tuning` as it was always
    supposed to.

  * `futhark bench` and `futhark test` now interpret `--exclude` in
    the same way.

  * The Python and C# backends can now properly read binary boolean
    input.

## [0.11.2]

### Fixed

  * Entry points whose types are opaque due to module ascription, yet
    whose representation is simple (scalars or arrays of scalars) were
    mistakely made non-opaque when compiled with ``--library``.  This
    has been fixed.

  * The CUDA backend now supports default sizes in `.tuning` files.

  * Loop interchange across multiple dimensions was broken in some cases (#767).

  * The sequential C# backend now generates code that compiles (#772).

  * The sequential Python backend now generates code that runs (#765).

## [0.11.1]

### Added

  * Segmented scans are a good bit faster.

  * `reduce_by_index` has received a new implementation that uses
    local memory, and is now often a good bit faster when the target
    array is not too large.

  * The `f32` and `f64` modules now contain `gamma` and `lgamma`
    functions.  At present these do not work in the C# backend.

  * Some instances of `reduce` with vectorised operators (e.g. `map2
    (+)`) are orders of magnitude faster than before.

  * Memory usage is now lower on some programs (specifically the ones
    that have large `map`s with internal intermediate arrays).

### Removed

  * Size *parameters* (not *annotations*) are no longer permitted
    directly in `let` and `loop` bindings, nor in lambdas.  You are
    likely not affected (except for the `stream` constructs; see
    below).  Few people used this.

### Changed

  * The array creation functions exported by generated C code now take
    `int64_t` arguments for the shape, rather than `int`.  This is in
    line with what the shape functions return.

  * The types for `stream_map`, `stream_map_per`, `stream_red`, and
    `stream_red_per` have been changed, such that the chunk function
    now takes the chunk size as the first argument.

### Fixed

  * Fixes to reading values under Python 3.

  * The type of a variable can now be deduced from its use as a size
    annotation.

  * The code generated by the C-based backends is now also compilable
    as C++.

  * Fix memory corruption bug that would occur on very large segmented
    reductions (large segments, and many of them).

## [0.10.2]

### Added

  * `reduce_by_index` is now a good bit faster on operators whose
    arguments are two 32-bit values.

  * The type checker warns on size annotations for function parameters
    and return types that will not be visible from the outside,
    because they refer to names nested inside tuples or records.  For
    example, the function

        let f (n: i32, m: i32): [n][m]i32 = ...

    will cause such a warning.  It should instead be written

        let f (n: i32) (m: i32): [n][m]i32 = ...

  * A new library function
    `futhark_context_config_select_device_interactively()` has been
    added.

### Fixed

  * Fix reading and writing of binary files for C-compiled executables
    on Windows.

  * Fixed a couple of overly strict internal sanity checks related to
    in-place updates (#735, #736).

  * Fixed a couple of convoluted defunctorisation bugs (#739).

## [0.10.1]

### Added

  * Using definitions from the `intrinsic` module outside the prelude
    now results in a warning.

  * `reduce_by_index` with vectorised operators (e.g. `map2 (+)`) is
    orders of magnitude faster than before.

  * Executables generated with the `pyopencl` backend now support the
    options `--default-tile-size`, `--default-group-size`,
    `--default-num-groups`, `--default-threshold`, and `--size`.

  * Executables generated with `c` and `opencl` now print a help text
    if run with invalid options.  The `py` and `pyopencl` backends
    already did this.

  * Generated executables now support a `--tuning` flag for passing
    many tuned sizes in a file.

  * Executables generated with the `cuda` backend now take an
    `--nvrtc-option` option.

  * Executables generated with the `opencl` backend now take a
    `--build-option` option.

### Removed

  * The old `futhark-*` executables have been removed.

### Changed

  * If an array is passed for a function parameter of a polymorphic
    type, all arrays passed for parameters of that type must have the
    same shape.  For example, given a function

        let pair 't (x: t) (y: t) = (x, y)

    The application `pair [1] [2,3]` will now fail at run-time.

  * `futhark test` now numbers un-named data sets from 1 rather than
    0.  This only affects the text output and the generated JSON
    files, and fits the tuple element ordering in Futhark.

  * String literals are now of type `[]u8` and contain UTF-8 encoded
    bytes.

### Fixed

  * An significant problematic interaction between empty arrays and
    inner size declarations has been closed (#714).  This follows a
    range of lesser empty-array fixes from 0.9.1.

  * `futhark datacmp` now prints to stdout, not stderr.

  * Fixed a major potential out-of-bounds access when sequentialising
    `reduce_by_index` (in most cases the bug was hidden by subsequent
    C compiler optimisations).

  * The result of an anonymous function is now also forbidden from
    aliasing a global variable, just as with named functions.

  * Parallel scans now work correctly when using a CPU OpenCL
    implementation.

  * `reduce_by_index` was broken on newer NVIDIA GPUs when using fancy
    operators.  This has been fixed.

## [0.9.1]

### Added

  * `futhark cuda`: a new CUDA backend by Jakob Stokholm Bertelsen.

  * New command for comparing data files: `futhark datacmp`.

  * An `:mtype` command for `futhark repl` that shows the type of a
    module expression.

  * `futhark run` takes a `-w` option for disabling warnings.

### Changed

  * Major command reorganisation: all Futhark programs have been
    combined into a single all-powerful `futhark` program.  Instead of
    e.g. `futhark-foo`, use `futhark foo`.  Wrappers will be kept
    around under the old names for a little while.  `futharki` has
    been split into two commands: `futhark repl` and `futhark run`.
    Also, `py` has become `python` and `cs` has become `csharp`, but
    `pyopencl` and `csopencl` have remained as they were.

  * The result of a function is now forbidden from aliasing a global
    variable.  Surprisingly little code is affected by this.

  * A global definition may not be ascribed a unique type.  This never
    had any effect in the first place, but now the compiler will
    explicitly complain.

  * Source spans are now printed in a slightly different format, with
    ending the line number omitted when it is the same as the start
    line number.

### Fixed

  * `futharki` now reports source locations of `trace` expressions
    properly.

  * The type checker now properly complains if you try to define a
    type abbreviation that has unused size parameters.

## [0.8.1]

### Added

  * Now warns when `/futlib/...` files are redundantly imported.

  * `futharki` now prints warnings for files that are ":load"ed.

  * The compiler now warns when entry points are declared with types
    that will become unnamed and opaque, and thus impossible to
    provide from the outside.

  * Type variables invented by the type checker will now have a
    unicode subscript to distinguish them from type parameters
    originating in the source code.

  * `futhark-test` and `futhark-bench` now support generating random
    test data.

  * The library backends now generate proper names for arrays of
    opaque values.

  * The parser now permits empty programs.

  * Most transpositions are now a good bit faster, especially on
    NVIDIA GPUs.

### Removed

  * The `<-` symbol can no longer be used for in-place updates and
    record updates (deprecated in 0.7.3).

### Changed

  * Entry points that accept a single tuple-typed parameter are no
    longer silently rewritten to accept multiple parameters.

### Fixed

  * The `:type` command in `futharki` can now handle polymorphic
    expressions (#669).

  * Fixed serious bug related to chaining record updates.

  * Fixed type inference of record fields (#677).

  * `futharki` no longer goes in an infinite loop if a ``for`` loop
    contains a negative upper bound.

  * Overloaded number types can no longer carry aliases (#682).

## [0.7.4]

### Added

  * Support type parameters for operator specs defined with `val`.

### Fixed

  * Fixed nasty defunctionalisation bug (#661).

  * `cabal sdist` and `stack sdist` works now.

## [0.7.3]

### Added

  * Significant performance changes: there is now a constant extra
    compilation overhead (less than 200ms on most machines).  However,
    the rest of the compiler is 30-40% faster (or more in some cases).

  * A warning when ambiguously typed expressions are assigned a
    default (`i32` or `f64`).

  * In-place updates and record updates are now written with `=`
    instead of `<-`.  The latter is deprecated and will be removed in
    the next major version (#650).

### Fixed

  * Polymorphic value bindings now work properly with module type
    ascription.

  * The type checker no longer requires types used inside local
    functions to be unambiguous at the point where the local function
    is defined.  They must still be unambiguous by the time the
    top-level function ends.  This is similar to what other ML
    languages do.

  * `futhark-bench` now writes "μs" instead of "us".

  * Type inference for infix operators now works properly.

## [0.7.2]

### Added

  * `futhark-pkg` now supports GitLab.

  * `futhark-test`s `--notty` option now has a `--no-terminal` alias.
    `--notty` is deprecated, but still works.

  * `futhark-test` now supports multiple entry points per test block.

  * Functional record updates: `r with f <- x`.

### Fixed

  * Fix the `-C` option for `futhark-test`.

  * Fixed incorrect type of `reduce_by_index`.

  * Segmented `reduce_by_index` now uses much less memory.

## [0.7.1]

### Added

  * C# backend by Mikkel Storgaard Knudsen (`futhark-cs`/`futhark-csopencl`).

  * `futhark-test` and `futhark-bench` now take a `--runner` option.

  * `futharki` now uses a new interpreter that directly interprets the
    source language, rather than operating on the desugared core
    language.  In practice, this means that the interactive mode is
    better, but that interpretation is also much slower.

  * A `trace` function that is semantically `id`, but makes `futharki`
    print out the value.

  * A `break` function that is semantically `id`, but makes `futharki`
    stop and provide the opportunity to inspect variables in scope.

  * A new SOAC, `reduce_by_index`, for expressing generalised
    reductions (sometimes called histograms).  Designed and
    implemented by Sune Hellfritzsch.

### Removed

  * Most of futlib has been removed.  Use external packages instead:

    * `futlib/colour` => https://github.com/athas/matte

    * `futlib/complex` => https://github.com/diku-dk/complex

    * `futlib/date` => https://github.com/diku-dk/date

    * `futlib/fft` => https://github.com/diku-dk/fft

    * `futlib/linalg` => https://github.com/diku-dk/fft

    * `futlib/merge_sort`, `futlib/radix_sort` => https://github.com/diku-dk/sorts

    * `futlib/random` => https://github.com/diku-dk/cpprandom

    * `futlib/segmented` => https://github.com/diku-dk/segmented

    * `futlib/sobol` => https://github.com/diku-dk/sobol

    * `futlib/vector` => https://github.com/athas/vector

    No replacement: `futlib/mss`, `futlib/lss`.

  * `zip6`/`zip7`/`zip8` and their `unzip` variants have been removed.
    If you build gigantic tuples, you're on your own.

  * The `>>>` operator has been removed.  Use an unsigned integer type
    if you want zero-extended right shifts.

### Changed

  * The `largest`/`smallest` values for numeric modules have been
    renamed `highest`/`lowest`.

### Fixed

  * Many small things.

## [0.6.3]

### Added

  * Added a package manager: `futhark-pkg`.  See also [the
    documentation](http://futhark.readthedocs.io/en/latest/package-management.html).

  * Added `log2` and `log10` functions to `f32` and `f64`.

  * Module type refinement (`with`) now permits refining parametric
    types.

  * Better error message when invalid values are passed to generated
    Python entry points.

  * `futhark-doc` now ignores files whose doc comment is the word
    "ignore".

  * `copy` now works on values of any type, not just arrays.

  * Better type inference for array indexing.

### Fixed

  * Floating-point numbers are now correctly rounded to nearest even
    integer, even in exotic cases (#377).

  * Fixed a nasty bug in the type checking of calls to consuming
    functions (#596).

## [0.6.2]

### Added

  * Bounds checking errors now show the erroneous index and the size
    of the indexed array.  Some other size-related errors also show
    more information, but it will be a while before they are all
    converted (and say something useful - it's not entirely
    straightforward).

  * Opaque types now have significantly more readable names,
    especially if you add manual size annotations to the entry point
    definitions.

  * Backticked infix operators can now be used in operator sections.

### Fixed

  * `f64.e` is no longer pi.

  * Generated C library code will no longer `abort()` on application
    errors (#584).

  * Fix file imports on Windows.

  * `futhark-c` and `futhark-opencl` now generates thread-safe code (#586).

  * Significantly better behaviour in OOM situations.

  * Fixed an unsound interaction between in-place updates and
    parametric polymorphism (#589).

## [0.6.1]

### Added

  * The `real` module type now specifies `tan`.

  * `futharki` now supports entering declarations.

  * `futharki` now supports a `:type` command (or `:t` for short).

  * `futhark-test` and `futhark-benchmark` now support gzipped data
    files.  They must have a `.gz` extension.

  * Generated code now frees memory much earlier, which can help
    reduce the footprint.

  * Compilers now accept a `--safe` flag to make them ignore `unsafe`.

  * Module types may now define *lifted* abstract types, using the
    notation `type ^t`.  These may be instantiated with functional
    types.  A lifted abstract type has all the same restrictions as a
    lifted type parameter.

### Removed

  * The `rearrange` construct has been removed.  Use `transpose` instead.

  * `futhark-mode.el` has been moved to a [separate
    repository](https://github.com/diku-dk/futhark-mode).

  * Removed `|>>` and `<<|`.  Use `>->` and `<-<` instead.

  * The `empty` construct is no longer supported.  Just use empty
    array literals.

### Changed

  * Imports of the basis library must now use an absolute path
    (e.g. `/futlib/fft`, not simply `futlib/fft`).

  * `/futlib/vec2` and `/futlib/vec3` have been replaced by a new
    `/futlib/vector` file.

  * Entry points generated by the C code backend are now prefixed with
    `futhark_entry_` rather than just `futhark_`.

  * `zip` and `unzip` are no longer language constructs, but library
    functions, and work only on two arrays and pairs, respectively.
    Use functions `zipN/unzipN` (for `2<=n<=8`).

### Fixed

  * Better error message on EOF.

  * Fixed handling of `..` in `import` paths.

  * Type errors (and other compiler feedback) will no longer contain
    internal names.

  * `futhark-test` and friends can now cope with infinities and NaNs.
    Such values are printed and read as `f32.nan`, `f32.inf`,
    `-f32.inf`, and similarly for `f32`.  In `futhark-test`, NaNs
    compare equal.

## [0.5.2]

### Added

  * Array index section: `(.[i])` is shorthand for `(\x -> x[i])`.
    Full slice syntax supported. (#559)

  * New `assert` construct. (#464)

  * `futhark-mode.el` now contains a definition for flycheck.

### Fixed

  * The index produced by `futhark-doc` now contains correct links.

  * Windows linebreaks are now fully supported for test files (#558).

## [0.5.1]

### Added

  * Entry points need no longer be syntactically first-order.

  * Added overloaded numeric literals (#532).  This means type
    suffixes are rarely required.

  * Binary and unary operators may now be bound in patterns by
    enclosing them in parenthesis.

  * `futhark-doc` now produces much nicer documentation.  Markdown is
    now supported in documentation comments.

  * `/futlib/functional` now has operators `>->` and `<-<` for
    function composition.  `<<|` are `|>>` are deprecated.

  * `/futlib/segmented` now has a `segmented_reduce`.

  * Scans and reductions can now be horizontally fused.

  * `futhark-bench` now supports multiple entry points, just like
    `futhark-test`.

  * ".." is now supported in `include` paths.

### Removed

  * The `reshape` construct has been removed.  Use the
    `flatten`/`unflatten` functions instead.

  * `concat` and `rotate` no longer support the `@` notation.  Use
    `map` nests instead.

  * Removed `-I`/`--library`.  These never worked with
    `futhark-test`/`futhark-bench` anyway.

### Changed

  * When defining a module type, a module of the same name is no
    longer defined (#538).

  * The `default` keyword is no longer supported.

  * `/futlib/merge_sort` and `/futlib/radix_sort` now define
    functions instead of modules.

### Fixed

  * Better type inference for `rearrange` and `rotate`.

  * `import` path resolution is now much more robust.

## [0.4.1]

### Added

  * Unused-result elimination for reductions; particularly useful when
    computing with dual numbers for automatic differentiation.

  * Record field projection is now possible for variables of (then)
    unknown types.  A function parameter must still have an
    unambiguous (complete) type by the time it finishes checking.

### Fixed

  * Fixed interaction between type ascription and type inference (#529).

  * Fixed duplication when an entry point was also called as a function.

  * Futhark now compiles cleanly with GHC 8.4.1 (this is also the new default).

## [0.4.0]

### Added

   * The constructor for generated PyOpenCL classes now accepts a
     `command_queue` parameter (#480).

   * Transposing small arrays is now much faster when using OpenCL
     backend (#478).

   * Infix operators can now be defined in prefix notation, e.g.:

         let (+) (x: i32) (y: i32) = x - y

     This permits them to have type- and shape parameters.

   * Comparison operators (<=, <, >, >=) are now valid for boolean
     operands.

   * Ordinary functions can be used as infix by enclosing them in
     backticks, as in Haskell.  They are left-associative and have
     lowest priority.

   * Numeric modules now have `largest`/`smallest` values.

   * Numeric modules now have `sum`, `product`, `maximum`, and
     `minimum` functions.

   * Added ``--Werror`` command line option to compilers.

   * Higher-order functions are now supported (#323).

   * Type inference is now supported, although with some limitations
     around records, in-place updates, and `unzip`. (#503)

   * Added a range of higher-order utility functions to the prelude,
     including (among others):

         val (|>) '^a '^b: a ->  (a -> b) -> b

         val (<|) '^a '^b: (a -> b) -> a -> b

         val (|>>) '^a 'b '^c: (a -> b) -> (b -> c) -> a -> c

         val (<<|) '^a 'b '^c: (b -> c) -> (a -> b) a -> c

### Changed

   * `FUTHARK_VERSIONED_CODE` is now `FUTHARK_INCREMENTAL_FLATTENING`.

   * The SOACs `map`, `reduce`, `filter`, `partition`, `scan`,
     `stream_red,` and `stream_map` have been replaced with library
     functions.

   * The futlib/mss and futlib/lss modules have been rewritten to use
     higher-order functions instead of modules.

### Fixed

   * Transpositions in generated OpenCL code no longer crashes on
     large but empty arrays (#483).

   * Booleans can now be compared with relational operators without
     crashing the compiler (#499).

## [0.3.1]

### Added

   * `futhark-bench` now tries to align benchmark results for better
     legibility.

### Fixed

   * `futhark-test`: now handles CRLF linebreaks correctly (#471).

   * A record field can be projected from an array index expression (#473).

   * Futhark will now never automatically pick Apple's CPU device for
     OpenCL, as it is rather broken.  You can still select it
     manually (#475).

   * Fixes to `set_bit` functions in the math module (#476).

## [0.3.0]

### Added

   * A comprehensible error message is now issued when attempting to
     run a Futhark program on an OpenCL that does not support the
     types used by the program.  A common case was trying to use
     double-precision floats on an Intel GPU.

   * Parallelism inside of a branch can now be exploited if the branch
     condition and the size of its results is invariant to all
     enclosing parallel loops.

   * A new OpenCL memory manager can in some cases dramatically
     improve performance for repeated invocations of the same entry
     point.

   * Experimental support for incremental flattening.  Set the
     environment variable `FUTHARK_VERSIONED_CODE` to any value to try
     it out.

   * `futhark-dataset`: Add `-t`/`-type` option.  Useful for
     inspecting data files.

   * Better error message when ranges written with two dots
     (`x..y`).

   * Type errors involving abstract types from modules now use
     qualified names (less "expected 't', got 't'", more "expected
     'foo.t', got 'bar.t'").

   * Shorter compile times for most programs.

   * `futhark-bench`: Add ``--skip-compilation`` flag.

   * `scatter` expressions nested in `map`s are now parallelised.

   * futlib: an `fft` module has been added, thanks to David
     P.H. Jørgensen and Kasper Abildtrup Hansen.

### Removed

   * `futhark-dataset`: Removed `--binary-no-header` and
     `--binary-only-header` options.

   * The `split` language construct has been removed.  There is a
     library function `split` that does approximately the same.

### Changed

  * futlib: the `complex` module now produces a non-abstract `complex`
    type.

  * futlib: the `random` module has been overhauled, with several new
    engines and adaptors changed, and some of the module types
    changed.  In particular, `rng_distribution` now contains a numeric
    module instead of an abstract type.

  * futlib: The `vec2` and `vec3` modules now represent vectors as
    records rather than tuples.

  * futlib: The `linalg` module now has distinct convenience functions
    for multiplying matrices with row and column vectors.

  * Only entry points defined directly in the file given to the
    compiler will be visible.

  * Range literals are now written without brackets: `x...y`.

  * The syntax `(-x)` can no longer be used for a partial application
    of subtraction.

  * `futhark-test` and `futhark-bench` will no longer append `.bin` to
    executables.

  * `futhark-test` and `futhark-bench` now replaces actual/expected
    files from previous runs, rather than increasing the litter.

### Fixed

  * Fusion would sometimes remove safety checks on e.g. `reshape`
    (#436).

  * Variables used as implicit fields in a record construction are now
    properly recognised as being used.

  * futlib: the `num_bits` field for the integer modules in `math` now
    have correct values.

## [0.2.0]

### Added

  * Run-time errors due to failed assertions now include a stack
    trace.

  * Generated OpenCL code now picks more sensible group size and count
    when running on a CPU.

  * `scatter` expressions nested in `map`s may now be parallelised
    ("segmented scatter").

  * Add `num_bits`/`get_bit`/`set_bit` functions to numeric module
    types, including a new `float` module type.

  * Size annotations may now refer to preceding parameters, e.g:

        let f (n: i32) (xs: [n]i32) = ...

  * `futhark-doc`: retain parameter names in generated docs.

  * `futhark-doc`: now takes `-v`/`--verbose` options.

  * `futhark-doc`: now generates valid HTML.

  * `futhark-doc`: now permits files to contain a leading documentation
    comment.

  * `futhark-py`/`futhark-pyopencl`: Better dynamic type checking in
    entry points.

  * Primitive functions (sqrt etc) can now be constant-folded.

  * Futlib: /futlib/vec2 added.

### Removed

  * The built-in `shape` function has been removed.  Use `length` or
    size parameters.

### Changed

  * The `from_i32`/`from_i64` functions of the `numeric` module type
    have been replaced with functions named `i32`/`i64`.  Similarly
    functions have been added for all the other primitive types
    (factored into a new `from_prim` module type).

  * The overloaded type conversion functions (`i32`, `f32`, `bool`,
    etc) have been removed.  Four functions have been introduced for
    the special cases of converting between `f32`/`f64` and `i32`:
    `r32`, `r64`, `t32`, `t64`.

  * Modules and variables now inhabit the same name space.  As a
    consequence, we now use `x.y` to access field `y` of record `x`.

  * Record expression syntax has been simplified.  Record
    concatenation and update is no longer directly supported.
    However, fields can now be implicitly defined: `{x,y}` now creates
    a record with field `x` and `y`, with values taken from the
    variables `x` and `y` in scope.

### Fixed

  * The `!=` operator now works properly on arrays (#426).

  * Allocations were sometimes hoisted incorrectly (#419).

  * `f32.e` is no longer pi.

  * Various other fixes.

## [0.1.0]

  (This is just a list of highlights of what was included in the first
   release.)

  * Code generators: Python and C, both with OpenCL.

  * Higher-order ML-style module system.

  * In-place updates.

  * Tooling: futhark-test, futhark-bench, futhark-dataset, futhark-doc.

  * Beginnings of a basis library, "futlib".<|MERGE_RESOLUTION|>--- conflicted
+++ resolved
@@ -24,14 +24,13 @@
   repository, as long as `git clone` works.  In particular, you can
   use private and self-hosted repositories.
 
-<<<<<<< HEAD
+* Significant reduction in compilation time by doing internal sanity
+  checks in separate thread.
+
 * New command: `futhark eval`. Evaluates Futhark expressions
   provided as command line arguments, optionally allowing a file
   import (#1408).
-=======
-* Significant reduction in compilation time by doing internal sanity
-  checks in separate thread.
->>>>>>> 8d3daf64
+
 
 ### Removed
 
