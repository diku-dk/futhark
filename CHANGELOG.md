--- conflicted
+++ resolved
@@ -20,11 +20,9 @@
 
 ### Fixed
 
-<<<<<<< HEAD
 * `f64` atomics on NVIDIA GPUs with less than CC 6.0 (Maxwell and older).
-=======
+
 * Infinite loop in fusion (#2276).
->>>>>>> 145674fa
 
 ## [0.25.31]
 
