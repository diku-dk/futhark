--- conflicted
+++ resolved
@@ -395,12 +395,11 @@
     steps:
     - uses: actions/checkout@v3
 
-<<<<<<< HEAD
     - uses: ./.github/actions/futhark-slurm
       with:
         script: |
           set -e
-          virtualenv virtualenv
+          python -m venv virtualenv
           source virtualenv/bin/activate
           pip install jsonschema
           module unload cuda
@@ -422,48 +421,13 @@
       with:
         script: |
           set -e
-          virtualenv virtualenv
+          python -m venv virtualenv
           source virtualenv/bin/activate
           pip install numpy pyopencl jsonschema
           module unload cuda
           module load cuda/11.8
           futhark test tests --no-terminal --backend=pyopencl
         slurm-options: -p gpu --time=0-01:00:00 --gres=gpu:1 --job-name=fut-pyopencl-test --exclude=hendrixgpu05fl,hendrixgpu06fl
-=======
-  #   - uses: ./.github/actions/futhark-slurm
-  #     with:
-  #       script: |
-  #         set -e
-  #         python -m venv virtualenv
-  #         source virtualenv/bin/activate
-  #         pip install jsonschema
-  #         module unload cuda
-  #         module load cuda/11.8
-  #         futhark test tests \
-  #           --backend=opencl \
-  #           --cache-extension=cache
-  #         FUTHARK_BACKEND=opencl make -C tests_lib/c -j
-  #       slurm-options: -p gpu --time=0-01:00:00 --gres=gpu:1 --job-name=fut-opencl-test --exclude=hendrixgpu05fl,hendrixgpu06fl
-
-  # test-pyopencl:
-  #   runs-on: opencl
-  #   needs: [build-linux-nix]
-  #   if: github.repository == 'diku-dk/futhark'
-  #   steps:
-  #   - uses: actions/checkout@v3
-
-  #   - uses: ./.github/actions/futhark-slurm
-  #     with:
-  #       script: |
-  #         set -e
-  #         python -m venv virtualenv
-  #         source virtualenv/bin/activate
-  #         pip install numpy pyopencl jsonschema
-  #         module unload cuda
-  #         module load cuda/11.8
-  #         futhark test tests --no-terminal --backend=pyopencl
-  #       slurm-options: -p gpu --time=0-01:00:00 --gres=gpu:1 --job-name=fut-pyopencl-test --exclude=hendrixgpu05fl,hendrixgpu06fl
->>>>>>> 13ee0716
 
   test-cuda:
     runs-on: cuda
@@ -496,17 +460,10 @@
     steps:
     - uses: actions/checkout@v3
 
-<<<<<<< HEAD
-    - run: |
-        virtualenv virtualenv
+    - run: |
+        python -m venv virtualenv
         source virtualenv/bin/activate
         pip install jsonschema
-=======
-  #   - run: |
-  #       python -m venv virtualenv
-  #       source virtualenv/bin/activate
-  #       pip install jsonschema
->>>>>>> 13ee0716
 
     - uses: ./.github/actions/futhark-slurm
       with:
