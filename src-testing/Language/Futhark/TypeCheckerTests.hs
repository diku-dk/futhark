module Language.Futhark.TypeCheckerTests (tests) where

<<<<<<< HEAD
import Language.Futhark.TypeChecker.TySolveTests qualified
=======
import Language.Futhark.TypeChecker.ConsumptionTests qualified
>>>>>>> d43e5409
import Language.Futhark.TypeChecker.TypesTests qualified
import Test.Tasty

tests :: TestTree
tests =
  testGroup
    "Source type checker tests"
    [ Language.Futhark.TypeChecker.TypesTests.tests,
<<<<<<< HEAD
      Language.Futhark.TypeChecker.TySolveTests.tests
=======
      Language.Futhark.TypeChecker.ConsumptionTests.tests
>>>>>>> d43e5409
    ]<|MERGE_RESOLUTION|>--- conflicted
+++ resolved
@@ -1,10 +1,7 @@
 module Language.Futhark.TypeCheckerTests (tests) where
 
-<<<<<<< HEAD
+import Language.Futhark.TypeChecker.ConsumptionTests qualified
 import Language.Futhark.TypeChecker.TySolveTests qualified
-=======
-import Language.Futhark.TypeChecker.ConsumptionTests qualified
->>>>>>> d43e5409
 import Language.Futhark.TypeChecker.TypesTests qualified
 import Test.Tasty
 
@@ -13,9 +10,6 @@
   testGroup
     "Source type checker tests"
     [ Language.Futhark.TypeChecker.TypesTests.tests,
-<<<<<<< HEAD
-      Language.Futhark.TypeChecker.TySolveTests.tests
-=======
+      Language.Futhark.TypeChecker.TySolveTests.tests,
       Language.Futhark.TypeChecker.ConsumptionTests.tests
->>>>>>> d43e5409
     ]