{-# LANGUAGE OverloadedStrings #-}

-- | The futhark command line tool.
module Main (main) where

import Control.Exception
import Control.Monad
import Data.List (sortOn)
import Data.Maybe
import qualified Data.Text as T
import qualified Data.Text.IO as T
import qualified Futhark.CLI.Autotune as Autotune
import qualified Futhark.CLI.Bench as Bench
import qualified Futhark.CLI.C as C
import qualified Futhark.CLI.CUDA as CCUDA
<<<<<<< HEAD
import qualified Futhark.CLI.Multicore as Multicore
import qualified Futhark.CLI.Python as Python
import qualified Futhark.CLI.PyOpenCL as PyOpenCL
import qualified Futhark.CLI.Test as Test
import qualified Futhark.CLI.Bench as Bench
=======
>>>>>>> 3cfc932a
import qualified Futhark.CLI.Check as Check
import qualified Futhark.CLI.Datacmp as Datacmp
import qualified Futhark.CLI.Dataset as Dataset
import qualified Futhark.CLI.Dev as Dev
import qualified Futhark.CLI.Doc as Doc
import qualified Futhark.CLI.Misc as Misc
import qualified Futhark.CLI.OpenCL as OpenCL
import qualified Futhark.CLI.Pkg as Pkg
import qualified Futhark.CLI.PyOpenCL as PyOpenCL
import qualified Futhark.CLI.Python as Python
import qualified Futhark.CLI.Query as Query
import qualified Futhark.CLI.REPL as REPL
import qualified Futhark.CLI.Run as Run
import qualified Futhark.CLI.Test as Test
import Futhark.Error
import Futhark.Util (maxinum)
import Futhark.Util.Options
import GHC.IO.Encoding (setLocaleEncoding)
import System.Environment
import System.Exit
import System.IO
import Prelude

type Command = String -> [String] -> IO ()

commands :: [(String, (Command, String))]
<<<<<<< HEAD
commands = sortOn fst
           [ ("dev", (Dev.main, "Run compiler passes directly."))

           , ("repl", (REPL.main, "Run interactive Read-Eval-Print-Loop."))
           , ("run", (Run.main, "Run a program through the (slow!) interpreter."))

           , ("c", (C.main, "Compile to sequential C."))
           , ("opencl", (OpenCL.main, "Compile to C calling OpenCL."))
           , ("cuda", (CCUDA.main, "Compile to C calling CUDA."))
           , ("multicore", (Multicore.main, "Compile to multicore C."))

           , ("python", (Python.main, "Compile to sequential Python."))
           , ("pyopencl", (PyOpenCL.main, "Compile to Python calling PyOpenCL."))

           , ("test", (Test.main, "Test Futhark programs."))
           , ("bench", (Bench.main, "Benchmark Futhark programs."))

           , ("dataset", (Dataset.main, "Generate random test data."))
           , ("datacmp", (Datacmp.main, "Compare Futhark data files for equality."))
           , ("dataget", (Misc.mainDataget, "Extract test data."))

           , ("doc", (Doc.main, "Generate documentation for Futhark code."))
           , ("pkg", (Pkg.main, "Manage local packages."))

           , ("check", (Check.main, "Type check a program."))
           , ("imports", (Misc.mainImports, "Print all non-builtin imported Futhark files."))
           , ("autotune", (Autotune.main, "Autotune threshold parameters."))
           , ("query", (Query.main, "Query semantic information about program."))
           ]
=======
commands =
  sortOn
    fst
    [ ("dev", (Dev.main, "Run compiler passes directly.")),
      ("repl", (REPL.main, "Run interactive Read-Eval-Print-Loop.")),
      ("run", (Run.main, "Run a program through the (slow!) interpreter.")),
      ("c", (C.main, "Compile to sequential C.")),
      ("opencl", (OpenCL.main, "Compile to C calling OpenCL.")),
      ("cuda", (CCUDA.main, "Compile to C calling CUDA.")),
      ("python", (Python.main, "Compile to sequential Python.")),
      ("pyopencl", (PyOpenCL.main, "Compile to Python calling PyOpenCL.")),
      ("test", (Test.main, "Test Futhark programs.")),
      ("bench", (Bench.main, "Benchmark Futhark programs.")),
      ("dataset", (Dataset.main, "Generate random test data.")),
      ("datacmp", (Datacmp.main, "Compare Futhark data files for equality.")),
      ("dataget", (Misc.mainDataget, "Extract test data.")),
      ("doc", (Doc.main, "Generate documentation for Futhark code.")),
      ("pkg", (Pkg.main, "Manage local packages.")),
      ("check", (Check.main, "Type check a program.")),
      ("imports", (Misc.mainImports, "Print all non-builtin imported Futhark files.")),
      ("autotune", (Autotune.main, "Autotune threshold parameters.")),
      ("query", (Query.main, "Query semantic information about program."))
    ]
>>>>>>> 3cfc932a

msg :: String
msg =
  unlines $
    ["<command> options...", "Commands:", ""]
      ++ [ "   " <> cmd <> replicate (k - length cmd) ' ' <> desc
           | (cmd, (_, desc)) <- commands
         ]
  where
    k = maxinum (map (length . fst) commands) + 3

-- | Catch all IO exceptions and print a better error message if they
-- happen.
reportingIOErrors :: IO () -> IO ()
reportingIOErrors = flip catches [Handler onExit, Handler onICE, Handler onError]
  where
    onExit :: ExitCode -> IO ()
    onExit = throwIO

    onICE :: InternalError -> IO ()
    onICE (Error CompilerLimitation s) = do
      T.hPutStrLn stderr "Known compiler limitation encountered.  Sorry."
      T.hPutStrLn stderr "Revise your program or try a different Futhark compiler."
      T.hPutStrLn stderr s
    onICE (Error CompilerBug s) = do
      T.hPutStrLn stderr "Internal compiler error."
      T.hPutStrLn stderr "Please report this at https://github.com/diku-dk/futhark/issues."
      T.hPutStrLn stderr s

    onError :: SomeException -> IO ()
    onError e
      | Just UserInterrupt <- asyncExceptionFromException e =
        return () -- This corresponds to CTRL-C, which is not an error.
      | otherwise = do
        T.hPutStrLn stderr "Internal compiler error (unhandled IO exception)."
        T.hPutStrLn stderr "Please report this at https://github.com/diku-dk/futhark/issues"
        T.hPutStrLn stderr $ T.pack $ show e
        exitWith $ ExitFailure 1

main :: IO ()
main = reportingIOErrors $ do
  hSetEncoding stdout utf8
  hSetEncoding stderr utf8
  setLocaleEncoding utf8
  args <- getArgs
  prog <- getProgName
  case args of
    cmd : args'
      | Just (m, _) <- lookup cmd commands -> m (unwords [prog, cmd]) args'
    _ -> mainWithOptions () [] msg (const . const Nothing) prog args<|MERGE_RESOLUTION|>--- conflicted
+++ resolved
@@ -13,20 +13,13 @@
 import qualified Futhark.CLI.Bench as Bench
 import qualified Futhark.CLI.C as C
 import qualified Futhark.CLI.CUDA as CCUDA
-<<<<<<< HEAD
-import qualified Futhark.CLI.Multicore as Multicore
-import qualified Futhark.CLI.Python as Python
-import qualified Futhark.CLI.PyOpenCL as PyOpenCL
-import qualified Futhark.CLI.Test as Test
-import qualified Futhark.CLI.Bench as Bench
-=======
->>>>>>> 3cfc932a
 import qualified Futhark.CLI.Check as Check
 import qualified Futhark.CLI.Datacmp as Datacmp
 import qualified Futhark.CLI.Dataset as Dataset
 import qualified Futhark.CLI.Dev as Dev
 import qualified Futhark.CLI.Doc as Doc
 import qualified Futhark.CLI.Misc as Misc
+import qualified Futhark.CLI.Multicore as Multicore
 import qualified Futhark.CLI.OpenCL as OpenCL
 import qualified Futhark.CLI.Pkg as Pkg
 import qualified Futhark.CLI.PyOpenCL as PyOpenCL
@@ -47,37 +40,6 @@
 type Command = String -> [String] -> IO ()
 
 commands :: [(String, (Command, String))]
-<<<<<<< HEAD
-commands = sortOn fst
-           [ ("dev", (Dev.main, "Run compiler passes directly."))
-
-           , ("repl", (REPL.main, "Run interactive Read-Eval-Print-Loop."))
-           , ("run", (Run.main, "Run a program through the (slow!) interpreter."))
-
-           , ("c", (C.main, "Compile to sequential C."))
-           , ("opencl", (OpenCL.main, "Compile to C calling OpenCL."))
-           , ("cuda", (CCUDA.main, "Compile to C calling CUDA."))
-           , ("multicore", (Multicore.main, "Compile to multicore C."))
-
-           , ("python", (Python.main, "Compile to sequential Python."))
-           , ("pyopencl", (PyOpenCL.main, "Compile to Python calling PyOpenCL."))
-
-           , ("test", (Test.main, "Test Futhark programs."))
-           , ("bench", (Bench.main, "Benchmark Futhark programs."))
-
-           , ("dataset", (Dataset.main, "Generate random test data."))
-           , ("datacmp", (Datacmp.main, "Compare Futhark data files for equality."))
-           , ("dataget", (Misc.mainDataget, "Extract test data."))
-
-           , ("doc", (Doc.main, "Generate documentation for Futhark code."))
-           , ("pkg", (Pkg.main, "Manage local packages."))
-
-           , ("check", (Check.main, "Type check a program."))
-           , ("imports", (Misc.mainImports, "Print all non-builtin imported Futhark files."))
-           , ("autotune", (Autotune.main, "Autotune threshold parameters."))
-           , ("query", (Query.main, "Query semantic information about program."))
-           ]
-=======
 commands =
   sortOn
     fst
@@ -87,6 +49,7 @@
       ("c", (C.main, "Compile to sequential C.")),
       ("opencl", (OpenCL.main, "Compile to C calling OpenCL.")),
       ("cuda", (CCUDA.main, "Compile to C calling CUDA.")),
+      ("multicore", (Multicore.main, "Compile to multicore C.")),
       ("python", (Python.main, "Compile to sequential Python.")),
       ("pyopencl", (PyOpenCL.main, "Compile to Python calling PyOpenCL.")),
       ("test", (Test.main, "Test Futhark programs.")),
@@ -101,7 +64,6 @@
       ("autotune", (Autotune.main, "Autotune threshold parameters.")),
       ("query", (Query.main, "Query semantic information about program."))
     ]
->>>>>>> 3cfc932a
 
 msg :: String
 msg =
