--- conflicted
+++ resolved
@@ -567,27 +567,11 @@
       (Literal (IntVal  v1) _, Literal (IntVal  v2) _) -> changed $ Literal (IntVal  (v1 `mod` v2)) pos
       _ -> badCPropM $ TypeError pos  " % operands not of integer type! "
   | otherwise = return e
-<<<<<<< HEAD
 ctFoldBinOp e@(BinOp Pow e1 e2 _ pos) =
   case (typeOf e1, typeOf e2) of
     (Elem Int, Elem Int) -> simplExp e
     (Elem Real, Elem Real) -> simplExp e
     _ -> badCPropM $ TypeError pos  " pow operands not of (the same) numeral type! "
-=======
-ctFoldBinOp e@(BinOp Pow e1 e2 _ pos)
-  | isCt0 e2 =
-    case typeOf e1 of
-      Elem Int  -> changed $ Literal (IntVal  1) pos
-      Elem Real -> changed $ Literal (RealVal 1.0) pos
-      _ -> badCPropM $ TypeError pos  " pow operands not of (the same) numeral type! "
-  | isCt0 e1 || isCt1 e1 || isCt1 e2 = changed e1
-  |  isValue e1, isValue e2 =
-    case (e1, e2) of
-      (Literal (IntVal v1) _, Literal (IntVal v2) _) -> changed $ Literal (IntVal  (v1 ^v2)) pos
-      (Literal (RealVal v1) _, Literal (RealVal v2) _) -> changed $ Literal (RealVal (v1**v2)) pos
-      _ -> badCPropM $ TypeError pos  " pow operands not of (the same) numeral type! "
-  | otherwise = return e
->>>>>>> 64f68d79
 ctFoldBinOp e@(BinOp ShiftL e1 e2 _ pos)
   | isCt0 e2 = changed e1
   | isValue e1, isValue e2 =
