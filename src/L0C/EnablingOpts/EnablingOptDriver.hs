--- conflicted
+++ resolved
@@ -13,12 +13,6 @@
                             )
   where
 
-<<<<<<< HEAD
-
---import Data.Either
-
-=======
->>>>>>> c4aec5a2
 import L0C.L0
 import L0C.Renamer
 import L0C.FreshNames
@@ -28,9 +22,6 @@
 import L0C.EnablingOpts.DeadVarElim
 import L0C.EnablingOpts.LetNormalizer
 import L0C.EnablingOpts.EnablingOptErrors
-import L0C.EnablingOpts.RangeProp
-
-import Debug.Trace
 
 import qualified L0C.TupleTransform as TT
 
@@ -45,30 +36,14 @@
 
     prog_dfe      <- deadFunElim     prog_inl
 
-<<<<<<< HEAD
-    let prog_rn   = renameProg       prog_dfe
-
-    rangeDict <- rangeProp prog_rn
-    dummyCalc <- dummyUsingRangeProp prog_rn rangeDict
-
-    prog_ntup     <- tupleNormProg   dummyCalc
-=======
     let prog_uniq = renameProg prog_dfe
->>>>>>> c4aec5a2
 
     prog_enopt1 <- normCopyDeadOpts prog_uniq
     prog_enopt2 <- normCopyDeadOpts prog_enopt1
     prog_deadf2 <- deadFunElim      prog_enopt2
     prog_flat_opt <- normCopyDeadOpts prog_deadf2
 
-<<<<<<< HEAD
-    rangeDict' <- rangeProp prog_flat_opt
-    dummyCalc' <- dummyUsingRangeProp prog_flat_opt rangeDict'
-
-    tupleNormProg   dummyCalc' >>= tupleNormProg >>= normCopyDeadOpts
-=======
     normCopyDeadOpts prog_flat_opt
->>>>>>> c4aec5a2
 
 --    if(succs)
 --    then enablingOpts outprog
@@ -81,17 +56,9 @@
     (_, prog_dce)  <- deadCodeElim    prog_cp
     return prog_dce
 
-<<<<<<< HEAD
-normCopyOneLambda :: Prog -> VNameSource -> Lambda ->
-                     Either EnablingOptError (VNameSource, Lambda)
-normCopyOneLambda prog nmsrc lam = do
-    (nmsrc', lam') <- letNormOneLambda    nmsrc lam
-    lam''          <- copyCtPropOneLambda prog  lam'
-=======
 normCopyOneTupleLambda :: Prog -> VNameSource -> TupleLambda ->
                           Either EnablingOptError (VNameSource, TupleLambda)
 normCopyOneTupleLambda prog nmsrc lam = do
     (nmsrc', lam') <- letNormOneTupleLambda    nmsrc lam
     lam''          <- copyCtPropOneTupleLambda prog  lam'
->>>>>>> c4aec5a2
     return (nmsrc', lam'')