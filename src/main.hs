{-# LANGUAGE OverloadedStrings #-}

-- | The @futhark@ command line program.
module Main (main) where

import Control.Exception
import Control.Monad
import Data.List (sortOn)
import Data.Maybe
import qualified Data.Text as T
import qualified Data.Text.IO as T
import qualified Futhark.CLI.Autotune as Autotune
import qualified Futhark.CLI.Bench as Bench
import qualified Futhark.CLI.C as C
import qualified Futhark.CLI.CUDA as CCUDA
import qualified Futhark.CLI.Check as Check
import qualified Futhark.CLI.Datacmp as Datacmp
import qualified Futhark.CLI.Dataset as Dataset
import qualified Futhark.CLI.Defs as Defs
import qualified Futhark.CLI.Dev as Dev
import qualified Futhark.CLI.Doc as Doc
import qualified Futhark.CLI.LSP as LSP
import qualified Futhark.CLI.Literate as Literate
import qualified Futhark.CLI.Misc as Misc
import qualified Futhark.CLI.Multicore as Multicore
import qualified Futhark.CLI.MulticoreWASM as MulticoreWASM
import qualified Futhark.CLI.OpenCL as OpenCL
import qualified Futhark.CLI.Pkg as Pkg
import qualified Futhark.CLI.PyOpenCL as PyOpenCL
import qualified Futhark.CLI.Python as Python
import qualified Futhark.CLI.Query as Query
import qualified Futhark.CLI.REPL as REPL
import qualified Futhark.CLI.Run as Run
import qualified Futhark.CLI.Test as Test
import qualified Futhark.CLI.WASM as WASM
import Futhark.Error
import Futhark.Util (maxinum)
import Futhark.Util.Options
import GHC.IO.Encoding (setLocaleEncoding)
import GHC.IO.Exception (IOErrorType (..), IOException (..))
import System.Environment
import System.Exit
import System.IO
import Prelude

type Command = String -> [String] -> IO ()

commands :: [(String, (Command, String))]
commands =
  sortOn
    fst
    [ ("dev", (Dev.main, "Run compiler passes directly.")),
      ("repl", (REPL.main, "Run interactive Read-Eval-Print-Loop.")),
      ("run", (Run.main, "Run a program through the (slow!) interpreter.")),
      ("c", (C.main, "Compile to sequential C.")),
      ("opencl", (OpenCL.main, "Compile to C calling OpenCL.")),
      ("cuda", (CCUDA.main, "Compile to C calling CUDA.")),
      ("multicore", (Multicore.main, "Compile to multicore C.")),
      ("python", (Python.main, "Compile to sequential Python.")),
      ("pyopencl", (PyOpenCL.main, "Compile to Python calling PyOpenCL.")),
      ("wasm", (WASM.main, "Compile to WASM with sequential C")),
      ("wasm-multicore", (MulticoreWASM.main, "Compile to WASM with multicore C")),
      ("test", (Test.main, "Test Futhark programs.")),
      ("bench", (Bench.main, "Benchmark Futhark programs.")),
      ("dataset", (Dataset.main, "Generate random test data.")),
      ("datacmp", (Datacmp.main, "Compare Futhark data files for equality.")),
      ("dataget", (Misc.mainDataget, "Extract test data.")),
      ("doc", (Doc.main, "Generate documentation for Futhark code.")),
      ("pkg", (Pkg.main, "Manage local packages.")),
      ("check", (Check.main, "Type-check a program.")),
      ("check-syntax", (Misc.mainCheckSyntax, "Syntax-check a program.")),
      ("imports", (Misc.mainImports, "Print all non-builtin imported Futhark files.")),
      ("hash", (Misc.mainHash, "Print hash of program AST.")),
      ("autotune", (Autotune.main, "Autotune threshold parameters.")),
      ("defs", (Defs.main, "Show location and name of all definitions.")),
      ("query", (Query.main, "Query semantic information about program.")),
      ("literate", (Literate.main, "Process a literate Futhark program.")),
<<<<<<< HEAD
      ("lsp", (LSP.main, "Run LSP server."))
=======
      ("thanks", (Misc.mainThanks, "Express gratitude."))
>>>>>>> 49dcf574
    ]

msg :: String
msg =
  unlines $
    ["<command> options...", "Commands:", ""]
      ++ [ "   " <> cmd <> replicate (k - length cmd) ' ' <> desc
           | (cmd, (_, desc)) <- commands
         ]
  where
    k = maxinum (map (length . fst) commands) + 3

-- | Catch all IO exceptions and print a better error message if they
-- happen.
reportingIOErrors :: IO () -> IO ()
reportingIOErrors =
  flip
    catches
    [ Handler onExit,
      Handler onICE,
      Handler onIOException,
      Handler onError
    ]
  where
    onExit :: ExitCode -> IO ()
    onExit = throwIO

    onICE :: InternalError -> IO ()
    onICE (Error CompilerLimitation s) = do
      T.hPutStrLn stderr "Known compiler limitation encountered.  Sorry."
      T.hPutStrLn stderr "Revise your program or try a different Futhark compiler."
      T.hPutStrLn stderr s
      exitWith $ ExitFailure 1
    onICE (Error CompilerBug s) = do
      T.hPutStrLn stderr "Internal compiler error."
      T.hPutStrLn stderr "Please report this at https://github.com/diku-dk/futhark/issues."
      T.hPutStrLn stderr s
      exitWith $ ExitFailure 1

    onError :: SomeException -> IO ()
    onError e
      | Just UserInterrupt <- asyncExceptionFromException e =
          return () -- This corresponds to CTRL-C, which is not an error.
      | otherwise = do
          T.hPutStrLn stderr "Internal compiler error (unhandled IO exception)."
          T.hPutStrLn stderr "Please report this at https://github.com/diku-dk/futhark/issues"
          T.hPutStrLn stderr $ T.pack $ show e
          exitWith $ ExitFailure 1

    onIOException :: IOException -> IO ()
    onIOException e
      | ioe_type e == ResourceVanished =
          exitWith $ ExitFailure 1
      | otherwise = throw e

main :: IO ()
main = reportingIOErrors $ do
  hSetEncoding stdout utf8
  hSetEncoding stderr utf8
  setLocaleEncoding utf8
  args <- getArgs
  prog <- getProgName
  case args of
    cmd : args'
      | Just (m, _) <- lookup cmd commands -> m (unwords [prog, cmd]) args'
    _ -> mainWithOptions () [] msg (const . const Nothing) prog args<|MERGE_RESOLUTION|>--- conflicted
+++ resolved
@@ -75,11 +75,8 @@
       ("defs", (Defs.main, "Show location and name of all definitions.")),
       ("query", (Query.main, "Query semantic information about program.")),
       ("literate", (Literate.main, "Process a literate Futhark program.")),
-<<<<<<< HEAD
-      ("lsp", (LSP.main, "Run LSP server."))
-=======
+      ("lsp", (LSP.main, "Run LSP server.")),
       ("thanks", (Misc.mainThanks, "Express gratitude."))
->>>>>>> 49dcf574
     ]
 
 msg :: String
