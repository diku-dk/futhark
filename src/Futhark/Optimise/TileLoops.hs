{-# LANGUAGE FlexibleContexts #-}
{-# LANGUAGE LambdaCase #-}
{-# LANGUAGE TypeFamilies #-}

-- | Perform a restricted form of loop tiling within SegMaps.  We only
-- tile primitive types, to avoid excessive local memory use.
module Futhark.Optimise.TileLoops (tileLoops) where

import Control.Monad.Reader
import Control.Monad.State
import qualified Data.Map.Strict as M
import Data.Maybe (mapMaybe)
import qualified Data.Sequence as Seq
import qualified Futhark.Analysis.Alias as Alias
import Futhark.IR.GPU
import Futhark.IR.Prop.Aliases (consumedInStm)
import Futhark.MonadFreshNames
import Futhark.Optimise.BlkRegTiling
import Futhark.Optimise.TileLoops.Shared
import Futhark.Pass
import Futhark.Tools
import Futhark.Transform.Rename
import Prelude hiding (quot)

-- | The pass definition.
tileLoops :: Pass GPU GPU
tileLoops =
  Pass "tile loops" "Tile stream loops inside kernels" $
    intraproceduralTransformation onStms
  where
    onStms scope stms =
      modifyNameSource $
        runState $
<<<<<<< HEAD
          runReaderT (optimiseStms (M.empty, M.empty) stms) scope

optimiseBody :: Env -> Body GPU -> TileM (Body GPU)
optimiseBody env (Body () stms res) =
  Body () <$> optimiseStms env stms <*> pure res

optimiseStms :: Env -> Stms GPU -> TileM (Stms GPU)
optimiseStms env stms =
  localScope (scopeOf stms) $ do
    (_, stms') <- foldM foldfun (env, mempty) $ stmsToList stms
    return stms'
  where
    foldfun :: (Env, Stms GPU) -> Stm GPU -> TileM (Env, Stms GPU)
    foldfun (e, ss) s = do
      (e', s') <- optimiseStm e s
      return (e', ss <> s')

optimiseStm :: Env -> Stm GPU -> TileM (Env, Stms GPU)
optimiseStm env stm@(Let pat aux (Op (SegOp (SegMap lvl@SegThread {} space ts kbody)))) = do
  res3dtiling <- localScope (scopeOfSegSpace space) $ doRegTiling3D stm
  stms' <-
    case res3dtiling of
      Just (extra_stms, stmt') -> return (extra_stms <> oneStm stmt')
      Nothing -> do
        blkRegTiling_res <- mmBlkRegTiling env stm
        case blkRegTiling_res of
          Just (extra_stms, stmt') -> return (extra_stms <> oneStm stmt')
          Nothing -> localScope (scopeOfSegSpace space) $ do
            (host_stms, (lvl', space', kbody')) <- tileInKernelBody mempty initial_variance lvl space ts kbody
            return $ host_stms <> oneStm (Let pat aux $ Op $ SegOp $ SegMap lvl' space' ts kbody')
  return (env, stms')
=======
          runReaderT (optimiseStms stms) scope

optimiseBody :: Body GPU -> TileM (Body GPU)
optimiseBody (Body () stms res) =
  Body () <$> optimiseStms stms <*> pure res

optimiseStms :: Stms GPU -> TileM (Stms GPU)
optimiseStms stms =
  localScope (scopeOf stms) $
    mconcat <$> mapM optimiseStm (stmsToList stms)

optimiseStm :: Stm GPU -> TileM (Stms GPU)
optimiseStm stm@(Let pat aux (Op (SegOp (SegMap lvl@SegThread {} space ts kbody)))) = do
  res3dtiling <- doRegTiling3D stm
  case res3dtiling of
    Just (extra_stms, stmt') -> pure (extra_stms <> oneStm stmt')
    Nothing -> do
      blkRegTiling_res <- mmBlkRegTiling stm
      case blkRegTiling_res of
        Just (extra_stms, stmt') -> pure (extra_stms <> oneStm stmt')
        Nothing -> localScope (scopeOfSegSpace space) $ do
          (host_stms, (lvl', space', kbody')) <- tileInKernelBody mempty initial_variance lvl space ts kbody
          pure $ host_stms <> oneStm (Let pat aux $ Op $ SegOp $ SegMap lvl' space' ts kbody')
>>>>>>> 7efd7914
  where
    initial_variance = M.map mempty $ scopeOfSegSpace space
optimiseStm env (Let pat aux e) = do
  env' <- changeEnv env (head $ patNames pat) e
  e' <- mapExpM (optimise env') e
  return (env', oneStm $ Let pat aux e')
  where
    optimise env' = identityMapper {mapOnBody = \scope -> localScope scope . optimiseBody env'}

tileInKernelBody ::
  Names ->
  VarianceTable ->
  SegLevel ->
  SegSpace ->
  [Type] ->
  KernelBody GPU ->
  TileM (Stms GPU, (SegLevel, SegSpace, KernelBody GPU))
tileInKernelBody branch_variant initial_variance lvl initial_kspace ts kbody
  | Just kbody_res <- mapM isSimpleResult $ kernelBodyResult kbody = do
      maybe_tiled <-
        tileInBody branch_variant initial_variance lvl initial_kspace ts $
          Body () (kernelBodyStms kbody) kbody_res
      case maybe_tiled of
        Just (host_stms, tiling, tiledBody) -> do
          (res', stms') <-
            runBuilder $ mapM (tilingTileReturns tiling) =<< tiledBody mempty mempty
          pure
            ( host_stms,
              ( tilingLevel tiling,
                tilingSpace tiling,
                KernelBody () stms' res'
              )
            )
        Nothing ->
          pure (mempty, (lvl, initial_kspace, kbody))
  | otherwise =
      pure (mempty, (lvl, initial_kspace, kbody))
  where
    isSimpleResult (Returns _ cs se) = Just $ SubExpRes cs se
    isSimpleResult _ = Nothing

tileInBody ::
  Names ->
  VarianceTable ->
  SegLevel ->
  SegSpace ->
  [Type] ->
  Body GPU ->
  TileM (Maybe (Stms GPU, Tiling, TiledBody))
tileInBody branch_variant initial_variance initial_lvl initial_space res_ts (Body () initial_kstms stms_res) =
  descend mempty $ stmsToList initial_kstms
  where
    variance = varianceInStms initial_variance initial_kstms

    descend _ [] =
      pure Nothing
    descend prestms (stm_to_tile : poststms)
      -- 2D tiling of redomap.
      | (gtids, kdims) <- unzip $ unSegSpace initial_space,
        Just (w, arrs, form) <- tileable stm_to_tile,
        Just inputs <-
          mapM (invariantToOneOfTwoInnerDims branch_variant variance gtids) arrs,
        not $ null $ tiledInputs inputs,
        gtid_y : gtid_x : top_gtids_rev <- reverse gtids,
        kdim_y : kdim_x : top_kdims_rev <- reverse kdims,
        (prestms', poststms') <-
          preludeToPostlude variance prestms stm_to_tile (stmsFromList poststms),
        used <- freeIn stm_to_tile <> freeIn poststms' <> freeIn stms_res =
          Just . injectPrelude initial_space variance prestms' used
            <$> tileGeneric
              (tiling2d $ reverse $ zip top_gtids_rev top_kdims_rev)
              initial_lvl
              res_ts
              (stmPat stm_to_tile)
              (gtid_x, gtid_y)
              (kdim_x, kdim_y)
              w
              form
              inputs
              poststms'
              stms_res
      -- 1D tiling of redomap.
      | (gtid, kdim) : top_space_rev <- reverse $ unSegSpace initial_space,
        Just (w, arrs, form) <- tileable stm_to_tile,
        inputs <- map (is1DTileable gtid variance) arrs,
        not $ null $ tiledInputs inputs,
        not $ gtid `nameIn` branch_variant,
        (prestms', poststms') <-
          preludeToPostlude variance prestms stm_to_tile (stmsFromList poststms),
        used <- freeIn stm_to_tile <> freeIn poststms' <> freeIn stms_res =
          Just . injectPrelude initial_space variance prestms' used
            <$> tileGeneric
              (tiling1d $ reverse top_space_rev)
              initial_lvl
              res_ts
              (stmPat stm_to_tile)
              gtid
              kdim
              w
              form
              inputs
              poststms'
              stms_res
      -- Tiling inside for-loop.
      | DoLoop merge (ForLoop i it bound []) loopbody <- stmExp stm_to_tile,
        not $ any ((`nameIn` freeIn merge) . paramName . fst) merge,
        (prestms', poststms') <-
          preludeToPostlude variance prestms stm_to_tile (stmsFromList poststms) = do
          let branch_variant' =
                branch_variant
                  <> mconcat
                    ( map
                        (flip (M.findWithDefault mempty) variance)
                        (namesToList (freeIn bound))
                    )
              merge_params = map fst merge

          maybe_tiled <-
            localScope (M.insert i (IndexName it) $ scopeOfFParams merge_params) $
              tileInBody
                branch_variant'
                variance
                initial_lvl
                initial_space
                (map paramType merge_params)
                $ mkBody (bodyStms loopbody) (bodyResult loopbody)

          case maybe_tiled of
            Nothing -> next
            Just tiled ->
              Just
                <$> tileDoLoop
                  initial_space
                  variance
                  prestms'
                  (freeIn loopbody <> freeIn merge)
                  tiled
                  res_ts
                  (stmPat stm_to_tile)
                  (stmAux stm_to_tile)
                  merge
                  i
                  it
                  bound
                  poststms'
                  stms_res
      | otherwise = next
      where
        next =
          localScope (scopeOf stm_to_tile) $
            descend (prestms <> oneStm stm_to_tile) poststms

-- | Move statements from prelude to postlude if they are not used in
-- the tiled statement anyway.
preludeToPostlude ::
  VarianceTable ->
  Stms GPU ->
  Stm GPU ->
  Stms GPU ->
  (Stms GPU, Stms GPU)
preludeToPostlude variance prelude stm_to_tile postlude =
  (prelude_used, prelude_not_used <> postlude)
  where
    used_in_tiled = freeIn stm_to_tile

    used_in_stm_variant =
      (used_in_tiled <>) $
        mconcat $
          map (flip (M.findWithDefault mempty) variance) $
            namesToList used_in_tiled

    used stm =
      any (`nameIn` used_in_stm_variant) $
        patNames $ stmPat stm

    (prelude_used, prelude_not_used) =
      Seq.partition used prelude

-- | Partition prelude statements preceding a tiled loop (or something
-- containing a tiled loop) into three categories:
--
-- 1) Group-level statements that are invariant to the threads in the group.
--
-- 2) Thread-variant statements that should be computed once with a segmap_thread_scalar.
--
-- 3) Thread-variant statements that should be recomputed whenever
-- they are needed.
--
-- The third category duplicates computation, so we only want to do it
-- when absolutely necessary.  Currently, this is necessary for
-- results that are views of an array (slicing, rotate, etc) and which
-- results are used after the prelude, because these cannot be
-- efficiently represented by a scalar segmap (they'll be manifested
-- in memory).
partitionPrelude ::
  VarianceTable ->
  Stms GPU ->
  Names ->
  Names ->
  (Stms GPU, Stms GPU, Stms GPU)
partitionPrelude variance prestms private used_after =
  (invariant_prestms, precomputed_variant_prestms, recomputed_variant_prestms)
  where
    invariantTo names stm =
      case patNames (stmPat stm) of
        [] -> True -- Does not matter.
        v : _ -> not $ any (`nameIn` names) $ namesToList $ M.findWithDefault mempty v variance

    consumed v = v `nameIn` consumed_in_prestms
    consumedStm stm = any consumed (patNames (stmPat stm))

    later_consumed =
      namesFromList $
        concatMap (patNames . stmPat) $
          stmsToList $ Seq.filter consumedStm prestms

    groupInvariant stm =
      invariantTo private stm
        && not (any (`nameIn` later_consumed) (patNames (stmPat stm)))
        && invariantTo later_consumed stm
    (invariant_prestms, variant_prestms) =
      Seq.partition groupInvariant prestms

    consumed_in_prestms =
      foldMap consumedInStm $ fst $ Alias.analyseStms mempty prestms

    mustBeInlinedExp (BasicOp (Index _ slice)) = not $ null $ sliceDims slice
    mustBeInlinedExp (BasicOp Iota {}) = True
    mustBeInlinedExp (BasicOp Rotate {}) = True
    mustBeInlinedExp (BasicOp Rearrange {}) = True
    mustBeInlinedExp (BasicOp Reshape {}) = True
    mustBeInlinedExp _ = False
    mustBeInlined stm =
      mustBeInlinedExp (stmExp stm)
        && any (`nameIn` used_after) (patNames (stmPat stm))

    must_be_inlined =
      namesFromList $
        concatMap (patNames . stmPat) $
          stmsToList $ Seq.filter mustBeInlined variant_prestms
    recompute stm =
      any (`nameIn` must_be_inlined) (patNames (stmPat stm))
        || not (invariantTo must_be_inlined stm)
    (recomputed_variant_prestms, precomputed_variant_prestms) =
      Seq.partition recompute variant_prestms

-- Anything that is variant to the "private" names should be
-- considered thread-local.
injectPrelude ::
  SegSpace ->
  VarianceTable ->
  Stms GPU ->
  Names ->
  (Stms GPU, Tiling, TiledBody) ->
  (Stms GPU, Tiling, TiledBody)
injectPrelude initial_space variance prestms used (host_stms, tiling, tiledBody) =
  (host_stms, tiling, tiledBody')
  where
    tiledBody' private privstms = do
      let nontiled = (`notElem` unSegSpace (tilingSpace tiling))
          private' =
            private
              <> namesFromList (map fst (filter nontiled $ unSegSpace initial_space))
          ( invariant_prestms,
            precomputed_variant_prestms,
            recomputed_variant_prestms
            ) =
              partitionPrelude variance prestms private' used

      addStms invariant_prestms

      let live_set =
            namesToList $
              liveSet precomputed_variant_prestms $
                used <> freeIn recomputed_variant_prestms
      prelude_arrs <-
        inScopeOf precomputed_variant_prestms $
          doPrelude tiling privstms precomputed_variant_prestms live_set

      let prelude_privstms =
            PrivStms recomputed_variant_prestms $
              mkReadPreludeValues prelude_arrs live_set

      tiledBody private' (prelude_privstms <> privstms)

tileDoLoop ::
  SegSpace ->
  VarianceTable ->
  Stms GPU ->
  Names ->
  (Stms GPU, Tiling, TiledBody) ->
  [Type] ->
  Pat Type ->
  StmAux (ExpDec GPU) ->
  [(FParam GPU, SubExp)] ->
  VName ->
  IntType ->
  SubExp ->
  Stms GPU ->
  Result ->
  TileM (Stms GPU, Tiling, TiledBody)
tileDoLoop initial_space variance prestms used_in_body (host_stms, tiling, tiledBody) res_ts pat aux merge i it bound poststms poststms_res = do
  let prestms_used = used_in_body <> freeIn poststms <> freeIn poststms_res
      ( invariant_prestms,
        precomputed_variant_prestms,
        recomputed_variant_prestms
        ) =
          partitionPrelude variance prestms tiled_kdims prestms_used

  let (mergeparams, mergeinits) = unzip merge

      -- Expand the loop merge parameters to be arrays.
      tileDim t = arrayOf t (tilingTileShape tiling) $ uniqueness t

      merge_scope = M.insert i (IndexName it) $ scopeOfFParams mergeparams

      tiledBody' private privstms = localScope (scopeOf host_stms <> merge_scope) $ do
        addStms invariant_prestms

        let live_set =
              namesToList $
                liveSet precomputed_variant_prestms $
                  freeIn recomputed_variant_prestms <> prestms_used

        prelude_arrs <-
          inScopeOf precomputed_variant_prestms $
            doPrelude tiling privstms precomputed_variant_prestms live_set

        mergeparams' <- forM mergeparams $ \(Param attrs pname pt) ->
          Param attrs <$> newVName (baseString pname ++ "_group") <*> pure (tileDim pt)

        let merge_ts = map paramType mergeparams

        let inloop_privstms =
              PrivStms recomputed_variant_prestms $
                mkReadPreludeValues prelude_arrs live_set

        mergeinit' <-
          fmap (map Var) $
            certifying (stmAuxCerts aux) $
              tilingSegMap tiling "tiled_loopinit" (scalarLevel tiling) ResultPrivate $
                \in_bounds slice ->
                  fmap varsRes $
                    protectOutOfBounds "loopinit" in_bounds merge_ts $ do
                      addPrivStms slice inloop_privstms
                      addPrivStms slice privstms
                      pure $ subExpsRes mergeinits

        let merge' = zip mergeparams' mergeinit'

        let indexMergeParams slice =
              localScope (scopeOfFParams mergeparams') $
                forM_ (zip mergeparams mergeparams') $ \(to, from) ->
                  letBindNames [paramName to] . BasicOp . Index (paramName from) $
                    fullSlice (paramType from) slice

            private' =
              private <> namesFromList (map paramName mergeparams ++ map paramName mergeparams')

            privstms' =
              PrivStms mempty indexMergeParams <> privstms <> inloop_privstms

        loopbody' <-
          localScope (scopeOfFParams mergeparams') . runBodyBuilder $
            resultBody . map Var
              <$> tiledBody private' privstms'
        accs' <-
          letTupExp "tiled_inside_loop" $
            DoLoop merge' (ForLoop i it bound []) loopbody'

        postludeGeneric tiling (privstms <> inloop_privstms) pat accs' poststms poststms_res res_ts

  pure (host_stms, tiling, tiledBody')
  where
    tiled_kdims =
      namesFromList $
        map fst $
          filter (`notElem` unSegSpace (tilingSpace tiling)) $
            unSegSpace initial_space

doPrelude :: Tiling -> PrivStms -> Stms GPU -> [VName] -> Builder GPU [VName]
doPrelude tiling privstms prestms prestms_live =
  -- Create a SegMap that takes care of the prelude for every thread.
  tilingSegMap tiling "prelude" (scalarLevel tiling) ResultPrivate $
    \in_bounds slice -> do
      ts <- mapM lookupType prestms_live
      fmap varsRes . protectOutOfBounds "pre" in_bounds ts $ do
        addPrivStms slice privstms
        addStms prestms
        pure $ varsRes prestms_live

liveSet :: FreeIn a => Stms GPU -> a -> Names
liveSet stms after =
  namesFromList (concatMap (patNames . stmPat) stms)
    `namesIntersection` freeIn after

tileable ::
  Stm GPU ->
  Maybe
    ( SubExp,
      [VName],
      (Commutativity, Lambda GPU, [SubExp], Lambda GPU)
    )
tileable stm
  | Op (OtherOp (Screma w arrs form)) <- stmExp stm,
    Just (reds, map_lam) <- isRedomapSOAC form,
    Reduce red_comm red_lam red_nes <- singleReduce reds,
    lambdaReturnType map_lam == lambdaReturnType red_lam, -- No mapout arrays.
    not $ null arrs,
    all primType $ lambdaReturnType map_lam,
    all (primType . paramType) $ lambdaParams map_lam =
      Just (w, arrs, (red_comm, red_lam, red_nes, map_lam))
  | otherwise =
      Nothing

-- | We classify the inputs to the tiled loop as whether they are
-- tileable (and with what permutation of the kernel indexes) or not.
-- In practice, we should have at least one tileable array per loop,
-- but this is not enforced in our representation.
data InputArray
  = InputTile [Int] VName
  | InputDontTile VName

tiledInputs :: [InputArray] -> [(VName, [Int])]
tiledInputs = mapMaybe f
  where
    f (InputTile perm arr) = Just (arr, perm)
    f InputDontTile {} = Nothing

-- | A tile (or an original untiled array).
data InputTile
  = InputTiled [Int] VName
  | InputUntiled VName

-- First VNames are the tiles, second are the untiled.
inputsToTiles :: [InputArray] -> [VName] -> [InputTile]
inputsToTiles (InputTile perm _ : inputs) (tile : tiles) =
  InputTiled perm tile : inputsToTiles inputs tiles
inputsToTiles (InputDontTile arr : inputs) tiles =
  InputUntiled arr : inputsToTiles inputs tiles
inputsToTiles _ _ = []

-- The atual tile size may be smaller for the last tile, so we have to
-- be careful now.
sliceUntiled ::
  MonadBuilder m =>
  VName ->
  SubExp ->
  SubExp ->
  SubExp ->
  m VName
sliceUntiled arr tile_id full_tile_size this_tile_size = do
  arr_t <- lookupType arr
  slice_offset <-
    letSubExp "slice_offset" =<< toExp (pe64 tile_id * pe64 full_tile_size)
  let slice = DimSlice slice_offset this_tile_size (intConst Int64 1)
  letExp "untiled_slice" $
    BasicOp $ Index arr $ fullSlice arr_t [slice]

-- | Statements that we insert directly into every thread-private
-- SegMaps.  This is for things that cannot efficiently be computed
-- once in advance in the prelude SegMap, primarily (exclusively?)
-- array slicing operations.
data PrivStms = PrivStms (Stms GPU) ReadPrelude

privStms :: Stms GPU -> PrivStms
privStms stms = PrivStms stms $ const $ pure ()

addPrivStms :: [DimIndex SubExp] -> PrivStms -> Builder GPU ()
addPrivStms local_slice (PrivStms stms readPrelude) = do
  readPrelude local_slice
  addStms stms

instance Semigroup PrivStms where
  PrivStms stms_x readPrelude_x <> PrivStms stms_y readPrelude_y =
    PrivStms stms_z readPrelude_z
    where
      stms_z = stms_x <> stms_y
      readPrelude_z slice = readPrelude_x slice >> readPrelude_y slice

instance Monoid PrivStms where
  mempty = privStms mempty

type ReadPrelude = [DimIndex SubExp] -> Builder GPU ()

data ProcessTileArgs = ProcessTileArgs
  { processPrivStms :: PrivStms,
    processComm :: Commutativity,
    processRedLam :: Lambda GPU,
    processMapLam :: Lambda GPU,
    processTiles :: [InputTile],
    processAcc :: [VName],
    processTileId :: SubExp
  }

data ResidualTileArgs = ResidualTileArgs
  { residualPrivStms :: PrivStms,
    residualComm :: Commutativity,
    residualRedLam :: Lambda GPU,
    residualMapLam :: Lambda GPU,
    residualInput :: [InputArray],
    residualAcc :: [VName],
    residualInputSize :: SubExp,
    residualNumWholeTiles :: SubExp
  }

-- | Information about a loop that has been tiled inside a kernel, as
-- well as the kinds of changes that we would then like to perform on
-- the kernel.
data Tiling = Tiling
  { tilingSegMap ::
      String ->
      SegLevel ->
      ResultManifest ->
      (PrimExp VName -> [DimIndex SubExp] -> Builder GPU Result) ->
      Builder GPU [VName],
    -- The boolean PrimExp indicates whether they are in-bounds.

    tilingReadTile ::
      TileKind ->
      PrivStms ->
      SubExp ->
      [InputArray] ->
      Builder GPU [InputTile],
    tilingProcessTile ::
      ProcessTileArgs ->
      Builder GPU [VName],
    tilingProcessResidualTile ::
      ResidualTileArgs ->
      Builder GPU [VName],
    tilingTileReturns :: VName -> Builder GPU KernelResult,
    tilingSpace :: SegSpace,
    tilingTileShape :: Shape,
    tilingLevel :: SegLevel,
    tilingNumWholeTiles :: Builder GPU SubExp
  }

type DoTiling gtids kdims =
  SegLevel -> gtids -> kdims -> SubExp -> Builder GPU Tiling

scalarLevel :: Tiling -> SegLevel
scalarLevel tiling =
  SegThread (segNumGroups lvl) (segGroupSize lvl) SegNoVirt
  where
    lvl = tilingLevel tiling

protectOutOfBounds ::
  String ->
  PrimExp VName ->
  [Type] ->
  Builder GPU Result ->
  Builder GPU [VName]
protectOutOfBounds desc in_bounds ts m = do
  -- This is more complicated than you might expect, because we need
  -- to be able to produce a blank accumulator, which eBlank cannot
  -- do.  By the linear type rules of accumulators, the body returns
  -- an accumulator of type 'acc_t', then a unique variable of type
  -- 'acc_t' must also be free in the body.  This means we can find it
  -- based just on the type.
  m_body <- insertStmsM $ mkBody mempty <$> m
  let m_body_free = namesToList $ freeIn m_body
  t_to_v <-
    filter (isAcc . fst)
      <$> (zip <$> mapM lookupType m_body_free <*> pure m_body_free)
  let blank t = maybe (eBlank t) (pure . BasicOp . SubExp . Var) $ lookup t t_to_v
  letTupExp desc =<< eIf (toExp in_bounds) (pure m_body) (eBody $ map blank ts)
  where
    isAcc Acc {} = True
    isAcc _ = False

postludeGeneric ::
  Tiling ->
  PrivStms ->
  Pat Type ->
  [VName] ->
  Stms GPU ->
  Result ->
  [Type] ->
  Builder GPU [VName]
postludeGeneric tiling privstms pat accs' poststms poststms_res res_ts =
  tilingSegMap tiling "thread_res" (scalarLevel tiling) ResultPrivate $ \in_bounds slice -> do
    -- Read our per-thread result from the tiled loop.
    forM_ (zip (patNames pat) accs') $ \(us, everyone) -> do
      everyone_t <- lookupType everyone
      letBindNames [us] $ BasicOp $ Index everyone $ fullSlice everyone_t slice

    if poststms == mempty
      then do
        -- The privstms may still be necessary for the result.
        addPrivStms slice privstms
        pure poststms_res
      else fmap varsRes $
        protectOutOfBounds "postlude" in_bounds res_ts $ do
          addPrivStms slice privstms
          addStms poststms
          pure poststms_res

type TiledBody = Names -> PrivStms -> Builder GPU [VName]

tileGeneric ::
  DoTiling gtids kdims ->
  SegLevel ->
  [Type] ->
  Pat Type ->
  gtids ->
  kdims ->
  SubExp ->
  (Commutativity, Lambda GPU, [SubExp], Lambda GPU) ->
  [InputArray] ->
  Stms GPU ->
  Result ->
  TileM (Stms GPU, Tiling, TiledBody)
tileGeneric doTiling initial_lvl res_ts pat gtids kdims w form inputs poststms poststms_res = do
  (tiling, tiling_stms) <- runBuilder $ doTiling initial_lvl gtids kdims w

  pure (tiling_stms, tiling, tiledBody tiling)
  where
    (red_comm, red_lam, red_nes, map_lam) = form

    tiledBody :: Tiling -> Names -> PrivStms -> Builder GPU [VName]
    tiledBody tiling _private privstms = do
      let tile_shape = tilingTileShape tiling

      num_whole_tiles <- tilingNumWholeTiles tiling

      -- We don't use a Replicate here, because we want to enforce a
      -- scalar memory space.
      mergeinits <- tilingSegMap tiling "mergeinit" (scalarLevel tiling) ResultPrivate $ \in_bounds slice ->
        -- Constant neutral elements (a common case) do not need protection from OOB.
        if freeIn red_nes == mempty
          then pure $ subExpsRes red_nes
          else fmap varsRes $
            protectOutOfBounds "neutral" in_bounds (lambdaReturnType red_lam) $ do
              addPrivStms slice privstms
              pure $ subExpsRes red_nes

      merge <- forM (zip (lambdaParams red_lam) mergeinits) $ \(p, mergeinit) ->
        (,)
          <$> newParam
            (baseString (paramName p) ++ "_merge")
            (paramType p `arrayOfShape` tile_shape `toDecl` Unique)
          <*> pure (Var mergeinit)

      tile_id <- newVName "tile_id"
      let loopform = ForLoop tile_id Int64 num_whole_tiles []
      loopbody <- renameBody <=< runBodyBuilder $
        inScopeOf loopform $
          localScope (scopeOfFParams $ map fst merge) $ do
            -- Collectively read a tile.
            tile <- tilingReadTile tiling TilePartial privstms (Var tile_id) inputs

            -- Now each thread performs a traversal of the tile and
            -- updates its accumulator.
            let accs =
                  map (paramName . fst) merge
                tile_args =
                  ProcessTileArgs privstms red_comm red_lam map_lam tile accs (Var tile_id)
            resultBody . map Var <$> tilingProcessTile tiling tile_args

      accs <- letTupExp "accs" $ DoLoop merge loopform loopbody

      -- We possibly have to traverse a residual tile.
      red_lam' <- renameLambda red_lam
      map_lam' <- renameLambda map_lam
      let residual_args =
            ResidualTileArgs privstms red_comm red_lam' map_lam' inputs accs w num_whole_tiles
      accs' <- tilingProcessResidualTile tiling residual_args

      -- Create a SegMap that takes care of the postlude for every thread.
      postludeGeneric tiling privstms pat accs' poststms poststms_res res_ts

mkReadPreludeValues :: [VName] -> [VName] -> ReadPrelude
mkReadPreludeValues prestms_live_arrs prestms_live slice =
  fmap mconcat $
    forM (zip prestms_live_arrs prestms_live) $ \(arr, v) -> do
      arr_t <- lookupType arr
      letBindNames [v] $ BasicOp $ Index arr $ fullSlice arr_t slice

tileReturns :: [(VName, SubExp)] -> [(SubExp, SubExp)] -> VName -> Builder GPU KernelResult
tileReturns dims_on_top dims arr = do
  let unit_dims = replicate (length dims_on_top) (intConst Int64 1)
  arr_t <- lookupType arr
  arr' <-
    if null dims_on_top || null (arrayDims arr_t) -- Second check is for accumulators.
      then pure arr
      else do
        let new_shape = unit_dims ++ arrayDims arr_t
        letExp (baseString arr) $ BasicOp $ Reshape (map DimNew new_shape) arr
  let tile_dims = zip (map snd dims_on_top) unit_dims ++ dims
  pure $ TileReturns mempty tile_dims arr'

is1DTileable :: VName -> M.Map VName Names -> VName -> InputArray
is1DTileable gtid variance arr
  | not $ nameIn gtid $ M.findWithDefault mempty arr variance =
      InputTile [0] arr
  | otherwise =
      InputDontTile arr

reconstructGtids1D ::
  Count GroupSize SubExp ->
  VName ->
  VName ->
  VName ->
  Builder GPU ()
reconstructGtids1D group_size gtid gid ltid =
  letBindNames [gtid]
    =<< toExp (le64 gid * pe64 (unCount group_size) + le64 ltid)

readTile1D ::
  SubExp ->
  VName ->
  VName ->
  Count NumGroups SubExp ->
  Count GroupSize SubExp ->
  TileKind ->
  PrivStms ->
  SubExp ->
  [InputArray] ->
  Builder GPU [InputTile]
readTile1D tile_size gid gtid num_groups group_size kind privstms tile_id inputs =
  fmap (inputsToTiles inputs)
    . segMap1D "full_tile" lvl ResultNoSimplify
    $ \ltid -> do
      j <-
        letSubExp "j"
          =<< toExp (pe64 tile_id * pe64 tile_size + le64 ltid)

      reconstructGtids1D group_size gtid gid ltid
      addPrivStms [DimFix $ Var ltid] privstms

      let arrs = map fst $ tiledInputs inputs
      arr_ts <- mapM lookupType arrs
      let tile_ts = map rowType arr_ts
          w = arraysSize 0 arr_ts

      let readTileElem arr =
            -- No need for fullSlice because we are tiling only prims.
            letExp "tile_elem" (BasicOp $ Index arr $ Slice [DimFix j])
      fmap varsRes $
        case kind of
          TilePartial ->
            letTupExp "pre1d"
              =<< eIf
                (toExp $ pe64 j .<. pe64 w)
                (resultBody <$> mapM (fmap Var . readTileElem) arrs)
                (eBody $ map eBlank tile_ts)
          TileFull ->
            mapM readTileElem arrs
  where
    lvl = SegThread num_groups group_size SegNoVirt

processTile1D ::
  VName ->
  VName ->
  SubExp ->
  SubExp ->
  Count NumGroups SubExp ->
  Count GroupSize SubExp ->
  ProcessTileArgs ->
  Builder GPU [VName]
processTile1D gid gtid kdim tile_size num_groups group_size tile_args = do
  let red_comm = processComm tile_args
      privstms = processPrivStms tile_args
      map_lam = processMapLam tile_args
      red_lam = processRedLam tile_args
      tiles = processTiles tile_args
      tile_id = processTileId tile_args
      accs = processAcc tile_args

  segMap1D "acc" lvl ResultPrivate $ \ltid -> do
    reconstructGtids1D group_size gtid gid ltid
    addPrivStms [DimFix $ Var ltid] privstms

    -- We replace the neutral elements with the accumulators (this is
    -- OK because the parallel semantics are not used after this
    -- point).
    thread_accs <- forM accs $ \acc ->
      letSubExp "acc" $ BasicOp $ Index acc $ Slice [DimFix $ Var ltid]
    let sliceTile (InputTiled _ arr) =
          pure arr
        sliceTile (InputUntiled arr) =
          sliceUntiled arr tile_id tile_size tile_size

    tiles' <- mapM sliceTile tiles

    let form' = redomapSOAC [Reduce red_comm red_lam thread_accs] map_lam
    fmap varsRes $
      letTupExp "acc"
        =<< eIf
          (toExp $ le64 gtid .<. pe64 kdim)
          (eBody [pure $ Op $ OtherOp $ Screma tile_size tiles' form'])
          (resultBodyM thread_accs)
  where
    lvl = SegThread num_groups group_size SegNoVirt

processResidualTile1D ::
  VName ->
  VName ->
  SubExp ->
  SubExp ->
  Count NumGroups SubExp ->
  Count GroupSize SubExp ->
  ResidualTileArgs ->
  Builder GPU [VName]
processResidualTile1D gid gtid kdim tile_size num_groups group_size args = do
  -- The number of residual elements that are not covered by
  -- the whole tiles.
  residual_input <-
    letSubExp "residual_input" $
      BasicOp $ BinOp (SRem Int64 Unsafe) w tile_size

  letTupExp "acc_after_residual"
    =<< eIf
      (toExp $ pe64 residual_input .==. 0)
      (resultBodyM $ map Var accs)
      (nonemptyTile residual_input)
  where
    red_comm = residualComm args
    map_lam = residualMapLam args
    red_lam = residualRedLam args
    privstms = residualPrivStms args
    inputs = residualInput args
    accs = residualAcc args
    num_whole_tiles = residualNumWholeTiles args
    w = residualInputSize args

    nonemptyTile residual_input = runBodyBuilder $ do
      -- Collectively construct a tile.  Threads that are out-of-bounds
      -- provide a blank dummy value.
      full_tiles <-
        readTile1D
          tile_size
          gid
          gtid
          num_groups
          group_size
          TilePartial
          privstms
          num_whole_tiles
          inputs

      let sliceTile (InputUntiled arr) =
            pure $ InputUntiled arr
          sliceTile (InputTiled perm tile) = do
            let slice =
                  DimSlice (intConst Int64 0) residual_input (intConst Int64 1)
            InputTiled perm
              <$> letExp "partial_tile" (BasicOp $ Index tile $ Slice [slice])

      tiles <- mapM sliceTile full_tiles

      -- Now each thread performs a traversal of the tile and
      -- updates its accumulator.
      let tile_args =
            ProcessTileArgs privstms red_comm red_lam map_lam tiles accs num_whole_tiles
      resultBody . map Var
        <$> processTile1D gid gtid kdim residual_input num_groups group_size tile_args

tiling1d :: [(VName, SubExp)] -> DoTiling VName SubExp
tiling1d dims_on_top initial_lvl gtid kdim w = do
  gid <- newVName "gid"
  gid_flat <- newVName "gid_flat"

  (lvl, space) <-
    if null dims_on_top
      then
        pure
          ( SegGroup (segNumGroups initial_lvl) (segGroupSize initial_lvl) $ segVirt initial_lvl,
            SegSpace gid_flat [(gid, unCount $ segNumGroups initial_lvl)]
          )
      else do
        group_size <-
          letSubExp "computed_group_size" $
            BasicOp $ BinOp (SMin Int64) (unCount (segGroupSize initial_lvl)) kdim

        -- How many groups we need to exhaust the innermost dimension.
        ldim <-
          letSubExp "ldim" $
            BasicOp $ BinOp (SDivUp Int64 Unsafe) kdim group_size

        num_groups <-
          letSubExp "computed_num_groups"
            =<< foldBinOp (Mul Int64 OverflowUndef) ldim (map snd dims_on_top)

        pure
          ( SegGroup (Count num_groups) (Count group_size) SegNoVirt,
            SegSpace gid_flat $ dims_on_top ++ [(gid, ldim)]
          )
  let tile_size = unCount $ segGroupSize lvl

  pure
    Tiling
      { tilingSegMap = \desc lvl' manifest f -> segMap1D desc lvl' manifest $ \ltid -> do
          letBindNames [gtid]
            =<< toExp (le64 gid * pe64 tile_size + le64 ltid)
          f (untyped $ le64 gtid .<. pe64 kdim) [DimFix $ Var ltid],
        tilingReadTile =
          readTile1D tile_size gid gtid (segNumGroups lvl) (segGroupSize lvl),
        tilingProcessTile =
          processTile1D gid gtid kdim tile_size (segNumGroups lvl) (segGroupSize lvl),
        tilingProcessResidualTile =
          processResidualTile1D gid gtid kdim tile_size (segNumGroups lvl) (segGroupSize lvl),
        tilingTileReturns = tileReturns dims_on_top [(kdim, tile_size)],
        tilingTileShape = Shape [tile_size],
        tilingNumWholeTiles =
          letSubExp "num_whole_tiles" $
            BasicOp $ BinOp (SQuot Int64 Unsafe) w tile_size,
        tilingLevel = lvl,
        tilingSpace = space
      }

invariantToOneOfTwoInnerDims ::
  Names ->
  M.Map VName Names ->
  [VName] ->
  VName ->
  Maybe InputArray
invariantToOneOfTwoInnerDims branch_variant variance dims arr = do
  j : i : _ <- Just $ reverse dims
  let variant_to = M.findWithDefault mempty arr variance
      branch_invariant = not $ nameIn j branch_variant || nameIn i branch_variant
  if branch_invariant && i `nameIn` variant_to && not (j `nameIn` variant_to)
    then Just $ InputTile [0, 1] arr
    else
      if branch_invariant && j `nameIn` variant_to && not (i `nameIn` variant_to)
        then Just $ InputTile [1, 0] arr
        else Just $ InputDontTile arr

-- Reconstruct the original gtids from group and local IDs.
reconstructGtids2D ::
  SubExp ->
  (VName, VName) ->
  (VName, VName) ->
  (VName, VName) ->
  Builder GPU ()
reconstructGtids2D tile_size (gtid_x, gtid_y) (gid_x, gid_y) (ltid_x, ltid_y) = do
  -- Reconstruct the original gtids from gid_x/gid_y and ltid_x/ltid_y.
  letBindNames [gtid_x]
    =<< toExp (le64 gid_x * pe64 tile_size + le64 ltid_x)
  letBindNames [gtid_y]
    =<< toExp (le64 gid_y * pe64 tile_size + le64 ltid_y)

readTile2D ::
  (SubExp, SubExp) ->
  (VName, VName) ->
  (VName, VName) ->
  SubExp ->
  Count NumGroups SubExp ->
  Count GroupSize SubExp ->
  TileKind ->
  PrivStms ->
  SubExp ->
  [InputArray] ->
  Builder GPU [InputTile]
readTile2D (kdim_x, kdim_y) (gtid_x, gtid_y) (gid_x, gid_y) tile_size num_groups group_size kind privstms tile_id inputs =
  fmap (inputsToTiles inputs)
    . segMap2D
      "full_tile"
      (SegThread num_groups group_size (SegNoVirtFull (SegSeqDims [])))
      ResultNoSimplify
      (tile_size, tile_size)
    $ \(ltid_x, ltid_y) -> do
      i <-
        letSubExp "i"
          =<< toExp (pe64 tile_id * pe64 tile_size + le64 ltid_x)
      j <-
        letSubExp "j"
          =<< toExp (pe64 tile_id * pe64 tile_size + le64 ltid_y)

      reconstructGtids2D tile_size (gtid_x, gtid_y) (gid_x, gid_y) (ltid_x, ltid_y)
      addPrivStms [DimFix $ Var ltid_x, DimFix $ Var ltid_y] privstms

      let arrs_and_perms = tiledInputs inputs

          readTileElem (arr, perm) =
            -- No need for fullSlice because we are tiling only prims.
            letExp
              "tile_elem"
              ( BasicOp . Index arr $
                  Slice [DimFix $ last $ rearrangeShape perm [i, j]]
              )

          readTileElemIfInBounds (arr, perm) = do
            arr_t <- lookupType arr
            let tile_t = rowType arr_t
                w = arraySize 0 arr_t
                idx = last $ rearrangeShape perm [i, j]
                othercheck =
                  last $
                    rearrangeShape
                      perm
                      [ le64 gtid_y .<. pe64 kdim_y,
                        le64 gtid_x .<. pe64 kdim_x
                      ]
            eIf
              (toExp $ pe64 idx .<. pe64 w .&&. othercheck)
              (eBody [pure $ BasicOp $ Index arr $ Slice [DimFix idx]])
              (eBody [eBlank tile_t])

      fmap varsRes $
        case kind of
          TilePartial ->
            mapM (letExp "pre2d" <=< readTileElemIfInBounds) arrs_and_perms
          TileFull ->
            mapM readTileElem arrs_and_perms

findTileSize :: HasScope rep m => [InputTile] -> m SubExp
findTileSize tiles =
  case mapMaybe isTiled tiles of
    v : _ -> arraySize 0 <$> lookupType v
    [] -> pure $ intConst Int64 0
  where
    isTiled InputUntiled {} = Nothing
    isTiled (InputTiled _ tile) = Just tile

processTile2D ::
  (VName, VName) ->
  (VName, VName) ->
  (SubExp, SubExp) ->
  SubExp ->
  Count NumGroups SubExp ->
  Count GroupSize SubExp ->
  ProcessTileArgs ->
  Builder GPU [VName]
processTile2D (gid_x, gid_y) (gtid_x, gtid_y) (kdim_x, kdim_y) tile_size num_groups group_size tile_args = do
  let privstms = processPrivStms tile_args
      red_comm = processComm tile_args
      red_lam = processRedLam tile_args
      map_lam = processMapLam tile_args
      tiles = processTiles tile_args
      accs = processAcc tile_args
      tile_id = processTileId tile_args

  -- Might be truncated in case of a partial tile.
  actual_tile_size <- findTileSize tiles

  segMap2D
    "acc"
    (SegThread num_groups group_size (SegNoVirtFull (SegSeqDims [])))
    ResultPrivate
    (tile_size, tile_size)
    $ \(ltid_x, ltid_y) -> do
      reconstructGtids2D tile_size (gtid_x, gtid_y) (gid_x, gid_y) (ltid_x, ltid_y)

      addPrivStms [DimFix $ Var ltid_x, DimFix $ Var ltid_y] privstms

      -- We replace the neutral elements with the accumulators (this is
      -- OK because the parallel semantics are not used after this
      -- point).
      thread_accs <- forM accs $ \acc ->
        letSubExp "acc" $ BasicOp $ Index acc $ Slice [DimFix $ Var ltid_x, DimFix $ Var ltid_y]
      let form' = redomapSOAC [Reduce red_comm red_lam thread_accs] map_lam

          sliceTile (InputUntiled arr) =
            sliceUntiled arr tile_id tile_size actual_tile_size
          sliceTile (InputTiled perm tile) = do
            tile_t <- lookupType tile
            let idx = DimFix $ Var $ head $ rearrangeShape perm [ltid_x, ltid_y]
            letExp "tile" $
              BasicOp $ Index tile $ sliceAt tile_t (head perm) [idx]

      tiles' <- mapM sliceTile tiles

      fmap varsRes $
        letTupExp "acc"
          =<< eIf
            ( toExp $ le64 gtid_x .<. pe64 kdim_x .&&. le64 gtid_y .<. pe64 kdim_y
            )
            (eBody [pure $ Op $ OtherOp $ Screma actual_tile_size tiles' form'])
            (resultBodyM thread_accs)

processResidualTile2D ::
  (VName, VName) ->
  (VName, VName) ->
  (SubExp, SubExp) ->
  SubExp ->
  Count NumGroups SubExp ->
  Count GroupSize SubExp ->
  ResidualTileArgs ->
  Builder GPU [VName]
processResidualTile2D
  gids
  gtids
  kdims
  tile_size
  num_groups
  group_size
  args = do
    -- The number of residual elements that are not covered by
    -- the whole tiles.
    residual_input <-
      letSubExp "residual_input" $
        BasicOp $ BinOp (SRem Int64 Unsafe) w tile_size

    letTupExp "acc_after_residual"
      =<< eIf
        (toExp $ pe64 residual_input .==. 0)
        (resultBodyM $ map Var accs)
        (nonemptyTile residual_input)
    where
      privstms = residualPrivStms args
      red_comm = residualComm args
      red_lam = residualRedLam args
      map_lam = residualMapLam args
      accs = residualAcc args
      inputs = residualInput args
      num_whole_tiles = residualNumWholeTiles args
      w = residualInputSize args

      nonemptyTile residual_input = renameBody <=< runBodyBuilder $ do
        -- Collectively construct a tile.  Threads that are out-of-bounds
        -- provide a blank dummy value.
        full_tile <-
          readTile2D
            kdims
            gtids
            gids
            tile_size
            num_groups
            group_size
            TilePartial
            privstms
            num_whole_tiles
            inputs

        let slice =
              DimSlice (intConst Int64 0) residual_input (intConst Int64 1)
        tiles <- forM full_tile $ \case
          InputTiled perm tile' ->
            InputTiled perm
              <$> letExp "partial_tile" (BasicOp $ Index tile' (Slice [slice, slice]))
          InputUntiled arr ->
            pure $ InputUntiled arr

        let tile_args =
              ProcessTileArgs privstms red_comm red_lam map_lam tiles accs num_whole_tiles

        -- Now each thread performs a traversal of the tile and
        -- updates its accumulator.
        resultBody . map Var
          <$> processTile2D
            gids
            gtids
            kdims
            tile_size
            num_groups
            group_size
            tile_args

tiling2d :: [(VName, SubExp)] -> DoTiling (VName, VName) (SubExp, SubExp)
tiling2d dims_on_top _initial_lvl (gtid_x, gtid_y) (kdim_x, kdim_y) w = do
  gid_x <- newVName "gid_x"
  gid_y <- newVName "gid_y"

  tile_size_key <- nameFromString . pretty <$> newVName "tile_size"
  tile_size <- letSubExp "tile_size" $ Op $ SizeOp $ GetSize tile_size_key SizeTile
  group_size <- letSubExp "group_size" $ BasicOp $ BinOp (Mul Int64 OverflowUndef) tile_size tile_size

  num_groups_x <-
    letSubExp "num_groups_x" $
      BasicOp $ BinOp (SDivUp Int64 Unsafe) kdim_x tile_size
  num_groups_y <-
    letSubExp "num_groups_y" $
      BasicOp $ BinOp (SDivUp Int64 Unsafe) kdim_y tile_size

  num_groups <-
    letSubExp "num_groups_top"
      =<< foldBinOp
        (Mul Int64 OverflowUndef)
        num_groups_x
        (num_groups_y : map snd dims_on_top)

  gid_flat <- newVName "gid_flat"
  let lvl = SegGroup (Count num_groups) (Count group_size) (SegNoVirtFull (SegSeqDims []))
      space =
        SegSpace gid_flat $
          dims_on_top ++ [(gid_x, num_groups_x), (gid_y, num_groups_y)]

  pure
    Tiling
      { tilingSegMap = \desc lvl' manifest f ->
          segMap2D desc lvl' manifest (tile_size, tile_size) $ \(ltid_x, ltid_y) -> do
            reconstructGtids2D tile_size (gtid_x, gtid_y) (gid_x, gid_y) (ltid_x, ltid_y)
            f
              ( untyped $
                  le64 gtid_x .<. pe64 kdim_x .&&. le64 gtid_y .<. pe64 kdim_y
              )
              [DimFix $ Var ltid_x, DimFix $ Var ltid_y],
        tilingReadTile = readTile2D (kdim_x, kdim_y) (gtid_x, gtid_y) (gid_x, gid_y) tile_size (segNumGroups lvl) (segGroupSize lvl),
        tilingProcessTile = processTile2D (gid_x, gid_y) (gtid_x, gtid_y) (kdim_x, kdim_y) tile_size (segNumGroups lvl) (segGroupSize lvl),
        tilingProcessResidualTile = processResidualTile2D (gid_x, gid_y) (gtid_x, gtid_y) (kdim_x, kdim_y) tile_size (segNumGroups lvl) (segGroupSize lvl),
        tilingTileReturns = tileReturns dims_on_top [(kdim_x, tile_size), (kdim_y, tile_size)],
        tilingTileShape = Shape [tile_size, tile_size],
        tilingNumWholeTiles =
          letSubExp "num_whole_tiles" $
            BasicOp $ BinOp (SQuot Int64 Unsafe) w tile_size,
        tilingLevel = lvl,
        tilingSpace = space
      }<|MERGE_RESOLUTION|>--- conflicted
+++ resolved
@@ -31,7 +31,6 @@
     onStms scope stms =
       modifyNameSource $
         runState $
-<<<<<<< HEAD
           runReaderT (optimiseStms (M.empty, M.empty) stms) scope
 
 optimiseBody :: Env -> Body GPU -> TileM (Body GPU)
@@ -42,58 +41,33 @@
 optimiseStms env stms =
   localScope (scopeOf stms) $ do
     (_, stms') <- foldM foldfun (env, mempty) $ stmsToList stms
-    return stms'
+    pure stms'
   where
     foldfun :: (Env, Stms GPU) -> Stm GPU -> TileM (Env, Stms GPU)
     foldfun (e, ss) s = do
       (e', s') <- optimiseStm e s
-      return (e', ss <> s')
+      pure (e', ss <> s')
 
 optimiseStm :: Env -> Stm GPU -> TileM (Env, Stms GPU)
 optimiseStm env stm@(Let pat aux (Op (SegOp (SegMap lvl@SegThread {} space ts kbody)))) = do
   res3dtiling <- localScope (scopeOfSegSpace space) $ doRegTiling3D stm
   stms' <-
     case res3dtiling of
-      Just (extra_stms, stmt') -> return (extra_stms <> oneStm stmt')
+      Just (extra_stms, stmt') -> pure (extra_stms <> oneStm stmt')
       Nothing -> do
         blkRegTiling_res <- mmBlkRegTiling env stm
         case blkRegTiling_res of
-          Just (extra_stms, stmt') -> return (extra_stms <> oneStm stmt')
+          Just (extra_stms, stmt') -> pure (extra_stms <> oneStm stmt')
           Nothing -> localScope (scopeOfSegSpace space) $ do
             (host_stms, (lvl', space', kbody')) <- tileInKernelBody mempty initial_variance lvl space ts kbody
-            return $ host_stms <> oneStm (Let pat aux $ Op $ SegOp $ SegMap lvl' space' ts kbody')
-  return (env, stms')
-=======
-          runReaderT (optimiseStms stms) scope
-
-optimiseBody :: Body GPU -> TileM (Body GPU)
-optimiseBody (Body () stms res) =
-  Body () <$> optimiseStms stms <*> pure res
-
-optimiseStms :: Stms GPU -> TileM (Stms GPU)
-optimiseStms stms =
-  localScope (scopeOf stms) $
-    mconcat <$> mapM optimiseStm (stmsToList stms)
-
-optimiseStm :: Stm GPU -> TileM (Stms GPU)
-optimiseStm stm@(Let pat aux (Op (SegOp (SegMap lvl@SegThread {} space ts kbody)))) = do
-  res3dtiling <- doRegTiling3D stm
-  case res3dtiling of
-    Just (extra_stms, stmt') -> pure (extra_stms <> oneStm stmt')
-    Nothing -> do
-      blkRegTiling_res <- mmBlkRegTiling stm
-      case blkRegTiling_res of
-        Just (extra_stms, stmt') -> pure (extra_stms <> oneStm stmt')
-        Nothing -> localScope (scopeOfSegSpace space) $ do
-          (host_stms, (lvl', space', kbody')) <- tileInKernelBody mempty initial_variance lvl space ts kbody
-          pure $ host_stms <> oneStm (Let pat aux $ Op $ SegOp $ SegMap lvl' space' ts kbody')
->>>>>>> 7efd7914
+            pure $ host_stms <> oneStm (Let pat aux $ Op $ SegOp $ SegMap lvl' space' ts kbody')
+  pure (env, stms')
   where
     initial_variance = M.map mempty $ scopeOfSegSpace space
 optimiseStm env (Let pat aux e) = do
   env' <- changeEnv env (head $ patNames pat) e
   e' <- mapExpM (optimise env') e
-  return (env', oneStm $ Let pat aux e')
+  pure (env', oneStm $ Let pat aux e')
   where
     optimise env' = identityMapper {mapOnBody = \scope -> localScope scope . optimiseBody env'}
 
