{-# LANGUAGE FlexibleContexts #-}
{-# LANGUAGE FlexibleInstances #-}
{-# LANGUAGE MultiParamTypeClasses #-}
{-# LANGUAGE UndecidableInstances #-}

-- | This module implements common-subexpression elimination.  This
-- module does not actually remove the duplicate, but only replaces
-- one with a diference to the other.  E.g:
--
-- @
--   let a = x + y
--   let b = x + y
-- @
--
-- becomes:
--
-- @
--   let a = x + y
--   let b = a
-- @
--
-- After which copy propagation in the simplifier will actually remove
-- the definition of @b@.
--
-- Our CSE is still rather stupid.  No normalisation is performed, so
-- the expressions @x+y@ and @y+x@ will be considered distinct.
-- Furthermore, no expression with its own binding will be considered
-- equal to any other, since the variable names will be distinct.
-- This affects SOACs in particular.
module Futhark.Optimise.CSE
  ( performCSE,
    performCSEOnFunDef,
    performCSEOnStms,
    CSEInOp,
  )
where

import Control.Monad.Reader
import qualified Data.Map.Strict as M
import Data.Maybe (isJust)
import Futhark.Analysis.Alias
import Futhark.IR
import Futhark.IR.Aliases
  ( Aliases,
    mkStmsAliases,
    removeFunDefAliases,
    removeProgAliases,
    removeStmAliases,
  )
import qualified Futhark.IR.GPU as GPU
import qualified Futhark.IR.MC as MC
import qualified Futhark.IR.Mem as Memory
import Futhark.IR.Prop.Aliases
import qualified Futhark.IR.SOACS.SOAC as SOAC
import Futhark.Pass
import Futhark.Transform.Substitute

consumedInStms :: Aliased rep => Stms rep -> Names
consumedInStms = snd . flip mkStmsAliases []

-- | Perform CSE on every function in a program.
--
-- If the boolean argument is false, the pass will not perform CSE on
-- expressions producing arrays. This should be disabled when the rep has
-- memory information, since at that point arrays have identity beyond their
-- value.
performCSE ::
  ( ASTRep rep,
    CanBeAliased (Op rep),
    CSEInOp (OpWithAliases (Op rep))
  ) =>
  Bool ->
  Pass rep rep
performCSE cse_arrays =
  Pass "CSE" "Combine common subexpressions." $
    fmap removeProgAliases
      . intraproceduralTransformationWithConsts onConsts onFun
      . aliasAnalysis
  where
    onConsts stms =
      pure $
        fst $
          runReader
            (cseInStms (consumedInStms stms) (stmsToList stms) (pure ()))
            (newCSEState cse_arrays)
    onFun _ = pure . cseInFunDef cse_arrays

-- | Perform CSE on a single function.
--
-- If the boolean argument is false, the pass will not perform CSE on
-- expressions producing arrays. This should be disabled when the rep has
-- memory information, since at that point arrays have identity beyond their
-- value.
performCSEOnFunDef ::
  ( ASTRep rep,
    CanBeAliased (Op rep),
    CSEInOp (OpWithAliases (Op rep))
  ) =>
  Bool ->
  FunDef rep ->
  FunDef rep
performCSEOnFunDef cse_arrays =
  removeFunDefAliases . cseInFunDef cse_arrays . analyseFun

-- | Perform CSE on some statements.
--
-- If the boolean argument is false, the pass will not perform CSE on
-- expressions producing arrays. This should be disabled when the rep has
-- memory information, since at that point arrays have identity beyond their
-- value.
performCSEOnStms ::
  ( ASTRep rep,
    CanBeAliased (Op rep),
    CSEInOp (OpWithAliases (Op rep))
  ) =>
  Bool ->
  Stms rep ->
  Stms rep
performCSEOnStms cse_arrays =
  fmap removeStmAliases . f . fst . analyseStms mempty
  where
    f stms =
      fst $
        runReader
          ( cseInStms
              (consumedInStms stms)
              (stmsToList stms)
              (pure ())
          )
          (newCSEState cse_arrays)

cseInFunDef ::
  (ASTRep rep, Aliased rep, CSEInOp (Op rep)) =>
  Bool ->
  FunDef rep ->
  FunDef rep
cseInFunDef cse_arrays fundec =
  fundec
    { funDefBody =
        runReader (cseInBody ds $ funDefBody fundec) $ newCSEState cse_arrays
    }
  where
    -- XXX: we treat every non-entry result as a consumption here, because we
    -- our core language is not strong enough to fully capture the
    -- aliases we want, so we are turning some parts off (see #803,
    -- #1241, and the related comment in TypeCheck.hs).  This is not a
    -- practical problem while we still perform such aggressive
    -- inlining.
    ds
      | isJust $ funDefEntryPoint fundec = map (diet . declExtTypeOf) $ funDefRetType fundec
      | otherwise = map retDiet $ funDefRetType fundec
    retDiet t
      | primType $ declExtTypeOf t = Observe
      | otherwise = Consume

type CSEM rep = Reader (CSEState rep)

cseInBody ::
  (ASTRep rep, Aliased rep, CSEInOp (Op rep)) =>
  [Diet] ->
  Body rep ->
  CSEM rep (Body rep)
cseInBody ds (Body bodydec stms res) = do
  (stms', res') <-
    cseInStms (res_cons <> stms_cons) (stmsToList stms) $ do
      CSEState (_, nsubsts) _ <- ask
      pure $ substituteNames nsubsts res
  pure $ Body bodydec stms' res'
  where
    (res_als, stms_cons) = mkStmsAliases stms res
    res_cons = mconcat $ zipWith consumeResult ds res_als
    consumeResult Consume als = als
    consumeResult _ _ = mempty

cseInLambda ::
  (ASTRep rep, Aliased rep, CSEInOp (Op rep)) =>
  Lambda rep ->
  CSEM rep (Lambda rep)
cseInLambda lam = do
  body' <- cseInBody (map (const Observe) $ lambdaReturnType lam) $ lambdaBody lam
  pure lam {lambdaBody = body'}

cseInStms ::
  (ASTRep rep, Aliased rep, CSEInOp (Op rep)) =>
  Names ->
  [Stm rep] ->
  CSEM rep a ->
  CSEM rep (Stms rep, a)
cseInStms _ [] m = do
  a <- m
  pure (mempty, a)
cseInStms consumed (stm : stms) m =
  cseInStm consumed stm $ \stm' -> do
    (stms', a) <- cseInStms consumed stms m
    stm'' <- mapM nestedCSE stm'
    pure (stmsFromList stm'' <> stms', a)
  where
    nestedCSE stm' = do
      let ds =
            case stmExp stm' of
              DoLoop merge _ _ -> map (diet . declTypeOf . fst) merge
              _ -> map patElemDiet $ patElems $ stmPat stm'
      e <- mapExpM (cse ds) $ stmExp stm'
      pure stm' {stmExp = e}

    cse ds =
      identityMapper
        { mapOnBody = const $ cseInBody ds,
          mapOnOp = cseInOp
        }

    patElemDiet pe
      | patElemName pe `nameIn` consumed = Consume
      | otherwise = Observe

cseInStm ::
  ASTRep rep =>
  Names ->
  Stm rep ->
  ([Stm rep] -> CSEM rep a) ->
  CSEM rep a
cseInStm consumed (Let pat (StmAux cs attrs edec) e) m = do
  CSEState (esubsts, nsubsts) cse_arrays <- ask
  let e' = substituteNames nsubsts e
      pat' = substituteNames nsubsts pat
  if any (bad cse_arrays) $ patElems pat
    then m [Let pat' (StmAux cs attrs edec) e']
    else case M.lookup (edec, e') esubsts of
      Just subpat ->
        local (addNameSubst pat' subpat) $ do
          let lets =
                [ Let (Pat [patElem']) (StmAux cs attrs edec) $
                    BasicOp $ SubExp $ Var $ patElemName patElem
                  | (name, patElem) <- zip (patNames pat') $ patElems subpat,
                    let patElem' = patElem {patElemName = name}
                ]
          m lets
      _ ->
        local (addExpSubst pat' edec e') $
          m [Let pat' (StmAux cs attrs edec) e']
  where
    bad cse_arrays pe
      | Mem {} <- patElemType pe = True
      | Array {} <- patElemType pe, not cse_arrays = True
      | patElemName pe `nameIn` consumed = True
      | otherwise = False

type ExpressionSubstitutions rep =
  M.Map
    (ExpDec rep, Exp rep)
    (Pat (LetDec rep))

type NameSubstitutions = M.Map VName VName

data CSEState rep = CSEState
  { _cseSubstitutions :: (ExpressionSubstitutions rep, NameSubstitutions),
    _cseArrays :: Bool
  }

newCSEState :: Bool -> CSEState rep
newCSEState = CSEState (M.empty, M.empty)

mkSubsts :: Pat dec -> Pat dec -> M.Map VName VName
mkSubsts pat vs = M.fromList $ zip (patNames pat) (patNames vs)

addNameSubst :: Pat dec -> Pat dec -> CSEState rep -> CSEState rep
addNameSubst pat subpat (CSEState (esubsts, nsubsts) cse_arrays) =
  CSEState (esubsts, mkSubsts pat subpat `M.union` nsubsts) cse_arrays

addExpSubst ::
  ASTRep rep =>
  Pat (LetDec rep) ->
  ExpDec rep ->
  Exp rep ->
  CSEState rep ->
  CSEState rep
addExpSubst pat edec e (CSEState (esubsts, nsubsts) cse_arrays) =
  CSEState (M.insert (edec, e) pat esubsts, nsubsts) cse_arrays

-- | The operations that permit CSE.
class CSEInOp op where
  -- | Perform CSE within any nested expressions.
  cseInOp :: op -> CSEM rep op

instance CSEInOp () where
  cseInOp () = pure ()

subCSE :: CSEM rep r -> CSEM otherrep r
subCSE m = do
  CSEState _ cse_arrays <- ask
  pure $ runReader m $ newCSEState cse_arrays

instance
  ( ASTRep rep,
    Aliased rep,
    CSEInOp (Op rep),
    CSEInOp op
  ) =>
  CSEInOp (GPU.HostOp rep op)
  where
  cseInOp (GPU.SegOp op) = GPU.SegOp <$> cseInOp op
  cseInOp (GPU.OtherOp op) = GPU.OtherOp <$> cseInOp op
<<<<<<< HEAD
  cseInOp (GPU.GPUBody types body) =
    subCSE $ GPU.GPUBody types <$> cseInBody (map (const Observe) types) body
  cseInOp x = return x
=======
  cseInOp x = pure x
>>>>>>> 47a4409c

instance
  ( ASTRep rep,
    Aliased rep,
    CSEInOp (Op rep),
    CSEInOp op
  ) =>
  CSEInOp (MC.MCOp rep op)
  where
  cseInOp (MC.ParOp par_op op) =
    MC.ParOp <$> traverse cseInOp par_op <*> cseInOp op
  cseInOp (MC.OtherOp op) =
    MC.OtherOp <$> cseInOp op

instance
  (ASTRep rep, Aliased rep, CSEInOp (Op rep)) =>
  CSEInOp (GPU.SegOp lvl rep)
  where
  cseInOp =
    subCSE
      . GPU.mapSegOpM
        (GPU.SegOpMapper pure cseInLambda cseInKernelBody pure pure)

cseInKernelBody ::
  (ASTRep rep, Aliased rep, CSEInOp (Op rep)) =>
  GPU.KernelBody rep ->
  CSEM rep (GPU.KernelBody rep)
cseInKernelBody (GPU.KernelBody bodydec stms res) = do
  Body _ stms' _ <- cseInBody (map (const Observe) res) $ Body bodydec stms []
  pure $ GPU.KernelBody bodydec stms' res

instance CSEInOp op => CSEInOp (Memory.MemOp op) where
  cseInOp o@Memory.Alloc {} = pure o
  cseInOp (Memory.Inner k) = Memory.Inner <$> subCSE (cseInOp k)

instance
  ( ASTRep rep,
    CanBeAliased (Op rep),
    CSEInOp (OpWithAliases (Op rep))
  ) =>
  CSEInOp (SOAC.SOAC (Aliases rep))
  where
  cseInOp = subCSE . SOAC.mapSOACM (SOAC.SOACMapper pure cseInLambda pure)<|MERGE_RESOLUTION|>--- conflicted
+++ resolved
@@ -300,13 +300,9 @@
   where
   cseInOp (GPU.SegOp op) = GPU.SegOp <$> cseInOp op
   cseInOp (GPU.OtherOp op) = GPU.OtherOp <$> cseInOp op
-<<<<<<< HEAD
   cseInOp (GPU.GPUBody types body) =
     subCSE $ GPU.GPUBody types <$> cseInBody (map (const Observe) types) body
-  cseInOp x = return x
-=======
   cseInOp x = pure x
->>>>>>> 47a4409c
 
 instance
   ( ASTRep rep,
