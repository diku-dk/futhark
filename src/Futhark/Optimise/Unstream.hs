--- conflicted
+++ resolved
@@ -3,10 +3,6 @@
 -- | Sequentialise any remaining SOACs.  It is very important that
 -- this is run *after* any access-pattern-related optimisation,
 -- because this pass will destroy information.
-<<<<<<< HEAD
-module Futhark.Optimise.Unstream
-  (unstreamKernels, unstreamMC) where
-=======
 --
 -- This pass conceptually contains three subpasses:
 --
@@ -21,53 +17,46 @@
 -- simplified away, but only *before* they are turned into loops.  In
 -- principle this pass could be split into multiple, but for now it is
 -- kept together.
-module Futhark.Optimise.Unstream (unstream) where
->>>>>>> bee78232
+module Futhark.Optimise.Unstream
+  (unstreamKernels, unstreamMC) where
 
 import Control.Monad.State
 import Control.Monad.Reader
 
 import Futhark.MonadFreshNames
 import Futhark.IR.Kernels
-<<<<<<< HEAD
+import qualified Futhark.IR.Kernels as Kernels
+import Futhark.IR.Kernels.Simplify (simplifyKernels)
 import Futhark.IR.MC
-=======
-import Futhark.IR.Kernels.Simplify (simplifyKernels)
->>>>>>> bee78232
+import qualified Futhark.IR.MC as MC
 import Futhark.Pass
 import Futhark.Tools
 import qualified Futhark.Transform.FirstOrderTransform as FOT
 
-<<<<<<< HEAD
 -- | The pass for GPU kernels.
 unstreamKernels :: Pass Kernels Kernels
-unstreamKernels = unstream onHostOp
+unstreamKernels = unstream onHostOp simplifyKernels
 
 -- | The pass for multicore.
 unstreamMC :: Pass MC MC
-unstreamMC = unstream onSegOp
+unstreamMC = unstream onMCOp MC.simplifyProg
 
-unstream :: ASTLore lore => OnOp lore -> Pass lore lore
-unstream onOp = Pass "unstream" "sequentialise remaining SOACs" $
-                intraproceduralTransformation optimise
-  where optimise scope stms =
-          modifyNameSource $ runState $ runReaderT (optimiseStms onOp stms) scope
-=======
 data Stage = SeqStreams | SeqAll
 
--- | The pass definition.
-unstream :: Pass Kernels Kernels
-unstream = Pass "unstream" "sequentialise remaining SOACs" $
-           intraproceduralTransformation (optimise SeqStreams)
-           >=> simplifyKernels
-           >=> intraproceduralTransformation (optimise SeqAll)
+unstream :: ASTLore lore =>
+            (Stage -> OnOp lore) -> (Prog lore -> PassM (Prog lore))
+         -> Pass lore lore
+unstream onOp simplify =
+  Pass "unstream" "sequentialise remaining SOACs" $
+  intraproceduralTransformation (optimise SeqStreams)
+  >=> simplify
+  >=> intraproceduralTransformation (optimise SeqAll)
   where optimise stage scope stms =
-          modifyNameSource $ runState $ runReaderT (optimiseStms stage stms) scope
->>>>>>> bee78232
+          modifyNameSource $ runState $
+          runReaderT (optimiseStms (onOp stage) stms) scope
 
 type UnstreamM lore = ReaderT (Scope lore) (State VNameSource)
 
-<<<<<<< HEAD
 type OnOp lore =
   Pattern lore -> StmAux (ExpDec lore) -> Op lore -> UnstreamM lore [Stm lore]
 
@@ -109,7 +98,6 @@
                                       localScope scope . optimiseBody onOp
                                   }
 
-
 optimiseSegOp :: ASTLore lore =>
                  OnOp lore -> SegOp lvl lore
               -> UnstreamM lore (SegOp lvl lore)
@@ -119,68 +107,41 @@
                                        , mapOnSegOpLambda = optimiseLambda onOp
                                        }
 
-onSegOp :: OnOp MC
-onSegOp pat aux op =
-  pure <$> (Let pat aux . Op <$> optimiseSegOp onSegOp op)
+onMCOp :: Stage -> OnOp MC
+onMCOp stage pat aux (ParOp par_op op) = do
+  par_op' <- traverse (optimiseSegOp (onMCOp stage)) par_op
+  op' <- optimiseSegOp (onMCOp stage) op
+  pure [Let pat aux $ Op $ ParOp par_op' op']
+onMCOp stage pat aux (MC.OtherOp soac)
+  | sequentialise stage soac = do
+      stms <- runBinder_ $ FOT.transformSOAC pat soac
+      fmap concat $ localScope (scopeOf stms) $
+        mapM (optimiseStm (onMCOp stage)) $ stmsToList stms
+  | otherwise =
+      -- Still sequentialise whatever's inside.
+      pure <$> (Let pat aux . Op . MC.OtherOp <$> mapSOACM optimise soac)
+        where optimise = identitySOACMapper
+                         { mapOnSOACLambda = optimiseLambda (onMCOp stage) }
 
-onHostOp :: OnOp Kernels
-
-onHostOp pat aux (OtherOp soac) = do
-  stms <- runBinder_ $ FOT.transformSOAC pat soac
-  fmap concat $ localScope (scopeOf stms) $
-    mapM (optimiseStm onHostOp) $ stmsToList $
-    certify (stmAuxCerts aux) <$> stms
-
-onHostOp pat aux (SegOp op) =
-  pure <$> (Let pat aux . Op . SegOp <$> optimiseSegOp onHostOp op)
-
-onHostOp pat aux op = return [Let pat aux $ Op op]
-=======
-optimiseStms :: Stage -> Stms Kernels -> UnstreamM (Stms Kernels)
-optimiseStms stage stms =
-  localScope (scopeOf stms) $
-  stmsFromList . concat <$> mapM (optimiseStm stage) (stmsToList stms)
-
-optimiseBody :: Stage -> Body Kernels -> UnstreamM (Body Kernels)
-optimiseBody stage (Body () stms res) =
-  Body () <$> optimiseStms stage stms <*> pure res
-
-optimiseKernelBody :: Stage -> KernelBody Kernels -> UnstreamM (KernelBody Kernels)
-optimiseKernelBody stage (KernelBody () stms res) =
-  localScope (scopeOf stms) $
-  KernelBody ()
-  <$> (stmsFromList . concat <$> mapM (optimiseStm stage) (stmsToList stms))
-  <*> pure res
-
-optimiseLambda :: Stage -> Lambda Kernels -> UnstreamM (Lambda Kernels)
-optimiseLambda stage lam = localScope (scopeOfLParams $ lambdaParams lam) $ do
-  body <- optimiseBody stage $ lambdaBody lam
-  return lam { lambdaBody = body }
-
-sequentialise :: Stage -> SOAC Kernels -> Bool
+sequentialise :: Stage -> SOAC lore -> Bool
 sequentialise SeqStreams Stream{} = True
 sequentialise SeqStreams _ = False
 sequentialise SeqAll _ = True
 
-optimiseStm :: Stage -> Stm Kernels -> UnstreamM [Stm Kernels]
+onHostOp :: Stage -> OnOp Kernels
 
-optimiseStm stage (Let pat aux (Op (OtherOp soac)))
+onHostOp stage pat aux (Kernels.OtherOp soac)
   | sequentialise stage soac = do
       stms <- runBinder_ $ FOT.transformSOAC pat soac
-      fmap concat $ localScope (scopeOf stms) $ mapM (optimiseStm stage) $ stmsToList stms
-  | otherwise = do
+      fmap concat $ localScope (scopeOf stms) $
+        mapM (optimiseStm (onHostOp stage)) $ stmsToList stms
+  | otherwise =
       -- Still sequentialise whatever's inside.
-      pure <$> (Let pat aux . Op . OtherOp <$> mapSOACM optimise soac)
-        where optimise = identitySOACMapper { mapOnSOACLambda = optimiseLambda stage }
+      pure <$> (Let pat aux . Op . Kernels.OtherOp <$> mapSOACM optimise soac)
+        where optimise = identitySOACMapper
+                         { mapOnSOACLambda = optimiseLambda (onHostOp stage) }
 
-optimiseStm stage (Let pat aux (Op (SegOp op))) =
-  localScope (scopeOfSegSpace $ segSpace op) $
-  pure <$> (Let pat aux . Op . SegOp <$> mapSegOpM optimise op)
-  where optimise = identitySegOpMapper { mapOnSegOpBody = optimiseKernelBody stage
-                                       , mapOnSegOpLambda = optimiseLambda stage
-                                       }
+onHostOp stage pat aux (SegOp op) =
+  pure <$> (Let pat aux . Op . SegOp <$> optimiseSegOp (onHostOp stage) op)
 
-optimiseStm stage (Let pat aux e) =
-  pure <$> (Let pat aux <$> mapExpM optimise e)
-  where optimise = identityMapper { mapOnBody = \scope -> localScope scope . optimiseBody stage }
->>>>>>> bee78232
+onHostOp _ pat aux op = return [Let pat aux $ Op op]