{-# LANGUAGE TypeFamilies #-}

-- | Sequentialise any remaining SOACs.  It is very important that
-- this is run *after* any access-pattern-related optimisation,
-- because this pass will destroy information.
--
-- This pass conceptually contains three subpasses:
--
-- 1. Sequentialise 'Stream' operations, leaving other SOACs intact.
--
-- 2. Apply whole-program simplification.
--
-- 3. Sequentialise remaining SOACs.
--
-- This is because sequentialisation of streams creates many SOACs
-- operating on single-element arrays, which can be efficiently
-- simplified away, but only *before* they are turned into loops.  In
-- principle this pass could be split into multiple, but for now it is
-- kept together.
module Futhark.Optimise.Unstream (unstreamGPU, unstreamMC) where

import Control.Monad
import Control.Monad.Reader
import Control.Monad.State
import Futhark.IR.GPU
import Futhark.IR.GPU qualified as GPU
import Futhark.IR.GPU.Simplify (simplifyGPU)
import Futhark.IR.MC
import Futhark.IR.MC qualified as MC
import Futhark.MonadFreshNames
import Futhark.Pass
import Futhark.Tools
import Futhark.Transform.FirstOrderTransform qualified as FOT

-- | The pass for GPU kernels.
unstreamGPU :: Pass GPU GPU
unstreamGPU = unstream onHostOp simplifyGPU

-- | The pass for multicore.
unstreamMC :: Pass MC MC
unstreamMC = unstream onMCOp MC.simplifyProg

data Stage = SeqStreams | SeqAll

unstream ::
  (ASTRep rep) =>
  (Stage -> OnOp rep) ->
  (Prog rep -> PassM (Prog rep)) ->
  Pass rep rep
unstream onOp simplify =
  Pass "unstream" "sequentialise remaining SOACs" $
    intraproceduralTransformation (optimise SeqStreams)
      >=> simplify
      >=> intraproceduralTransformation (optimise SeqAll)
  where
    optimise stage scope stms =
      modifyNameSource $
        runState $
          runReaderT (optimiseStms (onOp stage) stms) scope

type UnstreamM rep = ReaderT (Scope rep) (State VNameSource)

type OnOp rep =
  Pat (LetDec rep) -> StmAux (ExpDec rep) -> Op rep -> UnstreamM rep [Stm rep]

optimiseStms ::
  (ASTRep rep) =>
  OnOp rep ->
  Stms rep ->
  UnstreamM rep (Stms rep)
optimiseStms onOp stms =
  localScope (scopeOf stms) $
    stmsFromList . concat <$> mapM (optimiseStm onOp) (stmsToList stms)

optimiseBody ::
  (ASTRep rep) =>
  OnOp rep ->
  GBody rep res ->
  UnstreamM rep (GBody rep res)
optimiseBody onOp (Body aux stms res) =
  Body aux <$> optimiseStms onOp stms <*> pure res

optimiseLambda ::
  (ASTRep rep) =>
  OnOp rep ->
  Lambda rep ->
  UnstreamM rep (Lambda rep)
optimiseLambda onOp lam = localScope (scopeOfLParams $ lambdaParams lam) $ do
  body <- optimiseBody onOp $ lambdaBody lam
  pure lam {lambdaBody = body}

optimiseStm ::
  (ASTRep rep) =>
  OnOp rep ->
  Stm rep ->
  UnstreamM rep [Stm rep]
optimiseStm onOp (Let pat aux (Op op)) =
  onOp pat aux op
optimiseStm onOp (Let pat aux e) =
  pure <$> (Let pat aux <$> mapExpM optimise e)
  where
    optimise =
      identityMapper
        { mapOnBody = \scope ->
            localScope scope . optimiseBody onOp
        }

optimiseSegOp ::
  (ASTRep rep) =>
  OnOp rep ->
  SegOp lvl rep ->
  UnstreamM rep (SegOp lvl rep)
optimiseSegOp onOp op =
  localScope (scopeOfSegSpace $ segSpace op) $ mapSegOpM optimise op
  where
    optimise =
      identitySegOpMapper
<<<<<<< HEAD
        { mapOnSegOpBody = optimiseKernelBody onOp,
          mapOnSegBinOpLambda = optimiseLambda onOp,
          mapOnSegPostOpLambda = optimiseLambda onOp
=======
        { mapOnSegOpBody = optimiseBody onOp,
          mapOnSegOpLambda = optimiseLambda onOp
>>>>>>> a64de9c6
        }

onMCOp :: Stage -> OnOp MC
onMCOp stage pat aux (ParOp par_op op) = do
  par_op' <- traverse (optimiseSegOp (onMCOp stage)) par_op
  op' <- optimiseSegOp (onMCOp stage) op
  pure [Let pat aux $ Op $ ParOp par_op' op']
onMCOp stage pat aux (MC.OtherOp soac)
  | sequentialise stage soac = do
      stms <- runBuilder_ $ auxing aux $ FOT.transformSOAC pat soac
      fmap concat . localScope (scopeOf stms) $
        mapM (optimiseStm (onMCOp stage)) (stmsToList stms)
  | otherwise =
      -- Still sequentialise whatever's inside.
      pure <$> (Let pat aux . Op . MC.OtherOp <$> mapSOACM optimise soac)
  where
    optimise =
      identitySOACMapper
        { mapOnSOACLambda = optimiseLambda (onMCOp stage)
        }

sequentialise :: Stage -> SOAC rep -> Bool
sequentialise SeqStreams Stream {} = True
sequentialise SeqStreams _ = False
sequentialise SeqAll _ = True

onHostOp :: Stage -> OnOp GPU
onHostOp stage pat aux (GPU.OtherOp soac)
  | sequentialise stage soac = do
      stms <- runBuilder_ $ auxing aux $ FOT.transformSOAC pat soac
      fmap concat . localScope (scopeOf stms) $
        mapM (optimiseStm (onHostOp stage)) (stmsToList stms)
  | otherwise =
      -- Still sequentialise whatever's inside.
      pure <$> (Let pat aux . Op . GPU.OtherOp <$> mapSOACM optimise soac)
  where
    optimise =
      identitySOACMapper
        { mapOnSOACLambda = optimiseLambda (onHostOp stage)
        }
onHostOp stage pat aux (SegOp op) =
  pure <$> (Let pat aux . Op . SegOp <$> optimiseSegOp (onHostOp stage) op)
onHostOp _ pat aux op = pure [Let pat aux $ Op op]<|MERGE_RESOLUTION|>--- conflicted
+++ resolved
@@ -115,14 +115,9 @@
   where
     optimise =
       identitySegOpMapper
-<<<<<<< HEAD
-        { mapOnSegOpBody = optimiseKernelBody onOp,
+        { mapOnSegOpBody = optimiseBody onOp,
           mapOnSegBinOpLambda = optimiseLambda onOp,
           mapOnSegPostOpLambda = optimiseLambda onOp
-=======
-        { mapOnSegOpBody = optimiseBody onOp,
-          mapOnSegOpLambda = optimiseLambda onOp
->>>>>>> a64de9c6
         }
 
 onMCOp :: Stage -> OnOp MC
