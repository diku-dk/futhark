--- conflicted
+++ resolved
@@ -28,7 +28,7 @@
 import Prelude hiding (lookup)
 import Futhark.Pass
   ( Pass (..),
-    PassM,    
+    PassM,
     intraproceduralTransformationWithConsts,
   )
 import Data.Loc (Loc(NoLoc), SrcLoc (SrcLoc))
@@ -553,7 +553,6 @@
   scope <- askScope
   case (innerOpMatch scope op, op) of
     (Just match, _) -> do
---    TODO: should this even influence, if so is this the right way?
       tell $ Known $ Max $ getOptimalBlockSize match
     (_, SegOp sOp) | (SegThreadInBlock _) <- segLevel sOp ->
       tell $ foldl prodKnownSegDim (Known 1) $ unSegSpace $ segSpace sOp
@@ -591,19 +590,12 @@
     (warpsM, warpsN)
 
 getOptimalBlockSize :: InnerMMAMatch -> Int
-<<<<<<< HEAD
-getOptimalBlockSize (InnerMMAMatch _ _ sizeM sizeN sizeK) =
+getOptimalBlockSize (InnerMMAMatch _ _ sizeM sizeN _sizeK) =
 --  TODO: Should also depend on types, check if this is actually always optimal
     let optimalWarpTileM = 64 in
     let optimalWarpTileN = 64 in
     let warpsM = sizeM `divUp` optimalWarpTileM in
     let warpsN = sizeN `divUp` optimalWarpTileN in
-=======
-getOptimalBlockSize (InnerMMAMatch _ _ sizeM sizeN _sizeK) =
---  TODO: Should also depend on types
-    let warpsM = sizeM `divUp` 64 in
-    let warpsN = sizeN `divUp` 64 in
->>>>>>> bf395360
     warpsM * warpsN * 32
 
 
