<<<<<<< HEAD
{-# OPTIONS_GHC -Wno-unrecognised-pragmas #-}
{-# HLINT ignore "Use camelCase" #-}
=======
-- TODO: Move to IR/Graph.hs at some point, for now keeping in Optimise/
>>>>>>> 0a253f7f
module Futhark.Optimise.GraphRep where

import qualified Data.List as L
import qualified Data.Map.Strict as M
import qualified Data.Set as S
import Data.Maybe
import Futhark.IR.SOACS hiding (SOAC (..))
import qualified Futhark.IR.SOACS as Futhark
import qualified Futhark.Analysis.Alias as Alias
import Futhark.IR.Prop.Aliases

import qualified Data.Graph.Inductive.Query.DFS as Q
import qualified Data.Graph.Inductive.Tree as G
import Data.Graph.Inductive.Graph
import Data.Graph.Inductive.Dot
import Futhark.IR.Pretty as PP
import qualified Futhark.Util.Pretty as PP

import Debug.Trace

-- TODO: Move to IR/Graph.hs at some point, for now keeping in Optimise/

data EdgeT = InfDep VName | Dep VName | Cons | Fake | Res deriving (Eq, Ord)
data NodeT = SNode (Stm SOACS) | RNode VName | InNode VName
  deriving (Eq, Ord)


instance Show EdgeT where
  show (Dep vName) = "Dep " <> ppr vName
  show (InfDep vName) = "iDep " <> ppr vName
  show Cons = "Cons"
  show Fake = "Fake"
  show Res  = "Res"

-- inputs could have their own edges - to facilitate fusion


-- nodeT_to_str
instance Show NodeT where
    show (SNode stm@(Let pat _ _)) = ppr $ L.intercalate ", " $ map ppr $ patNames pat -- show (namesToList $ freeIn stm)
    show (RNode name)  = ppr $ "Res: "   ++ ppr name
    show (InNode name) = ppr $ "Input: " ++ ppr name

-- PrettyPrinter
ppr :: PP.Pretty m => m -> String
ppr k = PP.prettyDoc 80 (PP.ppr k)

pprg :: DepGraph -> String
pprg = showDot . fglToDotString . nemap show show

type DepNode = LNode NodeT
type DepEdge = LEdge EdgeT
type DepContext = Context NodeT EdgeT
type DepGraph = G.Gr NodeT EdgeT
type DepGraphAug = DepGraph -> DepGraph

type DepGenerator = Stm SOACS -> [VName]
type EdgeGenerator = NodeT -> [(VName, EdgeT)]

--- Graph Construction ---

emptyG :: [Stm SOACS] -> Result -> [FParam SOACS] -> DepGraph
emptyG stms r inputs = mkGraph (label_nodes (snodes ++ rnodes ++ inNodes)) []
  where
    namesFromRes = map ((\(Var x) -> x) . resSubExp)
    label_nodes = zip [0..]
    snodes = map SNode stms
    rnodes = map RNode (namesFromRes r)
    inNodes= map (InNode . paramName) $ filter isArray inputs -- there might be a better way



isArray :: FParam SOACS -> Bool
isArray p = case paramDec p of
  Array {} -> True
  _ -> False

mkDepGraph :: [Stm SOACS] -> Result -> [FParam SOACS] -> DepGraph
mkDepGraph stms res inputs =
    applyAugs (emptyG stms res inputs) [addDeps2, makeScanInfusible, addInfDeps, addCons, addExtraCons, addResEdges]

genEdges :: [DepNode] -> EdgeGenerator -> [LEdge EdgeT]
genEdges l_stms edge_fun = concatMap gen_edge l_stms
  where
    name_map = gen_names_map l_stms
    -- statements -> mapping from declared array names to soac index
    gen_names_map :: [DepNode] -> M.Map VName Node
    gen_names_map s = M.fromList $ concatMap gen_dep_list s
      where
        gen_dep_list :: DepNode -> [(VName, Node)]
        gen_dep_list (i, node) = [(name, i) | name <- getOutputs node]-- getStmNames (stmFromNode node)]
    gen_edge :: DepNode -> [LEdge EdgeT]
    gen_edge (from, node) = [toLEdge (from,to) edgeT  | (dep, edgeT) <- edge_fun node,
                                              Just to <- [M.lookup dep name_map]]

depGraphInsertEdges :: [DepEdge] -> DepGraphAug
depGraphInsertEdges edgs g = mkGraph (labNodes g) (edgs ++ labEdges g)

applyAugs :: DepGraph -> [DepGraphAug] -> DepGraph
applyAugs = foldl (flip ($))
--applyAugs g augs = foldl (flip ($)) g (augs ++ [cleanUpGraph])

--- /Graph Construction

--- Extracting Nodes/Edges ---

label :: DepNode -> NodeT
label = snd

stmFromNode :: NodeT -> [Stm SOACS]
stmFromNode (SNode x) = [x]
stmFromNode _ = []

nodeFromLNode :: DepNode -> Node
nodeFromLNode = fst

lNodeFromNode :: DepGraph -> Node -> DepNode
lNodeFromNode g n = labNode' (context g n)

labFromEdge :: DepGraph -> DepEdge -> DepNode
labFromEdge g (n1, n2, lab) = lNodeFromNode g n1

depsFromEdge :: DepGraph -> DepEdge -> [VName]
depsFromEdge g e = case edgeLabel e of
  (Dep name) -> [name]
  (InfDep name) -> [name]
  Res -> case labFromEdge g e of
    (_, RNode n) -> [n]
    _ -> []
  _ -> []

input :: DepGraph -> DepNode -> [DepNode]
input g node = map (labNode' . context g) $ suc g $ nodeFromLNode node

output :: DepGraph -> DepNode -> [DepNode]
output g node = map (labNode' . context g) $ pre g $ nodeFromLNode node

edgesBetween :: DepGraph -> Node -> Node -> [DepEdge]
edgesBetween g n1 n2 = labEdges $ subgraph [n1,n2] g

--- Extracting Nodes/Edges ---

--- Augmentations ---

-- Utility func for augs
augWithFun :: EdgeGenerator -> DepGraphAug
augWithFun f g = depGraphInsertEdges new_edges g
  where
    new_edges = genEdges (labNodes g) f

toDep :: DepGenerator -> EdgeGenerator
toDep f stmt = map (\vname ->  (vname, Dep vname)) (concatMap f (stmFromNode stmt))

addDeps2 :: DepGraphAug
addDeps2 = augWithFun $ toDep fusableInputs

toInfDep :: DepGenerator -> EdgeGenerator
toInfDep f stmt = map (\vname ->  (vname, InfDep vname)) (concatMap f (stmFromNode stmt))

addInfDeps :: DepGraphAug
addInfDeps = augWithFun $ toInfDep infusableInputs

--unused?
addDeps :: DepGraphAug
addDeps = augWithFun getStmDeps

addCons :: DepGraphAug
addCons = augWithFun getStmCons

cleanUpGraph :: DepGraphAug
cleanUpGraph g = undefined

-- extra dependencies mask the fact that consuming nodes "depend" on all other
-- nodes coming before it
addExtraCons :: DepGraphAug
addExtraCons g = depGraphInsertEdges new_edges g
  where
    new_edges = concatMap make_edge (labEdges g)
    make_edge :: DepEdge -> [DepEdge]
    make_edge (from, to, Cons) = [toLEdge (from, to2) Fake | to2 <- filter (/= from) $ pre g to]
    make_edge _ = []

addResEdges :: DepGraphAug
addResEdges = augWithFun getStmRes

makeScanInfusible :: DepGraphAug
makeScanInfusible g = emap change_node_to_idep g
  where
    find_scan_results :: Stm SOACS -> [VName]
    find_scan_results  (Let pat _ (Op (Futhark.Screma  _ _ (ScremaForm scns _ _)))) =
      take (length scns) (patNames pat)
    find_scan_results _ = []

    scan_res_set :: S.Set VName
    scan_res_set = S.fromList (concatMap find_scan_results (concatMap (stmFromNode . label) (labNodes g)))


    is_scan_res :: VName -> Bool
    is_scan_res name = S.member name scan_res_set

    change_node_to_idep :: EdgeT -> EdgeT
    change_node_to_idep (Dep name) = if is_scan_res name
      then InfDep name
      else Dep name
    change_node_to_idep e = e

-- Utils for fusibility/infusibility
fusableInputs :: Stm SOACS -> [VName]
fusableInputs (Let _ _ exp) = fusableInputsFromExp exp

fusableInputsFromExp :: Exp SOACS -> [VName]
fusableInputsFromExp (Op soac) = case soac of
  Futhark.Screma  _ is _     -> is
  Futhark.Hist    _ is _ _   -> is
  Futhark.Scatter _ is _ _   -> is
  Futhark.Stream  _ is _ _ _ -> is
fusableInputsFromExp _ = []

infusableInputs :: Stm SOACS -> [VName]
infusableInputs (Let _ _ exp) = infusableInputsFromExp exp

infusableInputsFromExp :: Exp SOACS -> [VName]
infusableInputsFromExp (Op soac) = case soac of
  Futhark.Screma  e _ s  ->
    namesToList $ freeIn $ Futhark.Screma e [] s
  Futhark.Hist    _ _ _ lam       -> namesToList $ freeIn lam
  Futhark.Scatter _ _ lam _       -> namesToList $ freeIn lam
  Futhark.Stream  _ _ _ _ lam     -> namesToList $ freeIn lam
infusableInputsFromExp op@(BasicOp x) = namesToList $ freeIn op
infusableInputsFromExp _ = []

--- /Augmentations ---

--- Inspecting Stms ---

getStmNames :: Stm SOACS -> [VName]
getStmNames s = case s of
  Let pat _ _ -> patNames pat

getStmDeps :: EdgeGenerator
getStmDeps (SNode s) = map (\x -> (x, Dep x)) names
  where
    names = (traceShowId . namesToList . freeIn) s
getStmDeps _ = []

getStmCons :: EdgeGenerator
getStmCons (SNode s) = zip names (repeat Cons)
  where
    names =  namesToList . consumedInStm . Alias.analyseStm mempty $ s
getStmCons _ = []

getStmRes :: EdgeGenerator
getStmRes (RNode name) = [(name, Res)]
getStmRes _ = []

-- TODO: Figure out where to put this
namesFromRes :: [SubExpRes] -> [VName]
namesFromRes = mapMaybe ((\x -> case x of
    Var z -> Just z
    Constant _ -> Nothing
  ) . resSubExp)

getOutputs :: NodeT -> [VName]
getOutputs node = case node of
  (SNode stm) -> getStmNames stm
  (RNode _)   -> []
  (InNode name) -> [name]

--- /Inspecting Stms ---<|MERGE_RESOLUTION|>--- conflicted
+++ resolved
@@ -1,9 +1,6 @@
-<<<<<<< HEAD
+-- TODO: Move to IR/Graph.hs at some point, for now keeping in Optimise/
 {-# OPTIONS_GHC -Wno-unrecognised-pragmas #-}
-{-# HLINT ignore "Use camelCase" #-}
-=======
--- TODO: Move to IR/Graph.hs at some point, for now keeping in Optimise/
->>>>>>> 0a253f7f
+{-# HLINT ignore "Use lambda-case" #-}
 module Futhark.Optimise.GraphRep where
 
 import qualified Data.List as L
@@ -261,10 +258,12 @@
 
 -- TODO: Figure out where to put this
 namesFromRes :: [SubExpRes] -> [VName]
-namesFromRes = mapMaybe ((\x -> case x of
-    Var z -> Just z
-    Constant _ -> Nothing
+namesFromRes = concatMap ((\x -> case x of
+     Var z -> [z]
+     Constant _ -> []
   ) . resSubExp)
+
+
 
 getOutputs :: NodeT -> [VName]
 getOutputs node = case node of
