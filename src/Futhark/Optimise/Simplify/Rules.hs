{-# LANGUAGE FlexibleContexts #-}
{-# LANGUAGE OverloadedStrings #-}
{-# LANGUAGE RankNTypes #-}
{-# LANGUAGE TypeFamilies #-}

-- | This module defines a collection of simplification rules, as per
-- "Futhark.Optimise.Simplify.Rule".  They are used in the
-- simplifier.
--
-- For performance reasons, many sufficiently simple logically
-- separate rules are merged into single "super-rules", like ruleIf
-- and ruleBasicOp.  This is because it is relatively expensive to
-- activate a rule just to determine that it does not apply.  Thus, it
-- is more efficient to have a few very fat rules than a lot of small
-- rules.  This does not affect the compiler result in any way; it is
-- purely an optimisation to speed up compilation.
module Futhark.Optimise.Simplify.Rules
  ( standardRules,
    removeUnnecessaryCopy,
  )
where

import Control.Monad
import Control.Monad.State
import Data.Either
import Data.List (find, insert, unzip4, zip4)
import qualified Data.Map.Strict as M
import Data.Maybe
import Futhark.Analysis.PrimExp.Convert
import qualified Futhark.Analysis.SymbolTable as ST
import qualified Futhark.Analysis.UsageTable as UT
import Futhark.Construct
import Futhark.IR
import Futhark.IR.Prop.Aliases
import Futhark.Optimise.Simplify.Rule
import Futhark.Optimise.Simplify.Rules.BasicOp
import Futhark.Optimise.Simplify.Rules.Index
import Futhark.Optimise.Simplify.Rules.Loop
import Futhark.Util

topDownRules :: BuilderOps rep => [TopDownRule rep]
topDownRules =
  [ RuleGeneric constantFoldPrimFun,
    RuleIf ruleIf,
    RuleIf hoistBranchInvariant,
    RuleGeneric withAccTopDown
  ]

bottomUpRules :: (BuilderOps rep, TraverseOpStms rep) => [BottomUpRule rep]
bottomUpRules =
  [ RuleIf removeDeadBranchResult,
    RuleGeneric withAccBottomUp,
    RuleBasicOp simplifyIndex
  ]

-- | A set of standard simplification rules.  These assume pure
-- functional semantics, and so probably should not be applied after
-- memory block merging.
standardRules :: (BuilderOps rep, TraverseOpStms rep, Aliased rep) => RuleBook rep
standardRules = ruleBook topDownRules bottomUpRules <> loopRules <> basicOpRules

-- | Turn @copy(x)@ into @x@ iff @x@ is not used after this copy
-- statement and it can be consumed.
--
-- This simplistic rule is only valid before we introduce memory.
removeUnnecessaryCopy :: (BuilderOps rep, Aliased rep) => BottomUpRuleBasicOp rep
removeUnnecessaryCopy (vtable, used) (Pat [d]) _ (Copy v)
  | not (v `UT.isConsumed` used),
    -- This next line is too conservative, but the problem is that 'v'
    -- might not look like it has been consumed if it is consumed in
    -- an outer scope.  This is because the simplifier applies
    -- bottom-up rules in a kind of deepest-first order.
    not (patElemName d `UT.isInResult` used) || (patElemName d `UT.isConsumed` used),
    (not (v `UT.used` used) && consumable) || not (patElemName d `UT.isConsumed` used) =
      Simplify $ letBindNames [patElemName d] $ BasicOp $ SubExp $ Var v
  where
    -- We need to make sure we can even consume the original.  The big
    -- missing piece here is that we cannot do copy removal inside of
    -- 'map' and other SOACs, but that is handled by SOAC-specific rules.
    consumable = fromMaybe False $ do
      e <- ST.lookup v vtable
      guard $ ST.entryDepth e == ST.loopDepth vtable
      consumableStm e `mplus` consumableFParam e
    consumableFParam =
      Just . maybe False (unique . declTypeOf) . ST.entryFParam
    consumableStm e = do
      pat <- stmPat <$> ST.entryStm e
      pe <- find ((== v) . patElemName) (patElems pat)
      guard $ aliasesOf pe == mempty
      pure True
removeUnnecessaryCopy _ _ _ _ = Skip

constantFoldPrimFun :: BuilderOps rep => TopDownRuleGeneric rep
constantFoldPrimFun _ (Let pat (StmAux cs attrs _) (Apply fname args _ _))
  | Just args' <- mapM (isConst . fst) args,
    Just (_, _, fun) <- M.lookup (nameToString fname) primFuns,
    Just result <- fun args' =
      Simplify $
        certifying cs $
          attributing attrs $
            letBind pat $ BasicOp $ SubExp $ Constant result
  where
    isConst (Constant v) = Just v
    isConst _ = Nothing
constantFoldPrimFun _ _ = Skip

simplifyIndex :: BuilderOps rep => BottomUpRuleBasicOp rep
simplifyIndex (vtable, used) pat@(Pat [pe]) (StmAux cs attrs _) (Index idd inds)
  | Just m <- simplifyIndexing vtable seType idd inds consumed = Simplify $ do
      res <- m
      attributing attrs $ case res of
        SubExpResult cs' se ->
          certifying (cs <> cs') $
            letBindNames (patNames pat) $ BasicOp $ SubExp se
        IndexResult extra_cs idd' inds' ->
          certifying (cs <> extra_cs) $
            letBindNames (patNames pat) $ BasicOp $ Index idd' inds'
  where
    consumed = patElemName pe `UT.isConsumed` used
    seType (Var v) = ST.lookupType v vtable
    seType (Constant v) = Just $ Prim $ primValueType v
simplifyIndex _ _ _ _ = Skip

ruleIf :: BuilderOps rep => TopDownRuleIf rep
ruleIf _ pat _ (e1, tb, fb, IfDec _ ifsort)
  | Just branch <- checkBranch,
    ifsort /= IfFallback || isCt1 e1 = Simplify $ do
      let ses = bodyResult branch
      addStms $ bodyStms branch
      sequence_
        [ certifying cs $ letBindNames [patElemName p] $ BasicOp $ SubExp se
          | (p, SubExpRes cs se) <- zip (patElems pat) ses
        ]
  where
    checkBranch
      | isCt1 e1 = Just tb
      | isCt0 e1 = Just fb
      | otherwise = Nothing

-- IMPROVE: the following two rules can be generalised to work in more
-- cases, especially when the branches have bindings, or return more
-- than one value.
--
-- if c then True else v == c || v
ruleIf
  _
  pat
  _
  ( cond,
    Body _ tstms [SubExpRes tcs (Constant (BoolValue True))],
    Body _ fstms [SubExpRes fcs se],
    IfDec ts _
    )
    | null tstms,
      null fstms,
      [Prim Bool] <- map extTypeOf ts =
        Simplify $ certifying (tcs <> fcs) $ letBind pat $ BasicOp $ BinOp LogOr cond se
-- When type(x)==bool, if c then x else y == (c && x) || (!c && y)
ruleIf _ pat _ (cond, tb, fb, IfDec ts _)
  | Body _ tstms [SubExpRes tcs tres] <- tb,
    Body _ fstms [SubExpRes fcs fres] <- fb,
    all (safeExp . stmExp) $ tstms <> fstms,
    all ((== Prim Bool) . extTypeOf) ts = Simplify $ do
      addStms tstms
      addStms fstms
      e <-
        eBinOp
          LogOr
          (pure $ BasicOp $ BinOp LogAnd cond tres)
          ( eBinOp
              LogAnd
              (pure $ BasicOp $ UnOp Not cond)
              (pure $ BasicOp $ SubExp fres)
          )
      certifying (tcs <> fcs) $ letBind pat e
ruleIf _ pat _ (_, tbranch, _, IfDec _ IfFallback)
  | all (safeExp . stmExp) $ bodyStms tbranch = Simplify $ do
      let ses = bodyResult tbranch
      addStms $ bodyStms tbranch
      sequence_
        [ certifying cs $ letBindNames [patElemName p] $ BasicOp $ SubExp se
          | (p, SubExpRes cs se) <- zip (patElems pat) ses
        ]
ruleIf _ pat _ (cond, tb, fb, _)
  | Body _ _ [SubExpRes tcs (Constant (IntValue t))] <- tb,
    Body _ _ [SubExpRes fcs (Constant (IntValue f))] <- fb =
      if oneIshInt t && zeroIshInt f && tcs == mempty && fcs == mempty
        then
          Simplify $
            letBind pat $ BasicOp $ ConvOp (BToI (intValueType t)) cond
        else
          if zeroIshInt t && oneIshInt f
            then Simplify $ do
              cond_neg <- letSubExp "cond_neg" $ BasicOp $ UnOp Not cond
              letBind pat $ BasicOp $ ConvOp (BToI (intValueType t)) cond_neg
            else Skip
<<<<<<< HEAD
=======
-- Simplify
--
--   let z = if c then x else y
--
-- to
--
--   let z = y
--
-- in the case where 'x' is a loop parameter with initial value 'y'
-- and the new value of the loop parameter is 'z'.  ('x' and 'y' can
-- be flipped.)
ruleIf vtable (Pat [pe]) aux (_c, tb, fb, IfDec [_] _)
  | Body _ tstms [SubExpRes xcs x] <- tb,
    null tstms,
    Body _ fstms [SubExpRes ycs y] <- fb,
    null fstms,
    matches x y || matches y x =
      Simplify $
        certifying (stmAuxCerts aux <> xcs <> ycs) $
          letBind (Pat [pe]) $ BasicOp $ SubExp y
  where
    z = patElemName pe
    matches (Var x) y
      | Just (initial, res) <- ST.lookupLoopParam x vtable =
          initial == y && res == Var z
    matches _ _ = False
>>>>>>> 18ca61a1
ruleIf _ _ _ _ = Skip

-- | Move out results of a conditional expression whose computation is
-- either invariant to the branches (only done for results used for
-- existentials), or the same in both branches.
hoistBranchInvariant :: BuilderOps rep => TopDownRuleIf rep
hoistBranchInvariant _ pat _ (cond, tb, fb, IfDec ret ifsort) = Simplify $ do
  let tses = bodyResult tb
      fses = bodyResult fb
  (hoistings, (pes, ts, res)) <-
    fmap (fmap unzip3 . partitionEithers) . mapM branchInvariant $
      zip4 [0 ..] (patElems pat) ret (zip tses fses)
  let ctx_fixes = catMaybes hoistings
      (tses', fses') = unzip res
      tb' = tb {bodyResult = tses'}
      fb' = fb {bodyResult = fses'}
      ret' = foldr (uncurry fixExt) ts ctx_fixes
  if not $ null hoistings -- Was something hoisted?
    then do
      -- We may have to add some reshapes if we made the type
      -- less existential.
      tb'' <- reshapeBodyResults tb' $ map extTypeOf ret'
      fb'' <- reshapeBodyResults fb' $ map extTypeOf ret'
      letBind (Pat pes) $ If cond tb'' fb'' (IfDec ret' ifsort)
    else cannotSimplify
  where
    bound_in_branches =
      namesFromList . concatMap (patNames . stmPat) $
        bodyStms tb <> bodyStms fb
    invariant Constant {} = True
    invariant (Var v) = not $ v `nameIn` bound_in_branches

    branchInvariant (i, pe, t, (tse, fse))
      -- Do both branches return the same value?
      | tse == fse = do
          certifying (resCerts tse <> resCerts fse) $
            letBindNames [patElemName pe] $ BasicOp $ SubExp $ resSubExp tse
          hoisted i pe

      -- Do both branches return values that are free in the
      -- branch, and are we not the only pattern element?  The
      -- latter is to avoid infinite application of this rule.
      | invariant $ resSubExp tse,
        invariant $ resSubExp fse,
        patSize pat > 1,
        Prim _ <- patElemType pe = do
          bt <- expTypesFromPat $ Pat [pe]
          letBindNames [patElemName pe]
            =<< ( If cond <$> resultBodyM [resSubExp tse]
                    <*> resultBodyM [resSubExp fse]
                    <*> pure (IfDec bt ifsort)
                )
          hoisted i pe
      | otherwise =
          pure $ Right (pe, t, (tse, fse))

    hoisted i pe = pure $ Left $ Just (i, Var $ patElemName pe)

    reshapeBodyResults body rets = buildBody_ $ do
      ses <- bodyBind body
      let (ctx_ses, val_ses) = splitFromEnd (length rets) ses
      (ctx_ses ++) <$> zipWithM reshapeResult val_ses rets
    reshapeResult (SubExpRes cs (Var v)) t@Array {} = do
      v_t <- lookupType v
      let newshape = arrayDims $ removeExistentials t v_t
      SubExpRes cs
        <$> if newshape /= arrayDims v_t
          then letSubExp "branch_ctx_reshaped" (shapeCoerce newshape v)
          else pure $ Var v
    reshapeResult se _ =
      return se

-- | Remove the return values of a branch, that are not actually used
-- after a branch.  Standard dead code removal can remove the branch
-- if *none* of the return values are used, but this rule is more
-- precise.
removeDeadBranchResult :: BuilderOps rep => BottomUpRuleIf rep
removeDeadBranchResult (_, used) pat _ (e1, tb, fb, IfDec rettype ifsort)
  | -- Only if there is no existential binding...
    not $ any (`nameIn` foldMap freeIn (patElems pat)) (patNames pat),
    -- Figure out which of the names in 'pat' are used...
    patused <- map (`UT.isUsedDirectly` used) $ patNames pat,
    -- If they are not all used, then this rule applies.
    not (and patused) =
      -- Remove the parts of the branch-results that correspond to dead
      -- return value bindings.  Note that this leaves dead code in the
      -- branch bodies, but that will be removed later.
      let tses = bodyResult tb
          fses = bodyResult fb
          pick :: [a] -> [a]
          pick = map snd . filter fst . zip patused
          tb' = tb {bodyResult = pick tses}
          fb' = fb {bodyResult = pick fses}
          pat' = pick $ patElems pat
          rettype' = pick rettype
       in Simplify $ letBind (Pat pat') $ If e1 tb' fb' $ IfDec rettype' ifsort
  | otherwise = Skip

withAccTopDown :: BuilderOps rep => TopDownRuleGeneric rep
-- A WithAcc with no accumulators is sent to Valhalla.
withAccTopDown _ (Let pat aux (WithAcc [] lam)) = Simplify . auxing aux $ do
  lam_res <- bodyBind $ lambdaBody lam
  forM_ (zip (patNames pat) lam_res) $ \(v, SubExpRes cs se) ->
    certifying cs $ letBindNames [v] $ BasicOp $ SubExp se
-- Identify those results in 'lam' that are free and move them out.
withAccTopDown vtable (Let pat aux (WithAcc inputs lam)) = Simplify . auxing aux $ do
  let (cert_params, acc_params) =
        splitAt (length inputs) $ lambdaParams lam
      (acc_res, nonacc_res) =
        splitFromEnd num_nonaccs $ bodyResult $ lambdaBody lam
      (acc_pes, nonacc_pes) =
        splitFromEnd num_nonaccs $ patElems pat

  -- Look at accumulator results.
  (acc_pes', inputs', params', acc_res') <-
    fmap (unzip4 . catMaybes) . mapM tryMoveAcc $
      zip4
        (chunks (map inputArrs inputs) acc_pes)
        inputs
        (zip cert_params acc_params)
        acc_res
  let (cert_params', acc_params') = unzip params'

  -- Look at non-accumulator results.
  (nonacc_pes', nonacc_res') <-
    unzip . catMaybes <$> mapM tryMoveNonAcc (zip nonacc_pes nonacc_res)

  when (concat acc_pes' == acc_pes && nonacc_pes' == nonacc_pes) cannotSimplify

  lam' <-
    mkLambda (cert_params' ++ acc_params') $
      bodyBind $ (lambdaBody lam) {bodyResult = acc_res' <> nonacc_res'}

  letBind (Pat (concat acc_pes' <> nonacc_pes')) $ WithAcc inputs' lam'
  where
    num_nonaccs = length (lambdaReturnType lam) - length inputs
    inputArrs (_, arrs, _) = length arrs

    tryMoveAcc (pes, (_, arrs, _), (_, acc_p), SubExpRes cs (Var v))
      | paramName acc_p == v,
        cs == mempty = do
          forM_ (zip pes arrs) $ \(pe, arr) ->
            letBindNames [patElemName pe] $ BasicOp $ SubExp $ Var arr
          pure Nothing
    tryMoveAcc x =
      pure $ Just x

    tryMoveNonAcc (pe, SubExpRes cs (Var v))
      | v `ST.elem` vtable,
        cs == mempty = do
          letBindNames [patElemName pe] $ BasicOp $ SubExp $ Var v
          pure Nothing
    tryMoveNonAcc (pe, SubExpRes cs (Constant v))
      | cs == mempty = do
          letBindNames [patElemName pe] $ BasicOp $ SubExp $ Constant v
          pure Nothing
    tryMoveNonAcc x =
      pure $ Just x
withAccTopDown _ _ = Skip

elimUpdates :: (ASTRep rep, TraverseOpStms rep) => [VName] -> Body rep -> (Body rep, [VName])
elimUpdates get_rid_of = flip runState mempty . onBody
  where
    onBody body = do
      stms' <- onStms $ bodyStms body
      pure body {bodyStms = stms'}
    onStms = traverse onStm
    onStm (Let pat@(Pat [PatElem _ dec]) aux (BasicOp (UpdateAcc acc _ _)))
      | Acc c _ _ _ <- typeOf dec,
        c `elem` get_rid_of = do
          modify (insert c)
          pure $ Let pat aux $ BasicOp $ SubExp $ Var acc
    onStm (Let pat aux e) = Let pat aux <$> onExp e
    onExp = mapExpM mapper
      where
        mapper =
          identityMapper
            { mapOnOp = traverseOpStms (\_ stms -> onStms stms),
              mapOnBody = \_ body -> onBody body
            }

withAccBottomUp :: (TraverseOpStms rep, BuilderOps rep) => BottomUpRuleGeneric rep
-- Eliminate dead results.  See Note [Dead Code Elimination for WithAcc]
withAccBottomUp (_, utable) (Let pat aux (WithAcc inputs lam))
  | not $ all (`UT.used` utable) $ patNames pat = Simplify $ do
      let (acc_res, nonacc_res) =
            splitFromEnd num_nonaccs $ bodyResult $ lambdaBody lam
          (acc_pes, nonacc_pes) =
            splitFromEnd num_nonaccs $ patElems pat
          (cert_params, acc_params) =
            splitAt (length inputs) $ lambdaParams lam

      -- Eliminate unused accumulator results
      let get_rid_of =
            map snd . filter getRidOf $
              zip
                (chunks (map inputArrs inputs) acc_pes)
                $ map paramName cert_params

      -- Eliminate unused non-accumulator results
      let (nonacc_pes', nonacc_res') =
            unzip $ filter keepNonAccRes $ zip nonacc_pes nonacc_res

      when (null get_rid_of && nonacc_pes' == nonacc_pes) cannotSimplify

      let (body', eliminated) = elimUpdates get_rid_of $ lambdaBody lam

      when (null eliminated && nonacc_pes' == nonacc_pes) cannotSimplify

      let pes' = acc_pes ++ nonacc_pes'

      lam' <- mkLambda (cert_params ++ acc_params) $ do
        void $ bodyBind body'
        pure $ acc_res ++ nonacc_res'

      auxing aux $ letBind (Pat pes') $ WithAcc inputs lam'
  where
    num_nonaccs = length (lambdaReturnType lam) - length inputs
    inputArrs (_, arrs, _) = length arrs
    getRidOf (pes, _) = not $ any ((`UT.used` utable) . patElemName) pes
    keepNonAccRes (pe, _) = patElemName pe `UT.used` utable
withAccBottomUp _ _ = Skip

-- Some helper functions

isCt1 :: SubExp -> Bool
isCt1 (Constant v) = oneIsh v
isCt1 _ = False

isCt0 :: SubExp -> Bool
isCt0 (Constant v) = zeroIsh v
isCt0 _ = False

-- Note [Dead Code Elimination for WithAcc]
--
-- Our static semantics for accumulators are basically those of linear
-- types.  This makes dead code elimination somewhat tricky.  First,
-- what we consider dead code is when we have a WithAcc where at least
-- one of the array results (that internally correspond to an
-- accumulator) are unused.  E.g
--
-- let {X',Y'} =
--   with_acc {X, Y} (\X_p Y_p X_acc Y_acc -> ... {X_acc', Y_acc'})
--
-- where X' is not used later.  Note that Y' is still used later.  If
-- none of the results of the WithAcc are used, then the Stm as a
-- whole is dead and can be removed.  That's the trivial case, done
-- implicitly by the simplifier.  The interesting case is exactly when
-- some of the results are unused.  How do we get rid of them?
--
-- Naively, we might just remove them:
--
-- let Y' =
--   with_acc Y (\Y_p Y_acc -> ... Y_acc')
--
-- This is safe *only* if X_acc is used *only* in the result (i.e. an
-- "identity" WithAcc).  Otherwise we end up with references to X_acc,
-- which no longer exists.  This simple case is actually handled in
-- the withAccTopDown rule, and is easy enough.
--
-- What we actually do when we decide to eliminate X_acc is that we
-- inspect the body of the WithAcc and eliminate all UpdateAcc
-- operations that refer to the same accumulator as X_acc (identified
-- by the X_p token).  I.e. we turn every
--
-- let B = update_acc(A, ...)
--
-- where 'A' is ultimately decided from X_acc into
--
-- let B = A
--
-- That's it!  We then let ordinary dead code elimination eventually
-- simplify the body enough that we have an "identity" WithAcc.  There
-- is no _guarantee_ that this will happen, but our general dead code
-- elimination tends to be pretty good.<|MERGE_RESOLUTION|>--- conflicted
+++ resolved
@@ -194,8 +194,6 @@
               cond_neg <- letSubExp "cond_neg" $ BasicOp $ UnOp Not cond
               letBind pat $ BasicOp $ ConvOp (BToI (intValueType t)) cond_neg
             else Skip
-<<<<<<< HEAD
-=======
 -- Simplify
 --
 --   let z = if c then x else y
@@ -222,7 +220,6 @@
       | Just (initial, res) <- ST.lookupLoopParam x vtable =
           initial == y && res == Var z
     matches _ _ = False
->>>>>>> 18ca61a1
 ruleIf _ _ _ _ = Skip
 
 -- | Move out results of a conditional expression whose computation is
