--- conflicted
+++ resolved
@@ -264,307 +264,6 @@
     reshapeResult se _ =
       return se
 
-<<<<<<< HEAD
-simplifyIdentityReshape :: SimpleRule lore
-simplifyIdentityReshape _ seType (Reshape newshape v)
-  | Just t <- seType $ Var v,
-    newDims newshape == arrayDims t -- No-op reshape.
-    =
-    subExpRes $ Var v
-simplifyIdentityReshape _ _ _ = Nothing
-
-simplifyReshapeReshape :: SimpleRule lore
-simplifyReshapeReshape defOf _ (Reshape newshape v)
-  | Just (BasicOp (Reshape oldshape v2), v_cs) <- defOf v =
-    Just (Reshape (fuseReshape oldshape newshape) v2, v_cs)
-simplifyReshapeReshape _ _ _ = Nothing
-
-simplifyReshapeScratch :: SimpleRule lore
-simplifyReshapeScratch defOf _ (Reshape newshape v)
-  | Just (BasicOp (Scratch bt _), v_cs) <- defOf v =
-    Just (Scratch bt $ newDims newshape, v_cs)
-simplifyReshapeScratch _ _ _ = Nothing
-
-simplifyReshapeReplicate :: SimpleRule lore
-simplifyReshapeReplicate defOf seType (Reshape newshape v)
-  | Just (BasicOp (Replicate _ se), v_cs) <- defOf v,
-    Just oldshape <- arrayShape <$> seType se,
-    shapeDims oldshape `isSuffixOf` newDims newshape =
-    let new =
-          take (length newshape - shapeRank oldshape) $
-            newDims newshape
-     in Just (Replicate (Shape new) se, v_cs)
-simplifyReshapeReplicate _ _ _ = Nothing
-
-simplifyReshapeIota :: SimpleRule lore
-simplifyReshapeIota defOf _ (Reshape newshape v)
-  | Just (BasicOp (Iota _ offset stride it), v_cs) <- defOf v,
-    [n] <- newDims newshape =
-    Just (Iota n offset stride it, v_cs)
-simplifyReshapeIota _ _ _ = Nothing
-
-improveReshape :: SimpleRule lore
-improveReshape _ seType (Reshape newshape v)
-  | Just t <- seType $ Var v,
-    newshape' <- informReshape (arrayDims t) newshape,
-    newshape' /= newshape =
-    Just (Reshape newshape' v, mempty)
-improveReshape _ _ _ = Nothing
-
--- | If we are copying a scratch array (possibly indirectly), just turn it into a scratch by
--- itself.
-copyScratchToScratch :: SimpleRule lore
-copyScratchToScratch defOf seType (Copy src) = do
-  src_t <- seType $ Var src
-  if isActuallyScratch src
-    then Just (Scratch (elemType src_t) (arrayDims src_t), mempty)
-    else Nothing
-  where
-    isActuallyScratch v =
-      case asBasicOp . fst =<< defOf v of
-        Just Scratch {} -> True
-        Just (Rearrange _ v') -> isActuallyScratch v'
-        Just (Reshape _ v') -> isActuallyScratch v'
-        _ -> False
-copyScratchToScratch _ _ _ =
-  Nothing
-
-ruleBasicOp :: BinderOps lore => TopDownRuleBasicOp lore
--- Check all the simpleRules.
-ruleBasicOp vtable pat aux op
-  | Just (op', cs) <- msum [rule defOf seType op | rule <- simpleRules] =
-    Simplify $ certifying (cs <> stmAuxCerts aux) $ letBind pat $ BasicOp op'
-  where
-    defOf = (`ST.lookupExp` vtable)
-    seType (Var v) = ST.lookupType v vtable
-    seType (Constant v) = Just $ Prim $ primValueType v
-ruleBasicOp vtable pat _ (Update src _ (Var v))
-  | Just (BasicOp Scratch {}, _) <- ST.lookupExp v vtable =
-    Simplify $ letBind pat $ BasicOp $ SubExp $ Var src
--- If we are writing a single-element slice from some array, and the
--- element of that array can be computed as a PrimExp based on the
--- index, let's just write that instead.
-ruleBasicOp vtable pat aux (Update src [DimSlice i n s] (Var v))
-  | isCt1 n,
-    isCt1 s,
-    Just (ST.Indexed cs e) <- ST.index v [intConst Int64 0] vtable =
-    Simplify $ do
-      e' <- toSubExp "update_elem" e
-      auxing aux $
-        certifying cs $
-          letBind pat $ BasicOp $ Update src [DimFix i] e'
-ruleBasicOp vtable pat _ (Update dest destis (Var v))
-  | Just (e, _) <- ST.lookupExp v vtable,
-    arrayFrom e =
-    Simplify $ letBind pat $ BasicOp $ SubExp $ Var dest
-  where
-    arrayFrom (BasicOp (Copy copy_v))
-      | Just (e', _) <- ST.lookupExp copy_v vtable =
-        arrayFrom e'
-    arrayFrom (BasicOp (Index src srcis)) =
-      src == dest && destis == srcis
-    arrayFrom (BasicOp (Replicate v_shape v_se))
-      | Just (Replicate dest_shape dest_se, _) <- ST.lookupBasicOp dest vtable,
-        v_se == dest_se,
-        shapeDims v_shape `isSuffixOf` shapeDims dest_shape =
-        True
-    arrayFrom _ =
-      False
-ruleBasicOp vtable pat _ (Update dest is se)
-  | Just dest_t <- ST.lookupType dest vtable,
-    isFullSlice (arrayShape dest_t) is = Simplify $
-    case se of
-      Var v | not $ null $ sliceDims is -> do
-        v_reshaped <-
-          letExp (baseString v ++ "_reshaped") $
-            BasicOp $ Reshape (map DimNew $ arrayDims dest_t) v
-        letBind pat $ BasicOp $ Copy v_reshaped
-      _ -> letBind pat $ BasicOp $ ArrayLit [se] $ rowType dest_t
-ruleBasicOp vtable pat (StmAux cs1 attrs _) (Update dest1 is1 (Var v1))
-  | Just (Update dest2 is2 se2, cs2) <- ST.lookupBasicOp v1 vtable,
-    Just (Copy v3, cs3) <- ST.lookupBasicOp dest2 vtable,
-    Just (Index v4 is4, cs4) <- ST.lookupBasicOp v3 vtable,
-    is4 == is1,
-    v4 == dest1 =
-    Simplify $
-      certifying (cs1 <> cs2 <> cs3 <> cs4) $ do
-        is5 <- subExpSlice $ sliceSlice (primExpSlice is1) (primExpSlice is2)
-        attributing attrs $ letBind pat $ BasicOp $ Update dest1 is5 se2
-ruleBasicOp vtable pat _ (CmpOp (CmpEq t) se1 se2)
-  | Just m <- simplifyWith se1 se2 = Simplify m
-  | Just m <- simplifyWith se2 se1 = Simplify m
-  where
-    simplifyWith (Var v) x
-      | Just bnd <- ST.lookupStm v vtable,
-        If p tbranch fbranch _ <- stmExp bnd,
-        Just (y, z) <-
-          returns v (stmPattern bnd) tbranch fbranch,
-        not $ boundInBody tbranch `namesIntersect` freeIn y,
-        not $ boundInBody fbranch `namesIntersect` freeIn z = Just $ do
-        eq_x_y <-
-          letSubExp "eq_x_y" $ BasicOp $ CmpOp (CmpEq t) x y
-        eq_x_z <-
-          letSubExp "eq_x_z" $ BasicOp $ CmpOp (CmpEq t) x z
-        p_and_eq_x_y <-
-          letSubExp "p_and_eq_x_y" $ BasicOp $ BinOp LogAnd p eq_x_y
-        not_p <-
-          letSubExp "not_p" $ BasicOp $ UnOp Not p
-        not_p_and_eq_x_z <-
-          letSubExp "p_and_eq_x_y" $ BasicOp $ BinOp LogAnd not_p eq_x_z
-        letBind pat $
-          BasicOp $ BinOp LogOr p_and_eq_x_y not_p_and_eq_x_z
-    simplifyWith _ _ =
-      Nothing
-
-    returns v ifpat tbranch fbranch =
-      fmap snd $
-        find ((== v) . patElemName . fst) $
-          zip (patternValueElements ifpat) $
-            zip (bodyResult tbranch) (bodyResult fbranch)
-ruleBasicOp _ pat _ (Replicate (Shape []) se@Constant {}) =
-  Simplify $ letBind pat $ BasicOp $ SubExp se
-ruleBasicOp _ pat _ (Replicate (Shape []) (Var v)) = Simplify $ do
-  v_t <- lookupType v
-  letBind pat $
-    BasicOp $
-      if primType v_t
-        then SubExp $ Var v
-        else Copy v
-ruleBasicOp vtable pat _ (Replicate shape (Var v))
-  | Just (BasicOp (Replicate shape2 se), cs) <- ST.lookupExp v vtable =
-    Simplify $ certifying cs $ letBind pat $ BasicOp $ Replicate (shape <> shape2) se
-ruleBasicOp _ pat _ (ArrayLit (se : ses) _)
-  | all (== se) ses =
-    Simplify $
-      let n = constant (fromIntegral (length ses) + 1 :: Int64)
-       in letBind pat $ BasicOp $ Replicate (Shape [n]) se
-ruleBasicOp vtable pat aux (Index idd slice)
-  | Just inds <- sliceIndices slice,
-    Just (BasicOp (Reshape newshape idd2), idd_cs) <- ST.lookupExp idd vtable,
-    length newshape == length inds =
-    Simplify $
-      case shapeCoercion newshape of
-        Just _ ->
-          certifying idd_cs $
-            auxing aux $
-              letBind pat $ BasicOp $ Index idd2 slice
-        Nothing -> do
-          -- Linearise indices and map to old index space.
-          oldshape <- arrayDims <$> lookupType idd2
-          let new_inds =
-                reshapeIndex
-                  (map pe64 oldshape)
-                  (map pe64 $ newDims newshape)
-                  (map pe64 inds)
-          new_inds' <-
-            mapM (toSubExp "new_index") new_inds
-          certifying idd_cs $
-            auxing aux $
-              letBind pat $ BasicOp $ Index idd2 $ map DimFix new_inds'
-ruleBasicOp _ pat _ (BinOp (Pow t) e1 e2)
-  | e1 == intConst t 2 =
-    Simplify $ letBind pat $ BasicOp $ BinOp (Shl t) (intConst t 1) e2
--- Handle identity permutation.
-ruleBasicOp _ pat _ (Rearrange perm v)
-  | sort perm == perm =
-    Simplify $ letBind pat $ BasicOp $ SubExp $ Var v
-ruleBasicOp vtable pat aux (Rearrange perm v)
-  | Just (BasicOp (Rearrange perm2 e), v_cs) <- ST.lookupExp v vtable =
-    -- Rearranging a rearranging: compose the permutations.
-    Simplify $
-      certifying v_cs $
-        auxing aux $
-          letBind pat $ BasicOp $ Rearrange (perm `rearrangeCompose` perm2) e
-ruleBasicOp vtable pat aux (Rearrange perm v)
-  | Just (BasicOp (Rotate offsets v2), v_cs) <- ST.lookupExp v vtable,
-    Just (BasicOp (Rearrange perm3 v3), v2_cs) <- ST.lookupExp v2 vtable = Simplify $ do
-    let offsets' = rearrangeShape (rearrangeInverse perm3) offsets
-    rearrange_rotate <- letExp "rearrange_rotate" $ BasicOp $ Rotate offsets' v3
-    certifying (v_cs <> v2_cs) $
-      auxing aux $
-        letBind pat $ BasicOp $ Rearrange (perm `rearrangeCompose` perm3) rearrange_rotate
-
--- Rearranging a replicate where the outer dimension is left untouched.
-ruleBasicOp vtable pat aux (Rearrange perm v1)
-  | Just (BasicOp (Replicate dims (Var v2)), v1_cs) <- ST.lookupExp v1 vtable,
-    num_dims <- shapeRank dims,
-    (rep_perm, rest_perm) <- splitAt num_dims perm,
-    not $ null rest_perm,
-    rep_perm == [0 .. length rep_perm -1] =
-    Simplify $
-      certifying v1_cs $
-        auxing aux $ do
-          v <-
-            letSubExp "rearrange_replicate" $
-              BasicOp $ Rearrange (map (subtract num_dims) rest_perm) v2
-          letBind pat $ BasicOp $ Replicate dims v
-
--- A zero-rotation is identity.
-ruleBasicOp _ pat _ (Rotate offsets v)
-  | all isCt0 offsets = Simplify $ letBind pat $ BasicOp $ SubExp $ Var v
-ruleBasicOp vtable pat aux (Rotate offsets v)
-  | Just (BasicOp (Rearrange perm v2), v_cs) <- ST.lookupExp v vtable,
-    Just (BasicOp (Rotate offsets2 v3), v2_cs) <- ST.lookupExp v2 vtable = Simplify $ do
-    let offsets2' = rearrangeShape (rearrangeInverse perm) offsets2
-        addOffsets x y = letSubExp "summed_offset" $ BasicOp $ BinOp (Add Int64 OverflowWrap) x y
-    offsets' <- zipWithM addOffsets offsets offsets2'
-    rotate_rearrange <-
-      auxing aux $ letExp "rotate_rearrange" $ BasicOp $ Rearrange perm v3
-    certifying (v_cs <> v2_cs) $
-      letBind pat $ BasicOp $ Rotate offsets' rotate_rearrange
-
--- Combining Rotates.
-ruleBasicOp vtable pat aux (Rotate offsets1 v)
-  | Just (BasicOp (Rotate offsets2 v2), v_cs) <- ST.lookupExp v vtable = Simplify $ do
-    offsets <- zipWithM add offsets1 offsets2
-    certifying v_cs $
-      auxing aux $
-        letBind pat $ BasicOp $ Rotate offsets v2
-  where
-    add x y = letSubExp "offset" $ BasicOp $ BinOp (Add Int64 OverflowWrap) x y
-
--- If we see an Update with a scalar where the value to be written is
--- the result of indexing some other array, then we convert it into an
--- Update with a slice of that array.  This matters when the arrays
--- are far away (on the GPU, say), because it avoids a copy of the
--- scalar to and from the host.
-ruleBasicOp vtable pat aux (Update arr_x slice_x (Var v))
-  | Just _ <- sliceIndices slice_x,
-    Just (Index arr_y slice_y, cs_y) <- ST.lookupBasicOp v vtable,
-    ST.available arr_y vtable,
-    -- XXX: we should check for proper aliasing here instead.
-    arr_y /= arr_x,
-    Just (slice_x_bef, DimFix i, []) <- focusNth (length slice_x - 1) slice_x,
-    Just (slice_y_bef, DimFix j, []) <- focusNth (length slice_y - 1) slice_y = Simplify $ do
-    let slice_x' = slice_x_bef ++ [DimSlice i (intConst Int64 1) (intConst Int64 1)]
-        slice_y' = slice_y_bef ++ [DimSlice j (intConst Int64 1) (intConst Int64 1)]
-    v' <- letExp (baseString v ++ "_slice") $ BasicOp $ Index arr_y slice_y'
-    certifying cs_y $
-      auxing aux $
-        letBind pat $ BasicOp $ Update arr_x slice_x' $ Var v'
-
--- Simplify away 0<=i when 'i' is from a loop of form 'for i < n'.
-ruleBasicOp vtable pat aux (CmpOp CmpSle {} x y)
-  | Constant (IntValue (Int64Value 0)) <- x,
-    Var v <- y,
-    Just _ <- ST.lookupLoopVar v vtable =
-    Simplify $ auxing aux $ letBind pat $ BasicOp $ SubExp $ constant True
--- Simplify away i<n when 'i' is from a loop of form 'for i < n'.
-ruleBasicOp vtable pat aux (CmpOp CmpSlt {} x y)
-  | Var v <- x,
-    Just n <- ST.lookupLoopVar v vtable,
-    n == y =
-    Simplify $ auxing aux $ letBind pat $ BasicOp $ SubExp $ constant True
--- Simplify away x<0 when 'x' has been used as array size.
-ruleBasicOp vtable pat aux (CmpOp CmpSlt {} (Var x) y)
-  | isCt0 y,
-    maybe False ST.entryIsSize $ ST.lookup x vtable =
-    Simplify $ auxing aux $ letBind pat $ BasicOp $ SubExp $ constant False
-ruleBasicOp _ _ _ _ =
-  Skip
-
-=======
->>>>>>> fdde6756
 -- | Remove the return values of a branch, that are not actually used
 -- after a branch.  Standard dead code removal can remove the branch
 -- if *none* of the return values are used, but this rule is more
