{-# LANGUAGE ConstraintKinds #-}
{-# LANGUAGE FlexibleContexts #-}
{-# LANGUAGE TypeFamilies #-}

-- | "Sinking" is conceptually the opposite of hoisting.  The idea is
-- to take code that looks like this:
--
-- @
-- x = xs[i]
-- y = ys[i]
-- if x != 0 then {
--   y
-- } else {
--   0
-- }
-- @
--
-- and turn it into
--
-- @
-- x = xs[i]
-- if x != 0 then {
--   y = ys[i]
--   y
-- } else {
--   0
-- }
-- @
--
-- The idea is to delay loads from memory until (if) they are actually
-- needed.  Code patterns like the above is particularly common in
-- code that makes use of pattern matching on sum types.
--
-- We are currently quite conservative about when we do this.  In
-- particular, if any consumption is going on in a body, we don't do
-- anything.  This is far too conservative.  Also, we are careful
-- never to duplicate work.
--
-- This pass redundantly computes free-variable information a lot.  If
-- you ever see this pass as being a compilation speed bottleneck,
-- start by caching that a bit.
--
-- This pass is defined on post-SOACS representations.  This is not
-- because we do anything GPU-specific here, but simply because more
-- explicit indexing is going on after SOACs are gone.
module Futhark.Optimise.Sink (sinkGPU, sinkMC) where

import Control.Monad.State
import Data.Bifunctor
import Data.List (foldl')
import Data.Sequence ((<|))
import qualified Data.Sequence as SQ
import qualified Data.Map as M
import qualified Futhark.Analysis.Alias as Alias
import qualified Futhark.Analysis.SymbolTable as ST
import Futhark.Builder.Class
import Futhark.Construct (sliceDim)
import Futhark.IR.Aliases
import Futhark.IR.GPU
import Futhark.IR.MC
import Futhark.Pass

type SymbolTable rep = ST.SymbolTable rep

type Sinking rep = M.Map VName (Stm rep)

type Sunk = Names

type Sinker rep a = SymbolTable rep -> Sinking rep -> a -> (a, Sunk)

type Constraints rep =
  ( ASTRep rep,
    Aliased rep,
    Buildable rep,
    ST.IndexOp (Op rep)
  )

-- | Given a statement, compute how often each of its free variables
-- are used.  Not accurate: what we care about are only 1, and greater
-- than 1.
multiplicity :: Constraints rep => Stm rep -> M.Map VName Int
multiplicity stm =
  case stmExp stm of
    If cond tbranch fbranch _ ->
      free cond 1 `comb` free tbranch 1 `comb` free fbranch 1
    Op {} -> free stm 2
    DoLoop {} -> free stm 2
    _ -> free stm 1
  where
    free x k = M.fromList $ zip (namesToList $ freeIn x) $ repeat k
    comb = M.unionWith (+)

optimiseBranch ::
  Constraints rep =>
  Sinker rep (Op rep) ->
  Sinker rep (Body rep)
optimiseBranch onOp vtable sinking (Body dec stms res) =
  let (stms', stms_sunk) = optimiseStms onOp vtable sinking' (sunk_stms <> stms) $ freeIn res
   in ( Body dec stms' res,
        sunk <> stms_sunk
      )
  where
    free_in_stms = freeIn stms <> freeIn res
    (sinking_here, sinking') = M.partitionWithKey sunkHere sinking
    sunk_stms = stmsFromList $ M.elems sinking_here
    sunkHere v stm =
      v `nameIn` free_in_stms
        && all (`ST.available` vtable) (namesToList (freeIn stm))
    sunk = namesFromList $ foldMap (patNames . stmPat) sunk_stms

optimiseLoop ::
  Constraints rep =>
  Sinker rep (Op rep) ->
  Sinker rep ([(FParam rep, SubExp)], LoopForm rep, Body rep)
optimiseLoop onOp vtable sinking (merge, form, body0)
  | WhileLoop {} <- form =
    let (body1, sunk) = optimiseBody onOp vtable' sinking body0
     in ((merge, form, body1), sunk)
  | ForLoop i it bound loop_vars <- form =
    let stms' = foldr (inline i) (bodyStms body0) loop_vars
        body1 = body0 {bodyStms = stms'}
        (body2, sunk) = optimiseBody onOp vtable' sinking body1
        notSunk (x,_) = not $ paramName x `nameIn` sunk
        loop_vars' = filter notSunk loop_vars
        form' = ForLoop i it bound loop_vars'
        body3 = body2 {bodyStms = SQ.drop (length loop_vars') (bodyStms body2)}
     in ((merge, form', body3), sunk)
  where
    (params, _) = unzip merge
    scope = case form of
      WhileLoop {} -> scopeOfFParams params
      ForLoop i it _ _ -> M.insert i (IndexName it) $ scopeOfFParams params
    vtable' = ST.fromScope scope <> vtable

    inline i (x, arr) stms =
      let pt = typeOf x
          slice = Slice $ DimFix (Var i) : map sliceDim (arrayDims pt)
          e = BasicOp (Index arr slice)
          pat = mkExpPat [Ident (paramName x) pt] e
          aux = StmAux mempty mempty (mkExpDec pat e)
          stm = Let pat aux e
       in stm <| stms

optimiseStms ::
  Constraints rep =>
  Sinker rep (Op rep) ->
  SymbolTable rep ->
  Sinking rep ->
  Stms rep ->
  Names ->
  (Stms rep, Sunk)
optimiseStms onOp init_vtable init_sinking all_stms free_in_res =
  let (all_stms', sunk) =
        optimiseStms' init_vtable init_sinking $ stmsToList all_stms
   in (stmsFromList all_stms', sunk)
  where
    multiplicities =
      foldl'
        (M.unionWith (+))
        (M.fromList (zip (namesToList free_in_res) (repeat 1)))
        (map multiplicity $ stmsToList all_stms)

    optimiseStms' _ _ [] = ([], mempty)
    optimiseStms' vtable sinking (stm : stms)
      | BasicOp Index {} <- stmExp stm,
        [pe] <- patElems (stmPat stm),
        primType $ patElemType pe,
        maybe True (== 1) $ M.lookup (patElemName pe) multiplicities =
          let (stms', sunk) =
                optimiseStms' vtable' (M.insert (patElemName pe) stm sinking) stms
           in if patElemName pe `nameIn` sunk
                then (stms', sunk)
                else (stm : stms', sunk)
      | If cond tbranch fbranch ret <- stmExp stm =
<<<<<<< HEAD
        let (tbranch', tsunk) = optimiseBranch onOp vtable sinking tbranch
            (fbranch', fsunk) = optimiseBranch onOp vtable sinking fbranch
            (stms', sunk) = optimiseStms' vtable' sinking stms
         in ( stm {stmExp = If cond tbranch' fbranch' ret} : stms',
              tsunk <> fsunk <> sunk
            )
      | DoLoop merge lform body <- stmExp stm =
        let comps = (merge, lform, body)
            (comps', loop_sunk) = optimiseLoop onOp vtable sinking comps
            (merge', lform', body') = comps'

            (stms', stms_sunk) = optimiseStms' vtable' sinking stms
         in ( stm {stmExp = DoLoop merge' lform' body'} : stms',
              stms_sunk <> loop_sunk
            )
=======
          let (tbranch', tsunk) = optimiseBranch onOp vtable sinking tbranch
              (fbranch', fsunk) = optimiseBranch onOp vtable sinking fbranch
              (stms', sunk) = optimiseStms' vtable' sinking stms
           in ( stm {stmExp = If cond tbranch' fbranch' ret} : stms',
                tsunk <> fsunk <> sunk
              )
>>>>>>> 47a4409c
      | Op op <- stmExp stm =
          let (op', op_sunk) = onOp vtable sinking op
              (stms', stms_sunk) = optimiseStms' vtable' sinking stms
           in ( stm {stmExp = Op op'} : stms',
                stms_sunk <> op_sunk
              )
      | otherwise =
          let (stms', stms_sunk) = optimiseStms' vtable' sinking stms
              (e', stm_sunk) = runState (mapExpM mapper (stmExp stm)) mempty
           in ( stm {stmExp = e'} : stms',
                stm_sunk <> stms_sunk
              )
      where
        vtable' = ST.insertStm stm vtable
        mapper =
          identityMapper
            { mapOnBody = \scope body -> do
                let (body', sunk) =
                      optimiseBody
                        onOp
                        (ST.fromScope scope <> vtable)
                        sinking
                        body
                modify (<> sunk)
                pure body'
            }

optimiseBody ::
  Constraints rep =>
  Sinker rep (Op rep) ->
  Sinker rep (Body rep)
optimiseBody onOp vtable sinking (Body attr stms res) =
  let (stms', sunk) = optimiseStms onOp vtable sinking stms $ freeIn res
   in (Body attr stms' res, sunk)

optimiseKernelBody ::
  Constraints rep =>
  Sinker rep (Op rep) ->
  Sinker rep (KernelBody rep)
optimiseKernelBody onOp vtable sinking (KernelBody attr stms res) =
  let (stms', sunk) = optimiseStms onOp vtable sinking stms $ freeIn res
   in (KernelBody attr stms' res, sunk)

optimiseSegOp ::
  Constraints rep =>
  Sinker rep (Op rep) ->
  Sinker rep (SegOp lvl rep)
optimiseSegOp onOp vtable sinking op =
  let scope = scopeOfSegSpace $ segSpace op
   in runState (mapSegOpM (opMapper scope) op) mempty
  where
    opMapper scope =
      identitySegOpMapper
        { mapOnSegOpLambda = \lam -> do
            let (body, sunk) =
                  optimiseBody onOp op_vtable sinking $
                    lambdaBody lam
            modify (<> sunk)
            pure lam {lambdaBody = body},
          mapOnSegOpBody = \body -> do
            let (body', sunk) =
                  optimiseKernelBody onOp op_vtable sinking body
            modify (<> sunk)
            pure body'
        }
      where
        op_vtable = ST.fromScope scope <> vtable

type SinkRep rep = Aliases rep

sink ::
  ( Buildable rep,
    CanBeAliased (Op rep),
    ST.IndexOp (OpWithAliases (Op rep))
  ) =>
  Sinker (SinkRep rep) (Op (SinkRep rep)) ->
  Pass rep rep
sink onOp =
  Pass "sink" "move memory loads closer to their uses" $
    fmap removeProgAliases
      . intraproceduralTransformationWithConsts onConsts onFun
      . Alias.aliasAnalysis
  where
    onFun _ fd = do
      let vtable = ST.insertFParams (funDefParams fd) mempty
          (body, _) = optimiseBody onOp vtable mempty $ funDefBody fd
      pure fd {funDefBody = body}

    onConsts consts =
      pure $
        fst $
          optimiseStms onOp mempty mempty consts $
            namesFromList $ M.keys $ scopeOf consts

-- | Sinking in GPU kernels.
sinkGPU :: Pass GPU GPU
sinkGPU = sink onHostOp
  where
    onHostOp :: Sinker (SinkRep GPU) (Op (SinkRep GPU))
    onHostOp vtable sinking (SegOp op) =
      first SegOp $ optimiseSegOp onHostOp vtable sinking op
    onHostOp vtable sinking (GPUBody types body) =
      first (GPUBody types) $ optimiseBody onHostOp vtable sinking body
    onHostOp _ _ op = (op, mempty)

-- | Sinking for multicore.
sinkMC :: Pass MC MC
sinkMC = sink onHostOp
  where
    onHostOp :: Sinker (SinkRep MC) (Op (SinkRep MC))
    onHostOp vtable sinking (ParOp par_op op) =
      let (par_op', par_sunk) =
            maybe
              (Nothing, mempty)
              (first Just . optimiseSegOp onHostOp vtable sinking)
              par_op
          (op', sunk) = optimiseSegOp onHostOp vtable sinking op
       in (ParOp par_op' op', par_sunk <> sunk)
    onHostOp _ _ op = (op, mempty)<|MERGE_RESOLUTION|>--- conflicted
+++ resolved
@@ -172,7 +172,6 @@
                 then (stms', sunk)
                 else (stm : stms', sunk)
       | If cond tbranch fbranch ret <- stmExp stm =
-<<<<<<< HEAD
         let (tbranch', tsunk) = optimiseBranch onOp vtable sinking tbranch
             (fbranch', fsunk) = optimiseBranch onOp vtable sinking fbranch
             (stms', sunk) = optimiseStms' vtable' sinking stms
@@ -188,14 +187,6 @@
          in ( stm {stmExp = DoLoop merge' lform' body'} : stms',
               stms_sunk <> loop_sunk
             )
-=======
-          let (tbranch', tsunk) = optimiseBranch onOp vtable sinking tbranch
-              (fbranch', fsunk) = optimiseBranch onOp vtable sinking fbranch
-              (stms', sunk) = optimiseStms' vtable' sinking stms
-           in ( stm {stmExp = If cond tbranch' fbranch' ret} : stms',
-                tsunk <> fsunk <> sunk
-              )
->>>>>>> 47a4409c
       | Op op <- stmExp stm =
           let (op', op_sunk) = onOp vtable sinking op
               (stms', stms_sunk) = optimiseStms' vtable' sinking stms
