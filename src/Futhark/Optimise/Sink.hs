--- conflicted
+++ resolved
@@ -1,10 +1,7 @@
+{-# LANGUAGE ConstraintKinds #-}
 {-# LANGUAGE FlexibleContexts #-}
 {-# LANGUAGE TypeFamilies #-}
-<<<<<<< HEAD
-{-# LANGUAGE ConstraintKinds #-}
-=======
-
->>>>>>> 3cfc932a
+
 -- | "Sinking" is conceptually the opposite of hoisting.  The idea is
 -- to take code that looks like this:
 --
@@ -46,12 +43,7 @@
 -- This pass is defined on the Kernels representation.  This is not
 -- because we do anything kernel-specific here, but simply because
 -- more explicit indexing is going on after SOACs are gone.
-<<<<<<< HEAD
-
 module Futhark.Optimise.Sink (sinkKernels, sinkMC) where
-=======
-module Futhark.Optimise.Sink (sink) where
->>>>>>> 3cfc932a
 
 import Control.Monad.State
 import Data.Bifunctor
@@ -63,25 +55,21 @@
 import Futhark.IR.Aliases
 import Futhark.IR.Kernels
 import Futhark.IR.MC
-
 import Futhark.Pass
 
-<<<<<<< HEAD
 type SymbolTable lore = ST.SymbolTable lore
+
 type Sinking lore = M.Map VName (Stm lore)
-=======
-type SinkLore = Aliases Kernels
-
-type SymbolTable = ST.SymbolTable SinkLore
-
-type Sinking = M.Map VName (Stm SinkLore)
-
->>>>>>> 3cfc932a
+
 type Sunk = S.Set VName
+
 type Sinker lore a = SymbolTable lore -> Sinking lore -> a -> (a, Sunk)
-type Constraints lore = (ASTLore lore,
-                         Aliased lore,
-                         ST.IndexOp (Op lore))
+
+type Constraints lore =
+  ( ASTLore lore,
+    Aliased lore,
+    ST.IndexOp (Op lore)
+  )
 
 -- | Given a statement, compute how often each of its free variables
 -- are used.  Not accurate: what we care about are only 1, and greater
@@ -94,43 +82,16 @@
     Op {} -> free stm 2
     DoLoop {} -> free stm 2
     _ -> free stm 1
-<<<<<<< HEAD
-  where free x k = M.fromList $ zip (namesToList $ freeIn x) $ repeat k
-        comb = M.unionWith (+)
-
-optimiseBranch :: Constraints lore =>
-                  Sinker lore (Op lore)
-               -> Sinker lore (Body lore)
+  where
+    free x k = M.fromList $ zip (namesToList $ freeIn x) $ repeat k
+    comb = M.unionWith (+)
+
+optimiseBranch ::
+  Constraints lore =>
+  Sinker lore (Op lore) ->
+  Sinker lore (Body lore)
 optimiseBranch onOp vtable sinking (Body dec stms res) =
   let (stms', stms_sunk) = optimiseStms onOp vtable sinking' stms $ freeIn res
-  in (Body dec (sunk_stms <> stms') res,
-      sunk <> stms_sunk)
-  where free_in_stms = freeIn stms <> freeIn res
-        (sinking_here, sinking') = M.partitionWithKey sunkHere sinking
-        sunk_stms = stmsFromList $ M.elems sinking_here
-        sunkHere v stm =
-          v `nameIn` free_in_stms &&
-          all (`ST.available` vtable) (namesToList (freeIn stm))
-        sunk = S.fromList $ concatMap (patternNames . stmPattern) sunk_stms
-
-optimiseStms :: Constraints lore =>
-                Sinker lore (Op lore)
-             -> SymbolTable lore -> Sinking lore
-             -> Stms lore -> Names
-             -> (Stms lore, Sunk)
-optimiseStms onOp init_vtable init_sinking all_stms free_in_res =
-=======
-  where
-    free x k = M.fromList $ zip (namesToList $ freeIn x) $ repeat k
-    comb = M.unionWith (+)
-
-optimiseBranch ::
-  SymbolTable ->
-  Sinking ->
-  Body SinkLore ->
-  (Body SinkLore, Sunk)
-optimiseBranch vtable sinking (Body dec stms res) =
-  let (stms', stms_sunk) = optimiseStms vtable sinking' stms $ freeIn res
    in ( Body dec (sunk_stms <> stms') res,
         sunk <> stms_sunk
       )
@@ -144,13 +105,14 @@
     sunk = S.fromList $ concatMap (patternNames . stmPattern) sunk_stms
 
 optimiseStms ::
-  SymbolTable ->
-  Sinking ->
-  Stms SinkLore ->
+  Constraints lore =>
+  Sinker lore (Op lore) ->
+  SymbolTable lore ->
+  Sinking lore ->
+  Stms lore ->
   Names ->
-  (Stms SinkLore, Sunk)
-optimiseStms init_vtable init_sinking all_stms free_in_res =
->>>>>>> 3cfc932a
+  (Stms lore, Sunk)
+optimiseStms onOp init_vtable init_sinking all_stms free_in_res =
   let (all_stms', sunk) =
         optimiseStms' init_vtable init_sinking $ stmsToList all_stms
    in (stmsFromList all_stms', sunk)
@@ -173,123 +135,16 @@
               then (stms', sunk)
               else (stm : stms', sunk)
       | If cond tbranch fbranch ret <- stmExp stm =
-<<<<<<< HEAD
-          let (tbranch', tsunk) = optimiseBranch onOp vtable sinking tbranch
-              (fbranch', fsunk) = optimiseBranch onOp vtable sinking fbranch
-              (stms', sunk) = optimiseStms' vtable' sinking stms
-          in (stm { stmExp = If cond tbranch' fbranch' ret } : stms',
-              tsunk <> fsunk <> sunk)
-
-      | Op op <- stmExp stm =
-          let (op', op_sunk) = onOp vtable sinking op
-              (stms', stms_sunk) = optimiseStms' vtable' sinking stms
-          in (stm { stmExp = Op op' } : stms',
-              stms_sunk <> op_sunk)
-
-      | otherwise =
-          let (stms', stms_sunk) = optimiseStms' vtable' sinking stms
-              (e', stm_sunk) = runState (mapExpM mapper (stmExp stm)) mempty
-          in (stm { stmExp = e' } : stms',
-              stm_sunk <> stms_sunk)
-
-      where vtable' = ST.insertStm stm vtable
-            mapper =
-              identityMapper
-              { mapOnBody = \scope body -> do
-                  let (body', sunk) =
-                        optimiseBody onOp (ST.fromScope scope <> vtable)
-                        sinking body
-                  modify (<>sunk)
-                  return body'
-              }
-
-optimiseBody :: Constraints lore =>
-                Sinker lore (Op lore)
-             -> Sinker lore (Body lore)
-optimiseBody onOp vtable sinking (Body attr stms res) =
-  let (stms', sunk) = optimiseStms onOp vtable sinking stms $ freeIn res
-  in (Body attr stms' res, sunk)
-
-optimiseKernelBody :: Constraints lore =>
-                      Sinker lore (Op lore)
-                   -> Sinker lore (KernelBody lore)
-optimiseKernelBody onOp vtable sinking (KernelBody attr stms res) =
-  let (stms', sunk) = optimiseStms onOp vtable sinking stms $ freeIn res
-  in (KernelBody attr stms' res, sunk)
-
-optimiseSegOp :: Constraints lore =>
-                 Sinker lore (Op lore) -> Sinker lore (SegOp lvl lore)
-optimiseSegOp onOp vtable sinking op =
-  let scope = scopeOfSegSpace $ segSpace op
-  in runState (mapSegOpM (opMapper scope) op) mempty
-  where opMapper scope =
-          identitySegOpMapper
-          { mapOnSegOpLambda = \lam -> do
-              let (body, sunk) =
-                    optimiseBody onOp op_vtable sinking $
-                    lambdaBody lam
-              modify (<>sunk)
-              return lam { lambdaBody = body }
-
-          , mapOnSegOpBody = \body -> do
-              let (body', sunk) =
-                    optimiseKernelBody onOp op_vtable sinking body
-              modify (<>sunk)
-              return body'
-          }
-          where op_vtable = ST.fromScope scope <> vtable
-
-type SinkLore lore = Aliases lore
-
-sink :: (ASTLore lore,
-         CanBeAliased (Op lore),
-         ST.IndexOp (OpWithAliases (Op lore))) =>
-        Sinker (SinkLore lore) (Op (SinkLore lore)) -> Pass lore lore
-sink onOp =
-  Pass "sink" "move memory loads closer to their uses" $
-  fmap removeProgAliases .
-  intraproceduralTransformationWithConsts onConsts onFun .
-  Alias.aliasAnalysis
-  where onFun _ fd = do
-          let vtable = ST.insertFParams (funDefParams fd) mempty
-              (body, _) = optimiseBody onOp vtable mempty $ funDefBody fd
-          return fd { funDefBody = body }
-
-        onConsts consts =
-          pure $ fst $ optimiseStms onOp mempty mempty consts $
-          namesFromList $ M.keys $ scopeOf consts
-
--- | Sinking in GPU kernels.
-sinkKernels :: Pass Kernels Kernels
-sinkKernels = sink onHostOp
-  where onHostOp :: Sinker (SinkLore Kernels) (Op (SinkLore Kernels))
-        onHostOp vtable sinking (SegOp op) =
-          first SegOp $ optimiseSegOp onHostOp vtable sinking op
-        onHostOp _ _ op = (op, mempty)
-
--- | Sinking for multicore.
-sinkMC :: Pass MC MC
-sinkMC = sink onHostOp
-  where onHostOp :: Sinker (SinkLore MC) (Op (SinkLore MC))
-        onHostOp vtable sinking (ParOp par_op op) =
-          let (par_op', par_sunk) =
-                maybe (Nothing, mempty)
-                (first Just . optimiseSegOp onHostOp vtable sinking) par_op
-              (op', sunk) = optimiseSegOp onHostOp vtable sinking op
-          in (ParOp par_op' op', par_sunk <> sunk)
-        onHostOp _ _ op = (op, mempty)
-=======
-        let (tbranch', tsunk) = optimiseBranch vtable sinking tbranch
-            (fbranch', fsunk) = optimiseBranch vtable sinking fbranch
+        let (tbranch', tsunk) = optimiseBranch onOp vtable sinking tbranch
+            (fbranch', fsunk) = optimiseBranch onOp vtable sinking fbranch
             (stms', sunk) = optimiseStms' vtable' sinking stms
          in ( stm {stmExp = If cond tbranch' fbranch' ret} : stms',
               tsunk <> fsunk <> sunk
             )
-      | Op (SegOp op) <- stmExp stm =
-        let scope = scopeOfSegSpace $ segSpace op
+      | Op op <- stmExp stm =
+        let (op', op_sunk) = onOp vtable sinking op
             (stms', stms_sunk) = optimiseStms' vtable' sinking stms
-            (op', op_sunk) = runState (mapSegOpM (opMapper scope) op) mempty
-         in ( stm {stmExp = Op (SegOp op')} : stms',
+         in ( stm {stmExp = Op op'} : stms',
               stms_sunk <> op_sunk
             )
       | otherwise =
@@ -304,49 +159,66 @@
           identityMapper
             { mapOnBody = \scope body -> do
                 let (body', sunk) =
-                      optimiseBody (ST.fromScope scope <> vtable) sinking body
+                      optimiseBody
+                        onOp
+                        (ST.fromScope scope <> vtable)
+                        sinking
+                        body
                 modify (<> sunk)
                 return body'
             }
 
-        opMapper scope =
-          identitySegOpMapper
-            { mapOnSegOpLambda = \lam -> do
-                let (body, sunk) =
-                      optimiseBody op_vtable sinking $
-                        lambdaBody lam
-                modify (<> sunk)
-                return lam {lambdaBody = body},
-              mapOnSegOpBody = \body -> do
-                let (body', sunk) =
-                      optimiseKernelBody op_vtable sinking body
-                modify (<> sunk)
-                return body'
-            }
-          where
-            op_vtable = ST.fromScope scope <> vtable
-
 optimiseBody ::
-  SymbolTable ->
-  Sinking ->
-  Body SinkLore ->
-  (Body SinkLore, Sunk)
-optimiseBody vtable sinking (Body dec stms res) =
-  let (stms', sunk) = optimiseStms vtable sinking stms $ freeIn res
-   in (Body dec stms' res, sunk)
+  Constraints lore =>
+  Sinker lore (Op lore) ->
+  Sinker lore (Body lore)
+optimiseBody onOp vtable sinking (Body attr stms res) =
+  let (stms', sunk) = optimiseStms onOp vtable sinking stms $ freeIn res
+   in (Body attr stms' res, sunk)
 
 optimiseKernelBody ::
-  SymbolTable ->
-  Sinking ->
-  KernelBody SinkLore ->
-  (KernelBody SinkLore, Sunk)
-optimiseKernelBody vtable sinking (KernelBody dec stms res) =
-  let (stms', sunk) = optimiseStms vtable sinking stms $ freeIn res
-   in (KernelBody dec stms' res, sunk)
-
--- | The pass definition.
-sink :: Pass Kernels Kernels
-sink =
+  Constraints lore =>
+  Sinker lore (Op lore) ->
+  Sinker lore (KernelBody lore)
+optimiseKernelBody onOp vtable sinking (KernelBody attr stms res) =
+  let (stms', sunk) = optimiseStms onOp vtable sinking stms $ freeIn res
+   in (KernelBody attr stms' res, sunk)
+
+optimiseSegOp ::
+  Constraints lore =>
+  Sinker lore (Op lore) ->
+  Sinker lore (SegOp lvl lore)
+optimiseSegOp onOp vtable sinking op =
+  let scope = scopeOfSegSpace $ segSpace op
+   in runState (mapSegOpM (opMapper scope) op) mempty
+  where
+    opMapper scope =
+      identitySegOpMapper
+        { mapOnSegOpLambda = \lam -> do
+            let (body, sunk) =
+                  optimiseBody onOp op_vtable sinking $
+                    lambdaBody lam
+            modify (<> sunk)
+            return lam {lambdaBody = body},
+          mapOnSegOpBody = \body -> do
+            let (body', sunk) =
+                  optimiseKernelBody onOp op_vtable sinking body
+            modify (<> sunk)
+            return body'
+        }
+      where
+        op_vtable = ST.fromScope scope <> vtable
+
+type SinkLore lore = Aliases lore
+
+sink ::
+  ( ASTLore lore,
+    CanBeAliased (Op lore),
+    ST.IndexOp (OpWithAliases (Op lore))
+  ) =>
+  Sinker (SinkLore lore) (Op (SinkLore lore)) ->
+  Pass lore lore
+sink onOp =
   Pass "sink" "move memory loads closer to their uses" $
     fmap removeProgAliases
       . intraproceduralTransformationWithConsts onConsts onFun
@@ -354,12 +226,35 @@
   where
     onFun _ fd = do
       let vtable = ST.insertFParams (funDefParams fd) mempty
-          (body, _) = optimiseBody vtable mempty $ funDefBody fd
+          (body, _) = optimiseBody onOp vtable mempty $ funDefBody fd
       return fd {funDefBody = body}
 
     onConsts consts =
       pure $
         fst $
-          optimiseStms mempty mempty consts $
+          optimiseStms onOp mempty mempty consts $
             namesFromList $ M.keys $ scopeOf consts
->>>>>>> 3cfc932a
+
+-- | Sinking in GPU kernels.
+sinkKernels :: Pass Kernels Kernels
+sinkKernels = sink onHostOp
+  where
+    onHostOp :: Sinker (SinkLore Kernels) (Op (SinkLore Kernels))
+    onHostOp vtable sinking (SegOp op) =
+      first SegOp $ optimiseSegOp onHostOp vtable sinking op
+    onHostOp _ _ op = (op, mempty)
+
+-- | Sinking for multicore.
+sinkMC :: Pass MC MC
+sinkMC = sink onHostOp
+  where
+    onHostOp :: Sinker (SinkLore MC) (Op (SinkLore MC))
+    onHostOp vtable sinking (ParOp par_op op) =
+      let (par_op', par_sunk) =
+            maybe
+              (Nothing, mempty)
+              (first Just . optimiseSegOp onHostOp vtable sinking)
+              par_op
+          (op', sunk) = optimiseSegOp onHostOp vtable sinking op
+       in (ParOp par_op' op', par_sunk <> sunk)
+    onHostOp _ _ op = (op, mempty)