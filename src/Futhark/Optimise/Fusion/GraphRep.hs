--- conflicted
+++ resolved
@@ -192,12 +192,10 @@
     -- | A mapping from variable name to the graph node that produces
     -- it.
     producerMapping :: M.Map VName G.Node,
-<<<<<<< HEAD
+    -- a table mapping VNames to VNames that are aliased to it
     aliasTable :: Alias2.AliasTable,
-=======
     -- | Fused anything yet?
     fusedAnything :: Bool,
->>>>>>> d15f005e
     fuseScans :: Bool
   }
 
@@ -206,11 +204,8 @@
   FusionEnv
     { vNameSource = blankNameSource,
       producerMapping = M.empty,
-<<<<<<< HEAD
       aliasTable = M.empty,
-=======
       fusedAnything = False,
->>>>>>> d15f005e
       fuseScans = True
     }
 
