--- conflicted
+++ resolved
@@ -283,12 +283,7 @@
 
     (SOAC.Redomap _ _ comm2 lam21 _ nes _, SOAC.Map {})
       | mapFusionOK outVars ker || horizFuse -> do
-<<<<<<< HEAD
-      let (res_lam, new_inp) = fuseMaps unfus_nms lam1 inp1_arr outPairs lam2 inp2_arr
-          -- Get the lists from soac1 that still need to be returned
-=======
       let (res_lam, new_inp) = fuseMaps unfus_set lam1 inp1_arr outPairs lam2 inp2_arr
->>>>>>> 425199df
           (_,extra_rtps) = unzip $ filter (\(nm,_)->elem nm unfus_nms) $
                            zip outVars $ map (stripArray 1) $ SOAC.typeOf soac1
           res_lam' = res_lam { lambdaReturnType = lambdaReturnType res_lam ++ extra_rtps }
@@ -324,7 +319,7 @@
     (SOAC.Scanomap _ _ lam21 _ nes _, SOAC.Map {})
       | mapFusionOK outVars ker || horizFuse -> do
       -- Create new inner reduction function
-      let (res_lam, new_inp) = fuseMaps unfus_nms lam1 inp1_arr outPairs lam2 inp2_arr
+      let (res_lam, new_inp) = fuseMaps unfus_set lam1 inp1_arr outPairs lam2 inp2_arr
           -- Get the lists from soac1 that still need to be returned
           (_,extra_rtps) = unzip $ filter (\(nm,_)->elem nm unfus_nms) $
                            zip outVars $ map (stripArray 1) $ SOAC.typeOf soac1
