--- conflicted
+++ resolved
@@ -18,18 +18,12 @@
 import Control.Monad
 import Control.Monad.Reader
 import Control.Monad.State
-<<<<<<< HEAD
-import Data.List (find, partition, tails, (\\))
+import Data.List (find, partition, (\\))
 import Data.Map.Strict qualified as M
 import Data.Maybe
 import Data.Text qualified as T
 import Debug.Trace
-=======
-import Data.List (find, (\\))
-import Data.Map.Strict qualified as M
-import Data.Maybe
 import Futhark.Analysis.HORep.MapNest (MapNest)
->>>>>>> 12963267
 import Futhark.Analysis.HORep.MapNest qualified as MapNest
 import Futhark.Analysis.HORep.SOAC qualified as SOAC
 import Futhark.Construct
