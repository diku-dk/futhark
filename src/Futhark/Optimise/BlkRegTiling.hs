--- conflicted
+++ resolved
@@ -556,15 +556,7 @@
           let prologue_res : a_loc_reuse : b_loc_reuse : _ = prologue_res_list
 
           -- build epilogue.
-<<<<<<< HEAD
-          epilogue_res_list <- case (common_dim, tk) of
-            (Constant (IntValue c1), Constant (IntValue c2))
-              | valueIntegral c1 `mod` valueIntegral c2 == (0 :: Integer) ->
-                  pure [prologue_res]
-            _ -> kkLoopBody TilePartial full_tiles (prologue_res, a_loc_reuse, b_loc_reuse) True
-=======
           epilogue_res_list <- kkLoopBody env ct_arg full_tiles (prologue_res, a_loc_reuse, b_loc_reuse) True
->>>>>>> 371a90ac
 
           let redomap_res : _ = epilogue_res_list
 
