{-# LANGUAGE LambdaCase #-}
{-# LANGUAGE TypeFamilies #-}

-- | The bulk of the short-circuiting implementation.
module Futhark.Optimise.ArrayShortCircuiting.ArrayCoalescing
  ( mkCoalsTab,
    CoalsTab,
    mkCoalsTabGPU,
    mkCoalsTabMC,
  )
where

import Control.Exception.Base qualified as Exc
import Control.Monad.Reader
import Control.Monad.State.Strict
import Data.Function ((&))
import Data.List qualified as L
import Data.List.NonEmpty (NonEmpty (..))
import Data.List.NonEmpty qualified as NE
import Data.Map.Strict qualified as M
import Data.Maybe
import Data.Sequence (Seq (..))
import Data.Set qualified as S
import Futhark.Analysis.PrimExp.Convert
import Futhark.IR.Aliases
import Futhark.IR.GPUMem as GPU
import Futhark.IR.MCMem as MC
import Futhark.IR.Mem.IxFun qualified as IxFun
import Futhark.IR.SeqMem
import Futhark.MonadFreshNames
import Futhark.Optimise.ArrayShortCircuiting.DataStructs
import Futhark.Optimise.ArrayShortCircuiting.LastUse
import Futhark.Optimise.ArrayShortCircuiting.MemRefAggreg
import Futhark.Optimise.ArrayShortCircuiting.TopdownAnalysis
import Futhark.Util

-- | A helper type describing representations that can be short-circuited.
type Coalesceable rep inner =
<<<<<<< HEAD
  ( Mem rep inner,
    CreatesNewArrOp (OpWithAliases inner),
    ASTRep rep,
=======
  ( ASTRep rep,
>>>>>>> 4ad7fade
    CanBeAliased inner,
    Op rep ~ MemOp inner,
    HasMemBlock (Aliases rep),
    LetDec rep ~ LetDecMem,
    TopDownHelper (OpWithAliases inner)
  )

-- Helper type for computing scalar tables on ops.
newtype ComputeScalarTableOnOp rep = ComputeScalarTableOnOp
  { scalarTableOnOp :: ScopeTab rep -> Op (Aliases rep) -> ScalarTableM rep (M.Map VName (PrimExp VName))
  }

type ScalarTableM rep a = Reader (ComputeScalarTableOnOp rep) a

data ShortCircuitReader rep = ShortCircuitReader
  { onOp :: LUTabFun -> Pat (VarAliases, LetDecMem) -> Op (Aliases rep) -> TopdownEnv rep -> BotUpEnv -> ShortCircuitM rep BotUpEnv,
    ssPointFromOp ::
      LUTabFun ->
      TopdownEnv rep ->
      ScopeTab rep ->
      Pat (VarAliases, LetDecMem) ->
      Op (Aliases rep) ->
      Maybe [SSPointInfo]
  }

newtype ShortCircuitM rep a = ShortCircuitM (ReaderT (ShortCircuitReader rep) (State VNameSource) a)
  deriving (Functor, Applicative, Monad, MonadReader (ShortCircuitReader rep), MonadState VNameSource)

instance MonadFreshNames (ShortCircuitM rep) where
  putNameSource = put
  getNameSource = get

emptyTopdownEnv :: TopdownEnv rep
emptyTopdownEnv =
  TopdownEnv
    { alloc = mempty,
      scope = mempty,
      inhibited = mempty,
      v_alias = mempty,
      m_alias = mempty,
      nonNegatives = mempty,
      scalarTable = mempty,
      knownLessThan = mempty,
      td_asserts = mempty
    }

emptyBotUpEnv :: BotUpEnv
emptyBotUpEnv =
  BotUpEnv
    { scals = mempty,
      activeCoals = mempty,
      successCoals = mempty,
      inhibit = mempty
    }

--------------------------------------------------------------------------------
--- Main Coalescing Transformation computes a successful coalescing table    ---
--------------------------------------------------------------------------------

-- | Given a 'Prog' in 'SegMem' representation, compute the coalescing table
-- by folding over each function.
mkCoalsTab :: (MonadFreshNames m) => Prog (Aliases SeqMem) -> m (M.Map Name CoalsTab)
mkCoalsTab prog =
  mkCoalsTabProg
    (lastUseSeqMem prog)
    (ShortCircuitReader shortCircuitSeqMem genSSPointInfoSeqMem)
    (ComputeScalarTableOnOp $ const $ const $ pure mempty)
    prog

-- | Given a 'Prog' in 'GPUMem' representation, compute the coalescing table
-- by folding over each function.
mkCoalsTabGPU :: (MonadFreshNames m) => Prog (Aliases GPUMem) -> m (M.Map Name CoalsTab)
mkCoalsTabGPU prog =
  mkCoalsTabProg
    (lastUseGPUMem prog)
    (ShortCircuitReader shortCircuitGPUMem genSSPointInfoGPUMem)
    (ComputeScalarTableOnOp (computeScalarTableMemOp computeScalarTableGPUMem))
    prog

-- | Given a 'Prog' in 'MCMem' representation, compute the coalescing table
-- by folding over each function.
mkCoalsTabMC :: (MonadFreshNames m) => Prog (Aliases MCMem) -> m (M.Map Name CoalsTab)
mkCoalsTabMC prog =
  mkCoalsTabProg
    (lastUseMCMem prog)
    (ShortCircuitReader shortCircuitMCMem genSSPointInfoMCMem)
    (ComputeScalarTableOnOp (computeScalarTableMemOp computeScalarTableMCMem))
    prog

-- | Given a function, compute the coalescing table
mkCoalsTabProg ::
  (MonadFreshNames m, Coalesceable rep inner) =>
  LUTabFun ->
  ShortCircuitReader rep ->
  ComputeScalarTableOnOp rep ->
  Prog (Aliases rep) ->
  m (M.Map Name CoalsTab)
mkCoalsTabProg lutab r computeScalarOnOp = fmap M.fromList . mapM onFun . progFuns
  where
    onFun fun@(FunDef _ _ fname _ fpars body) = do
      -- First compute last-use information
      let unique_mems = getUniqueMemFParam fpars
          scalar_table =
            runReader
              ( concatMapM
                  (computeScalarTable $ scopeOf fun <> scopeOf (bodyStms body))
                  (stmsToList $ bodyStms body)
              )
              computeScalarOnOp
          topenv =
            emptyTopdownEnv
              { scope = scopeOfFParams fpars,
                alloc = unique_mems,
                scalarTable = scalar_table,
                nonNegatives = foldMap paramSizes fpars
              }
          ShortCircuitM m = fixPointCoalesce lutab fpars body topenv
      (fname,) <$> modifyNameSource (runState (runReaderT m r))

paramSizes :: Param FParamMem -> Names
paramSizes (Param _ _ (MemArray _ shp _ _)) = freeIn shp
paramSizes _ = mempty

-- | Short-circuit handler for a 'SeqMem' 'Op'.
--
-- Because 'SeqMem' don't have any special operation, simply return the input
-- 'BotUpEnv'.
shortCircuitSeqMem :: LUTabFun -> Pat (VarAliases, LetDecMem) -> Op (Aliases SeqMem) -> TopdownEnv SeqMem -> BotUpEnv -> ShortCircuitM SeqMem BotUpEnv
shortCircuitSeqMem _ _ _ _ = pure

-- | Short-circuit handler for SegOp.
shortCircuitSegOp ::
  Coalesceable rep inner =>
  (lvl -> Bool) ->
  LUTabFun ->
  Pat (VarAliases, LetDecMem) ->
  SegOp lvl (Aliases rep) ->
  TopdownEnv rep ->
  BotUpEnv ->
  ShortCircuitM rep BotUpEnv
shortCircuitSegOp lvlOK lutab pat (SegMap lvl space _ kernel_body) td_env bu_env =
  -- No special handling necessary for 'SegMap'. Just call the helper-function.
  shortCircuitSegOpHelper 0 lvlOK lvl lutab pat space kernel_body td_env bu_env
shortCircuitSegOp lvlOK lutab pat (SegRed lvl space binops _ kernel_body) td_env bu_env =
  -- When handling 'SegRed', we we first invalidate all active coalesce-entries
  -- where any of the variables in 'vartab' are also free in the list of
  -- 'SegBinOp'. In other words, anything that is used as part of the reduction
  -- step should probably not be coalesced.
  let to_fail = M.filter (\entry -> namesFromList (M.keys $ vartab entry) `namesIntersect` foldMap (freeIn . segBinOpLambda) binops) $ activeCoals bu_env
      (active, inh) =
        foldl markFailedCoal (activeCoals bu_env, inhibit bu_env) $ M.keys to_fail
      bu_env' = bu_env {activeCoals = active, inhibit = inh}
      num_reds = length red_ts
   in shortCircuitSegOpHelper num_reds lvlOK lvl lutab pat space kernel_body td_env bu_env'
  where
    segment_dims = init $ segSpaceDims space
    red_ts = do
      op <- binops
      let shp = Shape segment_dims <> segBinOpShape op
      map (`arrayOfShape` shp) (lambdaReturnType $ segBinOpLambda op)
shortCircuitSegOp lvlOK lutab pat (SegScan lvl space binops _ kernel_body) td_env bu_env =
  -- Like in the handling of 'SegRed', we do not want to coalesce anything that
  -- is used in the 'SegBinOp'
  let to_fail = M.filter (\entry -> namesFromList (M.keys $ vartab entry) `namesIntersect` foldMap (freeIn . segBinOpLambda) binops) $ activeCoals bu_env
      (active, inh) = foldl markFailedCoal (activeCoals bu_env, inhibit bu_env) $ M.keys to_fail
      bu_env' = bu_env {activeCoals = active, inhibit = inh}
   in shortCircuitSegOpHelper 0 lvlOK lvl lutab pat space kernel_body td_env bu_env'
shortCircuitSegOp lvlOK lutab pat (SegHist lvl space histops _ kernel_body) td_env bu_env = do
  -- Need to take zipped patterns and histDest (flattened) and insert transitive coalesces
  let to_fail = M.filter (\entry -> namesFromList (M.keys $ vartab entry) `namesIntersect` foldMap (freeIn . histOp) histops) $ activeCoals bu_env
      (active, inh) = foldl markFailedCoal (activeCoals bu_env, inhibit bu_env) $ M.keys to_fail
      bu_env' = bu_env {activeCoals = active, inhibit = inh}
  bu_env'' <- shortCircuitSegOpHelper 0 lvlOK lvl lutab pat space kernel_body td_env bu_env'
  pure $
    foldl insertHistCoals bu_env'' $
      zip (patElems pat) $
        concatMap histDest histops
  where
    insertHistCoals acc (PatElem p _, hist_dest) =
      case ( getScopeMemInfo p $ scope td_env,
             getScopeMemInfo hist_dest $ scope td_env
           ) of
        (Just (MemBlock _ _ p_mem _), Just (MemBlock _ _ dest_mem _)) ->
          case M.lookup p_mem $ successCoals acc of
            Just entry ->
              -- Update this entry with an optdep for the memory block of hist_dest
              let entry' = entry {optdeps = M.insert p p_mem $ optdeps entry}
               in acc
                    { successCoals = M.insert p_mem entry' $ successCoals acc,
                      activeCoals = M.insert dest_mem entry $ activeCoals acc
                    }
            Nothing -> acc
        _ -> acc

-- | Short-circuit handler for 'GPUMem' 'Op'.
--
-- When the 'Op' is a 'SegOp', we handle it accordingly, otherwise we do
-- nothing.
shortCircuitGPUMem ::
  LUTabFun ->
  Pat (VarAliases, LetDecMem) ->
  Op (Aliases GPUMem) ->
  TopdownEnv GPUMem ->
  BotUpEnv ->
  ShortCircuitM GPUMem BotUpEnv
shortCircuitGPUMem _ _ (Alloc _ _) _ bu_env = pure bu_env
shortCircuitGPUMem lutab pat (Inner (GPU.SegOp op)) td_env bu_env =
  shortCircuitSegOp isSegThread lutab pat op td_env bu_env
shortCircuitGPUMem lutab pat (Inner (GPU.GPUBody _ body)) td_env bu_env = do
  fresh1 <- newNameFromString "gpubody"
  fresh2 <- newNameFromString "gpubody"
  shortCircuitSegOpHelper
    0
    isSegThread
    -- Construct a 'SegLevel' corresponding to a single thread
    ( GPU.SegThread GPU.SegNoVirt $
        Just $
          GPU.KernelGrid
            (GPU.Count $ Constant $ IntValue $ Int64Value 1)
            (GPU.Count $ Constant $ IntValue $ Int64Value 1)
    )
    lutab
    pat
    (SegSpace fresh1 [(fresh2, Constant $ IntValue $ Int64Value 1)])
    (bodyToKernelBody body)
    td_env
    bu_env
shortCircuitGPUMem _ _ (Inner (GPU.SizeOp _)) _ bu_env = pure bu_env
shortCircuitGPUMem _ _ (Inner (GPU.OtherOp ())) _ bu_env = pure bu_env

shortCircuitMCMem ::
  LUTabFun ->
  Pat (VarAliases, LetDecMem) ->
  Op (Aliases MCMem) ->
  TopdownEnv MCMem ->
  BotUpEnv ->
  ShortCircuitM MCMem BotUpEnv
shortCircuitMCMem _ _ (Alloc _ _) _ bu_env = pure bu_env
shortCircuitMCMem _ _ (Inner (MC.OtherOp ())) _ bu_env = pure bu_env
shortCircuitMCMem lutab pat (Inner (MC.ParOp (Just par_op) op)) td_env bu_env =
  shortCircuitSegOp (const True) lutab pat par_op td_env bu_env
    >>= shortCircuitSegOp (const True) lutab pat op td_env
shortCircuitMCMem lutab pat (Inner (MC.ParOp Nothing op)) td_env bu_env =
  shortCircuitSegOp (const True) lutab pat op td_env bu_env

dropLastSegSpace :: SegSpace -> SegSpace
dropLastSegSpace space = space {unSegSpace = init $ unSegSpace space}

isSegThread :: GPU.SegLevel -> Bool
isSegThread GPU.SegThread {} = True
isSegThread _ = False

-- | Computes the slice written at the end of a thread in a 'SegOp'.
threadSlice :: SegSpace -> KernelResult -> Maybe (Slice (TPrimExp Int64 VName))
threadSlice space Returns {} =
  Just $
    Slice $
      map (DimFix . TPrimExp . flip LeafExp (IntType Int64) . fst) $
        unSegSpace space
threadSlice space (RegTileReturns _ dims _) =
  Just
    $ Slice
    $ zipWith
      ( \(_, block_tile_size0, reg_tile_size0) (x0, _) ->
          let x = pe64 $ Var x0
              block_tile_size = pe64 block_tile_size0
              reg_tile_size = pe64 reg_tile_size0
           in DimSlice (x * block_tile_size * reg_tile_size) (block_tile_size * reg_tile_size) 1
      )
      dims
    $ unSegSpace space
threadSlice _ _ = Nothing

bodyToKernelBody :: Body (Aliases GPUMem) -> KernelBody (Aliases GPUMem)
bodyToKernelBody (Body dec stms res) =
  KernelBody dec stms $ map (\(SubExpRes cert subexps) -> Returns ResultNoSimplify cert subexps) res

-- | A helper for all the different kinds of 'SegOp'.
--
-- Consists of four parts:
--
-- 1. Create coalescing relations between the pattern elements and the kernel
-- body results using 'makeSegMapCoals'.
--
-- 2. Process the statements of the 'KernelBody'.
--
-- 3. Check the overlap between the different threads.
--
-- 4. Mark active coalescings as finished, since a 'SegOp' is an array creation
-- point.
shortCircuitSegOpHelper ::
  Coalesceable rep inner =>
  -- | The number of returns for which we should drop the last seg space
  Int ->
  -- | Whether we should look at a segop with this lvl.
  (lvl -> Bool) ->
  lvl ->
  LUTabFun ->
  Pat (VarAliases, LetDecMem) ->
  SegSpace ->
  KernelBody (Aliases rep) ->
  TopdownEnv rep ->
  BotUpEnv ->
  ShortCircuitM rep BotUpEnv
shortCircuitSegOpHelper num_reds lvlOK lvl lutab pat@(Pat ps0) space0 kernel_body td_env bu_env = do
  -- We need to drop the last element of the 'SegSpace' for pattern elements
  -- that correspond to reductions.
  let ps_space_and_res =
        zip3 ps0 (replicate num_reds (dropLastSegSpace space0) <> repeat space0) $
          kernelBodyResult kernel_body
  -- Create coalescing relations between pattern elements and kernel body
  -- results
  let (actv0, inhibit0) =
        filterSafetyCond2and5
          (activeCoals bu_env)
          (inhibit bu_env)
          (scals bu_env)
          td_env
          (patElems pat)
      (actv_return, inhibit_return) =
        if num_reds > 0
          then (actv0, inhibit0)
          else foldl (makeSegMapCoals lvlOK lvl td_env kernel_body) (actv0, inhibit0) ps_space_and_res

  -- Start from empty references, we'll update with aggregates later.
  let actv0' = M.map (\etry -> etry {memrefs = mempty}) $ actv0 <> actv_return
  -- Process kernel body statements
  bu_env' <-
    mkCoalsTabStms lutab (kernelBodyStms kernel_body) td_env $
      bu_env {activeCoals = actv0', inhibit = inhibit_return}

  let actv_coals_after =
        M.mapWithKey
          ( \k etry ->
              etry
                { memrefs = memrefs etry <> maybe mempty memrefs (M.lookup k $ actv0 <> actv_return)
                }
          )
          $ activeCoals bu_env'

  -- Check partial overlap.
  let checkPartialOverlap bu_env_f (k, entry) = do
        let sliceThreadAccess (p, space, res) =
              case M.lookup (patElemName p) $ vartab entry of
                Just (Coalesced _ (MemBlock _ _ _ ixf) _) ->
                  maybe
                    Undeterminable
                    ( ixfunToAccessSummary
                        . IxFun.slice ixf
                        . fullSlice (IxFun.shape ixf)
                    )
                    $ threadSlice space res
                Nothing -> mempty
            thread_writes = foldMap sliceThreadAccess ps_space_and_res
            source_writes = srcwrts (memrefs entry) <> thread_writes
        destination_uses <-
          case dstrefs (memrefs entry)
            `accessSubtract` dstrefs (maybe mempty memrefs $ M.lookup k $ activeCoals bu_env) of
            Set s ->
              concatMapM
                (aggSummaryMapPartial (scalarTable td_env) $ unSegSpace space0)
                (S.toList s)
            Undeterminable -> pure Undeterminable
        let res = noMemOverlap td_env destination_uses source_writes
        if res
          then pure bu_env_f
          else do
            let (ac, inh) = markFailedCoal (activeCoals bu_env_f, inhibit bu_env_f) k
            pure $ bu_env_f {activeCoals = ac, inhibit = inh}

  bu_env'' <-
    foldM
      checkPartialOverlap
      (bu_env' {activeCoals = actv_coals_after})
      $ M.toList actv_coals_after

  let updateMemRefs entry = do
        wrts <- aggSummaryMapTotal (scalarTable td_env) (unSegSpace space0) $ srcwrts $ memrefs entry
        uses <- aggSummaryMapTotal (scalarTable td_env) (unSegSpace space0) $ dstrefs $ memrefs entry

        -- Add destination uses from the pattern
        let uses' =
              foldMap
                ( \case
                    PatElem _ (_, MemArray _ _ _ (ArrayIn p_mem p_ixf))
                      | p_mem `nameIn` alsmem entry ->
                          ixfunToAccessSummary p_ixf
                    _ -> mempty
                )
                ps0

        pure $ entry {memrefs = MemRefs (uses <> uses') wrts}

  actv <- mapM updateMemRefs $ activeCoals bu_env''
  let bu_env''' = bu_env'' {activeCoals = actv}

  -- Process pattern and return values
  let mergee_writes =
        mapMaybe
          ( \(p, _, _) ->
              fmap (p,) $
                getDirAliasedIxfn' td_env (activeCoals bu_env''') $
                  patElemName p
          )
          ps_space_and_res

  -- Now, for each mergee write, we need to check that it doesn't overlap with any previous uses of the destination.
  let checkMergeeOverlap bu_env_f (p, (m_b, _, ixf)) =
        let as = ixfunToAccessSummary ixf
         in -- Should be @bu_env@ here, because we need to check overlap
            -- against previous uses.
            case M.lookup m_b $ activeCoals bu_env of
              Just coal_entry -> do
                let mrefs =
                      memrefs coal_entry
                    res = noMemOverlap td_env as $ dstrefs mrefs
                    fail_res =
                      let (ac, inh) = markFailedCoal (activeCoals bu_env_f, inhibit bu_env_f) m_b
                       in bu_env_f {activeCoals = ac, inhibit = inh}

                if res
                  then case M.lookup (patElemName p) $ vartab coal_entry of
                    Nothing -> pure bu_env_f
                    Just (Coalesced knd mbd@(MemBlock _ _ _ ixfn) _) -> pure $
                      case freeVarSubstitutions (scope td_env) (scalarTable td_env) ixfn of
                        Just fv_subst ->
                          if ixfunPermutation ixfn
                            == ixfunPermutation (ixfun $ fromJust $ getScopeMemInfo (patElemName p) $ scope td_env)
                            then
                              let entry =
                                    coal_entry
                                      { vartab =
                                          M.insert
                                            (patElemName p)
                                            (Coalesced knd mbd fv_subst)
                                            (vartab coal_entry)
                                      }
                                  (ac, suc) =
                                    markSuccessCoal (activeCoals bu_env_f, successCoals bu_env_f) m_b entry
                               in bu_env_f {activeCoals = ac, successCoals = suc}
                            else fail_res
                        Nothing ->
                          fail_res
                  else pure fail_res
              _ -> pure bu_env_f

  foldM checkMergeeOverlap bu_env''' mergee_writes

ixfunPermutation :: IxFun -> [Int]
ixfunPermutation = map IxFun.ldPerm . IxFun.lmadDims . NE.head . IxFun.ixfunLMADs

-- | Given a pattern element and the corresponding kernel result, try to put the
-- kernel result directly in the memory block of pattern element
makeSegMapCoals ::
  (Coalesceable rep inner) =>
  (lvl -> Bool) ->
  lvl ->
  TopdownEnv rep ->
  KernelBody (Aliases rep) ->
  (CoalsTab, InhibitTab) ->
  (PatElem (VarAliases, LetDecMem), SegSpace, KernelResult) ->
  (CoalsTab, InhibitTab)
makeSegMapCoals lvlOK lvl td_env kernel_body (active, inhb) (PatElem pat_name (_, MemArray _ _ _ (ArrayIn pat_mem pat_ixf)), space, Returns _ _ (Var return_name))
  | Just mb@(MemBlock tp return_shp return_mem _) <-
      getScopeMemInfo return_name $ scope td_env <> scopeOf (kernelBodyStms kernel_body),
    lvlOK lvl,
    MemMem pat_space <- runReader (lookupMemInfo pat_mem) $ removeScopeAliases $ scope td_env,
    MemMem return_space <- runReader (lookupMemInfo return_mem) $ removeScopeAliases $ scope td_env <> scopeOf (kernelBodyStms kernel_body) <> scopeOfSegSpace space,
    pat_space == return_space =
      case M.lookup pat_mem active of
        Nothing ->
          -- We are not in a transitive case
          if IxFun.hasOneLmad pat_ixf
            then case ( maybe False (pat_mem `nameIn`) $ M.lookup return_mem inhb,
                        Coalesced InPlaceCoal mb mempty
                          & M.singleton return_name
                          & flip (addInvAliassesVarTab td_env) return_name
                          & fmap
                            ( M.adjust
                                ( \(Coalesced knd (MemBlock pt shp _ _) subst) ->
                                    Coalesced
                                      knd
                                      ( MemBlock pt shp pat_mem $
                                          IxFun.slice pat_ixf $
                                            fullSlice (IxFun.shape pat_ixf) $
                                              Slice $
                                                map (DimFix . TPrimExp . flip LeafExp (IntType Int64) . fst) $
                                                  unSegSpace space
                                      )
                                      subst
                                )
                                return_name
                            )
                      ) of
              (False, Just vtab) ->
                (active <> M.singleton return_mem (CoalsEntry pat_mem pat_ixf (oneName pat_mem) vtab mempty mempty), inhb)
              _ -> (active, inhb)
            else (active, inhb)
        Just trans ->
          case ( maybe False (dstmem trans `nameIn`) $ M.lookup return_mem inhb,
                 Coalesced InPlaceCoal (MemBlock tp return_shp (dstmem trans) (dstind trans)) mempty
                   & M.singleton return_name
                   & flip (addInvAliassesVarTab td_env) return_name
                   & fmap
                     ( M.adjust
                         ( \(Coalesced knd (MemBlock pt shp mem ixf@(IxFun.IxFun _ base_shape _)) subst) ->
                             Coalesced
                               knd
                               ( MemBlock pt shp mem $
                                   IxFun.slice ixf $
                                     fullSlice base_shape $
                                       Slice $
                                         map (DimFix . TPrimExp . flip LeafExp (IntType Int64) . fst) $
                                           unSegSpace space
                               )
                               subst
                         )
                         return_name
                     )
               ) of
            (False, Just vtab) ->
              let opts = if dstmem trans == pat_mem then mempty else M.insert pat_name pat_mem $ optdeps trans
               in ( M.insert
                      return_mem
                      ( CoalsEntry
                          (dstmem trans)
                          (dstind trans)
                          (oneName pat_mem <> alsmem trans)
                          vtab
                          opts
                          mempty
                      )
                      active,
                    inhb
                  )
            _ -> (active, inhb)
makeSegMapCoals _ _ td_env _ x (_, _, WriteReturns _ _ return_name _) =
  case getScopeMemInfo return_name $ scope td_env of
    Just (MemBlock _ _ return_mem _) -> markFailedCoal x return_mem
    Nothing -> error "Should not happen?"
makeSegMapCoals _ _ td_env _ x (_, _, result) =
  freeIn result
    & namesToList
    & mapMaybe (flip getScopeMemInfo $ scope td_env)
    & foldr (\(MemBlock _ _ mem _) -> flip markFailedCoal mem) x

fullSlice :: [TPrimExp Int64 VName] -> Slice (TPrimExp Int64 VName) -> Slice (TPrimExp Int64 VName)
fullSlice shp (Slice slc) =
  Slice $ slc ++ map (\d -> DimSlice 0 d 1) (drop (length slc) shp)

fixPointCoalesce ::
  Coalesceable rep inner =>
  LUTabFun ->
  [Param FParamMem] ->
  Body (Aliases rep) ->
  TopdownEnv rep ->
  ShortCircuitM rep CoalsTab
fixPointCoalesce lutab fpar bdy topenv = do
  buenv <- mkCoalsTabStms lutab (bodyStms bdy) topenv (emptyBotUpEnv {inhibit = inhibited topenv})
  let (succ_tab, actv_tab, inhb_tab) = (successCoals buenv, activeCoals buenv, inhibit buenv)
      -- Allow short-circuiting function parameters that are unique and have
      -- matching index functions, otherwise mark as failed
      handleFunctionParams (a, i, s) (_, u, MemBlock _ _ m ixf) =
        case (u, M.lookup m a) of
          (Unique, Just entry)
            | dstind entry == ixf ->
                let (a', s') = markSuccessCoal (a, s) m entry
                 in (a', i, s')
          _ ->
            let (a', i') = markFailedCoal (a, i) m
             in (a', i', s)
      (actv_tab', inhb_tab', succ_tab') =
        foldl
          handleFunctionParams
          (actv_tab, inhb_tab, succ_tab)
          $ getArrMemAssocFParam fpar

      (succ_tab'', failed_optdeps) = fixPointFilterDeps succ_tab' M.empty
      inhb_tab'' = M.unionWith (<>) failed_optdeps inhb_tab'
   in if not $ M.null actv_tab'
        then error ("COALESCING ROOT: BROKEN INV, active not empty: " ++ show (M.keys actv_tab'))
        else
          if M.null $ inhb_tab'' `M.difference` inhibited topenv
            then pure succ_tab''
            else fixPointCoalesce lutab fpar bdy (topenv {inhibited = inhb_tab''})
  where
    fixPointFilterDeps :: CoalsTab -> InhibitTab -> (CoalsTab, InhibitTab)
    fixPointFilterDeps coaltab inhbtab =
      let (coaltab', inhbtab') = foldl filterDeps (coaltab, inhbtab) (M.keys coaltab)
       in if length (M.keys coaltab) == length (M.keys coaltab')
            then (coaltab', inhbtab')
            else fixPointFilterDeps coaltab' inhbtab'

    filterDeps (coal, inhb) mb
      | not (M.member mb coal) = (coal, inhb)
    filterDeps (coal, inhb) mb
      | Just coal_etry <- M.lookup mb coal =
          let failed = M.filterWithKey (failedOptDep coal) (optdeps coal_etry)
           in if M.null failed
                then (coal, inhb) -- all ok
                else -- optimistic dependencies failed for the current
                -- memblock; extend inhibited mem-block mergings.
                  markFailedCoal (coal, inhb) mb
    filterDeps _ _ = error "In ArrayCoalescing.hs, fun filterDeps, impossible case reached!"
    failedOptDep coal _ mr
      | not (mr `M.member` coal) = True
    failedOptDep coal r mr
      | Just coal_etry <- M.lookup mr coal = not $ r `M.member` vartab coal_etry
    failedOptDep _ _ _ = error "In ArrayCoalescing.hs, fun failedOptDep, impossible case reached!"

-- | Perform short-circuiting on 'Stms'.
mkCoalsTabStms ::
  Coalesceable rep inner =>
  LUTabFun ->
  Stms (Aliases rep) ->
  TopdownEnv rep ->
  BotUpEnv ->
  ShortCircuitM rep BotUpEnv
mkCoalsTabStms lutab stms0 = traverseStms stms0
  where
    non_negs_in_pats = foldMap (nonNegativesInPat . stmPat) stms0
    traverseStms Empty _ bu_env = pure bu_env
    traverseStms (stm :<| stms) td_env bu_env = do
      -- Compute @td_env@ top down
      let td_env' = updateTopdownEnv td_env stm
      -- Compute @bu_env@ bottom up
      bu_env' <- traverseStms stms td_env' bu_env
      mkCoalsTabStm lutab stm (td_env' {nonNegatives = nonNegatives td_env' <> non_negs_in_pats}) bu_env'

-- | Array (register) coalescing can have one of three shapes:
--      a) @let y    = copy(b^{lu})@
--      b) @let y    = concat(a, b^{lu})@
--      c) @let y[i] = b^{lu}@
--   The intent is to use the memory block of the left-hand side
--     for the right-hand side variable, meaning to store @b@ in
--     @m_y@ (rather than @m_b@).
--   The following five safety conditions are necessary:
--      1. the right-hand side is lastly-used in the current statement
--      2. the allocation of @m_y@ dominates the creation of @b@
--         ^ relax it by hoisting the allocation of @m_y@
--      3. there is no use of the left-hand side memory block @m_y@
--           during the liveness of @b@, i.e., in between its last use
--           and its creation.
--         ^ relax it by pointwise/interval-based checking
--      4. @b@ is a newly created array, i.e., does not aliases anything
--         ^ relax it to support exitential memory blocks for if-then-else
--      5. the new index function of @b@ corresponding to memory block @m_y@
--           can be translated at the definition of @b@, and the
--           same for all variables aliasing @b@.
--   Observation: during the live range of @b@, @m_b@ can only be used by
--                variables aliased with @b@, because @b@ is newly created.
--                relax it: in case @m_b@ is existential due to an if-then-else
--                          then the checks should be extended to the actual
--                          array-creation points.
mkCoalsTabStm ::
  Coalesceable rep inner =>
  LUTabFun ->
  Stm (Aliases rep) ->
  TopdownEnv rep ->
  BotUpEnv ->
  ShortCircuitM rep BotUpEnv
mkCoalsTabStm _ (Let (Pat [pe]) _ e) td_env bu_env
  | Just primexp <- primExpFromExp (vnameToPrimExp (scope td_env) (scals bu_env)) e =
      pure $ bu_env {scals = M.insert (patElemName pe) primexp (scals bu_env)}
mkCoalsTabStm lutab (Let patt _ (Match _ cases defbody _)) td_env bu_env = do
  let pat_val_elms = patElems patt
      -- ToDo: 1. we need to record existential memory blocks in alias table on the top-down pass.
      --       2. need to extend the scope table

      --  i) Filter @activeCoals@ by the 2ND AND 5th safety conditions:
      (activeCoals0, inhibit0) =
        filterSafetyCond2and5
          (activeCoals bu_env)
          (inhibit bu_env)
          (scals bu_env)
          td_env
          pat_val_elms

      -- ii) extend @activeCoals@ by transfering the pattern-elements bindings existent
      --     in @activeCoals@ to the body results of the then and else branches, but only
      --     if the current pattern element can be potentially coalesced and also
      --     if the current pattern element satisfies safety conditions 2 & 5.
      res_mem_def = findMemBodyResult activeCoals0 (scope td_env) pat_val_elms defbody
      res_mem_cases = map (findMemBodyResult activeCoals0 (scope td_env) pat_val_elms . caseBody) cases

      subs_def = mkSubsTab patt $ map resSubExp $ bodyResult defbody
      subs_cases = map (mkSubsTab patt . map resSubExp . bodyResult . caseBody) cases

      actv_def_i = foldl (transferCoalsToBody subs_def) activeCoals0 res_mem_def
      actv_cases_i = zipWith (\subs res -> foldl (transferCoalsToBody subs) activeCoals0 res) subs_cases res_mem_cases

      -- eliminate the original pattern binding of the if statement,
      -- @let x = if y[0,0] > 0 then map (+y[0,0]) a else map (+1) b@
      -- @let y[0] = x@
      -- should succeed because @m_y@ is used before @x@ is created.
      aux ac (MemBodyResult m_b _ _ m_r) = if m_b == m_r then ac else M.delete m_b ac
      actv_def = foldl aux actv_def_i res_mem_def
      actv_cases = zipWith (foldl aux) actv_cases_i res_mem_cases

  -- iii) process the then and else bodies
  res_def <- mkCoalsTabStms lutab (bodyStms defbody) td_env (bu_env {activeCoals = actv_def})
  res_cases <- zipWithM (\c a -> mkCoalsTabStms lutab (bodyStms $ caseBody c) td_env (bu_env {activeCoals = a})) cases actv_cases
  let (actv_def0, succ_def0, inhb_def0) = (activeCoals res_def, successCoals res_def, inhibit res_def)

      -- iv) optimistically mark the pattern succesful:
      ((activeCoals1, inhibit1), successCoals1) =
        foldl
          ( foldfun
              ( (actv_def0, succ_def0)
                  : zip (map activeCoals res_cases) (map successCoals res_cases)
              )
          )
          ((activeCoals0, inhibit0), successCoals bu_env)
          (L.transpose $ res_mem_def : res_mem_cases)

      --  v) unify coalescing results of all branches by taking the union
      --     of all entries in the current/then/else success tables.

      actv_res = foldr (M.intersectionWith unionCoalsEntry) activeCoals1 $ actv_def0 : map activeCoals res_cases

      succ_res = foldr (M.unionWith unionCoalsEntry) successCoals1 $ succ_def0 : map successCoals res_cases

      -- vi) The step of filtering by 3rd safety condition is not
      --       necessary, because we perform index analysis of the
      --       source/destination uses, and they should have been
      --       filtered during the analysis of the then/else bodies.
      inhibit_res =
        M.unionsWith
          (<>)
          ( inhibit1
              : zipWith
                ( \actv inhb ->
                    let failed = M.difference actv $ M.intersectionWith unionCoalsEntry actv activeCoals0
                     in snd $ foldl markFailedCoal (failed, inhb) (M.keys failed)
                )
                (actv_def0 : map activeCoals res_cases)
                (inhb_def0 : map inhibit res_cases)
          )
  pure
    bu_env
      { activeCoals =
          actv_res,
        successCoals = succ_res,
        inhibit = inhibit_res
      }
  where
    foldfun _ _ [] =
      error "Imposible Case 1!!!"
    foldfun _ ((act, _), _) mem_body_results
      | Nothing <- M.lookup (patMem $ head mem_body_results) act =
          error "Imposible Case 2!!!"
    foldfun
      acc
      ((act, inhb), succc)
      mem_body_results@(MemBodyResult m_b _ _ _ : _)
        | Just info <- M.lookup m_b act,
          Just _ <- zipWithM (M.lookup . bodyMem) mem_body_results $ map snd acc =
            -- Optimistically promote to successful coalescing and append!
            let info' =
                  info
                    { optdeps =
                        foldr
                          (\mbr -> M.insert (bodyName mbr) (bodyMem mbr))
                          (optdeps info)
                          mem_body_results
                    }
                (act', succc') = markSuccessCoal (act, succc) m_b info'
             in ((act', inhb), succc')
    foldfun
      acc
      ((act, inhb), succc)
      mem_body_results@(MemBodyResult m_b _ _ _ : _)
        | Just info <- M.lookup m_b act,
          all ((==) m_b . bodyMem) mem_body_results,
          Just info' <- zipWithM (M.lookup . bodyMem) mem_body_results $ map fst acc =
            -- Treating special case resembling:
            -- @let x0 = map (+1) a                                  @
            -- @let x3 = if cond then let x1 = x0 with [0] <- 2 in x1@
            -- @                 else let x2 = x0 with [1] <- 3 in x2@
            -- @let z[1] = x3                                        @
            -- In this case the result active table should be the union
            -- of the @m_x@ entries of the then and else active tables.
            let info'' =
                  foldl unionCoalsEntry info info'
                act' = M.insert m_b info'' act
             in ((act', inhb), succc)
    foldfun _ ((act, inhb), succc) (mbr : _) =
      -- one of the branches has failed coalescing,
      -- hence remove the coalescing of the result.

      (markFailedCoal (act, inhb) (patMem mbr), succc)
mkCoalsTabStm lutab (Let pat _ (DoLoop arginis lform body)) td_env bu_env = do
  let pat_val_elms = patElems pat

      --  i) Filter @activeCoals@ by the 2nd, 3rd AND 5th safety conditions. In
      --  other words, for each active coalescing target, the creation of the
      --  array we're trying to merge should happen before the allocation of the
      --  merge target and the index function should be translateable.
      (actv0, inhibit0) =
        filterSafetyCond2and5
          (activeCoals bu_env)
          (inhibit bu_env)
          (scals bu_env)
          td_env
          pat_val_elms
      -- ii) Extend @activeCoals@ by transfering the pattern-elements bindings
      --     existent in @activeCoals@ to the loop-body results, but only if:
      --       (a) the pattern element is a candidate for coalescing,        &&
      --       (b) the pattern element satisfies safety conditions 2 & 5,
      --           (conditions (a) and (b) have already been checked above), &&
      --       (c) the memory block of the corresponding body result is
      --           allocated outside the loop, i.e., non-existential,        &&
      --       (d) the init name is lastly-used in the initialization
      --           of the loop variant.
      --     Otherwise fail and remove from active-coalescing table!
      bdy_ress = bodyResult body
      (patmems, argmems, inimems, resmems) =
        L.unzip4 $
          mapMaybe (mapmbFun actv0) (zip3 pat_val_elms arginis $ map resSubExp bdy_ress) -- td_env'

      -- remove the other pattern elements from the active coalescing table:
      coal_pat_names = namesFromList $ map fst patmems
      (actv1, inhibit1) =
        foldl
          ( \(act, inhb) (b, MemBlock _ _ m_b _) ->
              if b `nameIn` coal_pat_names
                then (act, inhb) -- ok
                else markFailedCoal (act, inhb) m_b -- remove from active
          )
          (actv0, inhibit0)
          (getArrMemAssoc pat)

      -- iii) Process the loop's body.
      --      If the memory blocks of the loop result and loop variant param differ
      --      then make the original memory block of the loop result conflict with
      --      the original memory block of the loop parameter. This is done in
      --      order to prevent the coalescing of @a1@, @a0@, @x@ and @db@ in the
      --      same memory block of @y@ in the example below:
      --      @loop(a1 = a0) = for i < n do @
      --      @    let x = map (stencil a1) (iota n)@
      --      @    let db = copy x          @
      --      @    in db                    @
      --      @let y[0] = a1                @
      --      Meaning the coalescing of @x@ in @let db = copy x@ should fail because
      --      @a1@ appears in the definition of @let x = map (stencil a1) (iota n)@.
      res_mem_bdy = zipWith (\(b, m_b) (r, m_r) -> MemBodyResult m_b b r m_r) patmems resmems
      res_mem_arg = zipWith (\(b, m_b) (r, m_r) -> MemBodyResult m_b b r m_r) patmems argmems
      res_mem_ini = zipWith (\(b, m_b) (r, m_r) -> MemBodyResult m_b b r m_r) patmems inimems

      actv2 =
        let subs_res = mkSubsTab pat $ map resSubExp $ bodyResult body
            actv11 = foldl (transferCoalsToBody subs_res) actv1 res_mem_bdy
            subs_arg = mkSubsTab pat $ map (Var . paramName . fst) arginis
            actv12 = foldl (transferCoalsToBody subs_arg) actv11 res_mem_arg
            subs_ini = mkSubsTab pat $ map snd arginis
         in foldl (transferCoalsToBody subs_ini) actv12 res_mem_ini

      -- The code below adds an aliasing relation to the loop-arg memory
      --   so that to prevent, e.g., the coalescing of an iterative stencil
      --   (you need a buffer for the result and a separate one for the stencil).
      -- @ let b =               @
      -- @    loop (a) for i<N do@
      -- @        stencil a      @
      -- @  ...                  @
      -- @  y[slc_y] = b         @
      -- This should fail coalescing because we are aliasing @m_a@ with
      --   the memory block of the result.
      insertMemAliases tab (MemBodyResult _ _ _ m_r, MemBodyResult _ _ _ m_a) =
        if m_r == m_a
          then tab
          else case M.lookup m_r tab of
            Nothing -> tab
            Just etry ->
              M.insert m_r (etry {alsmem = alsmem etry <> oneName m_a}) tab
      actv3 = foldl insertMemAliases actv2 (zip res_mem_bdy res_mem_arg)
      -- analysing the loop body starts from a null memory-reference set;
      --  the results of the loop body iteration are aggregated later
      actv4 = M.map (\etry -> etry {memrefs = mempty}) actv3
  res_env_body <-
    mkCoalsTabStms
      lutab
      (bodyStms body)
      td_env'
      ( bu_env
          { activeCoals = actv4,
            inhibit = inhibit1
          }
      )
  let scals_loop = scals res_env_body
      (res_actv0, res_succ0, res_inhb0) = (activeCoals res_env_body, successCoals res_env_body, inhibit res_env_body)
      -- iv) Aggregate memory references across loop and filter unsound coalescing
      -- a) Filter the active-table by the FIRST SOUNDNESS condition, namely:
      --     W_i does not overlap with Union_{j=i+1..n} U_j,
      --     where W_i corresponds to the Write set of src mem-block m_b,
      --     and U_j correspond to the uses of the destination
      --     mem-block m_y, in which m_b is coalesced into.
      --     W_i and U_j correspond to the accesses within the loop body.
      mb_loop_idx = mbLoopIndexRange lform
  res_actv1 <- filterMapM1 (loopSoundness1Entry scals_loop mb_loop_idx) res_actv0

  -- b) Update the memory-reference summaries across loop:
  --   W = Union_{i=0..n-1} W_i Union W_{before-loop}
  --   U = Union_{i=0..n-1} U_i Union U_{before-loop}
  res_actv2 <- mapM (aggAcrossLoopEntry (scope td_env' <> scopeOf (bodyStms body)) scals_loop mb_loop_idx) res_actv1

  -- c) check soundness of the successful promotions for:
  --      - the entries that have been promoted to success during the loop-body pass
  --      - for all the entries of active table
  --    Filter the entries by the SECOND SOUNDNESS CONDITION, namely:
  --      Union_{i=1..n-1} W_i does not overlap the before-the-loop uses
  --        of the destination memory block.
  let res_actv3 = M.filterWithKey (loopSoundness2Entry actv3) res_actv2

  let tmp_succ =
        M.filterWithKey (okLookup actv3) $
          M.difference res_succ0 (successCoals bu_env)
      ver_succ = M.filterWithKey (loopSoundness2Entry actv3) tmp_succ
  let suc_fail = M.difference tmp_succ ver_succ
      (res_succ, res_inhb1) = foldl markFailedCoal (res_succ0, res_inhb0) $ M.keys suc_fail
      --
      act_fail = M.difference res_actv0 res_actv3
      (_, res_inhb) = foldl markFailedCoal (res_actv0, res_inhb1) $ M.keys act_fail
      res_actv =
        M.mapWithKey (addBeforeLoop actv3) res_actv3

      -- v) optimistically mark the pattern succesful if there is any chance to succeed
      ((fin_actv1, fin_inhb1), fin_succ1) =
        foldl foldFunOptimPromotion ((res_actv, res_inhb), res_succ) $
          L.zip4 patmems argmems resmems inimems
      (fin_actv2, fin_inhb2) =
        M.foldlWithKey
          ( \acc k _ ->
              if k `nameIn` namesFromList (map (paramName . fst) arginis)
                then markFailedCoal acc k
                else acc
          )
          (fin_actv1, fin_inhb1)
          fin_actv1
  pure bu_env {activeCoals = fin_actv2, successCoals = fin_succ1, inhibit = fin_inhb2}
  where
    allocs_bdy = foldl getAllocs (alloc td_env') $ bodyStms body
    td_env_allocs = td_env' {alloc = allocs_bdy, scope = scope td_env' <> scopeOf (bodyStms body)}
    td_env' = updateTopdownEnvLoop td_env arginis lform
    getAllocs tab (Let (Pat [pe]) _ (Op (Alloc _ sp))) =
      M.insert (patElemName pe) sp tab
    getAllocs tab _ = tab
    okLookup tab m _
      | Just _ <- M.lookup m tab = True
    okLookup _ _ _ = False
    --
    mapmbFun actv0 (patel, (arg, ini), bdyres)
      | b <- patElemName patel,
        (_, MemArray _ _ _ (ArrayIn m_b _)) <- patElemDec patel,
        a <- paramName arg,
        Var a0 <- ini,
        Var r <- bdyres,
        Just coal_etry <- M.lookup m_b actv0,
        Just _ <- M.lookup b (vartab coal_etry),
        Just (MemBlock _ _ m_a _) <- getScopeMemInfo a (scope td_env_allocs),
        Just (MemBlock _ _ m_a0 _) <- getScopeMemInfo a0 (scope td_env_allocs),
        Just (MemBlock _ _ m_r _) <- getScopeMemInfo r (scope td_env_allocs),
        Just nms <- M.lookup a lutab,
        a0 `nameIn` nms,
        m_r `elem` M.keys (alloc td_env_allocs) =
          Just ((b, m_b), (a, m_a), (a0, m_a0), (r, m_r))
    mapmbFun _ (_patel, (_arg, _ini), _bdyres) = Nothing
    foldFunOptimPromotion ::
      ((CoalsTab, InhibitTab), CoalsTab) ->
      ((VName, VName), (VName, VName), (VName, VName), (VName, VName)) ->
      ((CoalsTab, InhibitTab), CoalsTab)
    foldFunOptimPromotion ((act, inhb), succc) ((b, m_b), (a, m_a), (_r, m_r), (b_i, m_i))
      | m_r == m_i,
        Just info <- M.lookup m_i act,
        Just vtab_i <- addInvAliassesVarTab td_env (vartab info) b_i =
          Exc.assert
            (m_r == m_b && m_a == m_b)
            ((M.insert m_b (info {vartab = vtab_i}) act, inhb), succc)
      | m_r == m_i =
          Exc.assert
            (m_r == m_b && m_a == m_b)
            (markFailedCoal (act, inhb) m_b, succc)
      | Just info_b0 <- M.lookup m_b act,
        Just info_a0 <- M.lookup m_a act,
        Just info_i <- M.lookup m_i act,
        M.member m_r succc,
        Just vtab_i <- addInvAliassesVarTab td_env (vartab info_i) b_i,
        [Just info_b, Just info_a] <- map translateIxFnInScope [(b, info_b0), (a, info_a0)] =
          let info_b' = info_b {optdeps = M.insert b_i m_i $ optdeps info_b}
              info_a' = info_a {optdeps = M.insert b_i m_i $ optdeps info_a}
              info_i' =
                info_i
                  { optdeps = M.insert b m_b $ optdeps info_i,
                    memrefs = mempty,
                    vartab = vtab_i
                  }
              act' = M.insert m_i info_i' act
              (act1, succc1) =
                foldl
                  (\acc (m, info) -> markSuccessCoal acc m info)
                  (act', succc)
                  [(m_b, info_b'), (m_a, info_a')]
           in -- ToDo: make sure that ixfun translates and update substitutions (?)
              ((act1, inhb), succc1)
    foldFunOptimPromotion ((act, inhb), succc) ((_, m_b), (_a, m_a), (_r, m_r), (_b_i, m_i)) =
      Exc.assert
        (m_r /= m_i)
        (foldl markFailedCoal (act, inhb) [m_b, m_a, m_r, m_i], succc)

    translateIxFnInScope (x, info)
      | Just (Coalesced knd mbd@(MemBlock _ _ _ ixfn) _subs0) <- M.lookup x (vartab info),
        isInScope td_env (dstmem info) =
          let scope_tab =
                scope td_env
                  <> scopeOfFParams (map fst arginis)
           in case freeVarSubstitutions scope_tab (scals bu_env) ixfn of
                Just fv_subst ->
                  Just $ info {vartab = M.insert x (Coalesced knd mbd fv_subst) (vartab info)}
                Nothing -> Nothing
    translateIxFnInScope _ = Nothing
    se0 = intConst Int64 0
    mbLoopIndexRange ::
      LoopForm (Aliases rep) ->
      Maybe (VName, (TPrimExp Int64 VName, TPrimExp Int64 VName))
    mbLoopIndexRange (WhileLoop _) = Nothing
    mbLoopIndexRange (ForLoop inm _inttp seN _) = Just (inm, (pe64 se0, pe64 seN))
    addBeforeLoop actv_bef m_b etry =
      case M.lookup m_b actv_bef of
        Nothing -> etry
        Just etry0 ->
          etry {memrefs = memrefs etry0 <> memrefs etry}
    aggAcrossLoopEntry scope_loop scal_tab idx etry = do
      wrts <-
        aggSummaryLoopTotal (scope td_env) scope_loop scal_tab idx $
          (srcwrts . memrefs) etry
      uses <-
        aggSummaryLoopTotal (scope td_env) scope_loop scal_tab idx $
          (dstrefs . memrefs) etry
      pure $ etry {memrefs = MemRefs uses wrts}
    loopSoundness1Entry scal_tab idx etry = do
      let wrt_i = (srcwrts . memrefs) etry
      use_p <-
        aggSummaryLoopPartial (scal_tab <> scalarTable td_env) idx $
          dstrefs $
            memrefs etry
      pure $ noMemOverlap td_env' wrt_i use_p
    loopSoundness2Entry :: CoalsTab -> VName -> CoalsEntry -> Bool
    loopSoundness2Entry old_actv m_b etry =
      case M.lookup m_b old_actv of
        Nothing -> True
        Just etry0 ->
          let uses_before = (dstrefs . memrefs) etry0
              write_loop = (srcwrts . memrefs) etry
           in noMemOverlap td_env write_loop uses_before

-- The case of in-place update:
--   @let x' = x with slice <- elm@
mkCoalsTabStm lutab stm@(Let pat@(Pat [x']) _ (BasicOp (Update safety x _ _elm))) td_env bu_env
  | [(_, MemBlock _ _ m_x _)] <- getArrMemAssoc pat =
      do
        -- (a) filter by the 3rd safety for @elm@ and @x'@
        let (actv, inhbt) = recordMemRefUses td_env bu_env stm
            -- (b) if @x'@ is in active coalesced table, then add an entry for @x@ as well
            (actv', inhbt') =
              case M.lookup m_x actv of
                Nothing -> (actv, inhbt)
                Just info ->
                  case M.lookup (patElemName x') (vartab info) of
                    Nothing ->
                      markFailedCoal (actv, inhbt) m_x
                    Just (Coalesced k mblk@(MemBlock _ _ _ x_indfun) _) ->
                      case freeVarSubstitutions (scope td_env) (scals bu_env) x_indfun of
                        Just fv_subs
                          | isInScope td_env (dstmem info) ->
                              let coal_etry_x = Coalesced k mblk fv_subs
                                  info' =
                                    info
                                      { vartab =
                                          M.insert x coal_etry_x $
                                            M.insert (patElemName x') coal_etry_x (vartab info)
                                      }
                               in (M.insert m_x info' actv, inhbt)
                        _ ->
                          markFailedCoal (actv, inhbt) m_x

        -- (c) this stm is also a potential source for coalescing, so process it
        actv'' <- if safety == Unsafe then mkCoalsHelper3PatternMatch stm lutab td_env {inhibited = inhbt'} bu_env {activeCoals = actv'} else pure actv'
        pure $
          bu_env {activeCoals = actv'', inhibit = inhbt'}

-- The case of flat in-place update:
--   @let x' = x with flat-slice <- elm@
mkCoalsTabStm lutab stm@(Let pat@(Pat [x']) _ (BasicOp (FlatUpdate x _ _elm))) td_env bu_env
  | [(_, MemBlock _ _ m_x _)] <- getArrMemAssoc pat =
      do
        -- (a) filter by the 3rd safety for @elm@ and @x'@
        let (actv, inhbt) = recordMemRefUses td_env bu_env stm
            -- (b) if @x'@ is in active coalesced table, then add an entry for @x@ as well
            (actv', inhbt') =
              case M.lookup m_x actv of
                Nothing -> (actv, inhbt)
                Just info ->
                  case M.lookup (patElemName x') (vartab info) of
                    Nothing ->
                      -- error "In ArrayCoalescing.hs, fun mkCoalsTabStm, case in-place update!"
                      -- this case should not happen, but if it can that just fail conservatively
                      markFailedCoal (actv, inhbt) m_x
                    Just (Coalesced k mblk@(MemBlock _ _ _ x_indfun) _) ->
                      case freeVarSubstitutions (scope td_env) (scals bu_env) x_indfun of
                        Just fv_subs
                          | isInScope td_env (dstmem info) ->
                              let coal_etry_x = Coalesced k mblk fv_subs
                                  info' =
                                    info
                                      { vartab =
                                          M.insert x coal_etry_x $
                                            M.insert (patElemName x') coal_etry_x (vartab info)
                                      }
                               in (M.insert m_x info' actv, inhbt)
                        _ ->
                          markFailedCoal (actv, inhbt) m_x

        -- (c) this stm is also a potential source for coalescing, so process it
        actv'' <- mkCoalsHelper3PatternMatch stm lutab td_env {inhibited = inhbt'} bu_env {activeCoals = actv'}
        pure $
          bu_env {activeCoals = actv'', inhibit = inhbt'}
--
mkCoalsTabStm _ (Let pat _ (BasicOp Update {})) _ _ =
  error $ "In ArrayCoalescing.hs, fun mkCoalsTabStm, illegal pattern for in-place update: " ++ show pat
-- default handling
mkCoalsTabStm lutab stm@(Let pat _ (Op op)) td_env bu_env = do
  -- Process body
  on_op <- asks onOp
  activeCoals' <-
    mkCoalsHelper3PatternMatch
      stm
      lutab
      td_env
      bu_env
  let bu_env' = bu_env {activeCoals = activeCoals'}
  on_op lutab pat op td_env bu_env'
mkCoalsTabStm lutab stm@(Let pat _ e) td_env bu_env = do
  --   i) Filter @activeCoals@ by the 3rd safety condition:
  --      this is now relaxed by use of LMAD eqs:
  --      the memory referenced in stm are added to memrefs::dstrefs
  --      in corresponding coal-tab entries.
  let (activeCoals', inhibit') = recordMemRefUses td_env bu_env stm
      -- mkCoalsHelper1FilterActive pat (freeIn e) (scope td_env) (scals bu_env)
      --                           (activeCoals bu_env) (inhibit bu_env)

      --  ii) promote any of the entries in @activeCoals@ to @successCoals@ as long as
      --        - this statement defined a variable consumed in a coalesced statement
      --        - and safety conditions 2, 4, and 5 are satisfied.
      --      AND extend @activeCoals@ table for any definition of a variable that
      --      aliases a coalesced variable.
      safe_4 = createsNewArrOK e
      ((activeCoals'', inhibit''), successCoals') =
        foldl (foldfun safe_4) ((activeCoals', inhibit'), successCoals bu_env) (getArrMemAssoc pat)

  -- iii) record a potentially coalesced statement in @activeCoals@
  activeCoals''' <- mkCoalsHelper3PatternMatch stm lutab td_env bu_env {successCoals = successCoals', activeCoals = activeCoals''}
  pure bu_env {activeCoals = activeCoals''', inhibit = inhibit'', successCoals = successCoals'}
  where
    foldfun safe_4 ((a_acc, inhb), s_acc) (b, MemBlock tp shp mb _b_indfun) =
      case M.lookup mb a_acc of
        Nothing -> ((a_acc, inhb), s_acc)
        Just info@(CoalsEntry x_mem _ _ vtab _ _) ->
          let failed = markFailedCoal (a_acc, inhb) mb
           in case M.lookup b vtab of
                Nothing ->
                  -- we hit the definition of some variable @b@ aliased with
                  --    the coalesced variable @x@, hence extend @activeCoals@, e.g.,
                  --       @let x = map f arr  @
                  --       @let b = alias x  @ <- current statement
                  --       @ ... use of b ...  @
                  --       @let c = alias b    @ <- currently fails
                  --       @let y[i] = x       @
                  -- where @alias@ can be @transpose@, @slice@, @rotate@, @reshape@.
                  -- We use getTransitiveAlias helper function to track the aliasing
                  --    through the td_env, and to find the updated ixfun of @b@:
                  case getDirAliasedIxfn td_env a_acc b of
                    Nothing -> (failed, s_acc)
                    Just (_, _, b_indfun') ->
                      case freeVarSubstitutions (scope td_env) (scals bu_env) b_indfun' of
                        Nothing -> (failed, s_acc)
                        Just fv_subst ->
                          let mem_info = Coalesced TransitiveCoal (MemBlock tp shp x_mem b_indfun') fv_subst
                              info' = info {vartab = M.insert b mem_info vtab}
                           in ((M.insert mb info' a_acc, inhb), s_acc)
                Just (Coalesced k mblk@(MemBlock _ _ _ new_indfun) _) ->
                  -- we are at the definition of the coalesced variable @b@
                  -- if 2,4,5 hold promote it to successful coalesced table,
                  -- or if e = transpose, etc. then postpone decision for later on
                  let safe_2 = isInScope td_env x_mem
                   in case freeVarSubstitutions (scope td_env) (scals bu_env) new_indfun of
                        Just fv_subst
                          | safe_2 ->
                              let mem_info = Coalesced k mblk fv_subst
                                  info' = info {vartab = M.insert b mem_info vtab}
                               in if safe_4
                                    then -- array creation point, successful coalescing verified!

                                      let (a_acc', s_acc') = markSuccessCoal (a_acc, s_acc) mb info'
                                       in ((a_acc', inhb), s_acc')
                                    else -- this is an invertible alias case of the kind
                                    -- @ let b    = alias a @
                                    -- @ let x[i] = b @
                                    -- do not promote, but update the index function

                                      ((M.insert mb info' a_acc, inhb), s_acc)
                        _ -> (failed, s_acc) -- fail!

ixfunToAccessSummary :: IxFun.IxFun (TPrimExp Int64 VName) -> AccessSummary
ixfunToAccessSummary (IxFun.IxFun (lmad NE.:| []) _ _) = Set $ S.singleton lmad
ixfunToAccessSummary _ = Undeterminable

-- | Check safety conditions 2 and 5 and update new substitutions:
-- called on the pat-elements of loop and if-then-else expressions.
--
-- The safety conditions are: The allocation of merge target should dominate the
-- creation of the array we're trying to merge and the new index function of the
-- array can be translated at the definition site of b. The latter requires that
-- any variables used in the index function of the target array are available at
-- the definition site of b.
filterSafetyCond2and5 ::
  HasMemBlock (Aliases rep) =>
  CoalsTab ->
  InhibitTab ->
  ScalarTab ->
  TopdownEnv rep ->
  [PatElem (VarAliases, LetDecMem)] ->
  (CoalsTab, InhibitTab)
filterSafetyCond2and5 act_coal inhb_coal scals_env td_env =
  foldl helper (act_coal, inhb_coal)
  where
    helper (acc, inhb) patel =
      -- For each pattern element in the input list
      case (patElemName patel, patElemDec patel) of
        (b, (_, MemArray tp0 shp0 _ (ArrayIn m_b _idxfn_b))) ->
          -- If it is an array in memory block m_b
          case M.lookup m_b acc of
            Nothing -> (acc, inhb)
            Just info@(CoalsEntry x_mem _ _ vtab _ _) ->
              -- And m_b we're trying to coalesce m_b
              let failed = markFailedCoal (acc, inhb) m_b
               in case M.lookup b vtab of
                    Nothing ->
                      case getDirAliasedIxfn td_env acc b of
                        Nothing -> failed
                        Just (_, _, b_indfun') ->
                          -- And we have the index function of b
                          case freeVarSubstitutions (scope td_env) scals_env b_indfun' of
                            Nothing -> failed
                            Just fv_subst ->
                              let mem_info = Coalesced TransitiveCoal (MemBlock tp0 shp0 x_mem b_indfun') fv_subst
                                  info' = info {vartab = M.insert b mem_info vtab}
                               in (M.insert m_b info' acc, inhb)
                    Just (Coalesced k (MemBlock pt shp _ new_indfun) _) ->
                      let safe_2 = isInScope td_env x_mem
                       in case freeVarSubstitutions (scope td_env) scals_env new_indfun of
                            Just fv_subst
                              | safe_2 ->
                                  let mem_info = Coalesced k (MemBlock pt shp x_mem new_indfun) fv_subst
                                      info' = info {vartab = M.insert b mem_info vtab}
                                   in (M.insert m_b info' acc, inhb)
                            _ -> failed
        _ -> (acc, inhb)

-- |   Pattern matches a potentially coalesced statement and
--     records a new association in @activeCoals@
mkCoalsHelper3PatternMatch ::
  Coalesceable rep inner =>
  Stm (Aliases rep) ->
  LUTabFun ->
  TopdownEnv rep ->
  BotUpEnv ->
  ShortCircuitM rep CoalsTab
mkCoalsHelper3PatternMatch stm lutab td_env bu_env = do
  clst <- genCoalStmtInfo lutab td_env (scope td_env) stm
  case clst of
    Nothing -> pure activeCoals_tab
    Just clst' -> pure $ foldl processNewCoalesce activeCoals_tab clst'
  where
    successCoals_tab = successCoals bu_env
    activeCoals_tab = activeCoals bu_env
    processNewCoalesce acc (knd, alias_fn, x, m_x, ind_x, b, m_b, _, tp_b, shp_b) =
      -- test whether we are in a transitive coalesced case, i.e.,
      --      @let b = scratch ...@
      --      @.....@
      --      @let x[j] = b@
      --      @let y[i] = x@
      -- and compose the index function of @x@ with that of @y@,
      -- and update aliasing of the @m_b@ entry to also contain @m_y@
      -- on top of @m_x@, i.e., transitively, any use of @m_y@ should
      -- be checked for the lifetime of @b@.
      let proper_coals_tab = case knd of
            InPlaceCoal -> activeCoals_tab
            _ -> successCoals_tab
          (m_yx, ind_yx, mem_yx_al, x_deps) =
            case M.lookup m_x proper_coals_tab of
              Nothing ->
                (m_x, alias_fn ind_x, oneName m_x, M.empty)
              Just (CoalsEntry m_y ind_y y_al vtab x_deps0 _) ->
                let ind = case M.lookup x vtab of
                      Just (Coalesced _ (MemBlock _ _ _ ixf) _) ->
                        ixf
                      Nothing ->
                        ind_y
                 in (m_y, alias_fn ind, oneName m_x <> y_al, x_deps0)
          success0 = IxFun.hasOneLmad ind_yx
          m_b_aliased_m_yx = areAnyAliased td_env m_b [m_yx] -- m_b \= m_yx
       in if success0 && not m_b_aliased_m_yx && isInScope td_env m_yx -- nameIn m_yx (alloc td_env)
      -- Finally update the @activeCoals@ table with a fresh
      --   binding for @m_b@; if such one exists then overwrite.
      -- Also, add all variables from the alias chain of @b@ to
      --   @vartab@, for example, in the case of a sequence:
      --   @ b0 = if cond then ... else ... @
      --   @ b1 = alias0 b0 @
      --   @ b  = alias1 b1 @
      --   @ x[j] = b @
      -- Then @b1@ and @b0@ should also be added to @vartab@ if
      --   @alias1@ and @alias0@ are invertible, otherwise fail early!
            then
              let mem_info = Coalesced knd (MemBlock tp_b shp_b m_yx ind_yx) M.empty
                  opts' =
                    if m_yx == m_x
                      then M.empty
                      else M.insert x m_x x_deps
                  vtab = M.singleton b mem_info
                  mvtab = addInvAliassesVarTab td_env vtab b

                  is_inhibited = case M.lookup m_b $ inhibited td_env of
                    Just nms -> m_yx `nameIn` nms
                    Nothing -> False
               in case (is_inhibited, mvtab) of
                    (True, _) -> acc -- fail due to inhibited
                    (_, Nothing) -> acc -- fail early due to non-invertible aliasing
                    (_, Just vtab') ->
                      -- successfully adding a new coalesced entry
                      let coal_etry =
                            CoalsEntry
                              m_yx
                              ind_yx
                              mem_yx_al
                              vtab'
                              opts'
                              mempty
                       in M.insert m_b coal_etry acc
            else acc

-- | Information about a particular short-circuit point
type SSPointInfo =
  ( CoalescedKind,
    IxFun -> IxFun,
    VName,
    VName,
    IxFun,
    VName,
    VName,
    IxFun,
    PrimType,
    Shape
  )

-- | Given an op, return a list of potential short-circuit points
type GenSSPoint rep op =
  LUTabFun ->
  TopdownEnv rep ->
  ScopeTab rep ->
  Pat (VarAliases, LetDecMem) ->
  op ->
  Maybe [SSPointInfo]

genSSPointInfoSeqMem ::
  GenSSPoint SeqMem (Op (Aliases SeqMem))
genSSPointInfoSeqMem _ _ _ _ _ =
  Nothing

-- | For 'SegOp', we currently only handle 'SegMap', and only under the following
-- circumstances:
--
--  1. The 'SegMap' has only one return/pattern value.
--
--  2. The 'KernelBody' contains an 'Index' statement that is indexing an array using
--  only the values from the 'SegSpace'.
--
--  3. The array being indexed is last-used in that statement, is free in the
--  'SegMap', is unique or has been recently allocated (specifically, it should
--  not be a non-unique argument to the enclosing function), has elements with
--  the same bit-size as the pattern elements, and has the exact same 'IxFun' as
--  the pattern of the 'SegMap' statement.
--
-- There can be multiple candidate arrays, but the current implementation will
-- always just try the first one.
--
-- The first restriction could be relaxed by trying to match up arrays in the
-- 'KernelBody' with patterns of the 'SegMap', but the current implementation
-- should be enough to handle many common cases.
--
-- The result of the 'SegMap' is treated as the destination, while the candidate
-- array from inside the body is treated as the source.
genSSPointInfoSegOp ::
  Coalesceable rep inner => GenSSPoint rep (SegOp lvl (Aliases rep))
genSSPointInfoSegOp
  lutab
  td_env
  scopetab
  (Pat [PatElem dst (_, MemArray dst_pt _ _ (ArrayIn dst_mem dst_ixf))])
  (SegMap _ space _ kernel_body)
    | (src, MemBlock _ shp src_mem src_ixf) : _ <-
        mapMaybe getPotentialMapShortCircuit $
          stmsToList $
            kernelBodyStms kernel_body =
        Just [(MapCoal, id, dst, dst_mem, dst_ixf, src, src_mem, src_ixf, dst_pt, shp)]
    where
      iterators = map fst $ unSegSpace space
      frees = freeIn kernel_body

      getPotentialMapShortCircuit (Let (Pat [PatElem x _]) _ (BasicOp (Index src slc)))
        | Just inds <- sliceIndices slc,
          L.sort inds == L.sort (map Var iterators),
          Just last_uses <- M.lookup x lutab,
          src `nameIn` last_uses,
          Just memblock@(MemBlock src_pt _ src_mem src_ixf) <-
            getScopeMemInfo src scopetab,
          src_mem `nameIn` last_uses,
          -- The 'alloc' table contains allocated memory blocks, including
          -- unique memory blocks from the enclosing function. It does _not_
          -- include non-unique memory blocks from the enclosing function.
          src_mem `M.member` alloc td_env,
          src `nameIn` frees,
          src_ixf == dst_ixf,
          primBitSize src_pt == primBitSize dst_pt =
            Just (src, memblock)
      getPotentialMapShortCircuit _ = Nothing
genSSPointInfoSegOp _ _ _ _ _ =
  Nothing

genSSPointInfoMemOp ::
  GenSSPoint rep inner ->
  GenSSPoint rep (MemOp inner)
genSSPointInfoMemOp onOp lutab td_end scopetab pat (Inner op) =
  onOp lutab td_end scopetab pat op
genSSPointInfoMemOp _ _ _ _ _ _ = Nothing

genSSPointInfoGPUMem ::
  GenSSPoint GPUMem (Op (Aliases GPUMem))
genSSPointInfoGPUMem = genSSPointInfoMemOp f
  where
    f lutab td_env scopetab pat (GPU.SegOp op) =
      genSSPointInfoSegOp lutab td_env scopetab pat op
    f _ _ _ _ _ = Nothing

genSSPointInfoMCMem ::
  GenSSPoint MCMem (Op (Aliases MCMem))
genSSPointInfoMCMem = genSSPointInfoMemOp f
  where
    f lutab td_env scopetab pat (MC.ParOp Nothing op) =
      genSSPointInfoSegOp lutab td_env scopetab pat op
    f _ _ _ _ _ = Nothing

genCoalStmtInfo ::
  Coalesceable rep inner =>
  LUTabFun ->
  TopdownEnv rep ->
  ScopeTab rep ->
  Stm (Aliases rep) ->
  ShortCircuitM rep (Maybe [SSPointInfo])
-- CASE a) @let x <- copy(b^{lu})@
genCoalStmtInfo lutab _ scopetab (Let pat _ (BasicOp (Copy b)))
  | Pat [PatElem x (_, MemArray _ _ _ (ArrayIn m_x ind_x))] <- pat =
      pure $ case (M.lookup x lutab, getScopeMemInfo b scopetab) of
        (Just last_uses, Just (MemBlock tpb shpb m_b ind_b)) ->
          if b `notNameIn` last_uses
            then Nothing
            else Just [(CopyCoal, id, x, m_x, ind_x, b, m_b, ind_b, tpb, shpb)]
        _ -> Nothing
-- CASE c) @let x[i] = b^{lu}@
genCoalStmtInfo lutab _ scopetab (Let pat _ (BasicOp (Update _ x slice_x (Var b))))
  | Pat [PatElem x' (_, MemArray _ _ _ (ArrayIn m_x ind_x))] <- pat =
      pure $ case (M.lookup x' lutab, getScopeMemInfo b scopetab) of
        (Just last_uses, Just (MemBlock tpb shpb m_b ind_b)) ->
          if b `notNameIn` last_uses
            then Nothing
            else Just [(InPlaceCoal, (`updateIndFunSlice` slice_x), x, m_x, ind_x, b, m_b, ind_b, tpb, shpb)]
        _ -> Nothing
  where
    updateIndFunSlice :: IxFun -> Slice SubExp -> IxFun
    updateIndFunSlice ind_fun slc_x =
      let slc_x' = map (fmap pe64) $ unSlice slc_x
       in IxFun.slice ind_fun $ Slice slc_x'
genCoalStmtInfo lutab _ scopetab (Let pat _ (BasicOp (FlatUpdate x slice_x b)))
  | Pat [PatElem x' (_, MemArray _ _ _ (ArrayIn m_x ind_x))] <- pat =
      pure $ case (M.lookup x' lutab, getScopeMemInfo b scopetab) of
        (Just last_uses, Just (MemBlock tpb shpb m_b ind_b)) ->
          if b `notNameIn` last_uses
            then Nothing
            else Just [(InPlaceCoal, (`updateIndFunSlice` slice_x), x, m_x, ind_x, b, m_b, ind_b, tpb, shpb)]
        _ -> Nothing
  where
    updateIndFunSlice :: IxFun -> FlatSlice SubExp -> IxFun
    updateIndFunSlice ind_fun (FlatSlice offset dims) =
      IxFun.flatSlice ind_fun $ FlatSlice (pe64 offset) $ map (fmap pe64) dims

-- CASE b) @let x = concat(a, b^{lu})@
genCoalStmtInfo lutab _ scopetab (Let pat _ (BasicOp (Concat concat_dim (b0 :| bs) _)))
  | Pat [PatElem x (_, MemArray _ _ _ (ArrayIn m_x ind_x))] <- pat =
      pure $ case M.lookup x lutab of
        Nothing -> Nothing
        Just last_uses ->
          let zero = pe64 $ intConst Int64 0
              markConcatParts (acc, offs, succ0) b =
                if not succ0
                  then (acc, offs, succ0)
                  else case getScopeMemInfo b scopetab of
                    Just (MemBlock tpb shpb@(Shape dims@(_ : _)) m_b ind_b)
                      | Just d <- maybeNth concat_dim dims ->
                          let offs' = offs + pe64 d
                           in if b `nameIn` last_uses
                                then
                                  let slc =
                                        Slice $
                                          map (unitSlice zero . pe64) (take concat_dim dims)
                                            <> [unitSlice offs (pe64 d)]
                                            <> map (unitSlice zero . pe64) (drop (concat_dim + 1) dims)
                                   in ( acc ++ [(ConcatCoal, (`IxFun.slice` slc), x, m_x, ind_x, b, m_b, ind_b, tpb, shpb)],
                                        offs',
                                        True
                                      )
                                else (acc, offs', True)
                    _ -> (acc, offs, False)
              (res, _, _) = foldl markConcatParts ([], zero, True) (b0 : bs)
           in if null res then Nothing else Just res
-- case d) short-circuit points from ops. For instance, the result of a segmap
-- can be considered a short-circuit point.
genCoalStmtInfo lutab td_env scopetab (Let pat _ (Op op)) = do
  ss_op <- asks ssPointFromOp
  pure $ ss_op lutab td_env scopetab pat op
-- CASE other than a), b), c), or d) not supported
genCoalStmtInfo _ _ _ _ = pure Nothing

data MemBodyResult = MemBodyResult
  { patMem :: VName,
    _patName :: VName,
    bodyName :: VName,
    bodyMem :: VName
  }

-- | Results in pairs of pattern-blockresult pairs of (var name, mem block)
--   for those if-patterns that are candidates for coalescing.
findMemBodyResult ::
  (HasMemBlock (Aliases rep)) =>
  CoalsTab ->
  ScopeTab rep ->
  [PatElem (VarAliases, LetDecMem)] ->
  Body (Aliases rep) ->
  [MemBodyResult]
findMemBodyResult activeCoals_tab scope_env patelms bdy =
  mapMaybe
    findMemBodyResult'
    (zip patelms $ map resSubExp $ bodyResult bdy)
  where
    scope_env' = scope_env <> scopeOf (bodyStms bdy)
    findMemBodyResult' (patel, se_r) =
      case (patElemName patel, patElemDec patel, se_r) of
        (b, (_, MemArray _ _ _ (ArrayIn m_b _)), Var r) ->
          case getScopeMemInfo r scope_env' of
            Nothing -> Nothing
            Just (MemBlock _ _ m_r _) ->
              case M.lookup m_b activeCoals_tab of
                Nothing -> Nothing
                Just coal_etry ->
                  case M.lookup b (vartab coal_etry) of
                    Nothing -> Nothing
                    Just _ -> Just $ MemBodyResult m_b b r m_r
        _ -> Nothing

-- | transfers coalescing from if-pattern to then|else body result
--   in the active coalesced table. The transfer involves, among
--   others, inserting @(r,m_r)@ in the optimistically-dependency
--   set of @m_b@'s entry and inserting @(b,m_b)@ in the opt-deps
--   set of @m_r@'s entry. Meaning, ultimately, @m_b@ can be merged
--   if @m_r@ can be merged (and vice-versa). This is checked by a
--   fix point iteration at the function-definition level.
transferCoalsToBody ::
  M.Map VName (TPrimExp Int64 VName) -> -- (PrimExp VName)
  CoalsTab ->
  MemBodyResult ->
  CoalsTab
transferCoalsToBody exist_subs activeCoals_tab (MemBodyResult m_b b r m_r)
  | -- the @Nothing@ pattern for the two lookups cannot happen
    -- because they were already cheked in @findMemBodyResult@
    Just etry <- M.lookup m_b activeCoals_tab,
    Just (Coalesced knd (MemBlock btp shp _ ind_b) subst_b) <- M.lookup b $ vartab etry =
      -- by definition of if-stmt, r and b have the same basic type, shape and
      -- index function, hence, for example, do not need to rebase
      -- We will check whether it is translatable at the definition point of r.
      let ind_r = IxFun.substituteInIxFun exist_subs ind_b
          subst_r = M.union exist_subs subst_b
          mem_info = Coalesced knd (MemBlock btp shp (dstmem etry) ind_r) subst_r
       in if m_r == m_b -- already unified, just add binding for @r@
            then
              let etry' =
                    etry
                      { optdeps = M.insert b m_b (optdeps etry),
                        vartab = M.insert r mem_info (vartab etry)
                      }
               in M.insert m_r etry' activeCoals_tab
            else -- make them both optimistically depend on each other

              let opts_x_new = M.insert r m_r (optdeps etry)
                  -- Here we should translate the @ind_b@ field of @mem_info@
                  -- across the existential introduced by the if-then-else
                  coal_etry =
                    etry
                      { vartab = M.singleton r mem_info,
                        optdeps = M.insert b m_b (optdeps etry)
                      }
               in M.insert m_b (etry {optdeps = opts_x_new}) $
                    M.insert m_r coal_etry activeCoals_tab
  | otherwise = error "Impossible"

mkSubsTab ::
  Pat (aliases, LetDecMem) ->
  [SubExp] ->
  M.Map VName (TPrimExp Int64 VName)
mkSubsTab pat res =
  let pat_elms = patElems pat
   in M.fromList $ mapMaybe mki64subst $ zip pat_elms res
  where
    mki64subst (a, Var v)
      | (_, MemPrim (IntType Int64)) <- patElemDec a = Just (patElemName a, le64 v)
    mki64subst (a, se@(Constant (IntValue (Int64Value _)))) = Just (patElemName a, pe64 se)
    mki64subst _ = Nothing

computeScalarTable ::
  Coalesceable rep inner =>
  ScopeTab rep ->
  Stm (Aliases rep) ->
  ScalarTableM rep (M.Map VName (PrimExp VName))
computeScalarTable scope_table (Let (Pat [pe]) _ e)
  | Just primexp <- primExpFromExp (vnameToPrimExp scope_table mempty) e =
      pure $ M.singleton (patElemName pe) primexp
computeScalarTable scope_table (Let _ _ (DoLoop loop_inits loop_form body)) =
  concatMapM
    ( computeScalarTable $
        scope_table
          <> scopeOfFParams (map fst loop_inits)
          <> scopeOf loop_form
          <> scopeOf (bodyStms body)
    )
    (stmsToList $ bodyStms body)
computeScalarTable scope_table (Let _ _ (Match _ cases body _)) = do
  body_tab <- concatMapM (computeScalarTable $ scope_table <> scopeOf (bodyStms body)) (stmsToList $ bodyStms body)
  cases_tab <-
    concatMapM
      ( \(Case _ b) ->
          concatMapM
            (computeScalarTable $ scope_table <> scopeOf (bodyStms b))
            ( stmsToList $
                bodyStms body
            )
      )
      cases
  pure $ body_tab <> cases_tab
computeScalarTable scope_table (Let _ _ (Op op)) = do
  on_op <- asks scalarTableOnOp
  on_op scope_table op
computeScalarTable _ _ = pure mempty

type ComputeScalarTable rep op =
  ScopeTab rep -> op -> ScalarTableM rep (M.Map VName (PrimExp VName))

computeScalarTableMemOp ::
  ComputeScalarTable rep inner -> ComputeScalarTable rep (MemOp inner)
computeScalarTableMemOp _ _ (Alloc _ _) = pure mempty
computeScalarTableMemOp onInner scope_table (Inner op) = onInner scope_table op

computeScalarTableSegOp ::
  Coalesceable rep inner =>
  ComputeScalarTable rep (GPU.SegOp lvl (Aliases rep))
computeScalarTableSegOp scope_table segop = do
  concatMapM
    ( computeScalarTable $
        scope_table
          <> scopeOf (kernelBodyStms $ segBody segop)
          <> scopeOfSegSpace (segSpace segop)
    )
    (stmsToList $ kernelBodyStms $ segBody segop)

computeScalarTableGPUMem ::
  ComputeScalarTable GPUMem (GPU.HostOp (Aliases GPUMem) ())
computeScalarTableGPUMem scope_table (GPU.SegOp segop) =
  computeScalarTableSegOp scope_table segop
computeScalarTableGPUMem _ (GPU.SizeOp _) = pure mempty
computeScalarTableGPUMem _ (GPU.OtherOp ()) = pure mempty
computeScalarTableGPUMem scope_table (GPU.GPUBody _ body) =
  concatMapM
    (computeScalarTable $ scope_table <> scopeOf (bodyStms body))
    (stmsToList $ bodyStms body)

computeScalarTableMCMem ::
  ComputeScalarTable MCMem (MC.MCOp (Aliases MCMem) ())
computeScalarTableMCMem _ (MC.OtherOp ()) = pure mempty
computeScalarTableMCMem scope_table (MC.ParOp par_op segop) =
  (<>)
    <$> maybe (pure mempty) (computeScalarTableSegOp scope_table) par_op
    <*> computeScalarTableSegOp scope_table segop

filterMapM1 :: (Eq k, Monad m) => (v -> m Bool) -> M.Map k v -> m (M.Map k v)
filterMapM1 f m = fmap M.fromAscList $ filterM (f . snd) $ M.toAscList m<|MERGE_RESOLUTION|>--- conflicted
+++ resolved
@@ -36,13 +36,8 @@
 
 -- | A helper type describing representations that can be short-circuited.
 type Coalesceable rep inner =
-<<<<<<< HEAD
   ( Mem rep inner,
-    CreatesNewArrOp (OpWithAliases inner),
     ASTRep rep,
-=======
-  ( ASTRep rep,
->>>>>>> 4ad7fade
     CanBeAliased inner,
     Op rep ~ MemOp inner,
     HasMemBlock (Aliases rep),
