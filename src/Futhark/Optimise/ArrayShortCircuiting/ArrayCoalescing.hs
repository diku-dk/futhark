{-# LANGUAGE LambdaCase #-}
{-# LANGUAGE TypeFamilies #-}

-- | The bulk of the short-circuiting implementation.
module Futhark.Optimise.ArrayShortCircuiting.ArrayCoalescing
  ( mkCoalsTab,
    CoalsTab,
    mkCoalsTabGPU,
    mkCoalsTabMC,
  )
where

import Control.Exception.Base qualified as Exc
import Control.Monad
import Control.Monad.Reader
import Control.Monad.State.Strict
import Data.Function ((&))
import Data.List qualified as L
import Data.List.NonEmpty (NonEmpty (..))
import Data.Map.Strict qualified as M
import Data.Maybe
import Data.Sequence (Seq (..))
import Data.Set qualified as S
import Futhark.Analysis.LastUse
import Futhark.Analysis.PrimExp.Convert
import Futhark.IR.Aliases
import Futhark.IR.GPUMem as GPU
import Futhark.IR.MCMem as MC
import Futhark.IR.Mem.IxFun qualified as IxFun
import Futhark.IR.SeqMem
import Futhark.MonadFreshNames
import Futhark.Optimise.ArrayShortCircuiting.DataStructs
import Futhark.Optimise.ArrayShortCircuiting.MemRefAggreg
import Futhark.Optimise.ArrayShortCircuiting.TopdownAnalysis
import Futhark.Util

-- | A helper type describing representations that can be short-circuited.
type Coalesceable rep inner =
  ( Mem rep inner,
    ASTRep rep,
    CanBeAliased inner,
    AliasableRep rep,
    Op rep ~ MemOp inner rep,
    HasMemBlock (Aliases rep),
    LetDec rep ~ LetDecMem,
    TopDownHelper (inner (Aliases rep))
  )

type ComputeScalarTable rep op =
  ScopeTab rep -> op -> ScalarTableM rep (M.Map VName (PrimExp VName))

-- Helper type for computing scalar tables on ops.
newtype ComputeScalarTableOnOp rep = ComputeScalarTableOnOp
  { scalarTableOnOp :: ComputeScalarTable rep (Op (Aliases rep))
  }

type ScalarTableM rep a = Reader (ComputeScalarTableOnOp rep) a

data ShortCircuitReader rep = ShortCircuitReader
  { onOp ::
      LUTabFun ->
      Pat (VarAliases, LetDecMem) ->
      Certs ->
      Op (Aliases rep) ->
      TopdownEnv rep ->
      BotUpEnv ->
      ShortCircuitM rep BotUpEnv,
    ssPointFromOp ::
      LUTabFun ->
      TopdownEnv rep ->
      ScopeTab rep ->
      Pat (VarAliases, LetDecMem) ->
      Certs ->
      Op (Aliases rep) ->
      Maybe [SSPointInfo]
  }

newtype ShortCircuitM rep a = ShortCircuitM (ReaderT (ShortCircuitReader rep) (State VNameSource) a)
  deriving (Functor, Applicative, Monad, MonadReader (ShortCircuitReader rep), MonadState VNameSource)

instance MonadFreshNames (ShortCircuitM rep) where
  putNameSource = put
  getNameSource = get

emptyTopdownEnv :: TopdownEnv rep
emptyTopdownEnv =
  TopdownEnv
    { alloc = mempty,
      scope = mempty,
      inhibited = mempty,
      v_alias = mempty,
      m_alias = mempty,
      nonNegatives = mempty,
      scalarTable = mempty,
      knownLessThan = mempty,
      td_asserts = mempty
    }

emptyBotUpEnv :: BotUpEnv
emptyBotUpEnv =
  BotUpEnv
    { scals = mempty,
      activeCoals = mempty,
      successCoals = mempty,
      inhibit = mempty
    }

--------------------------------------------------------------------------------
--- Main Coalescing Transformation computes a successful coalescing table    ---
--------------------------------------------------------------------------------

-- | Given a 'Prog' in 'SegMem' representation, compute the coalescing table
-- by folding over each function.
mkCoalsTab :: (MonadFreshNames m) => Prog (Aliases SeqMem) -> m (M.Map Name CoalsTab)
mkCoalsTab prog =
  mkCoalsTabProg
    (lastUseSeqMem prog)
    (ShortCircuitReader shortCircuitSeqMem genSSPointInfoSeqMem)
    (ComputeScalarTableOnOp $ const $ const $ pure mempty)
    prog

-- | Given a 'Prog' in 'GPUMem' representation, compute the coalescing table
-- by folding over each function.
mkCoalsTabGPU :: MonadFreshNames m => Prog (Aliases GPUMem) -> m (M.Map Name CoalsTab)
mkCoalsTabGPU prog =
  mkCoalsTabProg
    (lastUseGPUMem prog)
    (ShortCircuitReader shortCircuitGPUMem genSSPointInfoGPUMem)
    (ComputeScalarTableOnOp (computeScalarTableMemOp computeScalarTableGPUMem))
    prog

-- | Given a 'Prog' in 'MCMem' representation, compute the coalescing table
-- by folding over each function.
mkCoalsTabMC :: (MonadFreshNames m) => Prog (Aliases MCMem) -> m (M.Map Name CoalsTab)
mkCoalsTabMC prog =
  mkCoalsTabProg
    (lastUseMCMem prog)
    (ShortCircuitReader shortCircuitMCMem genSSPointInfoMCMem)
    (ComputeScalarTableOnOp (computeScalarTableMemOp computeScalarTableMCMem))
    prog

-- | Given a function, compute the coalescing table
mkCoalsTabProg ::
  (MonadFreshNames m, Coalesceable rep inner) =>
  LUTabProg ->
  ShortCircuitReader rep ->
  ComputeScalarTableOnOp rep ->
  Prog (Aliases rep) ->
  m (M.Map Name CoalsTab)
mkCoalsTabProg (_, lutab_prog) r computeScalarOnOp =
  fmap M.fromList . mapM onFun . progFuns
  where
    onFun fun@(FunDef _ _ fname _ fpars body) = do
      -- First compute last-use information
      let unique_mems = getUniqueMemFParam fpars
          lutab = lutab_prog M.! fname
          scalar_table =
            runReader
              ( concatMapM
                  (computeScalarTable $ scopeOf fun <> scopeOf (bodyStms body))
                  (stmsToList $ bodyStms body)
              )
              computeScalarOnOp
          topenv =
            emptyTopdownEnv
              { scope = scopeOfFParams fpars,
                alloc = unique_mems,
                scalarTable = scalar_table,
                nonNegatives = foldMap paramSizes fpars
              }
          ShortCircuitM m = fixPointCoalesce lutab fpars body topenv
      (fname,) <$> modifyNameSource (runState (runReaderT m r))

paramSizes :: Param FParamMem -> Names
paramSizes (Param _ _ (MemArray _ shp _ _)) = freeIn shp
paramSizes _ = mempty

-- | Short-circuit handler for a 'SeqMem' 'Op'.
--
-- Because 'SeqMem' don't have any special operation, simply return the input
-- 'BotUpEnv'.
shortCircuitSeqMem :: LUTabFun -> Pat (VarAliases, LetDecMem) -> Certs -> Op (Aliases SeqMem) -> TopdownEnv SeqMem -> BotUpEnv -> ShortCircuitM SeqMem BotUpEnv
shortCircuitSeqMem _ _ _ _ _ = pure

-- | Short-circuit handler for SegOp.
shortCircuitSegOp ::
  Coalesceable rep inner =>
  (lvl -> Bool) ->
  LUTabFun ->
  Pat (VarAliases, LetDecMem) ->
  Certs ->
  SegOp lvl (Aliases rep) ->
  TopdownEnv rep ->
  BotUpEnv ->
  ShortCircuitM rep BotUpEnv
shortCircuitSegOp lvlOK lutab pat pat_certs (SegMap lvl space _ kernel_body) td_env bu_env =
  -- No special handling necessary for 'SegMap'. Just call the helper-function.
  shortCircuitSegOpHelper 0 lvlOK lvl lutab pat pat_certs space kernel_body td_env bu_env
shortCircuitSegOp lvlOK lutab pat pat_certs (SegRed lvl space binops _ kernel_body) td_env bu_env =
  -- When handling 'SegRed', we we first invalidate all active coalesce-entries
  -- where any of the variables in 'vartab' are also free in the list of
  -- 'SegBinOp'. In other words, anything that is used as part of the reduction
  -- step should probably not be coalesced.
  let to_fail = M.filter (\entry -> namesFromList (M.keys $ vartab entry) `namesIntersect` foldMap (freeIn . segBinOpLambda) binops) $ activeCoals bu_env
      (active, inh) =
        foldl markFailedCoal (activeCoals bu_env, inhibit bu_env) $ M.keys to_fail
      bu_env' = bu_env {activeCoals = active, inhibit = inh}
      num_reds = length red_ts
   in shortCircuitSegOpHelper num_reds lvlOK lvl lutab pat pat_certs space kernel_body td_env bu_env'
  where
    segment_dims = init $ segSpaceDims space
    red_ts = do
      op <- binops
      let shp = Shape segment_dims <> segBinOpShape op
      map (`arrayOfShape` shp) (lambdaReturnType $ segBinOpLambda op)
shortCircuitSegOp lvlOK lutab pat pat_certs (SegScan lvl space binops _ kernel_body) td_env bu_env =
  -- Like in the handling of 'SegRed', we do not want to coalesce anything that
  -- is used in the 'SegBinOp'
  let to_fail = M.filter (\entry -> namesFromList (M.keys $ vartab entry) `namesIntersect` foldMap (freeIn . segBinOpLambda) binops) $ activeCoals bu_env
      (active, inh) = foldl markFailedCoal (activeCoals bu_env, inhibit bu_env) $ M.keys to_fail
      bu_env' = bu_env {activeCoals = active, inhibit = inh}
   in shortCircuitSegOpHelper 0 lvlOK lvl lutab pat pat_certs space kernel_body td_env bu_env'
shortCircuitSegOp lvlOK lutab pat pat_certs (SegHist lvl space histops _ kernel_body) td_env bu_env = do
  -- Need to take zipped patterns and histDest (flattened) and insert transitive coalesces
  let to_fail = M.filter (\entry -> namesFromList (M.keys $ vartab entry) `namesIntersect` foldMap (freeIn . histOp) histops) $ activeCoals bu_env
      (active, inh) = foldl markFailedCoal (activeCoals bu_env, inhibit bu_env) $ M.keys to_fail
      bu_env' = bu_env {activeCoals = active, inhibit = inh}
  bu_env'' <- shortCircuitSegOpHelper 0 lvlOK lvl lutab pat pat_certs space kernel_body td_env bu_env'
  pure $
    foldl insertHistCoals bu_env'' $
      zip (patElems pat) $
        concatMap histDest histops
  where
    insertHistCoals acc (PatElem p _, hist_dest) =
      case ( getScopeMemInfo p $ scope td_env,
             getScopeMemInfo hist_dest $ scope td_env
           ) of
        (Just (MemBlock _ _ p_mem _), Just (MemBlock _ _ dest_mem _)) ->
          case M.lookup p_mem $ successCoals acc of
            Just entry ->
              -- Update this entry with an optdep for the memory block of hist_dest
              let entry' = entry {optdeps = M.insert p p_mem $ optdeps entry}
               in acc
                    { successCoals = M.insert p_mem entry' $ successCoals acc,
                      activeCoals = M.insert dest_mem entry $ activeCoals acc
                    }
            Nothing -> acc
        _ -> acc

-- | Short-circuit handler for 'GPUMem' 'Op'.
--
-- When the 'Op' is a 'SegOp', we handle it accordingly, otherwise we do
-- nothing.
shortCircuitGPUMem ::
  LUTabFun ->
  Pat (VarAliases, LetDecMem) ->
  Certs ->
  Op (Aliases GPUMem) ->
  TopdownEnv GPUMem ->
  BotUpEnv ->
  ShortCircuitM GPUMem BotUpEnv
shortCircuitGPUMem _ _ _ (Alloc _ _) _ bu_env = pure bu_env
shortCircuitGPUMem lutab pat certs (Inner (GPU.SegOp op)) td_env bu_env =
  shortCircuitSegOp isSegThread lutab pat certs op td_env bu_env
shortCircuitGPUMem lutab pat certs (Inner (GPU.GPUBody _ body)) td_env bu_env = do
  fresh1 <- newNameFromString "gpubody"
  fresh2 <- newNameFromString "gpubody"
  shortCircuitSegOpHelper
    0
    isSegThread
    -- Construct a 'SegLevel' corresponding to a single thread
    ( GPU.SegThread GPU.SegNoVirt $
        Just $
          GPU.KernelGrid
            (GPU.Count $ Constant $ IntValue $ Int64Value 1)
            (GPU.Count $ Constant $ IntValue $ Int64Value 1)
    )
    lutab
    pat
    certs
    (SegSpace fresh1 [(fresh2, Constant $ IntValue $ Int64Value 1)])
    (bodyToKernelBody body)
    td_env
    bu_env
shortCircuitGPUMem _ _ _ (Inner (GPU.SizeOp _)) _ bu_env = pure bu_env
shortCircuitGPUMem _ _ _ (Inner (GPU.OtherOp NoOp)) _ bu_env = pure bu_env

shortCircuitMCMem ::
  LUTabFun ->
  Pat (VarAliases, LetDecMem) ->
  Certs ->
  Op (Aliases MCMem) ->
  TopdownEnv MCMem ->
  BotUpEnv ->
  ShortCircuitM MCMem BotUpEnv
shortCircuitMCMem _ _ _ (Alloc _ _) _ bu_env = pure bu_env
shortCircuitMCMem _ _ _ (Inner (MC.OtherOp NoOp)) _ bu_env = pure bu_env
shortCircuitMCMem lutab pat certs (Inner (MC.ParOp (Just par_op) op)) td_env bu_env =
  shortCircuitSegOp (const True) lutab pat certs par_op td_env bu_env
    >>= shortCircuitSegOp (const True) lutab pat certs op td_env
shortCircuitMCMem lutab pat certs (Inner (MC.ParOp Nothing op)) td_env bu_env =
  shortCircuitSegOp (const True) lutab pat certs op td_env bu_env

dropLastSegSpace :: SegSpace -> SegSpace
dropLastSegSpace space = space {unSegSpace = init $ unSegSpace space}

isSegThread :: GPU.SegLevel -> Bool
isSegThread GPU.SegThread {} = True
isSegThread _ = False

-- | Computes the slice written at the end of a thread in a 'SegOp'.
threadSlice :: SegSpace -> KernelResult -> Maybe (Slice (TPrimExp Int64 VName))
threadSlice space Returns {} =
  Just $
    Slice $
      map (DimFix . TPrimExp . flip LeafExp (IntType Int64) . fst) $
        unSegSpace space
threadSlice space (RegTileReturns _ dims _) =
  Just
    $ Slice
    $ zipWith
      ( \(_, block_tile_size0, reg_tile_size0) (x0, _) ->
          let x = pe64 $ Var x0
              block_tile_size = pe64 block_tile_size0
              reg_tile_size = pe64 reg_tile_size0
           in DimSlice (x * block_tile_size * reg_tile_size) (block_tile_size * reg_tile_size) 1
      )
      dims
    $ unSegSpace space
threadSlice _ _ = Nothing

bodyToKernelBody :: Body (Aliases GPUMem) -> KernelBody (Aliases GPUMem)
bodyToKernelBody (Body dec stms res) =
  KernelBody dec stms $ map (\(SubExpRes cert subexps) -> Returns ResultNoSimplify cert subexps) res

-- | A helper for all the different kinds of 'SegOp'.
--
-- Consists of four parts:
--
-- 1. Create coalescing relations between the pattern elements and the kernel
-- body results using 'makeSegMapCoals'.
--
-- 2. Process the statements of the 'KernelBody'.
--
-- 3. Check the overlap between the different threads.
--
-- 4. Mark active coalescings as finished, since a 'SegOp' is an array creation
-- point.
shortCircuitSegOpHelper ::
  Coalesceable rep inner =>
  -- | The number of returns for which we should drop the last seg space
  Int ->
  -- | Whether we should look at a segop with this lvl.
  (lvl -> Bool) ->
  lvl ->
  LUTabFun ->
  Pat (VarAliases, LetDecMem) ->
  Certs ->
  SegSpace ->
  KernelBody (Aliases rep) ->
  TopdownEnv rep ->
  BotUpEnv ->
  ShortCircuitM rep BotUpEnv
shortCircuitSegOpHelper num_reds lvlOK lvl lutab pat@(Pat ps0) pat_certs space0 kernel_body td_env bu_env = do
  -- We need to drop the last element of the 'SegSpace' for pattern elements
  -- that correspond to reductions.
  let ps_space_and_res =
        zip3 ps0 (replicate num_reds (dropLastSegSpace space0) <> repeat space0) $
          kernelBodyResult kernel_body
  -- Create coalescing relations between pattern elements and kernel body
  -- results
  let (actv0, inhibit0) =
        filterSafetyCond2and5
          (activeCoals bu_env)
          (inhibit bu_env)
          (scals bu_env)
          td_env
          (patElems pat)
      (actv_return, inhibit_return) =
        if num_reds > 0
          then (actv0, inhibit0)
          else foldl (makeSegMapCoals lvlOK lvl td_env kernel_body pat_certs) (actv0, inhibit0) ps_space_and_res

  -- Start from empty references, we'll update with aggregates later.
  let actv0' = M.map (\etry -> etry {memrefs = mempty}) $ actv0 <> actv_return
  -- Process kernel body statements
  bu_env' <-
    mkCoalsTabStms lutab (kernelBodyStms kernel_body) td_env $
      bu_env {activeCoals = actv0', inhibit = inhibit_return}

  let actv_coals_after =
        M.mapWithKey
          ( \k etry ->
              etry
                { memrefs = memrefs etry <> maybe mempty memrefs (M.lookup k $ actv0 <> actv_return)
                }
          )
          $ activeCoals bu_env'

  -- Check partial overlap.
  let checkPartialOverlap bu_env_f (k, entry) = do
        let sliceThreadAccess (p, space, res) =
              case M.lookup (patElemName p) $ vartab entry of
                Just (Coalesced _ (MemBlock _ _ _ ixf) _) ->
                  maybe
                    Undeterminable
                    ( ixfunToAccessSummary
                        . IxFun.slice ixf
                        . fullSlice (IxFun.shape ixf)
                    )
                    $ threadSlice space res
                Nothing -> mempty
            thread_writes = foldMap sliceThreadAccess ps_space_and_res
            source_writes = srcwrts (memrefs entry) <> thread_writes
        destination_uses <-
          case dstrefs (memrefs entry)
            `accessSubtract` dstrefs (maybe mempty memrefs $ M.lookup k $ activeCoals bu_env) of
            Set s ->
              concatMapM
                (aggSummaryMapPartial (scalarTable td_env) $ unSegSpace space0)
                (S.toList s)
            Undeterminable -> pure Undeterminable
        -- Do not allow short-circuiting from a segop-local memory
        -- block (not in the topdown scope) to an outer memory block.
        if dstmem entry `M.member` scope td_env
          && noMemOverlap td_env destination_uses source_writes
          then pure bu_env_f
          else do
            let (ac, inh) = markFailedCoal (activeCoals bu_env_f, inhibit bu_env_f) k
            pure $ bu_env_f {activeCoals = ac, inhibit = inh}

  bu_env'' <-
    foldM
      checkPartialOverlap
      (bu_env' {activeCoals = actv_coals_after})
      $ M.toList actv_coals_after

  let updateMemRefs entry = do
        wrts <- aggSummaryMapTotal (scalarTable td_env) (unSegSpace space0) $ srcwrts $ memrefs entry
        uses <- aggSummaryMapTotal (scalarTable td_env) (unSegSpace space0) $ dstrefs $ memrefs entry

        -- Add destination uses from the pattern
        let uses' =
              foldMap
                ( \case
                    PatElem _ (_, MemArray _ _ _ (ArrayIn p_mem p_ixf))
                      | p_mem `nameIn` alsmem entry ->
                          ixfunToAccessSummary p_ixf
                    _ -> mempty
                )
                ps0

        pure $ entry {memrefs = MemRefs (uses <> uses') wrts}

  actv <- mapM updateMemRefs $ activeCoals bu_env''
  let bu_env''' = bu_env'' {activeCoals = actv}

  -- Process pattern and return values
  let mergee_writes =
        mapMaybe
          ( \(p, _, _) ->
              fmap (p,) $
                getDirAliasedIxfn' td_env (activeCoals bu_env''') $
                  patElemName p
          )
          ps_space_and_res

  -- Now, for each mergee write, we need to check that it doesn't overlap with any previous uses of the destination.
  let checkMergeeOverlap bu_env_f (p, (m_b, _, ixf)) =
        let as = ixfunToAccessSummary ixf
         in -- Should be @bu_env@ here, because we need to check overlap
            -- against previous uses.
            case M.lookup m_b $ activeCoals bu_env of
              Just coal_entry -> do
                let mrefs =
                      memrefs coal_entry
                    res = noMemOverlap td_env as $ dstrefs mrefs
                    fail_res =
                      let (ac, inh) = markFailedCoal (activeCoals bu_env_f, inhibit bu_env_f) m_b
                       in bu_env_f {activeCoals = ac, inhibit = inh}

                if res
                  then case M.lookup (patElemName p) $ vartab coal_entry of
                    Nothing -> pure bu_env_f
                    Just (Coalesced knd mbd@(MemBlock _ _ _ ixfn) _) -> pure $
                      case freeVarSubstitutions (scope td_env) (scalarTable td_env) ixfn of
                        Just fv_subst ->
                          if IxFun.permutation ixfn
                            == IxFun.permutation (ixfun $ fromJust $ getScopeMemInfo (patElemName p) $ scope td_env)
                            then
                              let entry =
                                    coal_entry
                                      { vartab =
                                          M.insert
                                            (patElemName p)
                                            (Coalesced knd mbd fv_subst)
                                            (vartab coal_entry)
                                      }
                                  (ac, suc) =
                                    markSuccessCoal (activeCoals bu_env_f, successCoals bu_env_f) m_b entry
                               in bu_env_f {activeCoals = ac, successCoals = suc}
                            else fail_res
                        Nothing ->
                          fail_res
                  else pure fail_res
              _ -> pure bu_env_f

  foldM checkMergeeOverlap bu_env''' mergee_writes

<<<<<<< HEAD
ixfunPermutation :: IxFun -> [Int]
ixfunPermutation = map IxFun.ldPerm . IxFun.lmadDims . IxFun.ixfunLMAD

=======
>>>>>>> 2956d483
-- | Given a pattern element and the corresponding kernel result, try to put the
-- kernel result directly in the memory block of pattern element
makeSegMapCoals ::
  (Coalesceable rep inner) =>
  (lvl -> Bool) ->
  lvl ->
  TopdownEnv rep ->
  KernelBody (Aliases rep) ->
  Certs ->
  (CoalsTab, InhibitTab) ->
  (PatElem (VarAliases, LetDecMem), SegSpace, KernelResult) ->
  (CoalsTab, InhibitTab)
makeSegMapCoals lvlOK lvl td_env kernel_body pat_certs (active, inhb) (PatElem pat_name (_, MemArray _ _ _ (ArrayIn pat_mem pat_ixf)), space, Returns _ _ (Var return_name))
  | Just (MemBlock tp return_shp return_mem _) <-
      getScopeMemInfo return_name $ scope td_env <> scopeOf (kernelBodyStms kernel_body),
    lvlOK lvl,
    MemMem pat_space <- runReader (lookupMemInfo pat_mem) $ removeScopeAliases $ scope td_env,
    MemMem return_space <-
      scope td_env <> scopeOf (kernelBodyStms kernel_body) <> scopeOfSegSpace space
        & removeScopeAliases
        & runReader (lookupMemInfo return_mem),
    pat_space == return_space =
      case M.lookup pat_mem active of
        Nothing ->
          -- We are not in a transitive case
          case ( maybe False (pat_mem `nameIn`) (M.lookup return_mem inhb),
                 Coalesced
                   InPlaceCoal
                   (MemBlock tp return_shp pat_mem $ resultSlice pat_ixf)
                   mempty
                   & M.singleton return_name
                   & flip (addInvAliasesVarTab td_env) return_name
               ) of
            (False, Just vtab) ->
              ( active
                  <> M.singleton
                    return_mem
                    (CoalsEntry pat_mem pat_ixf (oneName pat_mem) vtab mempty mempty pat_certs),
                inhb
              )
            _ -> (active, inhb)
        Just trans ->
          case ( maybe False (dstmem trans `nameIn`) $ M.lookup return_mem inhb,
                 let Coalesced _ (MemBlock _ _ trans_mem trans_ixf) _ =
                       fromMaybe (error "Impossible") $ M.lookup pat_name $ vartab trans
                  in Coalesced
                       TransitiveCoal
                       (MemBlock tp return_shp trans_mem $ resultSlice trans_ixf)
                       mempty
                       & M.singleton return_name
                       & flip (addInvAliasesVarTab td_env) return_name
               ) of
            (False, Just vtab) ->
              let opts =
                    if dstmem trans == pat_mem
                      then mempty
                      else M.insert pat_name pat_mem $ optdeps trans
               in ( M.insert
                      return_mem
                      ( CoalsEntry
                          (dstmem trans)
                          (dstind trans)
                          (oneName pat_mem <> alsmem trans)
                          vtab
                          opts
                          mempty
                          (certs trans <> pat_certs)
                      )
                      active,
                    inhb
                  )
            _ -> (active, inhb)
  where
    thread_slice =
      unSegSpace space
        & map (DimFix . TPrimExp . flip LeafExp (IntType Int64) . fst)
        & Slice
    resultSlice ixf = IxFun.slice ixf $ fullSlice (IxFun.shape ixf) thread_slice
makeSegMapCoals _ _ td_env _ _ x (_, _, WriteReturns _ _ return_name _) =
  case getScopeMemInfo return_name $ scope td_env of
    Just (MemBlock _ _ return_mem _) -> markFailedCoal x return_mem
    Nothing -> error "Should not happen?"
makeSegMapCoals _ _ td_env _ _ x (_, _, result) =
  freeIn result
    & namesToList
    & mapMaybe (flip getScopeMemInfo $ scope td_env)
    & foldr (flip markFailedCoal . memName) x

fullSlice :: [TPrimExp Int64 VName] -> Slice (TPrimExp Int64 VName) -> Slice (TPrimExp Int64 VName)
fullSlice shp (Slice slc) =
  Slice $ slc ++ map (\d -> DimSlice 0 d 1) (drop (length slc) shp)

fixPointCoalesce ::
  Coalesceable rep inner =>
  LUTabFun ->
  [Param FParamMem] ->
  Body (Aliases rep) ->
  TopdownEnv rep ->
  ShortCircuitM rep CoalsTab
fixPointCoalesce lutab fpar bdy topenv = do
  buenv <- mkCoalsTabStms lutab (bodyStms bdy) topenv (emptyBotUpEnv {inhibit = inhibited topenv})
  let succ_tab = successCoals buenv
      actv_tab = activeCoals buenv
      inhb_tab = inhibit buenv
      -- Allow short-circuiting function parameters that are unique and have
      -- matching index functions, otherwise mark as failed
      handleFunctionParams (a, i, s) (_, u, MemBlock _ _ m ixf) =
        case (u, M.lookup m a) of
          (Unique, Just entry)
            | dstind entry == ixf ->
                let (a', s') = markSuccessCoal (a, s) m entry
                 in (a', i, s')
          _ ->
            let (a', i') = markFailedCoal (a, i) m
             in (a', i', s)
      (actv_tab', inhb_tab', succ_tab') =
        foldl
          handleFunctionParams
          (actv_tab, inhb_tab, succ_tab)
          $ getArrMemAssocFParam fpar

      (succ_tab'', failed_optdeps) = fixPointFilterDeps succ_tab' M.empty
      inhb_tab'' = M.unionWith (<>) failed_optdeps inhb_tab'
  if not $ M.null actv_tab'
    then error ("COALESCING ROOT: BROKEN INV, active not empty: " ++ show (M.keys actv_tab'))
    else
      if M.null $ inhb_tab'' `M.difference` inhibited topenv
        then pure succ_tab''
        else fixPointCoalesce lutab fpar bdy (topenv {inhibited = inhb_tab''})
  where
    fixPointFilterDeps :: CoalsTab -> InhibitTab -> (CoalsTab, InhibitTab)
    fixPointFilterDeps coaltab inhbtab =
      let (coaltab', inhbtab') = foldl filterDeps (coaltab, inhbtab) (M.keys coaltab)
       in if length (M.keys coaltab) == length (M.keys coaltab')
            then (coaltab', inhbtab')
            else fixPointFilterDeps coaltab' inhbtab'

    filterDeps (coal, inhb) mb
      | not (M.member mb coal) = (coal, inhb)
    filterDeps (coal, inhb) mb
      | Just coal_etry <- M.lookup mb coal =
          let failed = M.filterWithKey (failedOptDep coal) (optdeps coal_etry)
           in if M.null failed
                then (coal, inhb) -- all ok
                else -- optimistic dependencies failed for the current
                -- memblock; extend inhibited mem-block mergings.
                  markFailedCoal (coal, inhb) mb
    filterDeps _ _ = error "In ArrayCoalescing.hs, fun filterDeps, impossible case reached!"
    failedOptDep coal _ mr
      | not (mr `M.member` coal) = True
    failedOptDep coal r mr
      | Just coal_etry <- M.lookup mr coal = not $ r `M.member` vartab coal_etry
    failedOptDep _ _ _ = error "In ArrayCoalescing.hs, fun failedOptDep, impossible case reached!"

-- | Perform short-circuiting on 'Stms'.
mkCoalsTabStms ::
  Coalesceable rep inner =>
  LUTabFun ->
  Stms (Aliases rep) ->
  TopdownEnv rep ->
  BotUpEnv ->
  ShortCircuitM rep BotUpEnv
mkCoalsTabStms lutab stms0 = traverseStms stms0
  where
    non_negs_in_pats = foldMap (nonNegativesInPat . stmPat) stms0
    traverseStms Empty _ bu_env = pure bu_env
    traverseStms (stm :<| stms) td_env bu_env = do
      -- Compute @td_env@ top down
      let td_env' = updateTopdownEnv td_env stm
      -- Compute @bu_env@ bottom up
      bu_env' <- traverseStms stms td_env' bu_env
      mkCoalsTabStm lutab stm (td_env' {nonNegatives = nonNegatives td_env' <> non_negs_in_pats}) bu_env'

-- | Array (register) coalescing can have one of three shapes:
--      a) @let y    = copy(b^{lu})@
--      b) @let y    = concat(a, b^{lu})@
--      c) @let y[i] = b^{lu}@
--   The intent is to use the memory block of the left-hand side
--     for the right-hand side variable, meaning to store @b@ in
--     @m_y@ (rather than @m_b@).
--   The following five safety conditions are necessary:
--      1. the right-hand side is lastly-used in the current statement
--      2. the allocation of @m_y@ dominates the creation of @b@
--         ^ relax it by hoisting the allocation of @m_y@
--      3. there is no use of the left-hand side memory block @m_y@
--           during the liveness of @b@, i.e., in between its last use
--           and its creation.
--         ^ relax it by pointwise/interval-based checking
--      4. @b@ is a newly created array, i.e., does not aliases anything
--         ^ relax it to support exitential memory blocks for if-then-else
--      5. the new index function of @b@ corresponding to memory block @m_y@
--           can be translated at the definition of @b@, and the
--           same for all variables aliasing @b@.
--   Observation: during the live range of @b@, @m_b@ can only be used by
--                variables aliased with @b@, because @b@ is newly created.
--                relax it: in case @m_b@ is existential due to an if-then-else
--                          then the checks should be extended to the actual
--                          array-creation points.
mkCoalsTabStm ::
  Coalesceable rep inner =>
  LUTabFun ->
  Stm (Aliases rep) ->
  TopdownEnv rep ->
  BotUpEnv ->
  ShortCircuitM rep BotUpEnv
mkCoalsTabStm _ (Let (Pat [pe]) _ e) td_env bu_env
  | Just primexp <- primExpFromExp (vnameToPrimExp (scope td_env) (scals bu_env)) e =
      pure $ bu_env {scals = M.insert (patElemName pe) primexp (scals bu_env)}
mkCoalsTabStm lutab (Let patt _ (Match _ cases defbody _)) td_env bu_env = do
  let pat_val_elms = patElems patt
      -- ToDo: 1. we need to record existential memory blocks in alias table on the top-down pass.
      --       2. need to extend the scope table

      --  i) Filter @activeCoals@ by the 2ND AND 5th safety conditions:
      (activeCoals0, inhibit0) =
        filterSafetyCond2and5
          (activeCoals bu_env)
          (inhibit bu_env)
          (scals bu_env)
          td_env
          pat_val_elms

      -- ii) extend @activeCoals@ by transfering the pattern-elements bindings existent
      --     in @activeCoals@ to the body results of the then and else branches, but only
      --     if the current pattern element can be potentially coalesced and also
      --     if the current pattern element satisfies safety conditions 2 & 5.
      res_mem_def = findMemBodyResult activeCoals0 (scope td_env) pat_val_elms defbody
      res_mem_cases = map (findMemBodyResult activeCoals0 (scope td_env) pat_val_elms . caseBody) cases

      subs_def = mkSubsTab patt $ map resSubExp $ bodyResult defbody
      subs_cases = map (mkSubsTab patt . map resSubExp . bodyResult . caseBody) cases

      actv_def_i = foldl (transferCoalsToBody subs_def) activeCoals0 res_mem_def
      actv_cases_i = zipWith (\subs res -> foldl (transferCoalsToBody subs) activeCoals0 res) subs_cases res_mem_cases

      -- eliminate the original pattern binding of the if statement,
      -- @let x = if y[0,0] > 0 then map (+y[0,0]) a else map (+1) b@
      -- @let y[0] = x@
      -- should succeed because @m_y@ is used before @x@ is created.
      aux ac (MemBodyResult m_b _ _ m_r) = if m_b == m_r then ac else M.delete m_b ac
      actv_def = foldl aux actv_def_i res_mem_def
      actv_cases = zipWith (foldl aux) actv_cases_i res_mem_cases

  -- iii) process the then and else bodies
  res_def <- mkCoalsTabStms lutab (bodyStms defbody) td_env (bu_env {activeCoals = actv_def})
  res_cases <- zipWithM (\c a -> mkCoalsTabStms lutab (bodyStms $ caseBody c) td_env (bu_env {activeCoals = a})) cases actv_cases
  let (actv_def0, succ_def0, inhb_def0) = (activeCoals res_def, successCoals res_def, inhibit res_def)

      -- iv) optimistically mark the pattern succesful:
      ((activeCoals1, inhibit1), successCoals1) =
        foldl
          ( foldfun
              ( (actv_def0, succ_def0)
                  : zip (map activeCoals res_cases) (map successCoals res_cases)
              )
          )
          ((activeCoals0, inhibit0), successCoals bu_env)
          (L.transpose $ res_mem_def : res_mem_cases)

      --  v) unify coalescing results of all branches by taking the union
      --     of all entries in the current/then/else success tables.

      actv_res = foldr (M.intersectionWith unionCoalsEntry) activeCoals1 $ actv_def0 : map activeCoals res_cases

      succ_res = foldr (M.unionWith unionCoalsEntry) successCoals1 $ succ_def0 : map successCoals res_cases

      -- vi) The step of filtering by 3rd safety condition is not
      --       necessary, because we perform index analysis of the
      --       source/destination uses, and they should have been
      --       filtered during the analysis of the then/else bodies.
      inhibit_res =
        M.unionsWith
          (<>)
          ( inhibit1
              : zipWith
                ( \actv inhb ->
                    let failed = M.difference actv $ M.intersectionWith unionCoalsEntry actv activeCoals0
                     in snd $ foldl markFailedCoal (failed, inhb) (M.keys failed)
                )
                (actv_def0 : map activeCoals res_cases)
                (inhb_def0 : map inhibit res_cases)
          )
  pure
    bu_env
      { activeCoals = actv_res,
        successCoals = succ_res,
        inhibit = inhibit_res
      }
  where
    foldfun _ _ [] =
      error "Imposible Case 1!!!"
    foldfun _ ((act, _), _) mem_body_results
      | Nothing <- M.lookup (patMem $ head mem_body_results) act =
          error "Imposible Case 2!!!"
    foldfun
      acc
      ((act, inhb), succc)
      mem_body_results@(MemBodyResult m_b _ _ _ : _)
        | Just info <- M.lookup m_b act,
          Just _ <- zipWithM (M.lookup . bodyMem) mem_body_results $ map snd acc =
            -- Optimistically promote to successful coalescing and append!
            let info' =
                  info
                    { optdeps =
                        foldr
                          (\mbr -> M.insert (bodyName mbr) (bodyMem mbr))
                          (optdeps info)
                          mem_body_results
                    }
                (act', succc') = markSuccessCoal (act, succc) m_b info'
             in ((act', inhb), succc')
    foldfun
      acc
      ((act, inhb), succc)
      mem_body_results@(MemBodyResult m_b _ _ _ : _)
        | Just info <- M.lookup m_b act,
          all ((==) m_b . bodyMem) mem_body_results,
          Just info' <- zipWithM (M.lookup . bodyMem) mem_body_results $ map fst acc =
            -- Treating special case resembling:
            -- @let x0 = map (+1) a                                  @
            -- @let x3 = if cond then let x1 = x0 with [0] <- 2 in x1@
            -- @                 else let x2 = x0 with [1] <- 3 in x2@
            -- @let z[1] = x3                                        @
            -- In this case the result active table should be the union
            -- of the @m_x@ entries of the then and else active tables.
            let info'' =
                  foldl unionCoalsEntry info info'
                act' = M.insert m_b info'' act
             in ((act', inhb), succc)
    foldfun _ ((act, inhb), succc) (mbr : _) =
      -- one of the branches has failed coalescing,
      -- hence remove the coalescing of the result.

      (markFailedCoal (act, inhb) (patMem mbr), succc)
mkCoalsTabStm lutab (Let pat _ (DoLoop arginis lform body)) td_env bu_env = do
  let pat_val_elms = patElems pat

      --  i) Filter @activeCoals@ by the 2nd, 3rd AND 5th safety conditions. In
      --  other words, for each active coalescing target, the creation of the
      --  array we're trying to merge should happen before the allocation of the
      --  merge target and the index function should be translateable.
      (actv0, inhibit0) =
        filterSafetyCond2and5
          (activeCoals bu_env)
          (inhibit bu_env)
          (scals bu_env)
          td_env
          pat_val_elms
      -- ii) Extend @activeCoals@ by transfering the pattern-elements bindings
      --     existent in @activeCoals@ to the loop-body results, but only if:
      --       (a) the pattern element is a candidate for coalescing,        &&
      --       (b) the pattern element satisfies safety conditions 2 & 5,
      --           (conditions (a) and (b) have already been checked above), &&
      --       (c) the memory block of the corresponding body result is
      --           allocated outside the loop, i.e., non-existential,        &&
      --       (d) the init name is lastly-used in the initialization
      --           of the loop variant.
      --     Otherwise fail and remove from active-coalescing table!
      bdy_ress = bodyResult body
      (patmems, argmems, inimems, resmems) =
        L.unzip4 $
          mapMaybe (mapmbFun actv0) (zip3 pat_val_elms arginis $ map resSubExp bdy_ress) -- td_env'

      -- remove the other pattern elements from the active coalescing table:
      coal_pat_names = namesFromList $ map fst patmems
      (actv1, inhibit1) =
        foldl
          ( \(act, inhb) (b, MemBlock _ _ m_b _) ->
              if b `nameIn` coal_pat_names
                then (act, inhb) -- ok
                else markFailedCoal (act, inhb) m_b -- remove from active
          )
          (actv0, inhibit0)
          (getArrMemAssoc pat)

      -- iii) Process the loop's body.
      --      If the memory blocks of the loop result and loop variant param differ
      --      then make the original memory block of the loop result conflict with
      --      the original memory block of the loop parameter. This is done in
      --      order to prevent the coalescing of @a1@, @a0@, @x@ and @db@ in the
      --      same memory block of @y@ in the example below:
      --      @loop(a1 = a0) = for i < n do @
      --      @    let x = map (stencil a1) (iota n)@
      --      @    let db = copy x          @
      --      @    in db                    @
      --      @let y[0] = a1                @
      --      Meaning the coalescing of @x@ in @let db = copy x@ should fail because
      --      @a1@ appears in the definition of @let x = map (stencil a1) (iota n)@.
      res_mem_bdy = zipWith (\(b, m_b) (r, m_r) -> MemBodyResult m_b b r m_r) patmems resmems
      res_mem_arg = zipWith (\(b, m_b) (r, m_r) -> MemBodyResult m_b b r m_r) patmems argmems
      res_mem_ini = zipWith (\(b, m_b) (r, m_r) -> MemBodyResult m_b b r m_r) patmems inimems

      actv2 =
        let subs_res = mkSubsTab pat $ map resSubExp $ bodyResult body
            actv11 = foldl (transferCoalsToBody subs_res) actv1 res_mem_bdy
            subs_arg = mkSubsTab pat $ map (Var . paramName . fst) arginis
            actv12 = foldl (transferCoalsToBody subs_arg) actv11 res_mem_arg
            subs_ini = mkSubsTab pat $ map snd arginis
         in foldl (transferCoalsToBody subs_ini) actv12 res_mem_ini

      -- The code below adds an aliasing relation to the loop-arg memory
      --   so that to prevent, e.g., the coalescing of an iterative stencil
      --   (you need a buffer for the result and a separate one for the stencil).
      -- @ let b =               @
      -- @    loop (a) for i<N do@
      -- @        stencil a      @
      -- @  ...                  @
      -- @  y[slc_y] = b         @
      -- This should fail coalescing because we are aliasing @m_a@ with
      --   the memory block of the result.
      insertMemAliases tab (MemBodyResult _ _ _ m_r, MemBodyResult _ _ _ m_a) =
        if m_r == m_a
          then tab
          else case M.lookup m_r tab of
            Nothing -> tab
            Just etry ->
              M.insert m_r (etry {alsmem = alsmem etry <> oneName m_a}) tab
      actv3 = foldl insertMemAliases actv2 (zip res_mem_bdy res_mem_arg)
      -- analysing the loop body starts from a null memory-reference set;
      --  the results of the loop body iteration are aggregated later
      actv4 = M.map (\etry -> etry {memrefs = mempty}) actv3
  res_env_body <-
    mkCoalsTabStms
      lutab
      (bodyStms body)
      td_env'
      ( bu_env
          { activeCoals = actv4,
            inhibit = inhibit1
          }
      )
  let scals_loop = scals res_env_body
      (res_actv0, res_succ0, res_inhb0) = (activeCoals res_env_body, successCoals res_env_body, inhibit res_env_body)
      -- iv) Aggregate memory references across loop and filter unsound coalescing
      -- a) Filter the active-table by the FIRST SOUNDNESS condition, namely:
      --     W_i does not overlap with Union_{j=i+1..n} U_j,
      --     where W_i corresponds to the Write set of src mem-block m_b,
      --     and U_j correspond to the uses of the destination
      --     mem-block m_y, in which m_b is coalesced into.
      --     W_i and U_j correspond to the accesses within the loop body.
      mb_loop_idx = mbLoopIndexRange lform
  res_actv1 <- filterMapM1 (loopSoundness1Entry scals_loop mb_loop_idx) res_actv0

  -- b) Update the memory-reference summaries across loop:
  --   W = Union_{i=0..n-1} W_i Union W_{before-loop}
  --   U = Union_{i=0..n-1} U_i Union U_{before-loop}
  res_actv2 <- mapM (aggAcrossLoopEntry (scope td_env' <> scopeOf (bodyStms body)) scals_loop mb_loop_idx) res_actv1

  -- c) check soundness of the successful promotions for:
  --      - the entries that have been promoted to success during the loop-body pass
  --      - for all the entries of active table
  --    Filter the entries by the SECOND SOUNDNESS CONDITION, namely:
  --      Union_{i=1..n-1} W_i does not overlap the before-the-loop uses
  --        of the destination memory block.
  let res_actv3 = M.filterWithKey (loopSoundness2Entry actv3) res_actv2

  let tmp_succ =
        M.filterWithKey (okLookup actv3) $
          M.difference res_succ0 (successCoals bu_env)
      ver_succ = M.filterWithKey (loopSoundness2Entry actv3) tmp_succ
  let suc_fail = M.difference tmp_succ ver_succ
      (res_succ, res_inhb1) = foldl markFailedCoal (res_succ0, res_inhb0) $ M.keys suc_fail
      --
      act_fail = M.difference res_actv0 res_actv3
      (_, res_inhb) = foldl markFailedCoal (res_actv0, res_inhb1) $ M.keys act_fail
      res_actv =
        M.mapWithKey (addBeforeLoop actv3) res_actv3

      -- v) optimistically mark the pattern succesful if there is any chance to succeed
      ((fin_actv1, fin_inhb1), fin_succ1) =
        foldl foldFunOptimPromotion ((res_actv, res_inhb), res_succ) $
          L.zip4 patmems argmems resmems inimems
      (fin_actv2, fin_inhb2) =
        M.foldlWithKey
          ( \acc k _ ->
              if k `nameIn` namesFromList (map (paramName . fst) arginis)
                then markFailedCoal acc k
                else acc
          )
          (fin_actv1, fin_inhb1)
          fin_actv1
  pure bu_env {activeCoals = fin_actv2, successCoals = fin_succ1, inhibit = fin_inhb2}
  where
    allocs_bdy = foldl getAllocs (alloc td_env') $ bodyStms body
    td_env_allocs = td_env' {alloc = allocs_bdy, scope = scope td_env' <> scopeOf (bodyStms body)}
    td_env' = updateTopdownEnvLoop td_env arginis lform
    getAllocs tab (Let (Pat [pe]) _ (Op (Alloc _ sp))) =
      M.insert (patElemName pe) sp tab
    getAllocs tab _ = tab
    okLookup tab m _
      | Just _ <- M.lookup m tab = True
    okLookup _ _ _ = False
    --
    mapmbFun actv0 (patel, (arg, ini), bdyres)
      | b <- patElemName patel,
        (_, MemArray _ _ _ (ArrayIn m_b _)) <- patElemDec patel,
        a <- paramName arg,
        Var a0 <- ini,
        Var r <- bdyres,
        Just coal_etry <- M.lookup m_b actv0,
        Just _ <- M.lookup b (vartab coal_etry),
        Just (MemBlock _ _ m_a _) <- getScopeMemInfo a (scope td_env_allocs),
        Just (MemBlock _ _ m_a0 _) <- getScopeMemInfo a0 (scope td_env_allocs),
        Just (MemBlock _ _ m_r _) <- getScopeMemInfo r (scope td_env_allocs),
        Just nms <- M.lookup a lutab,
        a0 `nameIn` nms,
        m_r `elem` M.keys (alloc td_env_allocs) =
          Just ((b, m_b), (a, m_a), (a0, m_a0), (r, m_r))
    mapmbFun _ (_patel, (_arg, _ini), _bdyres) = Nothing
    foldFunOptimPromotion ::
      ((CoalsTab, InhibitTab), CoalsTab) ->
      ((VName, VName), (VName, VName), (VName, VName), (VName, VName)) ->
      ((CoalsTab, InhibitTab), CoalsTab)
    foldFunOptimPromotion ((act, inhb), succc) ((b, m_b), (a, m_a), (_r, m_r), (b_i, m_i))
      | m_r == m_i,
        Just info <- M.lookup m_i act,
        Just vtab_i <- addInvAliasesVarTab td_env (vartab info) b_i =
          Exc.assert
            (m_r == m_b && m_a == m_b)
            ((M.insert m_b (info {vartab = vtab_i}) act, inhb), succc)
      | m_r == m_i =
          Exc.assert
            (m_r == m_b && m_a == m_b)
            (markFailedCoal (act, inhb) m_b, succc)
      | Just info_b0 <- M.lookup m_b act,
        Just info_a0 <- M.lookup m_a act,
        Just info_i <- M.lookup m_i act,
        M.member m_r succc,
        Just vtab_i <- addInvAliasesVarTab td_env (vartab info_i) b_i,
        [Just info_b, Just info_a] <- map translateIxFnInScope [(b, info_b0), (a, info_a0)] =
          let info_b' = info_b {optdeps = M.insert b_i m_i $ optdeps info_b}
              info_a' = info_a {optdeps = M.insert b_i m_i $ optdeps info_a}
              info_i' =
                info_i
                  { optdeps = M.insert b m_b $ optdeps info_i,
                    memrefs = mempty,
                    vartab = vtab_i
                  }
              act' = M.insert m_i info_i' act
              (act1, succc1) =
                foldl
                  (\acc (m, info) -> markSuccessCoal acc m info)
                  (act', succc)
                  [(m_b, info_b'), (m_a, info_a')]
           in -- ToDo: make sure that ixfun translates and update substitutions (?)
              ((act1, inhb), succc1)
    foldFunOptimPromotion ((act, inhb), succc) ((_, m_b), (_a, m_a), (_r, m_r), (_b_i, m_i)) =
      Exc.assert
        (m_r /= m_i)
        (foldl markFailedCoal (act, inhb) [m_b, m_a, m_r, m_i], succc)

    translateIxFnInScope (x, info)
      | Just (Coalesced knd mbd@(MemBlock _ _ _ ixfn) _subs0) <- M.lookup x (vartab info),
        isInScope td_env (dstmem info) =
          let scope_tab =
                scope td_env
                  <> scopeOfFParams (map fst arginis)
           in case freeVarSubstitutions scope_tab (scals bu_env) ixfn of
                Just fv_subst ->
                  Just $ info {vartab = M.insert x (Coalesced knd mbd fv_subst) (vartab info)}
                Nothing -> Nothing
    translateIxFnInScope _ = Nothing
    se0 = intConst Int64 0
    mbLoopIndexRange ::
      LoopForm (Aliases rep) ->
      Maybe (VName, (TPrimExp Int64 VName, TPrimExp Int64 VName))
    mbLoopIndexRange (WhileLoop _) = Nothing
    mbLoopIndexRange (ForLoop inm _inttp seN _) = Just (inm, (pe64 se0, pe64 seN))
    addBeforeLoop actv_bef m_b etry =
      case M.lookup m_b actv_bef of
        Nothing -> etry
        Just etry0 ->
          etry {memrefs = memrefs etry0 <> memrefs etry}
    aggAcrossLoopEntry scope_loop scal_tab idx etry = do
      wrts <-
        aggSummaryLoopTotal (scope td_env) scope_loop scal_tab idx $
          (srcwrts . memrefs) etry
      uses <-
        aggSummaryLoopTotal (scope td_env) scope_loop scal_tab idx $
          (dstrefs . memrefs) etry
      pure $ etry {memrefs = MemRefs uses wrts}
    loopSoundness1Entry scal_tab idx etry = do
      let wrt_i = (srcwrts . memrefs) etry
      use_p <-
        aggSummaryLoopPartial (scal_tab <> scalarTable td_env) idx $
          dstrefs $
            memrefs etry
      pure $ noMemOverlap td_env' wrt_i use_p
    loopSoundness2Entry :: CoalsTab -> VName -> CoalsEntry -> Bool
    loopSoundness2Entry old_actv m_b etry =
      case M.lookup m_b old_actv of
        Nothing -> True
        Just etry0 ->
          let uses_before = (dstrefs . memrefs) etry0
              write_loop = (srcwrts . memrefs) etry
           in noMemOverlap td_env write_loop uses_before

-- The case of in-place update:
--   @let x' = x with slice <- elm@
mkCoalsTabStm lutab stm@(Let pat@(Pat [x']) _ (BasicOp (Update safety x _ _elm))) td_env bu_env
  | [(_, MemBlock _ _ m_x _)] <- getArrMemAssoc pat = do
      -- (a) filter by the 3rd safety for @elm@ and @x'@
      let (actv, inhbt) = recordMemRefUses td_env bu_env stm
          -- (b) if @x'@ is in active coalesced table, then add an entry for @x@ as well
          (actv', inhbt') =
            case M.lookup m_x actv of
              Nothing -> (actv, inhbt)
              Just info ->
                case M.lookup (patElemName x') (vartab info) of
                  Nothing -> markFailedCoal (actv, inhbt) m_x
                  Just (Coalesced k mblk@(MemBlock _ _ _ x_indfun) _) ->
                    case freeVarSubstitutions (scope td_env) (scals bu_env) x_indfun of
                      Just fv_subs
                        | isInScope td_env (dstmem info) ->
                            let coal_etry_x = Coalesced k mblk fv_subs
                                info' =
                                  info
                                    { vartab =
                                        M.insert x coal_etry_x $
                                          M.insert (patElemName x') coal_etry_x (vartab info)
                                    }
                             in (M.insert m_x info' actv, inhbt)
                      _ ->
                        markFailedCoal (actv, inhbt) m_x

      -- (c) this stm is also a potential source for coalescing, so process it
      actv'' <-
        if safety == Unsafe
          then mkCoalsHelper3PatternMatch stm lutab td_env {inhibited = inhbt'} bu_env {activeCoals = actv'}
          else pure actv'
      pure $ bu_env {activeCoals = actv'', inhibit = inhbt'}

-- The case of flat in-place update:
--   @let x' = x with flat-slice <- elm@
mkCoalsTabStm lutab stm@(Let pat@(Pat [x']) _ (BasicOp (FlatUpdate x _ _elm))) td_env bu_env
  | [(_, MemBlock _ _ m_x _)] <- getArrMemAssoc pat = do
      -- (a) filter by the 3rd safety for @elm@ and @x'@
      let (actv, inhbt) = recordMemRefUses td_env bu_env stm
          -- (b) if @x'@ is in active coalesced table, then add an entry for @x@ as well
          (actv', inhbt') =
            case M.lookup m_x actv of
              Nothing -> (actv, inhbt)
              Just info ->
                case M.lookup (patElemName x') (vartab info) of
                  -- this case should not happen, but if it can that
                  -- just fail conservatively
                  Nothing -> markFailedCoal (actv, inhbt) m_x
                  Just (Coalesced k mblk@(MemBlock _ _ _ x_indfun) _) ->
                    case freeVarSubstitutions (scope td_env) (scals bu_env) x_indfun of
                      Just fv_subs
                        | isInScope td_env (dstmem info) ->
                            let coal_etry_x = Coalesced k mblk fv_subs
                                info' =
                                  info
                                    { vartab =
                                        M.insert x coal_etry_x $
                                          M.insert (patElemName x') coal_etry_x (vartab info)
                                    }
                             in (M.insert m_x info' actv, inhbt)
                      _ ->
                        markFailedCoal (actv, inhbt) m_x

      -- (c) this stm is also a potential source for coalescing, so process it
      actv'' <- mkCoalsHelper3PatternMatch stm lutab td_env {inhibited = inhbt'} bu_env {activeCoals = actv'}
      pure $ bu_env {activeCoals = actv'', inhibit = inhbt'}
--
mkCoalsTabStm _ (Let pat _ (BasicOp Update {})) _ _ =
  error $ "In ArrayCoalescing.hs, fun mkCoalsTabStm, illegal pattern for in-place update: " ++ show pat
-- default handling
mkCoalsTabStm lutab stm@(Let pat aux (Op op)) td_env bu_env = do
  -- Process body
  on_op <- asks onOp
  activeCoals' <- mkCoalsHelper3PatternMatch stm lutab td_env bu_env
  let bu_env' = bu_env {activeCoals = activeCoals'}
  on_op lutab pat (stmAuxCerts aux) op td_env bu_env'
mkCoalsTabStm lutab stm@(Let pat _ e) td_env bu_env = do
  --   i) Filter @activeCoals@ by the 3rd safety condition:
  --      this is now relaxed by use of LMAD eqs:
  --      the memory referenced in stm are added to memrefs::dstrefs
  --      in corresponding coal-tab entries.
  let (activeCoals', inhibit') = recordMemRefUses td_env bu_env stm

      --  ii) promote any of the entries in @activeCoals@ to @successCoals@ as long as
      --        - this statement defined a variable consumed in a coalesced statement
      --        - and safety conditions 2, 4, and 5 are satisfied.
      --      AND extend @activeCoals@ table for any definition of a variable that
      --      aliases a coalesced variable.
      safe_4 = createsNewArrOK e
      ((activeCoals'', inhibit''), successCoals') =
        foldl (foldfun safe_4) ((activeCoals', inhibit'), successCoals bu_env) (getArrMemAssoc pat)

  -- iii) record a potentially coalesced statement in @activeCoals@
  activeCoals''' <- mkCoalsHelper3PatternMatch stm lutab td_env bu_env {successCoals = successCoals', activeCoals = activeCoals''}
  pure bu_env {activeCoals = activeCoals''', inhibit = inhibit'', successCoals = successCoals'}
  where
    foldfun safe_4 ((a_acc, inhb), s_acc) (b, MemBlock tp shp mb _b_indfun) =
      case M.lookup mb a_acc of
        Nothing -> ((a_acc, inhb), s_acc)
        Just info@(CoalsEntry x_mem _ _ vtab _ _ certs) ->
          let failed = markFailedCoal (a_acc, inhb) mb
           in case M.lookup b vtab of
                Nothing ->
                  -- we hit the definition of some variable @b@ aliased with
                  --    the coalesced variable @x@, hence extend @activeCoals@, e.g.,
                  --       @let x = map f arr  @
                  --       @let b = alias x  @ <- current statement
                  --       @ ... use of b ...  @
                  --       @let c = alias b    @ <- currently fails
                  --       @let y[i] = x       @
                  -- where @alias@ can be @transpose@, @slice@, @reshape@.
                  -- We use getTransitiveAlias helper function to track the aliasing
                  --    through the td_env, and to find the updated ixfun of @b@:
                  case getDirAliasedIxfn td_env a_acc b of
                    Nothing -> (failed, s_acc)
                    Just (_, _, b_indfun') ->
                      case ( freeVarSubstitutions (scope td_env) (scals bu_env) b_indfun',
                             freeVarSubstitutions (scope td_env) (scals bu_env) certs
                           ) of
                        (Just fv_subst, Just fv_subst') ->
                          let mem_info = Coalesced TransitiveCoal (MemBlock tp shp x_mem b_indfun') (fv_subst <> fv_subst')
                              info' = info {vartab = M.insert b mem_info vtab}
                           in ((M.insert mb info' a_acc, inhb), s_acc)
                        _ -> (failed, s_acc)
                Just (Coalesced k mblk@(MemBlock _ _ _ new_indfun) _) ->
                  -- we are at the definition of the coalesced variable @b@
                  -- if 2,4,5 hold promote it to successful coalesced table,
                  -- or if e = transpose, etc. then postpone decision for later on
                  let safe_2 = isInScope td_env x_mem
                   in case ( freeVarSubstitutions (scope td_env) (scals bu_env) new_indfun,
                             freeVarSubstitutions (scope td_env) (scals bu_env) certs
                           ) of
                        (Just fv_subst, Just fv_subst')
                          | safe_2 ->
                              let mem_info = Coalesced k mblk (fv_subst <> fv_subst')
                                  info' = info {vartab = M.insert b mem_info vtab}
                               in if safe_4
                                    then -- array creation point, successful coalescing verified!

                                      let (a_acc', s_acc') = markSuccessCoal (a_acc, s_acc) mb info'
                                       in ((a_acc', inhb), s_acc')
                                    else -- this is an invertible alias case of the kind
                                    -- @ let b    = alias a @
                                    -- @ let x[i] = b @
                                    -- do not promote, but update the index function

                                      ((M.insert mb info' a_acc, inhb), s_acc)
                        _ -> (failed, s_acc) -- fail!

ixfunToAccessSummary :: IxFun.IxFun (TPrimExp Int64 VName) -> AccessSummary
ixfunToAccessSummary (IxFun.IxFun lmad _ _) = Set $ S.singleton lmad

-- | Check safety conditions 2 and 5 and update new substitutions:
-- called on the pat-elements of loop and if-then-else expressions.
--
-- The safety conditions are: The allocation of merge target should dominate the
-- creation of the array we're trying to merge and the new index function of the
-- array can be translated at the definition site of b. The latter requires that
-- any variables used in the index function of the target array are available at
-- the definition site of b.
filterSafetyCond2and5 ::
  HasMemBlock (Aliases rep) =>
  CoalsTab ->
  InhibitTab ->
  ScalarTab ->
  TopdownEnv rep ->
  [PatElem (VarAliases, LetDecMem)] ->
  (CoalsTab, InhibitTab)
filterSafetyCond2and5 act_coal inhb_coal scals_env td_env pes =
  foldl helper (act_coal, inhb_coal) pes
  where
    helper (acc, inhb) patel = do
      -- For each pattern element in the input list
      case (patElemName patel, patElemDec patel) of
        (b, (_, MemArray tp0 shp0 _ (ArrayIn m_b _idxfn_b))) ->
          -- If it is an array in memory block m_b
          case M.lookup m_b acc of
            Nothing -> (acc, inhb)
            Just info@(CoalsEntry x_mem _ _ vtab _ _ certs) ->
              -- And m_b we're trying to coalesce m_b
              let failed = markFailedCoal (acc, inhb) m_b
               in -- It is not safe to short circuit if some other pattern
                  -- element is aliased to this one, as this indicates the
                  -- two pattern elements reference the same physical
                  -- value somehow.
                  if any ((`nameIn` aliasesOf patel) . patElemName) pes
                    then failed
                    else case M.lookup b vtab of
                      Nothing ->
                        case getDirAliasedIxfn td_env acc b of
                          Nothing -> failed
                          Just (_, _, b_indfun') ->
                            -- And we have the index function of b
                            case ( freeVarSubstitutions (scope td_env) scals_env b_indfun',
                                   freeVarSubstitutions (scope td_env) scals_env certs
                                 ) of
                              (Just fv_subst, Just fv_subst') ->
                                let mem_info = Coalesced TransitiveCoal (MemBlock tp0 shp0 x_mem b_indfun') (fv_subst <> fv_subst')
                                    info' = info {vartab = M.insert b mem_info vtab}
                                 in (M.insert m_b info' acc, inhb)
                              _ -> failed
                      Just (Coalesced k (MemBlock pt shp _ new_indfun) _) ->
                        let safe_2 = isInScope td_env x_mem
                         in case ( freeVarSubstitutions (scope td_env) scals_env new_indfun,
                                   freeVarSubstitutions (scope td_env) scals_env certs
                                 ) of
                              (Just fv_subst, Just fv_subst')
                                | safe_2 ->
                                    let mem_info = Coalesced k (MemBlock pt shp x_mem new_indfun) (fv_subst <> fv_subst')
                                        info' = info {vartab = M.insert b mem_info vtab}
                                     in (M.insert m_b info' acc, inhb)
                              _ -> failed
        _ -> (acc, inhb)

-- |   Pattern matches a potentially coalesced statement and
--     records a new association in @activeCoals@
mkCoalsHelper3PatternMatch ::
  Coalesceable rep inner =>
  Stm (Aliases rep) ->
  LUTabFun ->
  TopdownEnv rep ->
  BotUpEnv ->
  ShortCircuitM rep CoalsTab
mkCoalsHelper3PatternMatch stm lutab td_env bu_env = do
  clst <- genCoalStmtInfo lutab td_env (scope td_env) stm
  case clst of
    Nothing -> pure activeCoals_tab
    Just clst' -> pure $ foldl processNewCoalesce activeCoals_tab clst'
  where
    successCoals_tab = successCoals bu_env
    activeCoals_tab = activeCoals bu_env
    processNewCoalesce acc (knd, alias_fn, x, m_x, ind_x, b, m_b, _, tp_b, shp_b, certs) =
      -- test whether we are in a transitive coalesced case, i.e.,
      --      @let b = scratch ...@
      --      @.....@
      --      @let x[j] = b@
      --      @let y[i] = x@
      -- and compose the index function of @x@ with that of @y@,
      -- and update aliasing of the @m_b@ entry to also contain @m_y@
      -- on top of @m_x@, i.e., transitively, any use of @m_y@ should
      -- be checked for the lifetime of @b@.
      let proper_coals_tab = case knd of
            InPlaceCoal -> activeCoals_tab
            _ -> successCoals_tab
          (m_yx, ind_yx, mem_yx_al, x_deps, certs') =
            case M.lookup m_x proper_coals_tab of
              Nothing ->
                (m_x, alias_fn ind_x, oneName m_x, M.empty, mempty)
              Just (CoalsEntry m_y ind_y y_al vtab x_deps0 _ certs'') ->
                let ind = case M.lookup x vtab of
                      Just (Coalesced _ (MemBlock _ _ _ ixf) _) ->
                        ixf
                      Nothing ->
                        ind_y
                 in (m_y, alias_fn ind, oneName m_x <> y_al, x_deps0, certs <> certs'')
          m_b_aliased_m_yx = areAnyAliased td_env m_b [m_yx] -- m_b \= m_yx
       in if not m_b_aliased_m_yx && isInScope td_env m_yx -- nameIn m_yx (alloc td_env)
      -- Finally update the @activeCoals@ table with a fresh
      --   binding for @m_b@; if such one exists then overwrite.
      -- Also, add all variables from the alias chain of @b@ to
      --   @vartab@, for example, in the case of a sequence:
      --   @ b0 = if cond then ... else ... @
      --   @ b1 = alias0 b0 @
      --   @ b  = alias1 b1 @
      --   @ x[j] = b @
      -- Then @b1@ and @b0@ should also be added to @vartab@ if
      --   @alias1@ and @alias0@ are invertible, otherwise fail early!
            then
              let mem_info = Coalesced knd (MemBlock tp_b shp_b m_yx ind_yx) M.empty
                  opts' =
                    if m_yx == m_x
                      then M.empty
                      else M.insert x m_x x_deps
                  vtab = M.singleton b mem_info
                  mvtab = addInvAliasesVarTab td_env vtab b

                  is_inhibited = case M.lookup m_b $ inhibited td_env of
                    Just nms -> m_yx `nameIn` nms
                    Nothing -> False
               in case (is_inhibited, mvtab) of
                    (True, _) -> acc -- fail due to inhibited
                    (_, Nothing) -> acc -- fail early due to non-invertible aliasing
                    (_, Just vtab') ->
                      -- successfully adding a new coalesced entry
                      let coal_etry =
                            CoalsEntry
                              m_yx
                              ind_yx
                              mem_yx_al
                              vtab'
                              opts'
                              mempty
                              (certs <> certs')
                       in M.insert m_b coal_etry acc
            else acc

-- | Information about a particular short-circuit point
type SSPointInfo =
  ( CoalescedKind,
    IxFun -> IxFun,
    VName,
    VName,
    IxFun,
    VName,
    VName,
    IxFun,
    PrimType,
    Shape,
    Certs
  )

-- | Given an op, return a list of potential short-circuit points
type GenSSPoint rep op =
  LUTabFun ->
  TopdownEnv rep ->
  ScopeTab rep ->
  Pat (VarAliases, LetDecMem) ->
  Certs ->
  op ->
  Maybe [SSPointInfo]

genSSPointInfoSeqMem ::
  GenSSPoint SeqMem (Op (Aliases SeqMem))
genSSPointInfoSeqMem _ _ _ _ _ _ =
  Nothing

-- | For 'SegOp', we currently only handle 'SegMap', and only under the following
-- circumstances:
--
--  1. The 'SegMap' has only one return/pattern value.
--
--  2. The 'KernelBody' contains an 'Index' statement that is indexing an array using
--  only the values from the 'SegSpace'.
--
--  3. The array being indexed is last-used in that statement, is free in the
--  'SegMap', is unique or has been recently allocated (specifically, it should
--  not be a non-unique argument to the enclosing function), has elements with
--  the same bit-size as the pattern elements, and has the exact same 'IxFun' as
--  the pattern of the 'SegMap' statement.
--
-- There can be multiple candidate arrays, but the current implementation will
-- always just try the first one.
--
-- The first restriction could be relaxed by trying to match up arrays in the
-- 'KernelBody' with patterns of the 'SegMap', but the current implementation
-- should be enough to handle many common cases.
--
-- The result of the 'SegMap' is treated as the destination, while the candidate
-- array from inside the body is treated as the source.
genSSPointInfoSegOp ::
  Coalesceable rep inner => GenSSPoint rep (SegOp lvl (Aliases rep))
genSSPointInfoSegOp
  lutab
  td_env
  scopetab
  (Pat [PatElem dst (_, MemArray dst_pt _ _ (ArrayIn dst_mem dst_ixf))])
  certs
  (SegMap _ space _ kernel_body)
    | (src, MemBlock _ shp src_mem src_ixf) : _ <-
        mapMaybe getPotentialMapShortCircuit $
          stmsToList $
            kernelBodyStms kernel_body =
        Just [(MapCoal, id, dst, dst_mem, dst_ixf, src, src_mem, src_ixf, dst_pt, shp, certs)]
    where
      iterators = map fst $ unSegSpace space
      frees = freeIn kernel_body

      getPotentialMapShortCircuit (Let (Pat [PatElem x _]) _ (BasicOp (Index src slc)))
        | Just inds <- sliceIndices slc,
          L.sort inds == L.sort (map Var iterators),
          Just last_uses <- M.lookup x lutab,
          src `nameIn` last_uses,
          Just memblock@(MemBlock src_pt _ src_mem src_ixf) <-
            getScopeMemInfo src scopetab,
          src_mem `nameIn` last_uses,
          -- The 'alloc' table contains allocated memory blocks, including
          -- unique memory blocks from the enclosing function. It does _not_
          -- include non-unique memory blocks from the enclosing function.
          src_mem `M.member` alloc td_env,
          src `nameIn` frees,
          src_ixf == dst_ixf,
          primBitSize src_pt == primBitSize dst_pt =
            Just (src, memblock)
      getPotentialMapShortCircuit _ = Nothing
genSSPointInfoSegOp _ _ _ _ _ _ =
  Nothing

genSSPointInfoMemOp ::
  GenSSPoint rep (inner (Aliases rep)) ->
  GenSSPoint rep (MemOp inner (Aliases rep))
genSSPointInfoMemOp onOp lutab td_end scopetab pat certs (Inner op) =
  onOp lutab td_end scopetab pat certs op
genSSPointInfoMemOp _ _ _ _ _ _ _ = Nothing

genSSPointInfoGPUMem ::
  GenSSPoint GPUMem (Op (Aliases GPUMem))
genSSPointInfoGPUMem = genSSPointInfoMemOp f
  where
    f lutab td_env scopetab pat certs (GPU.SegOp op) =
      genSSPointInfoSegOp lutab td_env scopetab pat certs op
    f _ _ _ _ _ _ = Nothing

genSSPointInfoMCMem ::
  GenSSPoint MCMem (Op (Aliases MCMem))
genSSPointInfoMCMem = genSSPointInfoMemOp f
  where
    f lutab td_env scopetab pat certs (MC.ParOp Nothing op) =
      genSSPointInfoSegOp lutab td_env scopetab pat certs op
    f _ _ _ _ _ _ = Nothing

genCoalStmtInfo ::
  Coalesceable rep inner =>
  LUTabFun ->
  TopdownEnv rep ->
  ScopeTab rep ->
  Stm (Aliases rep) ->
  ShortCircuitM rep (Maybe [SSPointInfo])
-- CASE a) @let x <- copy(b^{lu})@
genCoalStmtInfo lutab _ scopetab (Let pat aux (BasicOp (Replicate (Shape []) (Var b))))
  | Pat [PatElem x (_, MemArray _ _ _ (ArrayIn m_x ind_x))] <- pat =
      pure $ case (M.lookup x lutab, getScopeMemInfo b scopetab) of
        (Just last_uses, Just (MemBlock tpb shpb m_b ind_b)) ->
          if b `notNameIn` last_uses
            then Nothing
            else Just [(CopyCoal, id, x, m_x, ind_x, b, m_b, ind_b, tpb, shpb, stmAuxCerts aux)]
        _ -> Nothing
-- CASE c) @let x[i] = b^{lu}@
genCoalStmtInfo lutab _ scopetab (Let pat aux (BasicOp (Update _ x slice_x (Var b))))
  | Pat [PatElem x' (_, MemArray _ _ _ (ArrayIn m_x ind_x))] <- pat =
      pure $ case (M.lookup x' lutab, getScopeMemInfo b scopetab) of
        (Just last_uses, Just (MemBlock tpb shpb m_b ind_b)) ->
          if b `notNameIn` last_uses
            then Nothing
            else Just [(InPlaceCoal, (`updateIndFunSlice` slice_x), x, m_x, ind_x, b, m_b, ind_b, tpb, shpb, stmAuxCerts aux)]
        _ -> Nothing
  where
    updateIndFunSlice :: IxFun -> Slice SubExp -> IxFun
    updateIndFunSlice ind_fun slc_x =
      let slc_x' = map (fmap pe64) $ unSlice slc_x
       in IxFun.slice ind_fun $ Slice slc_x'
genCoalStmtInfo lutab _ scopetab (Let pat aux (BasicOp (FlatUpdate x slice_x b)))
  | Pat [PatElem x' (_, MemArray _ _ _ (ArrayIn m_x ind_x))] <- pat =
      pure $ case (M.lookup x' lutab, getScopeMemInfo b scopetab) of
        (Just last_uses, Just (MemBlock tpb shpb m_b ind_b)) ->
          if b `notNameIn` last_uses
            then Nothing
            else Just [(InPlaceCoal, (`updateIndFunSlice` slice_x), x, m_x, ind_x, b, m_b, ind_b, tpb, shpb, stmAuxCerts aux)]
        _ -> Nothing
  where
    updateIndFunSlice :: IxFun -> FlatSlice SubExp -> IxFun
    updateIndFunSlice ind_fun (FlatSlice offset dims) =
      fromMaybe (error "updateIndFunSlice") $
        IxFun.flatSlice ind_fun $
          FlatSlice (pe64 offset) $
            map (fmap pe64) dims

-- CASE b) @let x = concat(a, b^{lu})@
genCoalStmtInfo lutab _ scopetab (Let pat aux (BasicOp (Concat concat_dim (b0 :| bs) _)))
  | Pat [PatElem x (_, MemArray _ _ _ (ArrayIn m_x ind_x))] <- pat =
      pure $ case M.lookup x lutab of
        Nothing -> Nothing
        Just last_uses ->
          let zero = pe64 $ intConst Int64 0
              markConcatParts (acc, offs, succ0) b =
                if not succ0
                  then (acc, offs, succ0)
                  else case getScopeMemInfo b scopetab of
                    Just (MemBlock tpb shpb@(Shape dims@(_ : _)) m_b ind_b)
                      | Just d <- maybeNth concat_dim dims ->
                          let offs' = offs + pe64 d
                           in if b `nameIn` last_uses
                                then
                                  let slc =
                                        Slice $
                                          map (unitSlice zero . pe64) (take concat_dim dims)
                                            <> [unitSlice offs (pe64 d)]
                                            <> map (unitSlice zero . pe64) (drop (concat_dim + 1) dims)
                                   in ( acc ++ [(ConcatCoal, (`IxFun.slice` slc), x, m_x, ind_x, b, m_b, ind_b, tpb, shpb, stmAuxCerts aux)],
                                        offs',
                                        True
                                      )
                                else (acc, offs', True)
                    _ -> (acc, offs, False)
              (res, _, _) = foldl markConcatParts ([], zero, True) (b0 : bs)
           in if null res then Nothing else Just res
-- case d) short-circuit points from ops. For instance, the result of a segmap
-- can be considered a short-circuit point.
genCoalStmtInfo lutab td_env scopetab (Let pat aux (Op op)) = do
  ss_op <- asks ssPointFromOp
  pure $ ss_op lutab td_env scopetab pat (stmAuxCerts aux) op
-- CASE other than a), b), c), or d) not supported
genCoalStmtInfo _ _ _ _ = pure Nothing

data MemBodyResult = MemBodyResult
  { patMem :: VName,
    _patName :: VName,
    bodyName :: VName,
    bodyMem :: VName
  }

-- | Results in pairs of pattern-blockresult pairs of (var name, mem block)
--   for those if-patterns that are candidates for coalescing.
findMemBodyResult ::
  (HasMemBlock (Aliases rep)) =>
  CoalsTab ->
  ScopeTab rep ->
  [PatElem (VarAliases, LetDecMem)] ->
  Body (Aliases rep) ->
  [MemBodyResult]
findMemBodyResult activeCoals_tab scope_env patelms bdy =
  mapMaybe
    findMemBodyResult'
    (zip patelms $ map resSubExp $ bodyResult bdy)
  where
    scope_env' = scope_env <> scopeOf (bodyStms bdy)
    findMemBodyResult' (patel, se_r) =
      case (patElemName patel, patElemDec patel, se_r) of
        (b, (_, MemArray _ _ _ (ArrayIn m_b _)), Var r) ->
          case getScopeMemInfo r scope_env' of
            Nothing -> Nothing
            Just (MemBlock _ _ m_r _) ->
              case M.lookup m_b activeCoals_tab of
                Nothing -> Nothing
                Just coal_etry ->
                  case M.lookup b (vartab coal_etry) of
                    Nothing -> Nothing
                    Just _ -> Just $ MemBodyResult m_b b r m_r
        _ -> Nothing

-- | transfers coalescing from if-pattern to then|else body result
--   in the active coalesced table. The transfer involves, among
--   others, inserting @(r,m_r)@ in the optimistically-dependency
--   set of @m_b@'s entry and inserting @(b,m_b)@ in the opt-deps
--   set of @m_r@'s entry. Meaning, ultimately, @m_b@ can be merged
--   if @m_r@ can be merged (and vice-versa). This is checked by a
--   fix point iteration at the function-definition level.
transferCoalsToBody ::
  M.Map VName (TPrimExp Int64 VName) -> -- (PrimExp VName)
  CoalsTab ->
  MemBodyResult ->
  CoalsTab
transferCoalsToBody exist_subs activeCoals_tab (MemBodyResult m_b b r m_r)
  | -- the @Nothing@ pattern for the two lookups cannot happen
    -- because they were already cheked in @findMemBodyResult@
    Just etry <- M.lookup m_b activeCoals_tab,
    Just (Coalesced knd (MemBlock btp shp _ ind_b) subst_b) <- M.lookup b $ vartab etry =
      -- by definition of if-stmt, r and b have the same basic type, shape and
      -- index function, hence, for example, do not need to rebase
      -- We will check whether it is translatable at the definition point of r.
      let ind_r = IxFun.substituteInIxFun exist_subs ind_b
          subst_r = M.union exist_subs subst_b
          mem_info = Coalesced knd (MemBlock btp shp (dstmem etry) ind_r) subst_r
       in if m_r == m_b -- already unified, just add binding for @r@
            then
              let etry' =
                    etry
                      { optdeps = M.insert b m_b (optdeps etry),
                        vartab = M.insert r mem_info (vartab etry)
                      }
               in M.insert m_r etry' activeCoals_tab
            else -- make them both optimistically depend on each other

              let opts_x_new = M.insert r m_r (optdeps etry)
                  -- Here we should translate the @ind_b@ field of @mem_info@
                  -- across the existential introduced by the if-then-else
                  coal_etry =
                    etry
                      { vartab = M.singleton r mem_info,
                        optdeps = M.insert b m_b (optdeps etry)
                      }
               in M.insert m_b (etry {optdeps = opts_x_new}) $
                    M.insert m_r coal_etry activeCoals_tab
  | otherwise = error "Impossible"

mkSubsTab ::
  Pat (aliases, LetDecMem) ->
  [SubExp] ->
  M.Map VName (TPrimExp Int64 VName)
mkSubsTab pat res =
  let pat_elms = patElems pat
   in M.fromList $ mapMaybe mki64subst $ zip pat_elms res
  where
    mki64subst (a, Var v)
      | (_, MemPrim (IntType Int64)) <- patElemDec a = Just (patElemName a, le64 v)
    mki64subst (a, se@(Constant (IntValue (Int64Value _)))) = Just (patElemName a, pe64 se)
    mki64subst _ = Nothing

computeScalarTable ::
  Coalesceable rep inner =>
  ScopeTab rep ->
  Stm (Aliases rep) ->
  ScalarTableM rep (M.Map VName (PrimExp VName))
computeScalarTable scope_table (Let (Pat [pe]) _ e)
  | Just primexp <- primExpFromExp (vnameToPrimExp scope_table mempty) e =
      pure $ M.singleton (patElemName pe) primexp
computeScalarTable scope_table (Let _ _ (DoLoop loop_inits loop_form body)) =
  concatMapM
    ( computeScalarTable $
        scope_table
          <> scopeOfFParams (map fst loop_inits)
          <> scopeOf loop_form
          <> scopeOf (bodyStms body)
    )
    (stmsToList $ bodyStms body)
computeScalarTable scope_table (Let _ _ (Match _ cases body _)) = do
  body_tab <- concatMapM (computeScalarTable $ scope_table <> scopeOf (bodyStms body)) (stmsToList $ bodyStms body)
  cases_tab <-
    concatMapM
      ( \(Case _ b) ->
          concatMapM
            (computeScalarTable $ scope_table <> scopeOf (bodyStms b))
            ( stmsToList $
                bodyStms body
            )
      )
      cases
  pure $ body_tab <> cases_tab
computeScalarTable scope_table (Let _ _ (Op op)) = do
  on_op <- asks scalarTableOnOp
  on_op scope_table op
computeScalarTable _ _ = pure mempty

computeScalarTableMemOp ::
  ComputeScalarTable rep (inner (Aliases rep)) -> ComputeScalarTable rep (MemOp inner (Aliases rep))
computeScalarTableMemOp _ _ (Alloc _ _) = pure mempty
computeScalarTableMemOp onInner scope_table (Inner op) = onInner scope_table op

computeScalarTableSegOp ::
  Coalesceable rep inner =>
  ComputeScalarTable rep (GPU.SegOp lvl (Aliases rep))
computeScalarTableSegOp scope_table segop = do
  concatMapM
    ( computeScalarTable $
        scope_table
          <> scopeOf (kernelBodyStms $ segBody segop)
          <> scopeOfSegSpace (segSpace segop)
    )
    (stmsToList $ kernelBodyStms $ segBody segop)

computeScalarTableGPUMem ::
  ComputeScalarTable GPUMem (GPU.HostOp NoOp (Aliases GPUMem))
computeScalarTableGPUMem scope_table (GPU.SegOp segop) =
  computeScalarTableSegOp scope_table segop
computeScalarTableGPUMem _ (GPU.SizeOp _) = pure mempty
computeScalarTableGPUMem _ (GPU.OtherOp NoOp) = pure mempty
computeScalarTableGPUMem scope_table (GPU.GPUBody _ body) =
  concatMapM
    (computeScalarTable $ scope_table <> scopeOf (bodyStms body))
    (stmsToList $ bodyStms body)

computeScalarTableMCMem ::
  ComputeScalarTable MCMem (MC.MCOp NoOp (Aliases MCMem))
computeScalarTableMCMem _ (MC.OtherOp NoOp) = pure mempty
computeScalarTableMCMem scope_table (MC.ParOp par_op segop) =
  (<>)
    <$> maybe (pure mempty) (computeScalarTableSegOp scope_table) par_op
    <*> computeScalarTableSegOp scope_table segop

filterMapM1 :: (Eq k, Monad m) => (v -> m Bool) -> M.Map k v -> m (M.Map k v)
filterMapM1 f m = fmap M.fromAscList $ filterM (f . snd) $ M.toAscList m<|MERGE_RESOLUTION|>--- conflicted
+++ resolved
@@ -507,12 +507,6 @@
 
   foldM checkMergeeOverlap bu_env''' mergee_writes
 
-<<<<<<< HEAD
-ixfunPermutation :: IxFun -> [Int]
-ixfunPermutation = map IxFun.ldPerm . IxFun.lmadDims . IxFun.ixfunLMAD
-
-=======
->>>>>>> 2956d483
 -- | Given a pattern element and the corresponding kernel result, try to put the
 -- kernel result directly in the memory block of pattern element
 makeSegMapCoals ::
