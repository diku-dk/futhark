-- |
-- This module implements program analysis to determine which program statements
-- the "Futhark.Optimise.ReduceDeviceSyncs" pass should move into 'GPUBody' kernels
-- to reduce blocking memory transfers between host and device. The results of
-- the analysis is encoded into a 'MigrationTable' which can be queried.
--
-- To reduce blocking scalar reads the module constructs a data flow
-- dependency graph of program variables (see
-- "Futhark.Optimise.ReduceDeviceSyncs.MigrationTable.Graph") in which
-- it finds a minimum vertex cut that separates array reads of scalars
-- from transitive usage that cannot or should not be migrated to
-- device.
--
-- The variables of each partition are assigned a 'MigrationStatus' that states
-- whether the computation of those variables should be moved to device or
-- remain on host. Due to how the graph is built and the vertex cut is found all
-- variables bound by a single statement will belong to the same partition.
--
-- The vertex cut contains all variables that will reside in device memory but
-- are required by host operations. These variables must be read from device
-- memory and cannot be reduced further in number merely by migrating
-- statements (subject to the accuracy of the graph model). The model is built
-- to reduce the worst-case number of scalar reads; an optimal migration of
-- statements depends on runtime data.
--
-- Blocking scalar writes are reduced by either turning such writes into
-- asynchronous kernels, as is done with scalar array literals and accumulator
-- updates, or by transforming host-device writing into device-device copying.
--
-- For details on how the graph is constructed and how the vertex cut is found,
-- see the master thesis "Reducing Synchronous GPU Memory Transfers" by Philip
-- Børgesen (2022).
module Futhark.Optimise.ReduceDeviceSyncs.MigrationTable
  ( -- * Analysis
    analyseFunDef,
    analyseConsts,
    hostOnlyFunDefs,

    -- * Types
    MigrationTable,
    MigrationStatus (..),

    -- * Query

    -- | These functions all assume that no parent statement should be migrated.
    -- That is @shouldMoveStm stm mt@ should return @False@ for every statement
    -- @stm@ with a body that a queried 'VName' or 'Stm' is nested within,
    -- otherwise the query result may be invalid.
    shouldMoveStm,
    shouldMove,
    usedOnHost,
    statusOf,
  )
where

import Control.Monad
import Control.Monad.Trans.Class
import Control.Monad.Trans.Reader qualified as R
import Control.Monad.Trans.State.Strict ()
import Control.Monad.Trans.State.Strict hiding (State)
import Data.Bifunctor (first, second)
import Data.Foldable
import Data.IntMap.Strict qualified as IM
import Data.IntSet qualified as IS
import Data.List qualified as L
import Data.Map.Strict qualified as M
import Data.Maybe (fromMaybe, isJust, isNothing)
import Data.Sequence qualified as SQ
import Data.Set (Set, (\\))
import Data.Set qualified as S
import Futhark.Error
import Futhark.IR.GPU
import Futhark.Optimise.ReduceDeviceSyncs.MigrationTable.Graph
  ( EdgeType (..),
    Edges (..),
    Id,
    IdSet,
    Result (..),
    Routing (..),
    Vertex (..),
  )
import Futhark.Optimise.ReduceDeviceSyncs.MigrationTable.Graph qualified as MG

--------------------------------------------------------------------------------
--                              MIGRATION TABLES                              --
--------------------------------------------------------------------------------

-- | Where the value bound by a name should be computed.
data MigrationStatus
  = -- | The statement that computes the value should be moved to device.
    -- No host usage of the value will be left after the migration.
    MoveToDevice
  | -- | As 'MoveToDevice' but host usage of the value will remain after
    -- migration.
    UsedOnHost
  | -- | The statement that computes the value should remain on host.
    StayOnHost
  deriving (Eq, Ord, Show)

-- | Identifies
--
--     (1) which statements should be moved from host to device to reduce the
--         worst case number of blocking memory transfers.
--
--     (2) which migrated variables that still will be used on the host after
--         all such statements have been moved.
newtype MigrationTable = MigrationTable (IM.IntMap MigrationStatus)

instance Semigroup MigrationTable where
  MigrationTable a <> MigrationTable b = MigrationTable (a `IM.union` b)

-- | Where should the value bound by this name be computed?
statusOf :: VName -> MigrationTable -> MigrationStatus
statusOf n (MigrationTable mt) =
  fromMaybe StayOnHost $ IM.lookup (baseTag n) mt

-- | Should this whole statement be moved from host to device?
shouldMoveStm :: Stm GPU -> MigrationTable -> Bool
shouldMoveStm (Let (Pat ((PatElem n _) : _)) _ (BasicOp (Index _ slice))) mt =
  statusOf n mt == MoveToDevice || any movedOperand slice
  where
    movedOperand (Var op) = statusOf op mt == MoveToDevice
    movedOperand _ = False
shouldMoveStm (Let (Pat ((PatElem n _) : _)) _ (BasicOp _)) mt =
  statusOf n mt /= StayOnHost
shouldMoveStm (Let (Pat ((PatElem n _) : _)) _ Apply {}) mt =
  statusOf n mt /= StayOnHost
shouldMoveStm (Let _ _ (Match cond _ _ _)) mt =
  all ((== MoveToDevice) . (`statusOf` mt)) $ subExpVars cond
shouldMoveStm (Let _ _ (Loop _ (ForLoop _ _ (Var n)) _)) mt =
  statusOf n mt == MoveToDevice
shouldMoveStm (Let _ _ (Loop _ (WhileLoop n) _)) mt =
  statusOf n mt == MoveToDevice
-- BasicOp and Apply statements might not bind any variables (shouldn't happen).
-- If statements might use a constant branch condition.
-- For loop statements might use a constant number of iterations.
-- HostOp statements cannot execute on device.
-- WithAcc statements are never moved in their entirety.
shouldMoveStm _ _ = False

-- | Should the value bound by this name be computed on device?
shouldMove :: VName -> MigrationTable -> Bool
shouldMove n mt = statusOf n mt /= StayOnHost

-- | Will the value bound by this name be used on host?
usedOnHost :: VName -> MigrationTable -> Bool
usedOnHost n mt = statusOf n mt /= MoveToDevice

--------------------------------------------------------------------------------
--                         HOST-ONLY FUNCTION ANALYSIS                        --
--------------------------------------------------------------------------------

-- | Identifies top-level function definitions that cannot be run on the
-- device. The application of any such function is host-only.
type HostOnlyFuns = Set Name

-- | Returns the names of all top-level functions that cannot be called from the
-- device. The evaluation of such a function is host-only.
hostOnlyFunDefs :: [FunDef GPU] -> HostOnlyFuns
hostOnlyFunDefs funs =
  let names = map funDefName funs
      call_map = M.fromList $ zip names (map checkFunDef funs)
   in S.fromList names \\ keysToSet (removeHostOnly call_map)
  where
    keysToSet = S.fromAscList . M.keys

    removeHostOnly cm =
      let (host_only, cm') = M.partition isHostOnly cm
       in if M.null host_only
            then cm'
            else removeHostOnly $ M.map (checkCalls $ keysToSet host_only) cm'

    isHostOnly = isNothing

    -- A function that calls a host-only function is itself host-only.
    checkCalls hostOnlyFuns (Just calls)
      | hostOnlyFuns `S.disjoint` calls =
          Just calls
    checkCalls _ _ =
      Nothing

-- | 'checkFunDef' returns 'Nothing' if this function definition uses arrays or
-- HostOps. Otherwise it returns the names of all applied functions, which may
-- include user defined functions that could turn out to be host-only.
checkFunDef :: FunDef GPU -> Maybe (Set Name)
checkFunDef fun = do
  checkFParams $ funDefParams fun
  checkRetTypes $ map fst $ funDefRetType fun
  checkBody $ funDefBody fun
  where
    hostOnly = Nothing
    ok = Just ()
    check isArr as = if any isArr as then hostOnly else ok

    checkFParams = check isArray

    checkLParams = check (isArray . fst)

    checkRetTypes = check isArrayType

    checkPats = check isArray

    checkBody = checkStms . bodyStms

    checkStms stms = S.unions <$> mapM checkStm stms

    checkStm (Let (Pat pats) _ e) = checkPats pats >> checkExp e

    -- Any expression that produces an array is caught by checkPats
    checkExp (BasicOp (Index _ _)) = hostOnly
    checkExp (WithAcc _ _) = hostOnly
    checkExp (Op _) = hostOnly
    checkExp (Apply fn _ _ _) = Just (S.singleton fn)
    checkExp (Match _ cases defbody _) =
      mconcat <$> mapM checkBody (defbody : map caseBody cases)
    checkExp (Loop params _ body) = do
      checkLParams params
      checkBody body
    checkExp BasicOp {} = Just S.empty

--------------------------------------------------------------------------------
--                             MIGRATION ANALYSIS                             --
--------------------------------------------------------------------------------

-- | HostUsage identifies scalar variables that are used on host.
type HostUsage = [Id]

nameToId :: VName -> Id
nameToId = baseTag

-- | Analyses top-level constants.
analyseConsts :: HostOnlyFuns -> [FunDef GPU] -> Stms GPU -> MigrationTable
analyseConsts hof funs consts =
  let usage = M.foldlWithKey (f $ freeIn funs) [] (scopeOf consts)
   in analyseStms hof usage consts
  where
    f free usage n t
      | isScalar t,
        n `nameIn` free =
          nameToId n : usage
      | otherwise =
          usage

-- | Analyses a top-level function definition.
analyseFunDef :: HostOnlyFuns -> FunDef GPU -> MigrationTable
analyseFunDef hof fd =
  let body = funDefBody fd
      usage = foldl' f [] $ zip (bodyResult body) (map fst $ funDefRetType fd)
      stms = bodyStms body
   in analyseStms hof usage stms
  where
    f usage (SubExpRes _ (Var n), t) | isScalarType t = nameToId n : usage
    f usage _ = usage

-- | Analyses statements. The 'HostUsage' list identifies which bound scalar
-- variables that subsequently may be used on host. All free variables such as
-- constants and function parameters are assumed to reside on host.
analyseStms :: HostOnlyFuns -> HostUsage -> Stms GPU -> MigrationTable
analyseStms hof usage stms =
  let (g, srcs, _) = buildGraph hof usage stms
      (routed, unrouted) = srcs
      (_, g') = MG.routeMany unrouted g -- hereby routed
      f st' = MG.fold g' visit st' Normal
      st = foldl' f (initial, MG.none) unrouted
      (vr, vn, tn) = fst $ foldl' f st routed
   in -- TODO: Delay reads into (deeper) branches

      MigrationTable $
        IM.unions
          [ IM.fromSet (const MoveToDevice) vr,
            IM.fromSet (const MoveToDevice) vn,
            -- Read by host if not reached by a reversed edge
            IM.fromSet (const UsedOnHost) tn
          ]
  where
    -- 1) Visited by reversed edge.
    -- 2) Visited by normal edge, no route.
    -- 3) Visited by normal edge, had route; will potentially be read by host.
    initial = (IS.empty, IS.empty, IS.empty)

    visit (vr, vn, tn) Reversed v =
      let vr' = IS.insert (vertexId v) vr
       in (vr', vn, tn)
    visit (vr, vn, tn) Normal v@Vertex {vertexRouting = NoRoute} =
      let vn' = IS.insert (vertexId v) vn
       in (vr, vn', tn)
    visit (vr, vn, tn) Normal v =
      let tn' = IS.insert (vertexId v) tn
       in (vr, vn, tn')

--------------------------------------------------------------------------------
--                                TYPE HELPERS                                --
--------------------------------------------------------------------------------

isScalar :: (Typed t) => t -> Bool
isScalar = isScalarType . typeOf

isScalarType :: TypeBase shape u -> Bool
isScalarType (Prim Unit) = False
isScalarType (Prim _) = True
isScalarType _ = False

isArray :: (Typed t) => t -> Bool
isArray = isArrayType . typeOf

isArrayType :: (ArrayShape shape) => TypeBase shape u -> Bool
isArrayType = (0 <) . arrayRank

--------------------------------------------------------------------------------
--                               GRAPH BUILDING                               --
--------------------------------------------------------------------------------

buildGraph :: HostOnlyFuns -> HostUsage -> Stms GPU -> (Graph, Sources, Sinks)
buildGraph hof usage stms =
  let (g, srcs, sinks) = execGrapher hof (graphStms stms)
      g' = foldl' (flip MG.connectToSink) g usage
   in (g', srcs, sinks)

-- | Graph a body.
graphBody :: Body GPU -> Grapher ()
graphBody body = do
  let res_ops = namesIntSet $ freeIn (bodyResult body)
  body_stats <-
    captureBodyStats $
      incBodyDepthFor (graphStms (bodyStms body) >> tellOperands res_ops)

  body_depth <- (1 +) <$> getBodyDepth
  let host_only = IS.member body_depth (bodyHostOnlyParents body_stats)
  modify $ \st ->
    let stats = stateStats st
        hops' = IS.delete body_depth (bodyHostOnlyParents stats)
        -- If body contains a variable that is required on host the parent
        -- statement that contains this body cannot be migrated as a whole.
        stats' = if host_only then stats {bodyHostOnly = True} else stats
     in st {stateStats = stats' {bodyHostOnlyParents = hops'}}

-- | Graph multiple statements.
graphStms :: Stms GPU -> Grapher ()
graphStms = mapM_ graphStm

-- | Graph a single statement.
graphStm :: Stm GPU -> Grapher ()
graphStm stm = do
  let bs = boundBy stm
  let e = stmExp stm
  -- IMPORTANT! It is generally assumed that all scalars within types and
  -- shapes are present on host. Any expression of a type wherein one of its
  -- scalar operands appears must therefore ensure that that scalar operand is
  -- marked as a size variable (see the 'hostSize' function).
  case e of
    BasicOp (SubExp se) -> do
      graphSimple bs e
      one bs `reusesSubExp` se
    BasicOp (Opaque _ se) -> do
      graphSimple bs e
      one bs `reusesSubExp` se
    BasicOp (ArrayLit arr t)
      | isScalar t,
        any (isJust . subExpVar) arr ->
          -- Migrating an array literal with free variables saves a write for
          -- every scalar it contains. Under some backends the compiler
          -- generates asynchronous writes for scalar constants but otherwise
          -- each write will be synchronous. If all scalars are constants then
          -- the compiler generates more efficient code that copies static
          -- device memory.
          graphAutoMove (one bs)
    BasicOp UnOp {} -> graphSimple bs e
    BasicOp BinOp {} -> graphSimple bs e
    BasicOp CmpOp {} -> graphSimple bs e
    BasicOp ConvOp {} -> graphSimple bs e
    BasicOp Assert {} ->
      -- == OpenCL =============================================================
      --
      -- The next read after the execution of a kernel containing an assertion
      -- will be made asynchronous, followed by an asynchronous read to check
      -- if any assertion failed. The runtime will then block for all enqueued
      -- operations to finish.
      --
      -- Since an assertion only binds a certificate of unit type, an assertion
      -- cannot increase the number of (read) synchronizations that occur. In
      -- this regard it is free to migrate. The synchronization that does occur
      -- is however (presumably) more expensive as the pipeline of GPU work will
      -- be flushed.
      --
      -- Since this cost is difficult to quantify and amortize over assertion
      -- migration candidates (cost depends on ordering of kernels and reads) we
      -- assume it is insignificant. This will likely hold for a system where
      -- multiple threads or processes schedules GPU work, as system-wide
      -- throughput only will decrease if the GPU utilization decreases as a
      -- result.
      --
      -- == CUDA ===============================================================
      --
      -- Under the CUDA backend every read is synchronous and is followed by
      -- a full synchronization that blocks for all enqueued operations to
      -- finish. If any enqueued kernel contained an assertion, another
      -- synchronous read is then made to check if an assertion failed.
      --
      -- Migrating an assertion to save a read may thus introduce new reads, and
      -- the total number of reads can hence either decrease, remain the same,
      -- or even increase, subject to the ordering of reads and kernels that
      -- perform assertions.
      --
      -- Since it is possible to implement the same failure checking scheme as
      -- OpenCL using asynchronous reads (and doing so would be a good idea!)
      -- we consider this to be acceptable.
      --
      -- TODO: Implement the OpenCL failure checking scheme under CUDA. This
      --       should reduce the number of synchronizations per read to one.
      graphSimple bs e
    BasicOp (Index _ slice)
      | isFixed slice ->
          graphRead (one bs)
    BasicOp {}
      | [(_, t)] <- bs,
        dims <- arrayDims t,
        dims /= [], -- i.e. produces an array
        all (== intConst Int64 1) dims ->
          -- An expression that produces an array that only contains a single
          -- primitive value is as efficient to compute and copy as a scalar,
          -- and introduces no size variables.
          --
          -- This is an exception to the inefficiency rules that comes next.
          graphSimple bs e
    -- Expressions with a cost sublinear to the size of their result arrays are
    -- risky to migrate as we cannot guarantee that their results are not
    -- returned from a GPUBody, which always copies its return values. Since
    -- this would make the effective asymptotic cost of such statements linear
    -- we block them from being migrated on their own.
    --
    -- The parent statement of an enclosing body may still be migrated as a
    -- whole given that each of its returned arrays either
    --   1) is backed by memory used by a migratable statement within its body.
    --   2) contains just a single element.
    -- An array matching either criterion is denoted "copyable memory" because
    -- the asymptotic cost of copying it is less than or equal to the statement
    -- that produced it. This makes the parent of statements with sublinear cost
    -- safe to migrate.
    BasicOp (Index arr s) -> do
      graphInefficientReturn (sliceDims s) e
      one bs `reuses` arr
    BasicOp (Update _ arr slice _)
      | isFixed slice -> do
          graphInefficientReturn [] e
          one bs `reuses` arr
    BasicOp (FlatIndex arr s) -> do
      -- Migrating a FlatIndex leads to a memory allocation error.
      --
      -- TODO: Fix FlatIndex memory allocation error.
      --
      -- Can be replaced with 'graphHostOnly e' to disable migration.
      -- A fix can be verified by enabling tests/migration/reuse2_flatindex.fut
      graphInefficientReturn (flatSliceDims s) e
      one bs `reuses` arr
    BasicOp (FlatUpdate arr _ _) -> do
      graphInefficientReturn [] e
      one bs `reuses` arr
    BasicOp (Scratch _ s) ->
      -- Migrating a Scratch leads to a memory allocation error.
      --
      -- TODO: Fix Scratch memory allocation error.
      --
      -- Can be replaced with 'graphHostOnly e' to disable migration.
      -- A fix can be verified by enabling tests/migration/reuse4_scratch.fut
      graphInefficientReturn s e
    BasicOp (Reshape _ s arr) -> do
      graphInefficientReturn (shapeDims s) e
      one bs `reuses` arr
    BasicOp (Rearrange _ arr) -> do
      graphInefficientReturn [] e
      one bs `reuses` arr
    -- Expressions with a cost linear to the size of their result arrays are
    -- inefficient to migrate into GPUBody kernels as such kernels are single-
    -- threaded. For sufficiently large arrays the cost may exceed what is saved
    -- by avoiding reads. We therefore also block these from being migrated,
    -- as well as their parents.
    BasicOp ArrayLit {} ->
      -- An array literal purely of primitive constants can be hoisted out to be
      -- a top-level constant, unless it is to be returned or consumed.
      -- Otherwise its runtime implementation will copy a precomputed static
      -- array and thus behave like a 'Copy'.
      -- Whether the rows are primitive constants or arrays, without any scalar
      -- variable operands such ArrayLit cannot directly prevent a scalar read.
      graphHostOnly e
    BasicOp ArrayVal {} ->
      -- As above.
      graphHostOnly e
    BasicOp Update {} ->
      graphHostOnly e
    BasicOp Concat {} ->
      -- Is unlikely to prevent a scalar read as the only SubExp operand in
      -- practice is a computation of host-only size variables.
      graphHostOnly e
    BasicOp Manifest {} ->
      -- Takes no scalar operands so cannot directly prevent a scalar read.
      -- It is introduced as part of the BlkRegTiling kernel optimization and
      -- is thus unlikely to prevent the migration of a parent which was not
      -- already blocked by some host-only operation.
      graphHostOnly e
    BasicOp Iota {} -> graphHostOnly e
    BasicOp Replicate {} -> graphHostOnly e
    -- END
    BasicOp UpdateAcc {} ->
      graphUpdateAcc (one bs) e
    Apply fn _ _ _ ->
      graphApply fn bs e
    Match ses cases defbody _ ->
      graphMatch bs ses cases defbody
    Loop params lform body ->
      graphLoop bs params lform body
    WithAcc inputs f ->
      graphWithAcc bs inputs f
    Op GPUBody {} ->
      -- A GPUBody can be migrated into a parent GPUBody by replacing it with
      -- its body statements and binding its return values inside 'ArrayLit's.
      tellGPUBody
    Op _ ->
      graphHostOnly e
  where
    one [x] = x
    one _ = compilerBugS "Type error: unexpected number of pattern elements."

    isFixed = isJust . sliceIndices

    -- new_dims may introduce new size variables which must be present on host
    -- when this expression is evaluated.
    graphInefficientReturn new_dims e = do
      mapM_ hostSize new_dims
      graphedScalarOperands e >>= addEdges ToSink

    hostSize (Var n) = hostSizeVar n
    hostSize _ = pure ()

    hostSizeVar = requiredOnHost . nameToId

-- | Bindings for all pattern elements bound by a statement.
boundBy :: Stm GPU -> [Binding]
boundBy = map (\(PatElem n t) -> (nameToId n, t)) . patElems . stmPat

-- | Graph a statement which in itself neither reads scalars from device memory
-- nor forces such scalars to be available on host. Such statement can be moved
-- to device to eliminate the host usage of its operands which transitively may
-- depend on a scalar device read.
graphSimple :: [Binding] -> Exp GPU -> Grapher ()
graphSimple bs e = do
  -- Only add vertices to the graph if they have a transitive dependency to
  -- an array read. Transitive dependencies through variables connected to
  -- sinks do not count.
  ops <- graphedScalarOperands e
  let edges = MG.declareEdges (map fst bs)
  unless (IS.null ops) (mapM_ addVertex bs >> addEdges edges ops)

-- | Graph a statement that reads a scalar from device memory.
graphRead :: Binding -> Grapher ()
graphRead b = do
  -- Operands are not important as the source will block routes through b.
  addSource b
  tellRead

-- | Graph a statement that always should be moved to device.
graphAutoMove :: Binding -> Grapher ()
graphAutoMove =
  -- Operands are not important as the source will block routes through b.
  addSource

-- | Graph a statement that is unfit for execution in a GPUBody and thus must
-- be executed on host, requiring all its operands to be made available there.
-- Parent statements of enclosing bodies are also blocked from being migrated.
graphHostOnly :: Exp GPU -> Grapher ()
graphHostOnly e = do
  -- Connect the vertices of all operands to sinks to mark that they are
  -- required on host. Transitive reads that they depend upon can be delayed
  -- no further, and any parent statements cannot be migrated.
  ops <- graphedScalarOperands e
  addEdges ToSink ops
  tellHostOnly

-- | Graph an 'UpdateAcc' statement.
graphUpdateAcc :: Binding -> Exp GPU -> Grapher ()
graphUpdateAcc b e | (_, Acc a _ _ _) <- b =
  -- The actual graphing is delayed to the corrensponding 'WithAcc' parent.
  modify $ \st ->
    let accs = stateUpdateAccs st
        accs' = IM.alter add (nameToId a) accs
     in st {stateUpdateAccs = accs'}
  where
    add Nothing = Just [(b, e)]
    add (Just xs) = Just $ (b, e) : xs
graphUpdateAcc _ _ =
  compilerBugS
    "Type error: UpdateAcc did not produce accumulator typed value."

-- | Graph a function application.
graphApply :: Name -> [Binding] -> Exp GPU -> Grapher ()
graphApply fn bs e = do
  hof <- isHostOnlyFun fn
  if hof
    then graphHostOnly e
    else graphSimple bs e

-- | Graph a Match statement.
graphMatch :: [Binding] -> [SubExp] -> [Case (Body GPU)] -> Body GPU -> Grapher ()
graphMatch bs ses cases defbody = do
  body_host_only <-
    incForkDepthFor $
      any bodyHostOnly
        <$> mapM (captureBodyStats . graphBody) (defbody : map caseBody cases)

  let branch_results = results defbody : map (results . caseBody) cases

  -- Record aliases for copyable memory backing returned arrays.
  may_copy_results <- reusesBranches bs branch_results
  let may_migrate = not body_host_only && may_copy_results

  cond_id <-
    if may_migrate
      then onlyGraphedScalars $ subExpVars ses
      else do
        -- The migration status of the condition is what determines
        -- whether the statement may be migrated as a whole or
        -- not. See 'shouldMoveStm'.
        mapM_ (connectToSink . nameToId) (subExpVars ses)
        pure IS.empty

  tellOperands cond_id

  -- Connect branch results to bound variables to allow delaying reads out of
  -- branches. It might also be beneficial to move the whole statement to
  -- device, to avoid reading the branch condition value. This must be balanced
  -- against the need to read the values bound by the if statement.
  --
  -- By connecting the branch condition to each variable bound by the statement
  -- the condition will only stay on device if
  --
  --   (1) the if statement is not required on host, based on the statements
  --       within its body.
  --
  --   (2) no additional reads will be required to use the if statement bound
  --       variables should the whole statement be migrated.
  --
  -- If the condition is migrated to device and stays there, then the if
  -- statement must necessarily execute on device.
  --
  -- While the graph model built by this module generally migrates no more
  -- statements than necessary to obtain a minimum vertex cut, the branches
  -- of if statements are subject to an inaccuracy. Specifically model is not
  -- strong enough to capture their mutual exclusivity and thus encodes that
  -- both branches are taken. While this does not affect the resulting number
  -- of host-device reads it means that some reads may needlessly be delayed
  -- out of branches. The overhead as measured on futhark-benchmarks appears
  -- to be neglible though.
  ret <- mapM (comb cond_id) $ L.transpose branch_results
  mapM_ (uncurry createNode) (zip bs ret)
  where
    results = map resSubExp . bodyResult

    comb ci a = (ci <>) <$> onlyGraphedScalars (S.fromList $ subExpVars a)

-----------------------------------------------------
-- These type aliases are only used by 'graphLoop' --
-----------------------------------------------------
type ReachableBindings = IdSet

type ReachableBindingsCache = MG.Visited (MG.Result ReachableBindings)

type NonExhausted = [Id]

type LoopValue = (Binding, Id, SubExp, SubExp)

-----------------------------------------------------
-----------------------------------------------------

-- | Graph a loop statement.
graphLoop ::
  [Binding] ->
  [(FParam GPU, SubExp)] ->
  LoopForm ->
  Body GPU ->
  Grapher ()
graphLoop [] _ _ _ =
  -- We expect each loop to bind a value or be eliminated.
  compilerBugS "Loop statement bound no variable; should have been eliminated."
graphLoop (b : bs) params lform body = do
  -- Graph loop params and body while capturing statistics.
  g <- getGraph
  stats <- captureBodyStats (subgraphId `graphIdFor` graphTheLoop)

  -- Record aliases for copyable memory backing returned arrays.
  -- Does the loop return any arrays which prevent it from being migrated?
  let args = map snd params
  let results = map resSubExp (bodyResult body)
  may_copy_results <- reusesBranches (b : bs) [args, results]

  -- Connect the loop condition to a sink if the loop cannot be migrated,
  -- ensuring that it will be available to the host. The migration status
  -- of the condition is what determines whether the loop may be migrated
  -- as a whole or not. See 'shouldMoveStm'.
  let may_migrate = not (bodyHostOnly stats) && may_copy_results
  unless may_migrate $ case lform of
    ForLoop _ _ (Var n) -> connectToSink (nameToId n)
    WhileLoop n
      | Just (_, p, _, res) <- loopValueFor n -> do
          connectToSink p
          case res of
            Var v -> connectToSink (nameToId v)
            _ -> pure ()
    _ -> pure ()

  -- Connect graphed return values to their loop parameters.
  mapM_ mergeLoopParam loopValues

  -- Route the sources within the loop body in isolation.
  -- The loop graph must not be altered after this point.
  srcs <- routeSubgraph subgraphId

  -- Graph the variables bound by the statement.
  forM_ loopValues $ \(bnd, p, _, _) -> createNode bnd (IS.singleton p)

  -- If a device read is delayed from one iteration to the next the
  -- corresponding variables bound by the statement must be treated as
  -- sources.
  g' <- getGraph
  let (dbs, rbc) = foldl' (deviceBindings g') (IS.empty, MG.none) srcs
  modifySources $ second (IS.toList dbs <>)

  -- Connect operands to sinks if they can reach a sink within the loop.
  -- Otherwise connect them to the loop bound variables that they can
  -- reach and exhaust their normal entry edges into the loop.
  -- This means a read can be delayed through a loop but not into it if
  -- that would increase the number of reads done by any given iteration.
  let ops = IS.filter (`MG.member` g) (bodyOperands stats)
  foldM_ connectOperand rbc (IS.elems ops)

  -- It might be beneficial to move the whole loop to device, to avoid
  -- reading the (initial) loop condition value. This must be balanced
  -- against the need to read the values bound by the loop statement.
  --
  -- For more details see the similar description for if statements.
  when may_migrate $ case lform of
    ForLoop _ _ n ->
      onlyGraphedScalarSubExp n >>= addEdges (ToNodes bindings Nothing)
    WhileLoop n
      | Just (_, _, arg, _) <- loopValueFor n ->
          onlyGraphedScalarSubExp arg >>= addEdges (ToNodes bindings Nothing)
    _ -> pure ()
  where
    subgraphId :: Id
    subgraphId = fst b

    loopValues :: [LoopValue]
    loopValues =
      let tmp = zip3 (b : bs) params (bodyResult body)
          tmp' = flip map tmp $
            \(bnd, (p, arg), res) ->
              let i = nameToId (paramName p)
               in (bnd, i, arg, resSubExp res)
       in filter (\((_, t), _, _, _) -> isScalar t) tmp'

    bindings :: IdSet
    bindings = IS.fromList $ map (\((i, _), _, _, _) -> i) loopValues

    loopValueFor n =
      find (\(_, p, _, _) -> p == nameToId n) loopValues

    graphTheLoop :: Grapher ()
    graphTheLoop = do
      mapM_ graphParam loopValues

      -- For simplicity we do not currently track memory reuse through merge
      -- parameters. A parameter does not simply reuse the memory of its
      -- argument; it must also consider the iteration return value, which in
      -- turn may depend on other merge parameters.
      --
      -- Situations that would benefit from this tracking is unlikely to occur
      -- at the time of writing, and if it occurs current compiler limitations
      -- will prevent successful compilation.
      -- Specifically it requires the merge parameter argument to reuse memory
      -- from an array literal, and both it and the loop must occur within an
      -- if statement branch. Array literals are generally hoisted out of if
      -- statements however, and when they are not, a memory allocation error
      -- occurs.
      --
      -- TODO: Track memory reuse through merge parameters.

      case lform of
        ForLoop _ _ n ->
          onlyGraphedScalarSubExp n >>= tellOperands
        WhileLoop _ -> pure ()
      graphBody body
      where
        graphParam ((_, t), p, arg, _) =
          do
            -- It is unknown whether a read can be delayed via the parameter
            -- from one iteration to the next, so we have to create a vertex
            -- even if the initial value never depends on a read.
            addVertex (p, t)
            ops <- onlyGraphedScalarSubExp arg
            addEdges (MG.oneEdge p) ops

    mergeLoopParam :: LoopValue -> Grapher ()
    mergeLoopParam (_, p, _, res)
      | Var n <- res,
        ret <- nameToId n,
        ret /= p =
          addEdges (MG.oneEdge p) (IS.singleton ret)
      | otherwise =
          pure ()
    deviceBindings ::
      Graph ->
      (ReachableBindings, ReachableBindingsCache) ->
      Id ->
      (ReachableBindings, ReachableBindingsCache)
    deviceBindings g (rb, rbc) i =
      let (r, rbc') = MG.reduce g bindingReach rbc Normal i
       in case r of
            Produced rb' -> (rb <> rb', rbc')
            _ ->
              compilerBugS
                "Migration graph sink could be reached from source after it\
                \ had been attempted routed."
    bindingReach ::
      ReachableBindings ->
      EdgeType ->
      Vertex Meta ->
      ReachableBindings
    bindingReach rb _ v
      | i <- vertexId v,
        IS.member i bindings =
          IS.insert i rb
      | otherwise =
          rb
    connectOperand ::
      ReachableBindingsCache ->
      Id ->
      Grapher ReachableBindingsCache
    connectOperand cache op = do
      g <- getGraph
      case MG.lookup op g of
        Nothing -> pure cache
        Just v ->
          case vertexEdges v of
            ToSink -> pure cache
            ToNodes es Nothing -> connectOp g cache op es
            ToNodes _ (Just nx) -> connectOp g cache op nx
      where
        connectOp ::
          Graph ->
          ReachableBindingsCache ->
          Id -> -- operand id
          IdSet -> -- its edges
          Grapher ReachableBindingsCache
        connectOp g rbc i es = do
          let (res, nx, rbc') = findBindings g (IS.empty, [], rbc) (IS.elems es)
          case res of
            FoundSink -> connectToSink i
            Produced rb -> modifyGraph $ MG.adjust (updateEdges nx rb) i
          pure rbc'
        updateEdges ::
          NonExhausted ->
          ReachableBindings ->
          Vertex Meta ->
          Vertex Meta
        updateEdges nx rb v
          | ToNodes es _ <- vertexEdges v =
              let nx' = IS.fromList nx
                  es' = ToNodes (rb <> es) $ Just (rb <> nx')
               in v {vertexEdges = es'}
          | otherwise = v
        findBindings ::
          Graph ->
          (ReachableBindings, NonExhausted, ReachableBindingsCache) ->
          [Id] -> -- current non-exhausted edges
          (MG.Result ReachableBindings, NonExhausted, ReachableBindingsCache)
        findBindings _ (rb, nx, rbc) [] =
          (Produced rb, nx, rbc)
        findBindings g (rb, nx, rbc) (i : is)
          | Just v <- MG.lookup i g,
            Just gid <- metaGraphId (vertexMeta v),
            gid == subgraphId -- only search the subgraph
            =
              let (res, rbc') = MG.reduce g bindingReach rbc Normal i
               in case res of
                    FoundSink -> (FoundSink, [], rbc')
                    Produced rb' -> findBindings g (rb <> rb', nx, rbc') is
          | otherwise =
              -- don't exhaust
              findBindings g (rb, i : nx, rbc) is

-- | Graph a 'WithAcc' statement.
graphWithAcc ::
  [Binding] ->
  [WithAccInput GPU] ->
  Lambda GPU ->
  Grapher ()
graphWithAcc bs inputs f = do
  -- Graph the body, capturing 'UpdateAcc' statements for delayed graphing.
  graphBody (lambdaBody f)

  -- Graph each accumulator monoid and its associated 'UpdateAcc' statements.
  mapM_ graph $ zip (lambdaReturnType f) inputs

  -- Record aliases for the backing memory of each returned array.
  -- 'WithAcc' statements are never migrated as a whole and always returns
  -- arrays backed by memory allocated elsewhere.
  let arrs = concatMap (\(_, as, _) -> map Var as) inputs
  let res = drop (length inputs) (bodyResult $ lambdaBody f)
  _ <- reusesReturn bs (arrs ++ map resSubExp res)

  -- Connect return variables to bound values. No outgoing edge exists
  -- from an accumulator vertex so skip those. Note that accumulators do
  -- not map to returned arrays one-to-one but one-to-many.
  ret <- mapM (onlyGraphedScalarSubExp . resSubExp) res
  mapM_ (uncurry createNode) $ zip (drop (length arrs) bs) ret
  where
    graph (Acc a _ types _, (_, _, comb)) = do
      let i = nameToId a

      delayed <- fromMaybe [] <$> gets (IM.lookup i . stateUpdateAccs)
      modify $ \st -> st {stateUpdateAccs = IM.delete i (stateUpdateAccs st)}

      graphAcc i types (fst <$> comb) delayed

      -- Neutral elements must always be made available on host for 'WithAcc'
      -- to type check.
      mapM_ connectSubExpToSink $ maybe [] snd comb
    graph _ =
      compilerBugS "Type error: WithAcc expression did not return accumulator."

-- Graph the operator and all 'UpdateAcc' statements associated with an
-- accumulator.
--
-- The arguments are the 'Id' for the accumulator token, the element types of
-- the accumulator/operator, its combining function if any, and all associated
-- 'UpdateAcc' statements outside kernels.
graphAcc :: Id -> [Type] -> Maybe (Lambda GPU) -> [Delayed] -> Grapher ()
graphAcc i _ _ [] = addSource (i, Prim Unit) -- Only used on device.
graphAcc i types op delayed = do
  -- Accumulators are intended for use within SegOps but in principle the AST
  -- allows their 'UpdateAcc's to be used outside a kernel. This case handles
  -- that unlikely situation.

  env <- ask
  st <- get

  -- Collect statistics about the operator statements.
  let lambda = fromMaybe (Lambda [] [] (Body () SQ.empty [])) op
  let m = graphBody (lambdaBody lambda)
  let stats = R.runReader (evalStateT (captureBodyStats m) st) env
  -- We treat GPUBody kernels as host-only to not bother rewriting them inside
  -- operators and to simplify the analysis. They are unlikely to occur anyway.
  --
  -- NOTE: Performance may degrade if a GPUBody is replaced with its contents
  --       but the containing operator is used on host.
  let host_only = bodyHostOnly stats || bodyHasGPUBody stats

  -- op operands are read from arrays and written back so if any of the operands
  -- are scalar then a read can be avoided by moving the UpdateAcc usages to
  -- device. If the op itself performs scalar reads its UpdateAcc usages should
  -- also be moved.
  let does_read = bodyReads stats || any isScalar types

  -- Determine which external variables the operator depends upon.
  -- 'bodyOperands' cannot be used as it might exclude operands that were
  -- connected to sinks within the body, so instead we create an artifical
  -- expression to capture graphed operands from.
  ops <- graphedScalarOperands (WithAcc [] lambda)

  case (host_only, does_read) of
    (True, _) -> do
      -- If the operator cannot run well in a GPUBody then all non-kernel
      -- UpdateAcc statements are host-only. The current analysis is ignorant
      -- of what happens inside kernels so we must assume that the operator
      -- is used within a kernel, meaning that we cannot migrate its statements.
      --
      -- TODO: Improve analysis if UpdateAcc ever is used outside kernels.
      mapM_ (graphHostOnly . snd) delayed
      addEdges ToSink ops
    (_, True) -> do
      -- Migrate all accumulator usage to device to avoid reads and writes.
      mapM_ (graphAutoMove . fst) delayed
      addSource (i, Prim Unit)
    _ -> do
      -- Only migrate operator and UpdateAcc statements if it can allow their
      -- operands to be migrated.
      createNode (i, Prim Unit) ops
      forM_ delayed $
        \(b, e) -> graphedScalarOperands e >>= createNode b . IS.insert i

-- Returns for an expression all scalar operands that must be made available
-- on host to execute the expression there.
graphedScalarOperands :: Exp GPU -> Grapher Operands
graphedScalarOperands e =
  let is = fst $ execState (collect e) initial
   in IS.intersection is <$> getGraphedScalars
  where
    initial = (IS.empty, S.empty) -- scalar operands, accumulator tokens
    captureName n = modify $ first $ IS.insert (nameToId n)
    captureAcc a = modify $ second $ S.insert a
    collectFree x = mapM_ captureName (namesToList $ freeIn x)

    collect b@BasicOp {} =
      collectBasic b
    collect (Apply _ params _ _) =
      mapM_ (collectSubExp . fst) params
    collect (Match ses cases defbody _) = do
      mapM_ collectSubExp ses
      mapM_ (collectBody . caseBody) cases
      collectBody defbody
    collect (Loop params lform body) = do
      mapM_ (collectSubExp . snd) params
      collectLForm lform
      collectBody body
    collect (WithAcc accs f) =
      collectWithAcc accs f
    collect (Op op) =
      collectHostOp op

    collectBasic (BasicOp (Update _ _ slice _)) =
      -- Writing a scalar to an array can be replaced with copying a single-
      -- element slice. If the scalar originates from device memory its read
      -- can thus be prevented without requiring the 'Update' to be migrated.
      collectFree slice
    collectBasic (BasicOp (Replicate shape _)) =
      -- The replicate of a scalar can be rewritten as a replicate of a single
      -- element array followed by a slice index.
      collectFree shape
    collectBasic e' =
      -- Note: Plain VName values only refer to arrays.
      walkExpM (identityWalker {walkOnSubExp = collectSubExp}) e'

    collectSubExp (Var n) = captureName n
    collectSubExp _ = pure ()

    collectBody body = do
      collectStms (bodyStms body)
      collectFree (bodyResult body)
    collectStms = mapM_ collectStm

    collectStm (Let pat _ ua)
      | BasicOp UpdateAcc {} <- ua,
        Pat [pe] <- pat,
        Acc a _ _ _ <- typeOf pe =
          -- Capture the tokens of accumulators used on host.
          captureAcc a >> collectBasic ua
    collectStm stm = collect (stmExp stm)

    collectLForm (ForLoop _ _ b) = collectSubExp b
    -- WhileLoop condition is declared as a loop parameter.
    collectLForm (WhileLoop _) = pure ()

    -- The collective operands of an operator lambda body are only used on host
    -- if the associated accumulator is used in an UpdateAcc statement outside a
    -- kernel.
    collectWithAcc inputs f = do
      collectBody (lambdaBody f)
      used_accs <- gets snd
      let accs = take (length inputs) (lambdaReturnType f)
      let used = map (\(Acc a _ _ _) -> S.member a used_accs) accs
      mapM_ collectAcc (zip used inputs)

    collectAcc (_, (_, _, Nothing)) = pure ()
    collectAcc (used, (_, _, Just (op, nes))) = do
      mapM_ collectSubExp nes
      when used $ collectBody (lambdaBody op)

    -- Does not collect named operands in
    --
    --   * types and shapes; size variables are assumed available to the host.
    --
    --   * use by a kernel body.
    --
    -- All other operands are conservatively collected even if they generally
    -- appear to be size variables or results computed by a SizeOp.
    collectHostOp (SegOp (SegMap lvl sp _ _)) = do
      collectSegLevel lvl
      collectSegSpace sp
    collectHostOp (SegOp (SegRed lvl sp _ _ ops)) = do
      collectSegLevel lvl
      collectSegSpace sp
      mapM_ collectSegBinOp ops
<<<<<<< HEAD
    collectHostOp (SegOp (SegScan lvl sp ops _ _ _)) = do
      -- I think this should just be ignored.
=======
    collectHostOp (SegOp (SegScan lvl sp _ _ ops)) = do
>>>>>>> 6e8674d1
      collectSegLevel lvl
      collectSegSpace sp
      mapM_ collectSegBinOp ops
    collectHostOp (SegOp (SegHist lvl sp _ _ ops)) = do
      collectSegLevel lvl
      collectSegSpace sp
      mapM_ collectHistOp ops
    collectHostOp (SizeOp op) = collectFree op
    collectHostOp (OtherOp op) = collectFree op
    collectHostOp GPUBody {} = pure ()

    collectSegLevel = mapM_ captureName . namesToList . freeIn

    collectSegSpace space =
      mapM_ collectSubExp (segSpaceDims space)

    collectSegBinOp (SegBinOp _ _ nes _) =
      mapM_ collectSubExp nes

    collectHistOp (HistOp _ rf _ nes _ _) = do
      collectSubExp rf
      mapM_ collectSubExp nes

--------------------------------------------------------------------------------
--                        GRAPH BUILDING - PRIMITIVES                         --
--------------------------------------------------------------------------------

-- | Creates a vertex for the given binding, provided that the set of operands
-- is not empty.
createNode :: Binding -> Operands -> Grapher ()
createNode b ops =
  unless (IS.null ops) (addVertex b >> addEdges (MG.oneEdge $ fst b) ops)

-- | Adds a vertex to the graph for the given binding.
addVertex :: Binding -> Grapher ()
addVertex (i, t) = do
  meta <- getMeta
  let v = MG.vertex i meta
  when (isScalar t) $ modifyGraphedScalars (IS.insert i)
  when (isArray t) $ recordCopyableMemory i (metaBodyDepth meta)
  modifyGraph (MG.insert v)

-- | Adds a source connected vertex to the graph for the given binding.
addSource :: Binding -> Grapher ()
addSource b = do
  addVertex b
  modifySources $ second (fst b :)

-- | Adds the given edges to each vertex identified by the 'IdSet'. It is
-- assumed that all vertices reside within the body that currently is being
-- graphed.
addEdges :: Edges -> IdSet -> Grapher ()
addEdges ToSink is = do
  modifyGraph $ \g -> IS.foldl' (flip MG.connectToSink) g is
  modifyGraphedScalars (`IS.difference` is)
addEdges es is = do
  modifyGraph $ \g -> IS.foldl' (flip $ MG.addEdges es) g is
  tellOperands is

-- | Ensure that a variable (which is in scope) will be made available on host
-- before its first use.
requiredOnHost :: Id -> Grapher ()
requiredOnHost i = do
  mv <- MG.lookup i <$> getGraph
  case mv of
    Nothing -> pure ()
    Just v -> do
      connectToSink i
      tellHostOnlyParent (metaBodyDepth $ vertexMeta v)

-- | Connects the vertex of the given id to a sink.
connectToSink :: Id -> Grapher ()
connectToSink i = do
  modifyGraph (MG.connectToSink i)
  modifyGraphedScalars (IS.delete i)

-- | Like 'connectToSink' but vertex is given by a t'SubExp'. This is a no-op if
-- the t'SubExp' is a constant.
connectSubExpToSink :: SubExp -> Grapher ()
connectSubExpToSink (Var n) = connectToSink (nameToId n)
connectSubExpToSink _ = pure ()

-- | Routes all possible routes within the subgraph identified by this id.
-- Returns the ids of the source connected vertices that were attempted routed.
--
-- Assumption: The subgraph with the given id has just been created and no path
-- exists from it to an external sink.
routeSubgraph :: Id -> Grapher [Id]
routeSubgraph si = do
  st <- get
  let g = stateGraph st
  let (routed, unrouted) = stateSources st
  let (gsrcs, unrouted') = span (inSubGraph si g) unrouted
  let (sinks, g') = MG.routeMany gsrcs g
  put $
    st
      { stateGraph = g',
        stateSources = (gsrcs ++ routed, unrouted'),
        stateSinks = sinks ++ stateSinks st
      }
  pure gsrcs

-- | @inSubGraph si g i@ returns whether @g@ contains a vertex with id @i@ that
-- is declared within the subgraph with id @si@.
inSubGraph :: Id -> Graph -> Id -> Bool
inSubGraph si g i
  | Just v <- MG.lookup i g,
    Just mgi <- metaGraphId (vertexMeta v) =
      si == mgi
inSubGraph _ _ _ = False

-- | @b `reuses` n@ records that @b@ binds an array backed by the same memory
-- as @n@. If @b@ is not array typed or the backing memory is not copyable then
-- this does nothing.
reuses :: Binding -> VName -> Grapher ()
reuses (i, t) n
  | isArray t =
      do
        body_depth <- outermostCopyableArray n
        forM_ body_depth (recordCopyableMemory i)
  | otherwise =
      pure ()

reusesSubExp :: Binding -> SubExp -> Grapher ()
reusesSubExp b (Var n) = b `reuses` n
reusesSubExp _ _ = pure ()

-- @reusesReturn bs res@ records each array binding in @bs@ as reusing copyable
-- memory if the corresponding return value in @res@ is backed by copyable
-- memory.
--
-- If every array binding is registered as being backed by copyable memory then
-- the function returns @True@, otherwise it returns @False@.
reusesReturn :: [Binding] -> [SubExp] -> Grapher Bool
reusesReturn bs res = do
  body_depth <- metaBodyDepth <$> getMeta
  foldM (reuse body_depth) True (zip bs res)
  where
    reuse :: Int -> Bool -> (Binding, SubExp) -> Grapher Bool
    reuse body_depth onlyCopyable (b, se)
      | all (== intConst Int64 1) (arrayDims $ snd b) =
          -- Single element arrays are immediately recognizable as copyable so
          -- don't bother recording those. Note that this case also matches
          -- primitive return values.
          pure onlyCopyable
      | (i, t) <- b,
        isArray t,
        Var n <- se =
          do
            res_body_depth <- outermostCopyableArray n
            case res_body_depth of
              Just inner -> do
                recordCopyableMemory i (min body_depth inner)
                let returns_free_var = inner <= body_depth
                pure (onlyCopyable && not returns_free_var)
              _ ->
                pure False
      | otherwise =
          pure onlyCopyable

-- @reusesBranches bs seses@ records each array binding in @bs@ as
-- reusing copyable memory if each corresponding return value in the
-- lists in @ses@ are backed by copyable memory.  Each list is the
-- result of a branch body (i.e. for 'if' the list has two elements).
--
-- If every array binding is registered as being backed by copyable
-- memory then the function returns @True@, otherwise it returns
-- @False@.
reusesBranches :: [Binding] -> [[SubExp]] -> Grapher Bool
reusesBranches bs seses = do
  body_depth <- metaBodyDepth <$> getMeta
  foldM (reuse body_depth) True $ zip bs $ L.transpose seses
  where
    reuse :: Int -> Bool -> (Binding, [SubExp]) -> Grapher Bool
    reuse body_depth onlyCopyable (b, ses)
      | all (== intConst Int64 1) (arrayDims $ snd b) =
          -- Single element arrays are immediately recognizable as copyable so
          -- don't bother recording those. Note that this case also matches
          -- primitive return values.
          pure onlyCopyable
      | (i, t) <- b,
        isArray t,
        Just ns <- mapM subExpVar ses = do
          body_depths <- mapM outermostCopyableArray ns
          case sequence body_depths of
            Just bds -> do
              let inner = minimum bds
              recordCopyableMemory i (min body_depth inner)
              let returns_free_var = inner <= body_depth
              pure (onlyCopyable && not returns_free_var)
            _ ->
              pure False
      | otherwise =
          pure onlyCopyable

--------------------------------------------------------------------------------
--                           GRAPH BUILDING - TYPES                           --
--------------------------------------------------------------------------------

type Grapher = StateT State (R.Reader Env)

data Env = Env
  { -- | See 'HostOnlyFuns'.
    envHostOnlyFuns :: HostOnlyFuns,
    -- | Metadata for the current body being graphed.
    envMeta :: Meta
  }

-- | A measurement of how many bodies something is nested within.
type BodyDepth = Int

-- | Metadata on the environment that a variable is declared within.
data Meta = Meta
  { -- | How many if statement branch bodies the variable binding is nested
    -- within. If a route passes through the edge u->v and the fork depth
    --
    --   1) increases from u to v, then u is within a conditional branch.
    --
    --   2) decreases from u to v, then v binds the result of two or more
    --      branches.
    --
    -- After the graph has been built and routed, this can be used to delay
    -- reads into deeper branches to reduce their likelihood of manifesting.
    metaForkDepth :: Int,
    -- | How many bodies the variable is nested within.
    metaBodyDepth :: BodyDepth,
    -- | An id for the subgraph within which the variable exists, defined at
    -- the body level. A read may only be delayed to a point within its own
    -- subgraph.
    metaGraphId :: Maybe Id
  }

-- | Ids for all variables used as an operand.
type Operands = IdSet

-- | Statistics on the statements within a body and their dependencies.
data BodyStats = BodyStats
  { -- | Whether the body contained any host-only statements.
    bodyHostOnly :: Bool,
    -- | Whether the body contained any GPUBody kernels.
    bodyHasGPUBody :: Bool,
    -- | Whether the body performed any reads.
    bodyReads :: Bool,
    -- | All scalar variables represented in the graph that have been used
    -- as return values of the body or as operands within it, including those
    -- that are defined within the body itself. Variables with vertices
    -- connected to sinks may be excluded.
    bodyOperands :: Operands,
    -- | Depth of parent bodies with variables that are required on host. Since
    -- the variables are required on host, the parent statements of these bodies
    -- cannot be moved to device as a whole. They are host-only.
    bodyHostOnlyParents :: IS.IntSet
  }

instance Semigroup BodyStats where
  (BodyStats ho1 gb1 r1 o1 hop1) <> (BodyStats ho2 gb2 r2 o2 hop2) =
    BodyStats
      { bodyHostOnly = ho1 || ho2,
        bodyHasGPUBody = gb1 || gb2,
        bodyReads = r1 || r2,
        bodyOperands = IS.union o1 o2,
        bodyHostOnlyParents = IS.union hop1 hop2
      }

instance Monoid BodyStats where
  mempty =
    BodyStats
      { bodyHostOnly = False,
        bodyHasGPUBody = False,
        bodyReads = False,
        bodyOperands = IS.empty,
        bodyHostOnlyParents = IS.empty
      }

type Graph = MG.Graph Meta

-- | All vertices connected from a source, partitioned into those that have
-- been attempted routed and those which have not.
type Sources = ([Id], [Id])

-- | All terminal vertices of routes.
type Sinks = [Id]

-- | A captured statement for which graphing has been delayed.
type Delayed = (Binding, Exp GPU)

-- | The vertex handle for a variable and its type.
type Binding = (Id, Type)

-- | Array variables backed by memory segments that may be copied, mapped to the
-- outermost known body depths that declares arrays backed by a superset of
-- those segments.
type CopyableMemoryMap = IM.IntMap BodyDepth

data State = State
  { -- | The graph being built.
    stateGraph :: Graph,
    -- | All known scalars that have been graphed.
    stateGraphedScalars :: IdSet,
    -- | All variables that directly bind scalars read from device memory.
    stateSources :: Sources,
    -- | Graphed scalars that are used as operands by statements that cannot be
    -- migrated. A read cannot be delayed beyond these, so if the statements
    -- that bind these variables are moved to device, the variables must be read
    -- from device memory.
    stateSinks :: Sinks,
    -- | Observed 'UpdateAcc' host statements to be graphed later.
    stateUpdateAccs :: IM.IntMap [Delayed],
    -- | A map of encountered arrays that are backed by copyable memory.
    -- Trivial instances such as single element arrays are excluded.
    stateCopyableMemory :: CopyableMemoryMap,
    -- | Information about the current body being graphed.
    stateStats :: BodyStats
  }

--------------------------------------------------------------------------------
--                             GRAPHER OPERATIONS                             --
--------------------------------------------------------------------------------

execGrapher :: HostOnlyFuns -> Grapher a -> (Graph, Sources, Sinks)
execGrapher hof m =
  let s = R.runReader (execStateT m st) env
   in (stateGraph s, stateSources s, stateSinks s)
  where
    env =
      Env
        { envHostOnlyFuns = hof,
          envMeta =
            Meta
              { metaForkDepth = 0,
                metaBodyDepth = 0,
                metaGraphId = Nothing
              }
        }
    st =
      State
        { stateGraph = MG.empty,
          stateGraphedScalars = IS.empty,
          stateSources = ([], []),
          stateSinks = [],
          stateUpdateAccs = IM.empty,
          stateCopyableMemory = IM.empty,
          stateStats = mempty
        }

-- | Execute a computation in a modified environment.
local :: (Env -> Env) -> Grapher a -> Grapher a
local f = mapStateT (R.local f)

-- | Fetch the value of the environment.
ask :: Grapher Env
ask = lift R.ask

-- | Retrieve a function of the current environment.
asks :: (Env -> a) -> Grapher a
asks = lift . R.asks

-- | Register that the body contains a host-only statement. This means its
-- parent statement and any parent bodies themselves are host-only. A host-only
-- statement should not be migrated, either because it cannot run on device or
-- because it would be inefficient to do so.
tellHostOnly :: Grapher ()
tellHostOnly =
  modify $ \st -> st {stateStats = (stateStats st) {bodyHostOnly = True}}

-- | Register that the body contains a GPUBody kernel.
tellGPUBody :: Grapher ()
tellGPUBody =
  modify $ \st -> st {stateStats = (stateStats st) {bodyHasGPUBody = True}}

-- | Register that the current body contains a statement that reads device
-- memory.
tellRead :: Grapher ()
tellRead =
  modify $ \st -> st {stateStats = (stateStats st) {bodyReads = True}}

-- | Register that these variables are used as operands within the current body.
tellOperands :: IdSet -> Grapher ()
tellOperands is =
  modify $ \st ->
    let stats = stateStats st
        operands = bodyOperands stats
     in st {stateStats = stats {bodyOperands = operands <> is}}

-- | Register that the current statement with a body at the given body depth is
-- host-only.
tellHostOnlyParent :: BodyDepth -> Grapher ()
tellHostOnlyParent body_depth =
  modify $ \st ->
    let stats = stateStats st
        parents = bodyHostOnlyParents stats
        parents' = IS.insert body_depth parents
     in st {stateStats = stats {bodyHostOnlyParents = parents'}}

-- | Get the graph under construction.
getGraph :: Grapher Graph
getGraph = gets stateGraph

-- | All scalar variables with a vertex representation in the graph.
getGraphedScalars :: Grapher IdSet
getGraphedScalars = gets stateGraphedScalars

-- | Every known array that is backed by a memory segment that may be copied,
-- mapped to the outermost known body depth where an array is backed by a
-- superset of that segment.
--
-- A body where all returned arrays are backed by such memory and are written by
-- its own statements will retain its asymptotic cost if migrated as a whole.
getCopyableMemory :: Grapher CopyableMemoryMap
getCopyableMemory = gets stateCopyableMemory

-- | The outermost known body depth for an array backed by the same copyable
-- memory as the array with this name.
outermostCopyableArray :: VName -> Grapher (Maybe BodyDepth)
outermostCopyableArray n = IM.lookup (nameToId n) <$> getCopyableMemory

-- | Reduces the variables to just the 'Id's of those that are scalars and which
-- have a vertex representation in the graph, excluding those that have been
-- connected to sinks.
onlyGraphedScalars :: (Foldable t) => t VName -> Grapher IdSet
onlyGraphedScalars vs = do
  let is = foldl' (\s n -> IS.insert (nameToId n) s) IS.empty vs
  IS.intersection is <$> getGraphedScalars

-- | Like 'onlyGraphedScalars' but for a single 'VName'.
onlyGraphedScalar :: VName -> Grapher IdSet
onlyGraphedScalar n = do
  let i = nameToId n
  gss <- getGraphedScalars
  if IS.member i gss
    then pure (IS.singleton i)
    else pure IS.empty

-- | Like 'onlyGraphedScalars' but for a single t'SubExp'.
onlyGraphedScalarSubExp :: SubExp -> Grapher IdSet
onlyGraphedScalarSubExp (Constant _) = pure IS.empty
onlyGraphedScalarSubExp (Var n) = onlyGraphedScalar n

-- | Update the graph under construction.
modifyGraph :: (Graph -> Graph) -> Grapher ()
modifyGraph f =
  modify $ \st -> st {stateGraph = f (stateGraph st)}

-- | Update the contents of the graphed scalar set.
modifyGraphedScalars :: (IdSet -> IdSet) -> Grapher ()
modifyGraphedScalars f =
  modify $ \st -> st {stateGraphedScalars = f (stateGraphedScalars st)}

-- | Update the contents of the copyable memory map.
modifyCopyableMemory :: (CopyableMemoryMap -> CopyableMemoryMap) -> Grapher ()
modifyCopyableMemory f =
  modify $ \st -> st {stateCopyableMemory = f (stateCopyableMemory st)}

-- | Update the set of source connected vertices.
modifySources :: (Sources -> Sources) -> Grapher ()
modifySources f =
  modify $ \st -> st {stateSources = f (stateSources st)}

-- | Record that this variable binds an array that is backed by copyable
-- memory shared by an array at this outermost body depth.
recordCopyableMemory :: Id -> BodyDepth -> Grapher ()
recordCopyableMemory i bd =
  modifyCopyableMemory (IM.insert i bd)

-- | Increment the fork depth for variables graphed by this action.
incForkDepthFor :: Grapher a -> Grapher a
incForkDepthFor =
  local $ \env ->
    let meta = envMeta env
        fork_depth = metaForkDepth meta
     in env {envMeta = meta {metaForkDepth = fork_depth + 1}}

-- | Increment the body depth for variables graphed by this action.
incBodyDepthFor :: Grapher a -> Grapher a
incBodyDepthFor =
  local $ \env ->
    let meta = envMeta env
        body_depth = metaBodyDepth meta
     in env {envMeta = meta {metaBodyDepth = body_depth + 1}}

-- | Change the graph id for variables graphed by this action.
graphIdFor :: Id -> Grapher a -> Grapher a
graphIdFor i =
  local $ \env ->
    let meta = envMeta env
     in env {envMeta = meta {metaGraphId = Just i}}

-- | Capture body stats produced by the given action.
captureBodyStats :: Grapher a -> Grapher BodyStats
captureBodyStats m = do
  stats <- gets stateStats
  modify $ \st -> st {stateStats = mempty}

  _ <- m

  stats' <- gets stateStats
  modify $ \st -> st {stateStats = stats <> stats'}

  pure stats'

-- | Can applications of this function be moved to device?
isHostOnlyFun :: Name -> Grapher Bool
isHostOnlyFun fn = asks $ S.member fn . envHostOnlyFuns

-- | Get the 'Meta' corresponding to the current body.
getMeta :: Grapher Meta
getMeta = asks envMeta

-- | Get the body depth of the current body (its nesting level).
getBodyDepth :: Grapher BodyDepth
getBodyDepth = asks (metaBodyDepth . envMeta)<|MERGE_RESOLUTION|>--- conflicted
+++ resolved
@@ -1078,12 +1078,7 @@
       collectSegLevel lvl
       collectSegSpace sp
       mapM_ collectSegBinOp ops
-<<<<<<< HEAD
-    collectHostOp (SegOp (SegScan lvl sp ops _ _ _)) = do
-      -- I think this should just be ignored.
-=======
     collectHostOp (SegOp (SegScan lvl sp _ _ ops)) = do
->>>>>>> 6e8674d1
       collectSegLevel lvl
       collectSegSpace sp
       mapM_ collectSegBinOp ops
