--- conflicted
+++ resolved
@@ -167,19 +167,11 @@
   stms <- updateStms $ bodyStms body
   pure $ SegMap lvl sp tps $ body {bodyStms = stms}
 replaceInSegOp (SegRed lvl sp tps body binops) = do
-<<<<<<< HEAD
-  stms <- updateStms $ kernelBodyStms body
-  pure $ SegRed lvl sp tps (body {kernelBodyStms = stms}) binops
+  stms <- updateStms $ bodyStms body
+  pure $ SegRed lvl sp tps (body {bodyStms = stms}) binops
 replaceInSegOp (SegScan lvl sp tps body binops post_op) = do
-  stms <- updateStms $ kernelBodyStms body
-  pure $ SegScan lvl sp tps (body {kernelBodyStms = stms}) binops post_op
-=======
-  stms <- updateStms $ bodyStms body
-  pure $ SegRed lvl sp tps (body {bodyStms = stms}) binops
-replaceInSegOp (SegScan lvl sp tps body binops) = do
-  stms <- updateStms $ bodyStms body
-  pure $ SegScan lvl sp tps (body {bodyStms = stms}) binops
->>>>>>> a64de9c6
+  stms <- updateStms $ bodyStms body
+  pure $ SegScan lvl sp tps (body {bodyStms = stms}) binops post_op
 replaceInSegOp (SegHist lvl sp tps body hist_ops) = do
   stms <- updateStms $ bodyStms body
   pure $ SegHist lvl sp tps (body {bodyStms = stms}) hist_ops
