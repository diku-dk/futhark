module Futhark.Optimise.TileLoops.Shared
  ( TileM,
    segMap1D,
    segMap2D,
    segMap3D,
    segScatter2D,
    VarianceTable,
    varianceInStms,
    isTileableRedomap,
  )
where

import Control.Monad.Reader
import Control.Monad.State
import Data.List (foldl', zip4)
import qualified Data.Map as M
import Futhark.IR.GPU
import Futhark.MonadFreshNames
import Futhark.Tools
import Futhark.Transform.Rename

type TileM = ReaderT (Scope GPU) (State VNameSource)

segMap1D ::
  String ->
  SegLevel ->
  ResultManifest ->
  (VName -> Builder GPU Result) ->
  Builder GPU [VName]
segMap1D desc lvl manifest f = do
  ltid <- newVName "ltid"
  ltid_flat <- newVName "ltid_flat"
  let space = SegSpace ltid_flat [(ltid, unCount $ segGroupSize lvl)]

  ((ts, res), stms) <- localScope (scopeOfSegSpace space) . runBuilder $ do
    res <- f ltid
    ts <- mapM subExpResType res
    return (ts, res)
  Body _ stms' res' <- renameBody $ mkBody stms res

  let ret (SubExpRes cs se) = Returns manifest cs se
  letTupExp desc $
    Op . SegOp $
      SegMap lvl space ts $ KernelBody () stms' $ map ret res'

segMap2D ::
  String -> -- desc
  SegLevel -> -- lvl
  ResultManifest -> -- manifest
  (SubExp, SubExp) -> -- (dim_x, dim_y)
  ( (VName, VName) -> -- f
    Builder GPU Result
  ) ->
  Builder GPU [VName]
segMap2D desc lvl manifest (dim_y, dim_x) f = do
  ltid_xx <- newVName "ltid_x"
  ltid_flat <- newVName "ltid_flat"
  ltid_yy <- newVName "ltid_y"
  let segspace = SegSpace ltid_flat [(ltid_yy, dim_y), (ltid_xx, dim_x)]

  ((ts, res), stms) <- localScope (scopeOfSegSpace segspace) . runBuilder $ do
    res <- f (ltid_yy, ltid_xx)
    ts <- mapM subExpResType res
    return (ts, res)

  let ret (SubExpRes cs se) = Returns manifest cs se
  letTupExp desc <=< renameExp $
    Op . SegOp $
      SegMap lvl segspace ts $ KernelBody () stms $ map ret res

segMap3D ::
  String -> -- desc
  SegLevel -> -- lvl
  ResultManifest -> -- manifest
  (SubExp, SubExp, SubExp) -> -- (dim_z, dim_y, dim_x)
  ( (VName, VName, VName) -> -- f
    Builder GPU Result
  ) ->
  Builder GPU [VName]
segMap3D desc lvl manifest (dim_z, dim_y, dim_x) f = do
  ltid_x <- newVName "ltid_x"
  ltid_flat <- newVName "ltid_flat"
  ltid_y <- newVName "ltid_y"
  ltid_z <- newVName "ltid_z"
  let segspace = SegSpace ltid_flat [(ltid_z, dim_z), (ltid_y, dim_y), (ltid_x, dim_x)]

  ((ts, res), stms) <- localScope (scopeOfSegSpace segspace) . runBuilder $ do
    res <- f (ltid_z, ltid_y, ltid_x)
    ts <- mapM subExpResType res
    return (ts, res)

  let ret (SubExpRes cs se) = Returns manifest cs se
  letTupExp desc <=< renameExp $
    Op . SegOp $
      SegMap lvl segspace ts $ KernelBody () stms $ map ret res

segScatter2D ::
  String -> -- desc
  SubExp -> -- arr_size
  VName ->
  SegLevel -> -- lvl
  (SubExp, SubExp) -> -- (dim_y, dim_x)
  ((VName, VName) -> Builder GPU (SubExp, SubExp)) -> -- f
  Builder GPU [VName]
segScatter2D desc arr_size updt_arr lvl (dim_x, dim_y) f = do
  ltid_x <- newVName "ltid_x"
  ltid_y <- newVName "ltid_y"
  ltid_flat <- newVName "ltid_flat"
  let segspace = SegSpace ltid_flat [(ltid_x, dim_x), (ltid_y, dim_y)]

  ((t_v, res_v, res_i), stms) <- runBuilder $ do
    (res_v, res_i) <- f (ltid_x, ltid_y)
    t_v <- subExpType res_v
    return (t_v, res_v, res_i)

<<<<<<< HEAD
  let ret = WriteReturns (Shape [arr_size]) updt_arr [(DimIndices [DimFix res_i], res_v)]
=======
  let ret = WriteReturns mempty (Shape [arr_size]) updt_arr [([DimFix res_i], res_v)]
>>>>>>> 1a9edf89
  let body = KernelBody () stms [ret]

  letTupExp desc <=< renameExp $ Op $ SegOp $ SegMap lvl segspace [t_v] body

-- | The variance table keeps a mapping from a variable name
-- (something produced by a 'Stm') to the kernel thread indices
-- that name depends on.  If a variable is not present in this table,
-- that means it is bound outside the kernel (and so can be considered
-- invariant to all dimensions).
type VarianceTable = M.Map VName Names

isTileableRedomap ::
  Stm GPU ->
  Maybe
    ( SubExp,
      [VName],
      (Commutativity, Lambda GPU, [SubExp], Lambda GPU)
    )
isTileableRedomap stm
  | Op (OtherOp (Screma w arrs form)) <- stmExp stm,
    Just (reds, map_lam) <- isRedomapSOAC form,
    Reduce red_comm red_lam red_nes <- singleReduce reds,
    all (primType . rowType . paramType) $ lambdaParams red_lam,
    all (primType . rowType . paramType) $ lambdaParams map_lam,
    lambdaReturnType map_lam == lambdaReturnType red_lam, -- No mapout arrays.
    not (null arrs),
    all primType $ lambdaReturnType map_lam,
    all (primType . paramType) $ lambdaParams map_lam =
    Just (w, arrs, (red_comm, red_lam, red_nes, map_lam))
  | otherwise =
    Nothing

defVarianceInStm :: VarianceTable -> Stm GPU -> VarianceTable
defVarianceInStm variance bnd =
  foldl' add variance $ patNames $ stmPat bnd
  where
    add variance' v = M.insert v binding_variance variance'
    look variance' v = oneName v <> M.findWithDefault mempty v variance'
    binding_variance = mconcat $ map (look variance) $ namesToList (freeIn bnd)

-- just in case you need the Screma being treated differently than
-- by default; previously Cosmin had to enhance it when dealing with stream.
varianceInStm :: VarianceTable -> Stm GPU -> VarianceTable
varianceInStm v0 bnd@(Let _ _ (Op (OtherOp Screma {})))
  | Just (_, arrs, (_, red_lam, red_nes, map_lam)) <- isTileableRedomap bnd =
    let v = defVarianceInStm v0 bnd
        red_ps = lambdaParams red_lam
        map_ps = lambdaParams map_lam
        card_red = length red_nes
        acc_lam_f = take (card_red `quot` 2) red_ps
        arr_lam_f = drop (card_red `quot` 2) red_ps
        stm_lam = bodyStms (lambdaBody map_lam) <> bodyStms (lambdaBody red_lam)

        f vacc (v_a, v_fm, v_fr_acc, v_fr_var) =
          let vrc = oneName v_a <> M.findWithDefault mempty v_a vacc
              vacc' = M.insert v_fm vrc vacc
              vrc' = oneName v_fm <> vrc
           in M.insert v_fr_acc (oneName v_fr_var <> vrc') $ M.insert v_fr_var vrc' vacc'

        v' =
          foldl' f v $
            zip4 arrs (map paramName map_ps) (map paramName acc_lam_f) (map paramName arr_lam_f)
     in varianceInStms v' stm_lam
varianceInStm v0 bnd = defVarianceInStm v0 bnd

varianceInStms :: VarianceTable -> Stms GPU -> VarianceTable
varianceInStms = foldl' varianceInStm<|MERGE_RESOLUTION|>--- conflicted
+++ resolved
@@ -113,11 +113,7 @@
     t_v <- subExpType res_v
     return (t_v, res_v, res_i)
 
-<<<<<<< HEAD
-  let ret = WriteReturns (Shape [arr_size]) updt_arr [(DimIndices [DimFix res_i], res_v)]
-=======
-  let ret = WriteReturns mempty (Shape [arr_size]) updt_arr [([DimFix res_i], res_v)]
->>>>>>> 1a9edf89
+  let ret = WriteReturns mempty (Shape [arr_size]) updt_arr [(DimIndices [DimFix res_i], res_v)]
   let body = KernelBody () stms [ret]
 
   letTupExp desc <=< renameExp $ Op $ SegOp $ SegMap lvl segspace [t_v] body
