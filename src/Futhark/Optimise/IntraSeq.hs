{-# OPTIONS_GHC -Wno-unrecognised-pragmas #-}
{-# HLINT ignore "Use zipWith" #-}
{-# HLINT ignore "Use uncurry" #-}
{-# HLINT ignore "Use uncurry" #-}
{-# OPTIONS_GHC -Wno-name-shadowing #-}
{-# HLINT ignore "Use lambda-case" #-}
module Futhark.Optimise.IntraSeq (intraSeq) where

import Language.Futhark.Core
import Futhark.Pass
import Futhark.IR.GPU
import Futhark.Builder.Class
import Futhark.Construct
import Futhark.Transform.Rename

import Control.Monad.Reader
import Control.Monad.State

import Data.Map as M
import Data.IntMap.Strict as IM
import Data.List as L

import Debug.Pretty.Simple
import Debug.Trace


type SeqM a = ReaderT (Scope GPU) (State VNameSource) a

runSeqM' :: SeqM a -> Scope GPU -> Builder GPU a
runSeqM' m sc = do
  let tmp = runReaderT m sc
  st <- get
  let tmp' = runState tmp st
  pure $ fst tmp'

runSeqM :: SeqM a -> Builder GPU a
runSeqM m = do
  scp <- askScope
  runSeqM' m scp

runSeqMExtendedScope :: SeqM a -> Scope GPU -> Builder GPU a
runSeqMExtendedScope m sc = do
  scp <- askScope
  runSeqM' m (sc <> scp)


-- | A structure for convenient passing of different information needed at 
-- various stages during the pass.
data Env = Env {
  grpId      :: SubExp,             -- The group id
  grpSize    :: SubExp,             -- The group size after seq
  grpsizeOld :: SubExp,             -- The group size before seq
  threadId   :: Maybe VName,        -- the thread id if available at given stage
  nameMap    :: M.Map VName VName,  -- Mapping from arrays to tiles
  seqFactor  :: SubExp
}

setMapping :: Env -> M.Map VName VName -> Env
setMapping (Env gid gSize gSizeOld tid _ factor) mapping =
            Env gid gSize gSizeOld tid mapping factor

updateMapping :: Env -> M.Map VName VName -> Env
updateMapping env mapping =
  let mapping' = mapping `M.union` nameMap env
  in setMapping env mapping'

lookupMapping :: Env -> VName -> Maybe VName
lookupMapping env name
  | M.member name (nameMap env) = do
    case M.lookup name (nameMap env) of
      Just n ->
        case lookupMapping env n of
          Nothing -> Just n
          n' -> n'
      Nothing -> Nothing
lookupMapping _ _ = Nothing

updateEnvTid :: Env -> VName -> Env
updateEnvTid (Env gid sz szo _ tm sq) tid = Env gid sz szo (Just tid) tm sq

getThreadId :: Env -> VName
getThreadId env =
  case threadId env of
    (Just tid ) -> tid
    _ -> error "No tid to get"

intraSeq :: Pass GPU GPU
intraSeq =
    Pass "name" "description" $
      intraproceduralTransformation onStms
    where
      onStms scope stms =
        modifyNameSource $
          runState $
            runReaderT (seqStms stms) scope




-- SeqStms is only to be used for top level statements. To sequentialize
-- statements within a body use seqStms'
seqStms ::
  Stms GPU ->
  SeqM (Stms GPU)
seqStms stms =
  foldM (\ss s -> do
      ss' <- runBuilder_ $ localScope (scopeOf ss) $ seqStm s
      pure $ ss <> ss'
      ) mempty (stmsToList stms)


-- | Matches against singular statements at the group level. That is statements
-- that are either SegOps at group level or intermediate statements between
-- such statements
seqStm ::
  Stm GPU ->
  Builder GPU ()
seqStm (Let pat aux (Op (SegOp (
            SegMap (SegGroup virt (Just grid)) space ts kbody)))) = do
  -- As we are at group level all arrays in scope must be global, i.e. not
  -- local to the current group. We simply create a tile for all such arrays
  -- and let a Simplify pass remove unused tiles.

  -- TODO: Somehow select what the seqFactor should be
  let e       = intConst Int64 4
  let grpId   = fst $ head $ unSegSpace space
  let sizeOld = unCount $ gridGroupSize grid
  sizeNew <- letSubExp "group_size" =<< eBinOp (SDivUp Int64 Unsafe)
                                            (eSubExp sizeOld)
                                            (eSubExp e)

  let env = Env (Var grpId) sizeNew sizeOld Nothing mempty e

  exp' <- buildSegMap' $ do
    -- Update the env with mappings
    env' <- mkTiles env

    -- Create the new grid with the new group size
    let grid' = Just $ KernelGrid (gridNumGroups grid) (Count sizeNew)
    kresults <- seqKernelBody env' kbody

    let lvl' = SegGroup virt grid'

    kresults' <- flattenResults pat kresults

    pure (kresults', lvl', space, ts)

  addStm $ Let pat aux exp'

-- Catch all pattern. This will mainly just tell us if we encounter some
-- statement in a test program so that we know that we will have to handle it
<<<<<<< HEAD
seqStm stm = addStm stm

=======
seqStm stm = do addStm stm
  
>>>>>>> 24c3553e

seqKernelBody ::
  Env ->
  KernelBody GPU ->
  Builder GPU [KernelResult]
seqKernelBody env (KernelBody _ stms results) = do
  seqStms' env stms
  pure results


-- | Much like seqStms but now carries an Env
seqStms' ::
  Env ->
  Stms GPU ->
  Builder GPU ()
seqStms' env stms = do
  (_, stms') <- collectStms $ mapM (seqStm' env) stms
  addStms stms'


-- |Expects to only match on statements at thread level. That is SegOps at
-- thread level or statements between such SegOps
seqStm' ::
  Env ->
  Stm GPU ->
  Builder GPU ()
seqStm' env (Let pat aux
            (Op (SegOp (SegRed lvl@(SegThread {}) space binops ts kbody)))) = do

  let tid = fst $ head $ unSegSpace space
  let env' = updateEnvTid env tid

  -- thread local reduction
  reds <- mkIntmRed env' kbody ts binops
  kbody' <- mkResultKBody env' kbody reds

  -- Update remaining types
  let numResConsumed = numArgsConsumedBySegop binops
  let space' = SegSpace (segFlat space) [(fst $ head $ unSegSpace space, grpSize env')]
  tps <- mapM lookupType reds
  let ts' = L.map (stripArray 1) tps
  let (patKeep, patUpdate) = L.splitAt numResConsumed $ patElems pat
  let pat' = Pat $ patKeep ++
        L.map (\(p, t) -> setPatElemDec p t) (zip patUpdate (L.drop numResConsumed tps))

  addStm $ Let pat' aux (Op (SegOp (SegRed lvl space' binops ts' kbody')))


seqStm' env stm@(Let pat aux (Op (SegOp
          (SegMap lvl@(SegThread {}) space ts kbody))))
  | isScatter kbody = seqScatter env stm
  | otherwise = do
    usedArrays <- getUsedArraysIn env kbody
    maps <- buildSegMapTup_ "map_intermediate" $ do
      tid <- newVName "tid"
      phys <- newVName "phys_tid"
      let env' = updateEnvTid env tid
      lambSOAC <- buildSOACLambda env' usedArrays kbody ts
      let screma = mapSOAC lambSOAC
      chunks <- mapM (letChunkExp (seqFactor env') tid) usedArrays
      res <- letTupExp' "res" $ Op $ OtherOp $
              Screma (seqFactor env) chunks screma
      let lvl' = SegThread SegNoVirt Nothing
      let space' = SegSpace phys [(tid, grpSize env)]
      let types' = scremaType (seqFactor env) screma
      let kres = L.map (Returns ResultMaySimplify  mempty) res
      pure (kres, lvl', space', types')

    let tid = fst $ head $ unSegSpace space
    let env' = updateEnvTid env tid
    kbody' <- mkResultKBody env' kbody maps

    let space' = SegSpace (segFlat space) [(fst $ head $ unSegSpace space, grpSize env')]
    tps <- mapM lookupType maps
    let ts' = L.map (stripArray 1) tps
    let pat' = Pat $ L.map (\(p, t) -> setPatElemDec p t) (zip (patElems pat) tps)
    addStm $ Let pat' aux (Op (SegOp (SegMap lvl space' ts' kbody')))


seqStm' env (Let pat aux
            (Op (SegOp (SegScan (SegThread {}) _ binops ts kbody)))) = do
  usedArrays <- getUsedArraysIn env kbody

  -- do local reduction
  reds <- mkIntmRed env kbody ts binops
  let numResConsumed = numArgsConsumedBySegop binops
  let (scanReds, fusedReds) = L.splitAt numResConsumed reds

  -- scan over reduction results
  imScan <- buildSegScan "scan_agg" $ do
    tid <- newVName "tid"
    let env' = updateEnvTid env tid
    phys <- newVName "phys_tid"
    binops' <- renameSegBinOp binops

    let lvl' = SegThread SegNoVirt Nothing
    let space' = SegSpace phys [(tid, grpSize env')]
    results <- mapM (buildKernelResult env') scanReds
    let ts' = L.take numResConsumed ts
    pure (results, lvl', space', binops', ts')

  scans' <- buildSegMapTup_ "scan_res" $ do
    tid <- newVName "tid"
    phys <- newVName "phys_tid"

    let neutrals = L.map segBinOpNeutral binops
    scanLambdas <- mapM (renameLambda . segBinOpLambda) binops

    let scanNames = L.map getVName imScan

    idx <- letSubExp "idx" =<< eBinOp (Sub Int64 OverflowUndef)
                                    (eSubExp $ Var tid)
                                    (eSubExp $ intConst Int64 1)
    nes <- forM neutrals  (\n -> letTupExp' "ne" =<< eIf (eCmpOp (CmpEq $ IntType Int64)
                                  (eSubExp $ Var tid)
                                  (eSubExp $ intConst Int64 0)
                               )
                               (eBody $ L.map toExp n)
                               (eBody $ L.map (\s -> eIndex s [eSubExp idx]) scanNames))

    let env' = updateEnvTid env tid
    lambSOAC <- buildSOACLambda env' usedArrays kbody ts
    let scans = L.map (\(l, n) -> Scan l n) $ zip scanLambdas nes
    let scanSoac = scanomapSOAC scans lambSOAC
    es <- mapM (getChunk env tid (seqFactor env)) usedArrays
    res <- letTupExp' "res" $ Op $ OtherOp $ Screma (seqFactor env) es scanSoac
    let usedRes = L.map (Returns ResultMaySimplify mempty) $ L.take numResConsumed res
    fused <- mapM (buildKernelResult env') fusedReds

    let lvl' = SegThread SegNoVirt Nothing
    let space' = SegSpace phys [(tid, grpSize env)]
    let types' = scremaType (seqFactor env) scanSoac
    pure (usedRes ++ fused, lvl', space', types')

  forM_ (zip (patElems pat) scans') (\(p, s) ->
            let exp' = Reshape ReshapeArbitrary (Shape [grpsizeOld env]) s
            in addStm $ Let (Pat [p]) aux $ BasicOp exp')


-- Need to potentially fix index statements between segops
seqStm' env stm@(Let pat aux (BasicOp (Index arr slice))) = do
  case M.lookup arr (nameMap env) of
    Nothing -> addStm stm 
    (Just arr') -> do
      -- Start by flattening the tile for single use
      size <- letSubExp "flat_size" =<< eBinOp (Mul Int64 OverflowUndef) 
                                               (eSubExp $ seqFactor env)
                                               (eSubExp $ grpSize env)
      tileFlat <- letExp "flat" $ BasicOp $ Reshape ReshapeArbitrary (Shape [grpsizeOld env]) arr'
      let slice' = Slice $ tail $ unSlice slice
      addStm $ Let pat aux (BasicOp (Index tileFlat slice'))
  

-- Catch all
seqStm' _ stm = addStm stm
<<<<<<< HEAD
                
=======

seqScatter :: Env -> Stm GPU -> Builder GPU ()
seqScatter env (Let pat aux (Op (SegOp
              (SegMap (SegThread {}) _ ts kbody)))) = do

  -- Create the Loop expression
  let dests = L.map (\(WriteReturns _ dest _ ) -> dest) (kernelBodyResult kbody)
  loopInit <- 
      forM dests $ \d -> do
          tp <- lookupType d
          let decl = toDecl tp Unique
          p <- newParam "loop_param" decl
          pure (p, Var d)

  let paramMap = M.fromList $ L.map invert loopInit

  i <- newVName "loop_i"
  let loopForm = ForLoop i Int64 (seqFactor env)

  body <- buildBody_ $ do

      mapRes <- buildSegMapTup "map_res" $ do
          tid <- newVName "write_i"
          phys <- newVName "phys_tid"

          size <- mkChunkSize tid env
          size' <- letSubExp "size'" =<< eBinOp (Sub Int64 OverflowUndef)
                                                (eSubExp size)
                                                (eSubExp $ intConst Int64 1)
          i' <- letExp "loop_i'" $ BasicOp $ 
                                 BinOp (SMin Int64) size' (Var i)

          -- Modify original statements
          forM_ (kernelBodyStms kbody) $ \ stm -> do
              case stm of
                (Let pat' aux' (BasicOp (Index arr _))) -> do
                    let arr' = M.findWithDefault arr arr (nameMap env)
                    tp' <- lookupType arr'
                    let slice' = case arrayRank tp' of
                                    1 -> Slice [DimFix $ Var i']
                                    2 -> Slice [DimFix $ Var tid, DimFix $ Var i']
                                    _ -> error "Scatter more than two dimensions"
                    addStm $ Let pat' aux' (BasicOp (Index arr' slice'))
                stm -> addStm stm


          -- Update the original WriteReturns to target the loop params instead
          res' <- forM (kernelBodyResult kbody) $ \ res -> do
              case res of
                  (WriteReturns _ dest slice) -> do
                      let (Just destParam) = M.lookup (Var dest) paramMap
                      let dest' = paramName destParam
                      pure $ WriteReturns mempty dest' slice
                  _ -> error "Expected WriteReturns in scatter"

          -- Return the results of the update statements form the segmap
          let lvl' = SegThread SegNoVirt Nothing
          let space' = SegSpace phys [(tid, grpSize env)]
          -- let res' = L.map (Returns ResultMaySimplify mempty) updates
          pure (res', lvl', space', ts)

      
      -- Return the results from the segmap from the loop
      let res = L.map (SubExpRes mempty) mapRes
      pure res

  -- Construct the final loop
  let loopExp = Loop loopInit loopForm body

  addStm $ Let pat aux loopExp
  
  -- End
  pure ()
  where
    invert (a,b) = (b,a)


seqScatter _ stm = error $
                  "SeqScatter error. Should be a map at thread level but got"
                  ++ show stm
>>>>>>> 24c3553e

buildSOACLambda :: Env -> [VName] -> KernelBody GPU -> [Type] -> Builder GPU (Lambda GPU)
buildSOACLambda env usedArrs kbody retTs = do
  ts <- mapM lookupType usedArrs
  let ts' = L.map (Prim . elemType) ts
  params <- mapM (newParam "par" ) ts'
  let mapNms = L.map paramName params
  let env' = updateMapping env $ M.fromList $ zip usedArrs mapNms
  kbody' <- runSeqMExtendedScope (seqKernelBody' env' kbody) (scopeOfLParams params)
  let body = kbodyToBody kbody'
  renameLambda $
    Lambda
    { lambdaParams = params,
      lambdaBody = body,
      lambdaReturnType = retTs
    }

getVName :: SubExp -> VName
getVName (Var name) = name
getVName e = error $ "SubExp is not of type Var in getVName:\n" ++ show e

getTidIndexExp :: Env -> VName -> Builder GPU (Exp GPU)
getTidIndexExp env name = do
  tp <- lookupType name
  let outerDim = [DimFix $ Var $ getThreadId env]
  let index =
        case arrayRank tp of
          0 -> SubExp $ Var name
          1 -> Index name $ Slice outerDim
          2 -> Index name $ Slice $
                outerDim ++ [DimSlice (intConst Int64 0) (seqFactor env) (intConst Int64 1)]
          _ -> error "Arrays are not expected to have more than 2 dimensions \n"
  pure $ BasicOp index

buildKernelResult :: Env -> VName -> Builder GPU KernelResult
buildKernelResult env name = do
  i <- getTidIndexExp env name
  res <- letSubExp "res" i
  pure $ Returns ResultMaySimplify mempty res

mkResultKBody :: Env -> KernelBody GPU -> [VName] -> Builder GPU (KernelBody GPU)
mkResultKBody env (KernelBody dec _ _) names = do
  (res, stms) <- collectStms $ do mapM (buildKernelResult env) names
  pure $ KernelBody dec stms res



numArgsConsumedBySegop :: [SegBinOp GPU] -> Int
numArgsConsumedBySegop binops =
  let numResUsed = L.foldl
                    (\acc (SegBinOp _ (Lambda pars _ _) neuts _)
                      -> acc + length pars - length neuts) 0 binops
  in numResUsed

seqKernelBody' ::
  Env ->
  KernelBody GPU ->
  SeqM (KernelBody GPU)
seqKernelBody' env (KernelBody dec stms results) = do
  stms' <- seqStms'' env stms
  pure $ KernelBody dec stms' results

seqStms'' ::
  Env ->
  Stms GPU ->
  SeqM (Stms GPU)
seqStms'' env stms = do
  (stms', _) <- foldM (\(ss, env') s -> do
      (env'', ss') <- runBuilder $ localScope (scopeOf ss <> scopeOf s) $ seqStm'' env' s
      pure (ss <> ss', env'')
      ) (mempty, env) (stmsToList stms)
  pure stms'

seqStm'' ::
  Env ->
  Stm GPU ->
  Builder GPU Env
seqStm'' env stm@(Let pat aux (BasicOp (Index arr _))) =
  case lookupMapping env arr of
    Just name -> do
      i <- getTidIndexExp env name
      addStm $ Let pat aux i
      pure env
    Nothing -> do
      addStm stm
      pure env
seqStm'' env stm = do
  addStm stm
  pure env

-- create the intermediate reduction used in scan and reduce
mkIntmRed ::
  Env ->
  KernelBody GPU ->
  [Type] ->                   -- segmap return types
  [SegBinOp GPU] ->
  Builder GPU [VName]
mkIntmRed env kbody retTs binops = do
    let ne   = L.map segBinOpNeutral binops
    lambda <- mapM (renameLambda . segBinOpLambda) binops

    buildSegMapTup_ "red_intermediate" $ do
      tid <- newVName "tid"
      let env' = updateEnvTid env tid
      phys <- newVName "phys_tid"
      sz <- mkChunkSize tid env
      usedArrs <- getUsedArraysIn env kbody
      lambSOAC <- buildSOACLambda env' usedArrs kbody retTs
      -- TODO analyze if any fused maps then produce reduce?
      -- we build the reduce as a scan initially
      let scans = L.map (\(l, n) -> Scan l n) $ zip lambda ne
      let screma = scanomapSOAC scans lambSOAC
      chunks <- mapM (getChunk env tid (seqFactor env)) usedArrs

      res <- letTupExp' "res" $ Op $ OtherOp $
                Screma (seqFactor env) chunks screma
      let numRes = numArgsConsumedBySegop binops
      let (scanRes, mapRes) = L.splitAt numRes res

      -- get the reduction result from the scan
      redIndex <- letSubExp "red_index" =<< eBinOp (Sub Int64 OverflowUndef)
                                                   (eSubExp sz)
                                                   (eSubExp $ intConst Int64 1)
      redRes <- forM scanRes
            (\r -> letSubExp "red_res" $ BasicOp $ Index (getVName r) (Slice [DimFix redIndex]))
      let res' = redRes ++ mapRes
      let lvl' = SegThread SegNoVirt Nothing
      let space' = SegSpace phys [(tid, grpSize env)]
      let kres = L.map (Returns ResultMaySimplify mempty) res'
      types' <- mapM subExpType res'
      pure (kres, lvl', space', types')

getUsedArraysIn ::
  Env ->
  KernelBody GPU ->
  Builder GPU [VName]
getUsedArraysIn env kbody = do
  scope <- askScope
  let (arrays, _) = unzip $ M.toList $ M.filter isArray scope
  let free = IM.elems $ namesIntMap $ freeIn kbody
  let freeArrays = arrays `intersect` free
  let arrays' =
        L.map ( \ arr ->
          if M.member arr (nameMap env) then
            let (Just tile) = M.lookup arr (nameMap env)
            in tile
          else arr
          ) freeArrays
  pure arrays'


getChunk ::
  Env ->
  VName ->              -- thread Id
  SubExp ->             -- size of chunk
  VName ->              -- Array to get chunk from
  Builder GPU VName
getChunk env tid sz arr = do
  tp <- lookupType arr

  offset <- letSubExp "offset" =<< eBinOp (Mul Int64 OverflowUndef)
                                          (eSubExp $ seqFactor env)
                                          (eSubExp $ Var tid)

  let dims =
        case arrayRank tp of
          1 -> [DimSlice offset sz (intConst Int64 1)]
          2 -> [DimFix $ Var tid, DimSlice (intConst Int64 0) sz (intConst Int64 1)]
          _ -> error "unhandled dims in getChunk"

  letExp "chunk" $ BasicOp $ Index arr (Slice dims)


kbodyToBody :: KernelBody GPU -> Body GPU
kbodyToBody (KernelBody dec stms res) =
  let res' = L.map (subExpRes . kernelResultSubExp) res
  in Body
    { bodyDec = dec,
      bodyStms = stms,
      bodyResult = res'
    }


flattenResults ::
  Pat (LetDec GPU)->
  [KernelResult] ->
  Builder GPU [KernelResult]
flattenResults pat kresults = do
  subExps <- forM (zip kresults $ patTypes pat) $ \(res, tp)-> do
    let resSubExp = kernelResultSubExp res
    case resSubExp of
      (Constant _) -> letSubExp "const_res" $ BasicOp $ SubExp resSubExp
      (Var name) -> do
          resType <- lookupType name
          if arrayRank resType == 0 then
            letSubExp "scalar_res" $ BasicOp $ SubExp resSubExp
          else
            letSubExp "reshaped_res" $ BasicOp $ Reshape ReshapeArbitrary (arrayShape $ stripArray 1 tp) name

  let kresults' = L.map (Returns ResultMaySimplify mempty) subExps

  pure kresults'

renameSegBinOp :: [SegBinOp GPU] -> Builder GPU [SegBinOp GPU]
renameSegBinOp segbinops =
  forM segbinops $ \(SegBinOp comm lam ne shape) -> do
    lam' <- renameLambda lam
    pure $ SegBinOp comm lam' ne shape


letChunkExp :: SubExp -> VName -> VName -> Builder GPU VName
letChunkExp sz tid arrName = do
  letExp "chunk" $ BasicOp $
    Index arrName (Slice [DimFix (Var tid),
    DimSlice (intConst Int64 0) sz (intConst Int64 1)])


-- Generates statements that compute the pr. thread chunk size. This is needed
-- as the last thread in a block might not have seqFactor amount of elements
-- to read. 
mkChunkSize ::
  VName ->               -- The thread id
  Env ->
  Builder GPU SubExp     -- Returns the SubExp in which the size is
mkChunkSize tid env = do
  offset <- letSubExp "offset" $ BasicOp $
              BinOp (Mul Int64 OverflowUndef) (Var tid) (seqFactor env)
  tmp <- letSubExp "tmp" $ BasicOp $
              BinOp (Sub Int64 OverflowUndef) (grpsizeOld env) offset
  letSubExp "size" $ BasicOp $
              BinOp (SMin Int64) tmp (seqFactor env)


-- | Creates a tile for each array in scope at the time of caling it.
-- That is if called at the correct time it will create a tile for each
-- global array
mkTiles ::
  Env ->
  Builder GPU Env
mkTiles env = do
  scope <- askScope
  let arrsInScope = M.toList $  M.filter isArray scope

  scratchSize <- letSubExp "tile_size" =<< eBinOp (Mul Int64 OverflowUndef)
                                               (eSubExp $ seqFactor env)
                                               (eSubExp $ grpSize env)

 
  tiles <- forM arrsInScope $ \ (arrName, arrInfo) -> do
    let tp = elemType $ typeOf arrInfo

    -- The array to save the tile in
    scratch <- letExp "tile_scratch" $ BasicOp $ Scratch tp [scratchSize]

    -- Build SegMap that will write to tile
    tile <- buildSegMap_ "tile_staging" $ do
      tid <- newVName "tid"
      phys <- newVName "phys_tid"

      -- Allocate local scratch chunk
      chunk <- letExp "chunk_scratch" $ BasicOp $ Scratch tp [seqFactor env]

      -- Compute the chunk size of the current thread. Last thread might need to read less
      -- sliceSize <- mkChunkSize tid env
      tmp <- letSubExp "tmp" =<< eBinOp (Sub Int64 OverflowUndef)
                                        (eSubExp $ grpsizeOld env)
                                        (eSubExp $ Var tid)
      sliceSize <- letSubExp "slice_size" =<< eBinOp (SDivUp Int64 Unsafe)
                                                     (eSubExp tmp)
                                                     (eSubExp $ grpSize env)
      
      let outerDim = ([DimFix $ grpId env | arrayRank (typeOf arrInfo) > 1])
      let sliceIdx = DimSlice (Var tid) sliceSize (grpSize env)
      vals <- letSubExp "slice" $ BasicOp $ Index arrName
                                  (Slice $ outerDim ++ [sliceIdx])

      -- Update the chunk
      chunk' <- letSubExp "chunk" $ BasicOp $ Update Unsafe chunk
                                    (Slice [DimSlice (intConst Int64 0) sliceSize (intConst Int64 1)]) vals

      let lvl = SegThread SegNoVirt Nothing
      let space = SegSpace phys [(tid, grpSize env)]
      -- let types = [Array tp (Shape [seqFactor env]) NoUniqueness]
      let types = [Array tp (Shape [scratchSize]) NoUniqueness]

      -- 
      -- start <- letSubExp "start" =<< eBinOp (Mul Int64 OverflowUndef)
      --                                       (eSubExp $ Var tid)
      --                                       (eSubExp $ grpSize env)
      let slice = Slice [DimSlice (Var tid) (seqFactor env) (grpSize env)]
      let res = [WriteReturns mempty scratch [(slice, chunk')]]
      
      pure (res, lvl, space, types)

    -- transpose and flatten
    -- tileT <- letExp "tileT" $ BasicOp $ Rearrange [1,0] tile
    -- tileFlat <- letExp "tile_flat" $ BasicOp $ Reshape
    --             ReshapeArbitrary (Shape [scratchSize]) tileT

    -- Now each thread will read their actual chunk to registers
    let (VName n _) = arrName
    tile' <- buildSegMap_ ("tile_" ++ nameToString n) $ do
      tid <- newVName "tid"
      phys <- newVName "phys_tid"

      start <- letSubExp "start" =<< eBinOp (Mul Int64 OverflowUndef)
                                            (eSubExp $ Var tid)
                                            (eSubExp $ seqFactor env)
      -- NOTE: Can just use seqFactor here as we read from the padded tile craeted above
      let dimSlice = DimSlice start (seqFactor env) (intConst Int64 1)

      chunk <- letSubExp "chunk" $ BasicOp $ Index tile
                                    (Slice [dimSlice])
      let lvl = SegThread SegNoVirt Nothing
      let space = SegSpace phys [(tid, grpSize env)]
      let types = [Array tp (Shape [seqFactor env]) NoUniqueness]
      pure ([Returns ResultPrivate mempty chunk], lvl, space, types)

    pure (arrName, tile')

  pure $ setMapping env (M.fromList tiles)

isArray :: NameInfo GPU -> Bool
isArray info = arrayRank (typeOf info) > 0

-- | Checks if a kernel body ends in only WriteReturns results as then it
-- must be the body of a scatter
isScatter :: KernelBody GPU -> Bool
isScatter (KernelBody _ _ res) =
  L.all isWriteReturns res
  where
    isWriteReturns (WriteReturns {}) = True
    isWriteReturns _ = False

-- Builds a SegMap at thread level containing all bindings created in m
-- and returns the subExp which is the variable containing the result
buildSegMap ::
  String ->
  Builder GPU ([KernelResult], SegLevel, SegSpace, [Type]) ->
  Builder GPU SubExp
buildSegMap name m = do
  ((res, lvl, space, ts), stms) <- collectStms m
  let kbody = KernelBody () stms res
  letSubExp name $ Op $ SegOp $ SegMap lvl space ts kbody

-- Like buildSegMap but returns the VName instead of the actual 
-- SubExp. Just for convenience
buildSegMap_ ::
  String ->
  Builder GPU ([KernelResult], SegLevel, SegSpace, [Type]) ->
  Builder GPU VName
buildSegMap_ name m = do
  subExps <- buildSegMap name m
  pure $ varFromExp subExps
  where
    varFromExp :: SubExp -> VName
    varFromExp (Var nm) = nm
    varFromExp e = error $ "Expected SubExp of type Var, but got:\n" ++ show e

-- like buildSegMap but builds a tup exp
buildSegMapTup ::
  String ->
  Builder GPU ([KernelResult], SegLevel, SegSpace, [Type]) ->
  Builder GPU [SubExp]
buildSegMapTup name m = do
  ((res, lvl, space, ts), stms) <- collectStms m
  let kbody = KernelBody () stms res
  letTupExp' name $ Op $ SegOp $ SegMap lvl space ts kbody

-- Like buildSegMapTup but returns the VName instead of the actual 
-- SubExp. Just for convenience
buildSegMapTup_ ::
  String ->
  Builder GPU ([KernelResult], SegLevel, SegSpace, [Type]) ->
  Builder GPU [VName]
buildSegMapTup_ name m = do
  subExps <- buildSegMapTup name m
  pure $ L.map varFromExp subExps
  where
    varFromExp :: SubExp -> VName
    varFromExp (Var nm) = nm
    varFromExp e = error $ "Expected SubExp of type Var, but got:\n" ++ show e

-- buildSegMapTup' ::
--   String -> 
--   Builder GPU ([KernelResult], SegLevel, SegSpace, [Type]) ->
--   Builder GPU (Exp GPU)
-- buildSegMapTup' name m = do undefined


buildSegMap' ::
  Builder GPU ([KernelResult], SegLevel, SegSpace, [Type]) ->
  Builder GPU (Exp GPU)
buildSegMap' m = do
  ((res, lvl, space, ts), stms) <- collectStms m
  let kbody' = KernelBody () stms res
  pure $ Op $ SegOp $ SegMap lvl space ts kbody'

-- | The [KernelResult] from the input monad is what is being passed to the 
-- segmented binops
buildSegScan ::
  String ->          -- SubExp name
  Builder GPU ([KernelResult], SegLevel, SegSpace, [SegBinOp GPU], [Type]) ->
  Builder GPU [SubExp]
buildSegScan name m = do
  ((results, lvl, space, bops, ts), stms) <- collectStms m
  let kbody = KernelBody () stms results
  letTupExp' name $ Op $ SegOp $ SegScan lvl space bops ts kbody
<|MERGE_RESOLUTION|>--- conflicted
+++ resolved
@@ -149,13 +149,8 @@
 
 -- Catch all pattern. This will mainly just tell us if we encounter some
 -- statement in a test program so that we know that we will have to handle it
-<<<<<<< HEAD
 seqStm stm = addStm stm
 
-=======
-seqStm stm = do addStm stm
-  
->>>>>>> 24c3553e
 
 seqKernelBody ::
   Env ->
@@ -311,9 +306,7 @@
 
 -- Catch all
 seqStm' _ stm = addStm stm
-<<<<<<< HEAD
                 
-=======
 
 seqScatter :: Env -> Stm GPU -> Builder GPU ()
 seqScatter env (Let pat aux (Op (SegOp
@@ -394,7 +387,6 @@
 seqScatter _ stm = error $
                   "SeqScatter error. Should be a map at thread level but got"
                   ++ show stm
->>>>>>> 24c3553e
 
 buildSOACLambda :: Env -> [VName] -> KernelBody GPU -> [Type] -> Builder GPU (Lambda GPU)
 buildSOACLambda env usedArrs kbody retTs = do
