--- conflicted
+++ resolved
@@ -4,12 +4,9 @@
 
 import Control.Concurrent.MVar (MVar)
 import Control.Lens ((^.))
-<<<<<<< HEAD
 import Control.Monad.IO.Class (MonadIO (liftIO))
 import Data.Aeson.Types (Value (Array, String))
 import qualified Data.Vector as V
-=======
->>>>>>> 98d1d3e7
 import Futhark.LSP.Compile (tryReCompile, tryTakeStateFromMVar)
 import Futhark.LSP.State (State (..))
 import Futhark.LSP.Tool (findDefinitionRange, getHoverInfoFromState)
@@ -26,13 +23,10 @@
       onDocumentOpenHandler state_mvar,
       onDocumentCloseHandler,
       onDocumentSaveHandler state_mvar,
-<<<<<<< HEAD
       onDocumentChangeHandler state_mvar,
-      onDocumentFocusHandler state_mvar
-=======
+      onDocumentFocusHandler state_mvar,
       goToDefinitionHandler state_mvar,
       onDocumentChangeHandler state_mvar
->>>>>>> 98d1d3e7
     ]
 
 onInitializeHandler :: Handlers (LspM ())
@@ -53,7 +47,6 @@
       responder (Right $ Just rsp)
     Nothing -> responder (Right Nothing)
 
-<<<<<<< HEAD
 onDocumentFocusHandler :: MVar State -> Handlers (LspM ())
 onDocumentFocusHandler state_mvar = notificationHandler (SCustomMethod "custom/onFocusTextDocument") $ \msg -> do
   debug "Got custom request: onFocusTextDocument"
@@ -61,7 +54,7 @@
       String focused_uri = V.head vector_param -- only one parameter passed from the client
   debug $ show focused_uri
   tryReCompile state_mvar (uriToFilePath (Uri focused_uri))
-=======
+  
 goToDefinitionHandler :: MVar State -> Handlers (LspM ())
 goToDefinitionHandler state_mvar = requestHandler STextDocumentDefinition $ \req responder -> do
   debug "Got goto definition request"
@@ -74,7 +67,6 @@
     Just loc -> do
       debug $ show loc
       responder $ Right $ InL loc
->>>>>>> 98d1d3e7
 
 onDocumentSaveHandler :: MVar State -> Handlers (LspM ())
 onDocumentSaveHandler state_mvar = notificationHandler STextDocumentDidSave $ \msg -> do
