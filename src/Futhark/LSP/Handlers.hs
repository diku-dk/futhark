--- conflicted
+++ resolved
@@ -8,18 +8,7 @@
 import Futhark.LSP.State (State (..))
 import Futhark.LSP.Tool (findDefinitionRange, getHoverInfoFromState)
 import Futhark.Util (debug)
-<<<<<<< HEAD
-import Futhark.Util.Pretty (pretty)
-import Language.LSP.Server
-  ( Handlers,
-    LspM,
-    getVersionedTextDoc,
-    notificationHandler,
-    requestHandler,
-  )
-=======
 import Language.LSP.Server (Handlers, LspM, notificationHandler, requestHandler)
->>>>>>> a0cecdb5
 import Language.LSP.Types
 import Language.LSP.Types.Lens (HasUri (uri))
 
@@ -31,11 +20,8 @@
       onDocumentOpenHandler state_mvar,
       onDocumentCloseHandler,
       onDocumentSaveHandler state_mvar,
-<<<<<<< HEAD
-      goToDefinitionHandler state_mvar
-=======
+      goToDefinitionHandler state_mvar,
       onDocumentChangeHandler state_mvar
->>>>>>> a0cecdb5
     ]
 
 onInitializeHandler :: Handlers (LspM ())
