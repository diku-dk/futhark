--- conflicted
+++ resolved
@@ -5,11 +5,7 @@
 module Futhark.LSP.Compile (tryTakeStateFromIORef, tryReCompile) where
 
 import Control.Monad.IO.Class (MonadIO (liftIO))
-<<<<<<< HEAD
-import Data.Map (assocs)
-=======
 import Data.IORef (IORef, readIORef, writeIORef)
->>>>>>> 85e0ace6
 import qualified Data.Map as M
 import Data.Maybe (fromMaybe)
 import qualified Data.Text as T
@@ -34,13 +30,8 @@
   old_state <- liftIO $ readIORef state_mvar
   case stateProgram old_state of
     Nothing -> do
-<<<<<<< HEAD
       new_state <- tryCompile old_state file_path noLoadedProg
-      liftIO $ putMVar state_mvar new_state
-=======
-      new_state <- tryCompile file_path (State $ Just noLoadedProg)
       liftIO $ writeIORef state_mvar new_state
->>>>>>> 85e0ace6
       pure new_state
     Just prog -> do
       -- If this is in the context of some file that is not part of
@@ -51,7 +42,7 @@
           | file_path' `notElem` files -> do
               debug $ "File not part of program: " <> show file_path'
               debug $ "Program contains: " <> show files
-              tryCompile file_path (State $ Just noLoadedProg)
+              tryCompile old_state file_path noLoadedProg
         _ -> pure old_state
       liftIO $ writeIORef state_mvar state
       pure state
@@ -60,42 +51,26 @@
 tryReCompile :: IORef State -> Maybe FilePath -> LspT () IO ()
 tryReCompile state_mvar file_path = do
   debug "(Re)-compiling ..."
-<<<<<<< HEAD
-  old_state <- liftIO $ takeMVar state_mvar
+  old_state <- liftIO $ readIORef state_mvar
   let loaded_prog = getLoadedProg old_state
   new_state <- tryCompile old_state file_path loaded_prog
+  debug $ show $ staleData old_state
   case stateProgram new_state of
     Nothing -> do
       debug "Failed to (re)-compile, using old state or Nothing"
       debug $ "Computing PositionMapping for: " <> show file_path
       mapping <- computeMapping old_state file_path
-      -- TODO: still compute even if no error in current file, use virtual file afterall?
-      liftIO $ putMVar state_mvar $ updateStaleMapping file_path mapping old_state
-=======
-  old_state <- liftIO $ readIORef state_mvar
-  new_state <- tryCompile file_path old_state
-  case stateProgram new_state of
-    Nothing -> do
-      debug "Failed to (re)-compile, using old state or Nothing"
-      liftIO $ writeIORef state_mvar old_state
->>>>>>> 85e0ace6
+      liftIO $ writeIORef state_mvar $ updateStaleMapping file_path mapping old_state
     Just _ -> do
       debug "(Re)-compile successful"
       liftIO $ writeIORef state_mvar new_state
 
 -- | Try to compile, publish diagnostics on warnings and errors, return newly compiled state.
 --  Single point where the compilation is done, and shouldn't be exported.
-<<<<<<< HEAD
 tryCompile :: State -> Maybe FilePath -> LoadedProg -> LspT () IO State
 tryCompile _ Nothing _ = pure emptyState
 tryCompile state (Just path) old_loaded_prog = do
-=======
-tryCompile :: Maybe FilePath -> State -> LspT () IO State
-tryCompile Nothing _ = pure emptyState
-tryCompile (Just path) state = do
   debug $ "Reloading program from " <> show path
-  let old_loaded_prog = getLoadedProg state
->>>>>>> 85e0ace6
   vfs <- getVirtualFiles
   res <- liftIO $ reloadProg old_loaded_prog [path] (transformVFS vfs) -- NOTE: vfs only keeps track of current opened files
   flushDiagnosticsBySource maxDiagnostic diagnosticSource
