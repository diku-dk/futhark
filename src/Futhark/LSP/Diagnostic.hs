--- conflicted
+++ resolved
@@ -14,31 +14,19 @@
 import Data.Map (assocs, empty, insertWith)
 import qualified Data.Text as T
 import Futhark.Compiler.Program (ProgError (ProgError))
-<<<<<<< HEAD
-import Futhark.LSP.Tool (rangeFromLoc, rangeFromSrcLoc)
-import Futhark.Util.Loc (SrcLoc)
-=======
+import Futhark.LSP.Tool (locToUri, rangeFromLoc, rangeFromSrcLoc)
 import Futhark.Util (debug)
-import Futhark.Util.Loc (Loc (Loc, NoLoc), Pos (Pos), SrcLoc, locOf)
->>>>>>> a0cecdb5
+import Futhark.Util.Loc (SrcLoc, locOf)
 import Futhark.Util.Pretty (Doc, pretty)
 import Language.LSP.Diagnostics (partitionBySource)
 import Language.LSP.Server (LspT, getVersionedTextDoc, publishDiagnostics)
 import Language.LSP.Types
   ( Diagnostic (Diagnostic),
     DiagnosticSeverity (DsError, DsWarning),
-<<<<<<< HEAD
-    NormalizedUri,
     Range,
-    TextDocumentVersion,
-=======
-    Position (Position),
-    Range (Range),
     TextDocumentIdentifier (TextDocumentIdentifier),
     Uri,
-    filePathToUri,
     toNormalizedUri,
->>>>>>> a0cecdb5
   )
 import Language.LSP.Types.Lens (HasVersion (version))
 
@@ -57,53 +45,27 @@
   let diags_map =
         foldr
           ( \(srcloc, msg) acc -> do
-              let (Loc (Pos file _ _ _) _) = locOf srcloc
-                  uri = filePathToUri file
-                  diag = mkDiagnostic (rangeFromSrcLoc srcloc) DsWarning (T.pack $ pretty msg)
-              insertWith (++) uri [diag] acc
+              let diag = mkDiagnostic (rangeFromSrcLoc srcloc) DsWarning (T.pack $ pretty msg)
+              insertWith (++) (locToUri $ locOf srcloc) [diag] acc
           )
           empty
           warnings
   publish $ assocs diags_map
 
-<<<<<<< HEAD
-errorToDiagnostics :: NE.NonEmpty ProgError -> [Diagnostic]
-errorToDiagnostics prog_error = map onError (NE.toList prog_error)
-  where
-    onError (ProgError loc msg) = mkDiagnostic (rangeFromLoc loc) DsError (T.pack $ pretty msg)
-=======
 publishErrorDiagnostics :: NE.NonEmpty ProgError -> LspT () IO ()
 publishErrorDiagnostics errors = do
   let diags_map =
         foldr
           ( \(ProgError loc msg) acc -> do
-              let (Loc (Pos file _ _ _) _) = loc
-                  uri = filePathToUri file
-                  diag = mkDiagnostic (rangeFromLoc loc) DsError (T.pack $ pretty msg)
-              insertWith (++) uri [diag] acc
+              let diag = mkDiagnostic (rangeFromLoc loc) DsError (T.pack $ pretty msg)
+              insertWith (++) (locToUri loc) [diag] acc
           )
           empty
           errors
   publish $ assocs diags_map
 
--- the ending appears to be one col too short
-rangeFromSrcLoc :: SrcLoc -> Range
-rangeFromSrcLoc srcloc = do
-  let Loc start end = locOf srcloc
-  Range (getPosition start) (getPosition end)
-
-rangeFromLoc :: Loc -> Range
-rangeFromLoc (Loc start end) = Range (getPosition start) (getPosition end)
-rangeFromLoc NoLoc = Range (Position 0 0) (Position 0 5) -- only when file not found, throw error after moving to vfs
-
-getPosition :: Pos -> Position
-getPosition pos = do
-  let Pos _ line col _ = pos
-  Position (toEnum line - 1) (toEnum col - 1)
-
 maxDiagnostic :: Int
 maxDiagnostic = 100
 
 diagnosticSource :: Maybe T.Text
-diagnosticSource = Just "futhark"
->>>>>>> a0cecdb5
+diagnosticSource = Just "futhark"