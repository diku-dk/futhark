--- conflicted
+++ resolved
@@ -34,12 +34,8 @@
 import Futhark.Optimise.Fusion
 import Futhark.Optimise.InPlaceLowering
 import Futhark.Optimise.InliningDeadFun
-<<<<<<< HEAD
 import qualified Futhark.Optimise.MemBlockCoalesce as MemBlockCoalesce
-import qualified Futhark.Optimise.ReuseAllocations as ReuseAllocations
-=======
 import qualified Futhark.Optimise.MemoryBlockMerging as MemoryBlockMerging
->>>>>>> cbc2b3b4
 import Futhark.Optimise.Sink
 import Futhark.Optimise.TileLoops
 import Futhark.Optimise.Unstream
@@ -569,12 +565,8 @@
     allocateOption "a",
     kernelsMemPassOption doubleBufferGPU [],
     kernelsMemPassOption expandAllocations [],
-<<<<<<< HEAD
-    kernelsMemPassOption ReuseAllocations.optimise [],
+    kernelsMemPassOption MemoryBlockMerging.optimise [],
     seqMemPassOption MemBlockCoalesce.coalesceSeqMem [],
-=======
-    kernelsMemPassOption MemoryBlockMerging.optimise [],
->>>>>>> cbc2b3b4
     cseOption [],
     simplifyOption "e",
     soacsPipelineOption
