--- conflicted
+++ resolved
@@ -3,20 +3,9 @@
 -- | @futhark c@
 module Futhark.CLI.C (main) where
 
-<<<<<<< HEAD
-import Control.Monad.IO.Class
-import qualified Futhark.CodeGen.Backends.SequentialC as SequentialC
-import Futhark.Compiler.CLI
-import Futhark.Passes
-import Futhark.Pipeline
-import Futhark.Util
-import System.Exit
-import System.FilePath
-=======
 import Futhark.Actions (compileCAction)
 import Futhark.Compiler.CLI
 import Futhark.Passes (sequentialCpuPipeline)
->>>>>>> 41e0aef4
 
 -- | Run @futhark c@
 main :: String -> [String] -> IO ()
@@ -26,37 +15,5 @@
   "Compile sequential C"
   "Generate sequential C code from optimised Futhark program."
   sequentialCpuPipeline
-<<<<<<< HEAD
-  $ \fcfg () mode outpath prog -> do
-    cprog <- handleWarnings fcfg $ SequentialC.compileProg prog
-    let cpath = outpath `addExtension` "c"
-        hpath = outpath `addExtension` "h"
-
-    case mode of
-      ToLibrary -> do
-        let (header, impl) = SequentialC.asLibrary cprog
-        liftIO $ writeFile hpath header
-        liftIO $ writeFile cpath impl
-      ToExecutable -> do
-        liftIO $ writeFile cpath $ SequentialC.asExecutable cprog
-        ret <-
-          liftIO $
-            runProgramWithExitCode
-              "gcc"
-              [cpath, "-O3", "-std=c99", "-lm", "-o", outpath]
-              mempty
-        case ret of
-          Left err ->
-            externalErrorS $ "Failed to run gcc: " ++ show err
-          Right (ExitFailure code, _, gccerr) ->
-            externalErrorS $
-              "gcc failed with code "
-                ++ show code
-                ++ ":\n"
-                ++ gccerr
-          Right (ExitSuccess, _, _) ->
-            return ()
-=======
   $ \fcfg () mode outpath prog ->
-    actionProcedure (compileCAction fcfg mode outpath) prog
->>>>>>> 41e0aef4
+    actionProcedure (compileCAction fcfg mode outpath) prog