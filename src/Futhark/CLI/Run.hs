{-# LANGUAGE FlexibleContexts #-}
{-# LANGUAGE OverloadedStrings #-}
{-# LANGUAGE ScopedTypeVariables #-}

-- | @futhark run@
module Futhark.CLI.Run (main) where

import Control.Exception
import Control.Monad
import Control.Monad.Except
import Control.Monad.Free.Church
<<<<<<< HEAD
import Control.Monad.IO.Class
=======
>>>>>>> 41e0aef4
import qualified Data.Map as M
import Data.Maybe
import qualified Data.Text.IO as T
import Futhark.Compiler
import Futhark.Pipeline
import Futhark.Util (toPOSIX)
import Futhark.Util.Options
import Language.Futhark
import qualified Language.Futhark.Interpreter as I
import Language.Futhark.Parser hiding (EOF)
import qualified Language.Futhark.Semantic as T
import qualified Language.Futhark.TypeChecker as T
import System.Console.GetOpt
import System.Exit
import System.FilePath
import System.IO
import Prelude

-- | Run @futhark run@.
main :: String -> [String] -> IO ()
main = mainWithOptions interpreterConfig options "options... <program.fut>" run
  where
    run [prog] config = Just $ interpret config prog
    run _ _ = Nothing

interpret :: InterpreterConfig -> FilePath -> IO ()
interpret config fp = do
  pr <- newFutharkiState config fp
  (tenv, ienv) <- case pr of
    Left err -> do
      hPutStrLn stderr err
      exitFailure
    Right env -> return env

  let entry = interpreterEntryPoint config
  vr <- parseValues "stdin" <$> T.getContents

  inps <-
    case vr of
      Left err -> do
        hPutStrLn stderr $ "Error when reading input: " ++ show err
        exitFailure
      Right vs ->
        return vs

  (fname, ret) <-
    case M.lookup (T.Term, entry) $ T.envNameMap tenv of
      Just fname
        | Just (T.BoundV _ t) <- M.lookup (qualLeaf fname) $ T.envVtable tenv ->
          return (fname, toStructural $ snd $ unfoldFunType t)
      _ -> do
        hPutStrLn stderr $ "Invalid entry point: " ++ pretty entry
        exitFailure

  case I.interpretFunction ienv (qualLeaf fname) inps of
    Left err -> do
      hPutStrLn stderr err
      exitFailure
    Right run -> do
      run' <- runInterpreter' run
      case run' of
        Left err -> do
          hPrint stderr err
          exitFailure
        Right res ->
          case (I.fromTuple res, isTupleRecord ret) of
            (Just vs, Just ts) -> zipWithM_ putValue vs ts
            _ -> putValue res ret

putValue :: I.Value -> TypeBase () () -> IO ()
putValue v t
  | I.isEmptyArray v = putStrLn $ I.prettyEmptyArray t v
  | otherwise = putStrLn $ pretty v

data InterpreterConfig = InterpreterConfig
  { interpreterEntryPoint :: Name,
    interpreterPrintWarnings :: Bool
  }

interpreterConfig :: InterpreterConfig
interpreterConfig = InterpreterConfig defaultEntryPoint True

options :: [FunOptDescr InterpreterConfig]
options =
  [ Option
      "e"
      ["entry-point"]
      ( ReqArg
          ( \entry -> Right $ \config ->
              config {interpreterEntryPoint = nameFromString entry}
          )
          "NAME"
      )
      "The entry point to execute.",
    Option
      "w"
      ["no-warnings"]
      (NoArg $ Right $ \config -> config {interpreterPrintWarnings = False})
      "Do not print warnings."
  ]

newFutharkiState ::
  InterpreterConfig ->
  FilePath ->
  IO (Either String (T.Env, I.Ctx))
newFutharkiState cfg file = runExceptT $ do
  (ws, imports, src) <-
    badOnLeft show
      =<< liftIO
        ( runExceptT (readProgram file)
            `catch` \(err :: IOException) ->
              return (externalErrorS (show err))
        )
  when (interpreterPrintWarnings cfg) $
    liftIO $ hPutStr stderr $ show ws

  let imp = T.mkInitialImport "."
  ienv1 <-
    foldM (\ctx -> badOnLeft show <=< runInterpreter' . I.interpretImport ctx) I.initialCtx $
      map (fmap fileProg) imports
  (tenv1, d1, src') <-
    badOnLeft pretty $
      T.checkDec imports src T.initialEnv imp $
        mkOpen "/prelude/prelude"
  (tenv2, d2, _) <-
    badOnLeft pretty $
      T.checkDec imports src' tenv1 imp $
        mkOpen $ toPOSIX $ dropExtension file
  ienv2 <- badOnLeft show =<< runInterpreter' (I.interpretDec ienv1 d1)
  ienv3 <- badOnLeft show =<< runInterpreter' (I.interpretDec ienv2 d2)
  return (tenv2, ienv3)
  where
    badOnLeft :: (err -> String) -> Either err a -> ExceptT String IO a
    badOnLeft _ (Right x) = return x
    badOnLeft p (Left err) = throwError $ p err

mkOpen :: FilePath -> UncheckedDec
mkOpen f = OpenDec (ModImport f NoInfo mempty) mempty

runInterpreter' :: MonadIO m => F I.ExtOp a -> m (Either I.InterpreterError a)
runInterpreter' m = runF m (return . Right) intOp
  where
    intOp (I.ExtOpError err) = return $ Left err
    intOp (I.ExtOpTrace w v c) = do
      liftIO $ putStrLn $ "Trace at " ++ locStr w ++ ": " ++ v
      c
    intOp (I.ExtOpBreak _ _ c) = c<|MERGE_RESOLUTION|>--- conflicted
+++ resolved
@@ -9,10 +9,6 @@
 import Control.Monad
 import Control.Monad.Except
 import Control.Monad.Free.Church
-<<<<<<< HEAD
-import Control.Monad.IO.Class
-=======
->>>>>>> 41e0aef4
 import qualified Data.Map as M
 import Data.Maybe
 import qualified Data.Text.IO as T
