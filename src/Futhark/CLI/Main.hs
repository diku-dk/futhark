-- | The main function for the @futhark@ command line program.
module Futhark.CLI.Main (main) where

import Control.Exception
import Data.List (sortOn)
import Data.Maybe
import Data.Text.IO qualified as T
import Futhark.CLI.Autotune qualified as Autotune
import Futhark.CLI.Bench qualified as Bench
import Futhark.CLI.Benchcmp qualified as Benchcmp
import Futhark.CLI.C qualified as C
import Futhark.CLI.CUDA qualified as CCUDA
import Futhark.CLI.Check qualified as Check
import Futhark.CLI.Datacmp qualified as Datacmp
import Futhark.CLI.Dataset qualified as Dataset
import Futhark.CLI.Defs qualified as Defs
import Futhark.CLI.Dev qualified as Dev
import Futhark.CLI.Doc qualified as Doc
import Futhark.CLI.Eval qualified as Eval
<<<<<<< HEAD
import Futhark.CLI.Fmt qualified as Fmt
=======
import Futhark.CLI.HIP qualified as HIP
>>>>>>> deac456a
import Futhark.CLI.LSP qualified as LSP
import Futhark.CLI.Literate qualified as Literate
import Futhark.CLI.Misc qualified as Misc
import Futhark.CLI.Multicore qualified as Multicore
import Futhark.CLI.MulticoreISPC qualified as MulticoreISPC
import Futhark.CLI.MulticoreWASM qualified as MulticoreWASM
import Futhark.CLI.OpenCL qualified as OpenCL
import Futhark.CLI.Pkg qualified as Pkg
import Futhark.CLI.Profile qualified as Profile
import Futhark.CLI.PyOpenCL qualified as PyOpenCL
import Futhark.CLI.Python qualified as Python
import Futhark.CLI.Query qualified as Query
import Futhark.CLI.REPL qualified as REPL
import Futhark.CLI.Run qualified as Run
import Futhark.CLI.Script qualified as Script
import Futhark.CLI.Test qualified as Test
import Futhark.CLI.WASM qualified as WASM
import Futhark.Error
import Futhark.Util (maxinum, showText)
import Futhark.Util.Options
import GHC.IO.Encoding (setLocaleEncoding)
import GHC.IO.Exception (IOErrorType (..), IOException (..))
import System.Environment
import System.Exit
import System.IO
import Prelude

type Command = String -> [String] -> IO ()

commands :: [(String, (Command, String))]
commands =
  sortOn
    fst
    [ ("dev", (Dev.main, "Run compiler passes directly.")),
      ("eval", (Eval.main, "Evaluate Futhark expressions passed in as arguments")),
      ("repl", (REPL.main, "Run interactive Read-Eval-Print-Loop.")),
      ("run", (Run.main, "Run a program through the (slow!) interpreter.")),
      ("c", (C.main, "Compile to sequential C.")),
      ("opencl", (OpenCL.main, "Compile to C calling OpenCL.")),
      ("cuda", (CCUDA.main, "Compile to C calling CUDA.")),
      ("hip", (HIP.main, "Compile to C calling HIP.")),
      ("multicore", (Multicore.main, "Compile to multicore C.")),
      ("python", (Python.main, "Compile to sequential Python.")),
      ("pyopencl", (PyOpenCL.main, "Compile to Python calling PyOpenCL.")),
      ("wasm", (WASM.main, "Compile to WASM with sequential C")),
      ("wasm-multicore", (MulticoreWASM.main, "Compile to WASM with multicore C")),
      ("ispc", (MulticoreISPC.main, "Compile to multicore ISPC")),
      ("test", (Test.main, "Test Futhark programs.")),
      ("bench", (Bench.main, "Benchmark Futhark programs.")),
      ("dataset", (Dataset.main, "Generate random test data.")),
      ("datacmp", (Datacmp.main, "Compare Futhark data files for equality.")),
      ("dataget", (Misc.mainDataget, "Extract test data.")),
      ("doc", (Doc.main, "Generate documentation for Futhark code.")),
      ("pkg", (Pkg.main, "Manage local packages.")),
      ("check", (Check.main, "Type-check a program.")),
      ("check-syntax", (Misc.mainCheckSyntax, "Syntax-check a program.")),
      ("imports", (Misc.mainImports, "Print all non-builtin imported Futhark files.")),
      ("hash", (Misc.mainHash, "Print hash of program AST.")),
      ("autotune", (Autotune.main, "Autotune threshold parameters.")),
      ("defs", (Defs.main, "Show location and name of all definitions.")),
      ("query", (Query.main, "Query semantic information about program.")),
      ("literate", (Literate.main, "Process a literate Futhark program.")),
      ("script", (Script.main, "Run FutharkScript expressions.")),
      ("lsp", (LSP.main, "Run LSP server.")),
      ("thanks", (Misc.mainThanks, "Express gratitude.")),
      ("tokens", (Misc.mainTokens, "Print tokens from Futhark file.")),
<<<<<<< HEAD
      ("benchcmp", (Benchcmp.main, "Compare two Futhark benchmarks.")),
      ("fmt", (Fmt.main, "Reformat Futhark source file."))
=======
      ("benchcmp", (Benchcmp.main, "Compare two benchmark results.")),
      ("profile", (Profile.main, "Analyse profiling data."))
>>>>>>> deac456a
    ]

msg :: String
msg =
  unlines $
    ["<command> options...", "Commands:", ""]
      ++ [ "   " <> cmd <> replicate (k - length cmd) ' ' <> desc
           | (cmd, (_, desc)) <- commands
         ]
  where
    k = maxinum (map (length . fst) commands) + 3

-- | Catch all IO exceptions and print a better error message if they
-- happen.
reportingIOErrors :: IO () -> IO ()
reportingIOErrors =
  flip
    catches
    [ Handler onExit,
      Handler onICE,
      Handler onIOException,
      Handler onError
    ]
  where
    onExit :: ExitCode -> IO ()
    onExit = throwIO

    onICE :: InternalError -> IO ()
    onICE (Error CompilerLimitation s) = do
      T.hPutStrLn stderr "Known compiler limitation encountered.  Sorry."
      T.hPutStrLn stderr "Revise your program or try a different Futhark compiler."
      T.hPutStrLn stderr s
      exitWith $ ExitFailure 1
    onICE (Error CompilerBug s) = do
      T.hPutStrLn stderr "Internal compiler error."
      T.hPutStrLn stderr "Please report this at https://github.com/diku-dk/futhark/issues."
      T.hPutStrLn stderr s
      exitWith $ ExitFailure 1

    onError :: SomeException -> IO ()
    onError e
      | Just UserInterrupt <- asyncExceptionFromException e =
          pure () -- This corresponds to CTRL-C, which is not an error.
      | otherwise = do
          T.hPutStrLn stderr "Internal compiler error (unhandled IO exception)."
          T.hPutStrLn stderr "Please report this at https://github.com/diku-dk/futhark/issues"
          T.hPutStrLn stderr $ showText e
          exitWith $ ExitFailure 1

    onIOException :: IOException -> IO ()
    onIOException e
      | ioe_type e == ResourceVanished =
          exitWith $ ExitFailure 1
      | otherwise = throw e

-- | The @futhark@ executable.
main :: IO ()
main = reportingIOErrors $ do
  hSetEncoding stdout utf8
  hSetEncoding stderr utf8
  setLocaleEncoding utf8
  args <- getArgs
  prog <- getProgName
  case args of
    cmd : args'
      | Just (m, _) <- lookup cmd commands -> m (unwords [prog, cmd]) args'
    _ -> mainWithOptions () [] msg (const . const Nothing) prog args<|MERGE_RESOLUTION|>--- conflicted
+++ resolved
@@ -17,11 +17,8 @@
 import Futhark.CLI.Dev qualified as Dev
 import Futhark.CLI.Doc qualified as Doc
 import Futhark.CLI.Eval qualified as Eval
-<<<<<<< HEAD
 import Futhark.CLI.Fmt qualified as Fmt
-=======
 import Futhark.CLI.HIP qualified as HIP
->>>>>>> deac456a
 import Futhark.CLI.LSP qualified as LSP
 import Futhark.CLI.Literate qualified as Literate
 import Futhark.CLI.Misc qualified as Misc
@@ -88,13 +85,9 @@
       ("lsp", (LSP.main, "Run LSP server.")),
       ("thanks", (Misc.mainThanks, "Express gratitude.")),
       ("tokens", (Misc.mainTokens, "Print tokens from Futhark file.")),
-<<<<<<< HEAD
       ("benchcmp", (Benchcmp.main, "Compare two Futhark benchmarks.")),
-      ("fmt", (Fmt.main, "Reformat Futhark source file."))
-=======
-      ("benchcmp", (Benchcmp.main, "Compare two benchmark results.")),
+      ("fmt", (Fmt.main, "Reformat Futhark source file.")),
       ("profile", (Profile.main, "Analyse profiling data."))
->>>>>>> deac456a
     ]
 
 msg :: String
