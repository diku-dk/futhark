--- conflicted
+++ resolved
@@ -54,11 +54,8 @@
     optIgnoreFiles :: [Regex],
     optEntryPoint :: Maybe String,
     optTuning :: Maybe String,
-<<<<<<< HEAD
     optCacheExt :: Maybe String,
-=======
     optConvergencePhase :: Bool,
->>>>>>> 73f17406
     optConcurrency :: Maybe Int,
     optVerbose :: Int,
     optTestSpec :: Maybe FilePath
@@ -81,8 +78,8 @@
     []
     Nothing
     (Just "tuning")
+    Nothing
     True
-    Nothing
     Nothing
     0
     Nothing
