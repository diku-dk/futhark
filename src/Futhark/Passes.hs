{-# LANGUAGE FlexibleContexts #-}

-- | Optimisation pipelines.
module Futhark.Passes
  ( standardPipeline,
    sequentialPipeline,
    kernelsPipeline,
    sequentialCpuPipeline,
    gpuPipeline,
    mcPipeline,
    multicorePipeline,
  )
where

import Control.Category ((>>>))
import Futhark.IR.GPU (GPU)
import Futhark.IR.GPUMem (GPUMem)
import Futhark.IR.MC (MC)
import Futhark.IR.MCMem (MCMem)
import Futhark.IR.SOACS (SOACS)
import Futhark.IR.Seq (Seq)
import Futhark.IR.SeqMem (SeqMem)
import Futhark.Optimise.CSE
import Futhark.Optimise.DoubleBuffer
import Futhark.Optimise.Fusion
<<<<<<< HEAD
import Futhark.Optimise.GenRedOpt
=======
import Futhark.Optimise.HistAccs
>>>>>>> 5b133d1c
import Futhark.Optimise.InPlaceLowering
import Futhark.Optimise.InliningDeadFun
import qualified Futhark.Optimise.MemoryBlockMerging as MemoryBlockMerging
import Futhark.Optimise.Sink
import Futhark.Optimise.TileLoops
import Futhark.Optimise.Unstream
import Futhark.Pass.AD
import Futhark.Pass.ExpandAllocations
import qualified Futhark.Pass.ExplicitAllocations.GPU as GPU
import qualified Futhark.Pass.ExplicitAllocations.MC as MC
import qualified Futhark.Pass.ExplicitAllocations.Seq as Seq
import Futhark.Pass.ExtractKernels
import Futhark.Pass.ExtractMulticore
import Futhark.Pass.FirstOrderTransform
import Futhark.Pass.KernelBabysitting
import Futhark.Pass.Simplify
import Futhark.Pipeline

standardPipeline :: Pipeline SOACS SOACS
standardPipeline =
  passes
    [ simplifySOACS,
      inlineConservatively,
      simplifySOACS,
      inlineAggressively,
      simplifySOACS,
      performCSE True,
      simplifySOACS,
      -- We run fusion twice
      fuseSOACs,
      performCSE True,
      simplifySOACS,
      fuseSOACs,
      performCSE True,
      simplifySOACS,
      removeDeadFunctions,
      -- TODO: we sould skip the AD pass and its subsequent extra
      -- optimisation passes if the program contains no AD constructs.
      algebraicDifferentiation,
      simplifySOACS,
      performCSE True,
      fuseSOACs,
      performCSE True,
      simplifySOACS,
      fuseSOACs,
      simplifySOACS
    ]

kernelsPipeline :: Pipeline SOACS GPU
kernelsPipeline =
  standardPipeline
    >>> onePass extractKernels
    >>> passes
      [ simplifyGPU,
<<<<<<< HEAD
        optimiseGenRed,
        simplifyGPU,
=======
        histAccsGPU,
        babysitKernels,
>>>>>>> 5b133d1c
        tileLoops,
        simplifyGPU,
        babysitKernels,
        simplifyGPU,
        unstreamGPU,
        performCSE True,
        simplifyGPU,
        sinkGPU,
        inPlaceLoweringGPU
      ]

sequentialPipeline :: Pipeline SOACS Seq
sequentialPipeline =
  standardPipeline
    >>> onePass firstOrderTransform
    >>> passes
      [ simplifySeq,
        inPlaceLoweringSeq
      ]

sequentialCpuPipeline :: Pipeline SOACS SeqMem
sequentialCpuPipeline =
  sequentialPipeline
    >>> onePass Seq.explicitAllocations
    >>> passes
      [ performCSE False,
        simplifySeqMem
      ]

gpuPipeline :: Pipeline SOACS GPUMem
gpuPipeline =
  kernelsPipeline
    >>> onePass GPU.explicitAllocations
    >>> passes
      [ simplifyGPUMem,
        performCSE False,
        simplifyGPUMem,
        doubleBufferGPU,
        simplifyGPUMem,
        MemoryBlockMerging.optimise,
        simplifyGPUMem,
        expandAllocations,
        simplifyGPUMem
      ]

mcPipeline :: Pipeline SOACS MC
mcPipeline =
  standardPipeline
    >>> onePass extractMulticore
    >>> passes
      [ simplifyMC,
        unstreamMC,
        performCSE True,
        simplifyMC,
        sinkMC,
        inPlaceLoweringMC
      ]

multicorePipeline :: Pipeline SOACS MCMem
multicorePipeline =
  mcPipeline
    >>> onePass MC.explicitAllocations
    >>> passes
      [ simplifyMCMem,
        performCSE False,
        simplifyMCMem,
        doubleBufferMC,
        simplifyMCMem
      ]<|MERGE_RESOLUTION|>--- conflicted
+++ resolved
@@ -23,11 +23,8 @@
 import Futhark.Optimise.CSE
 import Futhark.Optimise.DoubleBuffer
 import Futhark.Optimise.Fusion
-<<<<<<< HEAD
 import Futhark.Optimise.GenRedOpt
-=======
 import Futhark.Optimise.HistAccs
->>>>>>> 5b133d1c
 import Futhark.Optimise.InPlaceLowering
 import Futhark.Optimise.InliningDeadFun
 import qualified Futhark.Optimise.MemoryBlockMerging as MemoryBlockMerging
@@ -82,13 +79,10 @@
     >>> onePass extractKernels
     >>> passes
       [ simplifyGPU,
-<<<<<<< HEAD
         optimiseGenRed,
         simplifyGPU,
-=======
         histAccsGPU,
         babysitKernels,
->>>>>>> 5b133d1c
         tileLoops,
         simplifyGPU,
         babysitKernels,
