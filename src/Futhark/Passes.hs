{-# LANGUAGE FlexibleContexts #-}

-- | Optimisation pipelines.
module Futhark.Passes
  ( standardPipeline,
    sequentialPipeline,
    kernelsPipeline,
    sequentialCpuPipeline,
    gpuPipeline,
    mcPipeline,
    multicorePipeline,
  )
where

import Control.Category ((>>>))
import Futhark.IR.GPU (GPU)
import Futhark.IR.GPUMem (GPUMem)
import Futhark.IR.MC (MC)
import Futhark.IR.MCMem (MCMem)
import Futhark.IR.SOACS (SOACS)
import Futhark.IR.Seq (Seq)
import Futhark.IR.SeqMem (SeqMem)
import Futhark.Optimise.CSE
import Futhark.Optimise.DoubleBuffer
import Futhark.Optimise.Fusion
import Futhark.Optimise.InPlaceLowering
import Futhark.Optimise.InliningDeadFun
import qualified Futhark.Optimise.MemoryBlockMerging as MemoryBlockMerging
import Futhark.Optimise.Sink
import Futhark.Optimise.GenRedOpt
import Futhark.Optimise.TileLoops
import Futhark.Optimise.Unstream
import Futhark.Pass.AD
import Futhark.Pass.ExpandAllocations
import qualified Futhark.Pass.ExplicitAllocations.GPU as GPU
import qualified Futhark.Pass.ExplicitAllocations.MC as MC
import qualified Futhark.Pass.ExplicitAllocations.Seq as Seq
import Futhark.Pass.ExtractKernels
import Futhark.Pass.ExtractMulticore
import Futhark.Pass.FirstOrderTransform
import Futhark.Pass.KernelBabysitting
import Futhark.Pass.Simplify
import Futhark.Pipeline

standardPipeline :: Pipeline SOACS SOACS
standardPipeline =
  passes
    [ simplifySOACS,
      inlineConservatively,
      simplifySOACS,
      inlineAggressively,
      simplifySOACS,
      performCSE True,
      simplifySOACS,
      -- We run fusion twice
      fuseSOACs,
      performCSE True,
      simplifySOACS,
      fuseSOACs,
      performCSE True,
      simplifySOACS,
      removeDeadFunctions,
      -- TODO: we sould skip the AD pass and its subsequent extra
      -- optimisation passes if the program contains no AD constructs.
      algebraicDifferentiation,
      simplifySOACS,
      performCSE True,
      fuseSOACs,
      performCSE True,
      simplifySOACS,
      fuseSOACs,
      simplifySOACS
    ]

kernelsPipeline :: Pipeline SOACS GPU
kernelsPipeline =
  standardPipeline
    >>> onePass extractKernels
    >>> passes
      [ simplifyGPU,
        optimiseGenRed,
        simplifyGPU,
        babysitKernels,
        simplifyGPU,
        tileLoops,
        simplifyGPU,
<<<<<<< HEAD
        --tileLoops,
=======
>>>>>>> 5b189a70
        unstreamGPU,
        performCSE True,
        simplifyGPU,
        sinkGPU,
        inPlaceLoweringGPU
      ]

sequentialPipeline :: Pipeline SOACS Seq
sequentialPipeline =
  standardPipeline
    >>> onePass firstOrderTransform
    >>> passes
      [ simplifySeq,
        inPlaceLoweringSeq
      ]

sequentialCpuPipeline :: Pipeline SOACS SeqMem
sequentialCpuPipeline =
  sequentialPipeline
    >>> onePass Seq.explicitAllocations
    >>> passes
      [ performCSE False,
        simplifySeqMem,
        simplifySeqMem
      ]

gpuPipeline :: Pipeline SOACS GPUMem
gpuPipeline =
  kernelsPipeline
    >>> onePass GPU.explicitAllocations
    >>> passes
      [ simplifyGPUMem,
        performCSE False,
        simplifyGPUMem,
        doubleBufferGPU,
        simplifyGPUMem,
        MemoryBlockMerging.optimise,
        simplifyGPUMem,
        expandAllocations,
        simplifyGPUMem
      ]

mcPipeline :: Pipeline SOACS MC
mcPipeline =
  standardPipeline
    >>> onePass extractMulticore
    >>> passes
      [ simplifyMC,
        unstreamMC,
        performCSE True,
        simplifyMC,
        sinkMC,
        inPlaceLoweringMC
      ]

multicorePipeline :: Pipeline SOACS MCMem
multicorePipeline =
  mcPipeline
    >>> onePass MC.explicitAllocations
    >>> passes
      [ simplifyMCMem,
        performCSE False,
        simplifyMCMem,
        doubleBufferMC,
        simplifyMCMem
      ]<|MERGE_RESOLUTION|>--- conflicted
+++ resolved
@@ -84,10 +84,6 @@
         simplifyGPU,
         tileLoops,
         simplifyGPU,
-<<<<<<< HEAD
-        --tileLoops,
-=======
->>>>>>> 5b189a70
         unstreamGPU,
         performCSE True,
         simplifyGPU,
