{-# LANGUAGE FlexibleContexts #-}

-- | Optimisation pipelines.
module Futhark.Passes
  ( standardPipeline,
    sequentialPipeline,
    kernelsPipeline,
    sequentialCpuPipeline,
    gpuPipeline,
    mcPipeline,
    multicorePipeline,
  )
where

import Control.Category ((>>>))
import Futhark.IR.GPU (GPU)
import Futhark.IR.GPUMem (GPUMem)
import Futhark.IR.MC (MC)
import Futhark.IR.MCMem (MCMem)
import Futhark.IR.SOACS (SOACS)
import Futhark.IR.Seq (Seq)
import Futhark.IR.SeqMem (SeqMem)
import Futhark.Optimise.CSE
import Futhark.Optimise.DoubleBuffer
import Futhark.Optimise.Fusion
import Futhark.Optimise.InPlaceLowering
import Futhark.Optimise.InliningDeadFun
import qualified Futhark.Optimise.ReuseAllocations as ReuseAllocations
import Futhark.Optimise.Sink
import Futhark.Optimise.TileLoops
import Futhark.Optimise.Unstream
import Futhark.Pass.ExpandAllocations
import qualified Futhark.Pass.ExplicitAllocations.GPU as GPU
import qualified Futhark.Pass.ExplicitAllocations.MC as MC
import qualified Futhark.Pass.ExplicitAllocations.Seq as Seq
import Futhark.Pass.ExtractKernels
import Futhark.Pass.ExtractMulticore
import Futhark.Pass.FirstOrderTransform
import Futhark.Pass.KernelBabysitting
import Futhark.Pass.Simplify
import Futhark.Pipeline

standardPipeline :: Pipeline SOACS SOACS
standardPipeline =
  passes
    [ simplifySOACS,
      inlineFunctions,
      simplifySOACS,
      performCSE True,
      simplifySOACS,
      -- We run fusion twice
      fuseSOACs,
      performCSE True,
      simplifySOACS,
      fuseSOACs,
      performCSE True,
      simplifySOACS,
      removeDeadFunctions
    ]

kernelsPipeline :: Pipeline SOACS GPU
kernelsPipeline =
  standardPipeline
    >>> onePass extractKernels
    >>> passes
      [ simplifyGPU,
        babysitKernels,
        tileLoops,
        unstreamGPU,
        performCSE True,
        simplifyGPU,
        sinkGPU,
        inPlaceLoweringGPU
      ]

sequentialPipeline :: Pipeline SOACS Seq
sequentialPipeline =
  standardPipeline
    >>> onePass firstOrderTransform
    >>> passes
      [ simplifySeq,
        inPlaceLoweringSeq
      ]

sequentialCpuPipeline :: Pipeline SOACS SeqMem
sequentialCpuPipeline =
  sequentialPipeline
    >>> onePass Seq.explicitAllocations
    >>> passes
      [ performCSE False,
        simplifySeqMem,
        simplifySeqMem
      ]

gpuPipeline :: Pipeline SOACS GPUMem
gpuPipeline =
  kernelsPipeline
    >>> onePass GPU.explicitAllocations
    >>> passes
      [ simplifyGPUMem,
        performCSE False,
<<<<<<< HEAD
        simplifyKernelsMem,
        doubleBufferKernels,
        simplifyKernelsMem,
        ReuseAllocations.optimise,
        simplifyKernelsMem,
=======
        simplifyGPUMem,
        doubleBufferGPU,
        simplifyGPUMem,
        ReuseAllocations.optimise,
        simplifyGPUMem,
>>>>>>> f5a7f527
        expandAllocations,
        simplifyGPUMem
      ]

mcPipeline :: Pipeline SOACS MC
mcPipeline =
  standardPipeline
    >>> onePass extractMulticore
    >>> passes
      [ simplifyMC,
        unstreamMC,
        performCSE True,
        simplifyMC,
        sinkMC,
        inPlaceLoweringMC
      ]

multicorePipeline :: Pipeline SOACS MCMem
multicorePipeline =
  mcPipeline
    >>> onePass MC.explicitAllocations
    >>> passes
      [ simplifyMCMem,
        performCSE False,
        simplifyMCMem,
        doubleBufferMC,
        simplifyMCMem
      ]<|MERGE_RESOLUTION|>--- conflicted
+++ resolved
@@ -99,19 +99,11 @@
     >>> passes
       [ simplifyGPUMem,
         performCSE False,
-<<<<<<< HEAD
-        simplifyKernelsMem,
-        doubleBufferKernels,
-        simplifyKernelsMem,
-        ReuseAllocations.optimise,
-        simplifyKernelsMem,
-=======
         simplifyGPUMem,
         doubleBufferGPU,
         simplifyGPUMem,
         ReuseAllocations.optimise,
         simplifyGPUMem,
->>>>>>> f5a7f527
         expandAllocations,
         simplifyGPUMem
       ]
