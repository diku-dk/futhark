{-# OPTIONS_GHC -fno-warn-redundant-constraints #-}

-- | A primitive expression is an expression where the non-leaves are
-- primitive operators.  Our representation does not guarantee that
-- the expression is type-correct.
module Futhark.Analysis.PrimExp
  ( PrimExp (..),
    TPrimExp (..),
    isInt8,
    isInt16,
    isInt32,
    isInt64,
    isBool,
    isF16,
    isF32,
    isF64,
    evalPrimExp,
    primExpType,
    primExpSizeAtLeast,
    coerceIntPrimExp,
    leafExpTypes,
    true,
    false,
    fromBool,
    constFoldPrimExp,

    -- * Construction
    module Language.Futhark.Primitive,
    NumExp (..),
    IntExp (..),
    FloatExp (..),
    sExt,
    zExt,
    (.&&.),
    (.||.),
    (.<.),
    (.<=.),
    (.>.),
    (.>=.),
    (.==.),
    (.&.),
    (.|.),
    (.^.),
    (.>>.),
    (.<<.),
    bNot,
    sMax32,
    sMin32,
    sMax64,
    sMin64,
    sExt32,
    sExt64,
    zExt32,
    zExt64,
    sExtAs,
    fMin16,
    fMin32,
    fMin64,
    fMax16,
    fMax32,
    fMax64,

    -- * Untyped construction
    (~*~),
    (~/~),
    (~+~),
    (~-~),
    (~==~),
  )
where

import Control.Category
import Control.Monad
import Data.Map qualified as M
import Data.Set qualified as S
import Data.Traversable
import Futhark.IR.Prop.Names
import Futhark.Util.IntegralExp
import Futhark.Util.Pretty
import Language.Futhark.Primitive
import Prelude hiding (id, (.))

-- | A primitive expression parametrised over the representation of
-- free variables.  Note that the 'Functor', 'Traversable', and 'Num'
-- instances perform automatic (but simple) constant folding.
--
-- Note also that the 'Num' instance assumes 'OverflowUndef'
-- semantics!
data PrimExp v
  = LeafExp v PrimType
  | ValueExp PrimValue
  | BinOpExp BinOp (PrimExp v) (PrimExp v)
  | CmpOpExp CmpOp (PrimExp v) (PrimExp v)
  | UnOpExp UnOp (PrimExp v)
  | ConvOpExp ConvOp (PrimExp v)
  | FunExp String [PrimExp v] PrimType
  deriving (Eq, Ord, Show)

instance Functor PrimExp where
  fmap = fmapDefault

instance Foldable PrimExp where
  foldMap = foldMapDefault

instance Traversable PrimExp where
  traverse f (LeafExp v t) =
    LeafExp <$> f v <*> pure t
  traverse _ (ValueExp v) =
    pure $ ValueExp v
  traverse f (BinOpExp op x y) =
    constFoldPrimExp <$> (BinOpExp op <$> traverse f x <*> traverse f y)
  traverse f (CmpOpExp op x y) =
    CmpOpExp op <$> traverse f x <*> traverse f y
  traverse f (ConvOpExp op x) =
    ConvOpExp op <$> traverse f x
  traverse f (UnOpExp op x) =
    UnOpExp op <$> traverse f x
  traverse f (FunExp h args t) =
    FunExp h <$> traverse (traverse f) args <*> pure t

instance FreeIn v => FreeIn (PrimExp v) where
  freeIn' = foldMap freeIn'

-- | A 'PrimExp' tagged with a phantom type used to provide type-safe
-- construction.  Does not guarantee that the underlying expression is
-- actually type correct.
newtype TPrimExp t v = TPrimExp {untyped :: PrimExp v}
  deriving (Eq, Ord, Show)

instance Functor (TPrimExp t) where
  fmap = fmapDefault

instance Foldable (TPrimExp t) where
  foldMap = foldMapDefault

instance Traversable (TPrimExp t) where
  traverse f (TPrimExp e) = TPrimExp <$> traverse f e

instance FreeIn v => FreeIn (TPrimExp t v) where
  freeIn' = freeIn' . untyped

-- | This expression is of type t'Int8'.
isInt8 :: PrimExp v -> TPrimExp Int8 v
isInt8 = TPrimExp

-- | This expression is of type t'Int16'.
isInt16 :: PrimExp v -> TPrimExp Int16 v
isInt16 = TPrimExp

-- | This expression is of type t'Int32'.
isInt32 :: PrimExp v -> TPrimExp Int32 v
isInt32 = TPrimExp

-- | This expression is of type t'Int64'.
isInt64 :: PrimExp v -> TPrimExp Int64 v
isInt64 = TPrimExp

-- | This is a boolean expression.
isBool :: PrimExp v -> TPrimExp Bool v
isBool = TPrimExp

-- | This expression is of type t'Half'.
isF16 :: PrimExp v -> TPrimExp Half v
isF16 = TPrimExp

-- | This expression is of type t'Float'.
isF32 :: PrimExp v -> TPrimExp Float v
isF32 = TPrimExp

-- | This expression is of type t'Double'.
isF64 :: PrimExp v -> TPrimExp Double v
isF64 = TPrimExp

-- | True if the 'PrimExp' has at least this many nodes.  This can be
-- much more efficient than comparing with 'length' for large
-- 'PrimExp's, as this function is lazy.
primExpSizeAtLeast :: Int -> PrimExp v -> Bool
primExpSizeAtLeast k = maybe True (>= k) . descend 0
  where
    descend i _
      | i >= k = Nothing
    descend i LeafExp {} = Just (i + 1)
    descend i ValueExp {} = Just (i + 1)
    descend i (BinOpExp _ x y) = do
      x' <- descend (i + 1) x
      descend x' y
    descend i (CmpOpExp _ x y) = do
      x' <- descend (i + 1) x
      descend x' y
    descend i (ConvOpExp _ x) = descend (i + 1) x
    descend i (UnOpExp _ x) = descend (i + 1) x
    descend i (FunExp _ args _) = foldM descend (i + 1) args

-- | Perform quick and dirty constant folding on the top level of a
-- PrimExp.  This is necessary because we want to consider
-- e.g. equality modulo constant folding.
constFoldPrimExp :: PrimExp v -> PrimExp v
constFoldPrimExp (BinOpExp Add {} x y)
  | zeroIshExp x = y
  | zeroIshExp y = x
constFoldPrimExp (BinOpExp Sub {} x y)
  | zeroIshExp y = x
constFoldPrimExp (BinOpExp Mul {} x y)
  | oneIshExp x = y
  | oneIshExp y = x
  | zeroIshExp x,
    IntType it <- primExpType y =
      ValueExp $ IntValue $ intValue it (0 :: Int)
  | zeroIshExp y,
    IntType it <- primExpType x =
      ValueExp $ IntValue $ intValue it (0 :: Int)
constFoldPrimExp (BinOpExp SDiv {} x y)
  | oneIshExp y = x
constFoldPrimExp (BinOpExp SQuot {} x y)
  | oneIshExp y = x
constFoldPrimExp (BinOpExp UDiv {} x y)
  | oneIshExp y = x
constFoldPrimExp (BinOpExp bop (ValueExp x) (ValueExp y))
  | Just z <- doBinOp bop x y =
      ValueExp z
constFoldPrimExp (BinOpExp LogAnd x y)
  | oneIshExp x = y
  | oneIshExp y = x
  | zeroIshExp x = x
  | zeroIshExp y = y
constFoldPrimExp (BinOpExp LogOr x y)
  | oneIshExp x = x
  | oneIshExp y = y
  | zeroIshExp x = y
  | zeroIshExp y = x
<<<<<<< HEAD
constFoldPrimExp (UnOpExp Abs {} x) | not $ negativeIshExp x = x
=======
constFoldPrimExp (UnOpExp Abs {} x)
  | not $ negativeIshExp x = x
>>>>>>> ec3c95be
constFoldPrimExp (BinOpExp UMod {} x y)
  | sameIshExp x y,
    IntType it <- primExpType x =
      ValueExp $ IntValue $ intValue it (0 :: Integer)
constFoldPrimExp (BinOpExp SMod {} x y)
  | sameIshExp x y,
    IntType it <- primExpType x =
      ValueExp $ IntValue $ intValue it (0 :: Integer)
constFoldPrimExp (BinOpExp SRem {} x y)
  | sameIshExp x y,
    IntType it <- primExpType x =
      ValueExp $ IntValue $ intValue it (0 :: Integer)
constFoldPrimExp e = e

-- | The class of numeric types that can be used for constructing
-- 'TPrimExp's.
class NumExp t where
  -- | Construct a typed expression from an integer.
  fromInteger' :: Integer -> TPrimExp t v

  -- | Construct a numeric expression from a boolean expression.  This
  -- can be used to encode arithmetic control flow.
  fromBoolExp :: TPrimExp Bool v -> TPrimExp t v

-- | The class of integer types that can be used for constructing
-- 'TPrimExp's.
class NumExp t => IntExp t where
  -- | The type of an expression, known to be an integer type.
  expIntType :: TPrimExp t v -> IntType

instance NumExp Int8 where
  fromInteger' = isInt8 . ValueExp . IntValue . Int8Value . fromInteger
  fromBoolExp = isInt8 . ConvOpExp (BToI Int8) . untyped

instance IntExp Int8 where
  expIntType = const Int8

instance NumExp Int16 where
  fromInteger' = isInt16 . ValueExp . IntValue . Int16Value . fromInteger
  fromBoolExp = isInt16 . ConvOpExp (BToI Int16) . untyped

instance IntExp Int16 where
  expIntType = const Int16

instance NumExp Int32 where
  fromInteger' = isInt32 . ValueExp . IntValue . Int32Value . fromInteger
  fromBoolExp = isInt32 . ConvOpExp (BToI Int32) . untyped

instance IntExp Int32 where
  expIntType = const Int32

instance NumExp Int64 where
  fromInteger' = isInt64 . ValueExp . IntValue . Int64Value . fromInteger
  fromBoolExp = isInt64 . ConvOpExp (BToI Int64) . untyped

instance IntExp Int64 where
  expIntType = const Int64

-- | The class of floating-point types that can be used for
-- constructing 'TPrimExp's.
class NumExp t => FloatExp t where
  -- | Construct a typed expression from a rational.
  fromRational' :: Rational -> TPrimExp t v

  -- | The type of an expression, known to be a floating-point type.
  expFloatType :: TPrimExp t v -> FloatType

instance NumExp Half where
  fromInteger' = isF16 . ValueExp . FloatValue . Float16Value . fromInteger
  fromBoolExp = isF16 . ConvOpExp (SIToFP Int16 Float16) . ConvOpExp (BToI Int16) . untyped

instance NumExp Float where
  fromInteger' = isF32 . ValueExp . FloatValue . Float32Value . fromInteger
  fromBoolExp = isF32 . ConvOpExp (SIToFP Int32 Float32) . ConvOpExp (BToI Int32) . untyped

instance NumExp Double where
  fromInteger' = TPrimExp . ValueExp . FloatValue . Float64Value . fromInteger
  fromBoolExp = isF64 . ConvOpExp (SIToFP Int32 Float64) . ConvOpExp (BToI Int32) . untyped

instance FloatExp Half where
  fromRational' = TPrimExp . ValueExp . FloatValue . Float16Value . fromRational
  expFloatType = const Float16

instance FloatExp Float where
  fromRational' = TPrimExp . ValueExp . FloatValue . Float32Value . fromRational
  expFloatType = const Float32

instance FloatExp Double where
  fromRational' = TPrimExp . ValueExp . FloatValue . Float64Value . fromRational
  expFloatType = const Float64

instance (NumExp t, Pretty v) => Num (TPrimExp t v) where
  TPrimExp x + TPrimExp y
    | Just z <-
        msum
          [ asIntOp (`Add` OverflowUndef) x y,
            asFloatOp FAdd x y
          ] =
        TPrimExp $ constFoldPrimExp z
    | otherwise = numBad "+" (x, y)

  TPrimExp x - TPrimExp y
    | Just z <-
        msum
          [ asIntOp (`Sub` OverflowUndef) x y,
            asFloatOp FSub x y
          ] =
        TPrimExp $ constFoldPrimExp z
    | otherwise = numBad "-" (x, y)

  TPrimExp x * TPrimExp y
    | Just z <-
        msum
          [ asIntOp (`Mul` OverflowUndef) x y,
            asFloatOp FMul x y
          ] =
        TPrimExp $ constFoldPrimExp z
    | otherwise = numBad "*" (x, y)

  abs (TPrimExp x)
    | IntType t <- primExpType x = TPrimExp $ constFoldPrimExp $ UnOpExp (Abs t) x
    | FloatType t <- primExpType x = TPrimExp $ constFoldPrimExp $ UnOpExp (FAbs t) x
    | otherwise = numBad "abs" x

  signum (TPrimExp x)
    | IntType t <- primExpType x = TPrimExp $ UnOpExp (SSignum t) x
    | otherwise = numBad "signum" x

  fromInteger = fromInteger'

instance (FloatExp t, Pretty v) => Fractional (TPrimExp t v) where
  TPrimExp x / TPrimExp y
    | Just z <- msum [asFloatOp FDiv x y] = TPrimExp $ constFoldPrimExp z
    | otherwise = numBad "/" (x, y)

  fromRational = fromRational'

instance Pretty v => Floating (TPrimExp Half v) where
  x ** y = isF16 $ BinOpExp (FPow Float16) (untyped x) (untyped y)
  pi = isF16 $ ValueExp $ FloatValue $ Float16Value pi
  exp x = isF16 $ FunExp "exp16" [untyped x] $ FloatType Float16
  log x = isF16 $ FunExp "log16" [untyped x] $ FloatType Float16
  sin x = isF16 $ FunExp "sin16" [untyped x] $ FloatType Float16
  cos x = isF16 $ FunExp "cos16" [untyped x] $ FloatType Float16
  tan x = isF16 $ FunExp "tan16" [untyped x] $ FloatType Float16
  asin x = isF16 $ FunExp "asin16" [untyped x] $ FloatType Float16
  acos x = isF16 $ FunExp "acos16" [untyped x] $ FloatType Float16
  atan x = isF16 $ FunExp "atan16" [untyped x] $ FloatType Float16
  sinh x = isF16 $ FunExp "sinh16" [untyped x] $ FloatType Float16
  cosh x = isF16 $ FunExp "cosh16" [untyped x] $ FloatType Float16
  tanh x = isF16 $ FunExp "tanh16" [untyped x] $ FloatType Float16
  asinh x = isF16 $ FunExp "asinh16" [untyped x] $ FloatType Float16
  acosh x = isF16 $ FunExp "acosh16" [untyped x] $ FloatType Float16
  atanh x = isF16 $ FunExp "atanh16" [untyped x] $ FloatType Float16

instance Pretty v => Floating (TPrimExp Float v) where
  x ** y = isF32 $ BinOpExp (FPow Float32) (untyped x) (untyped y)
  pi = isF32 $ ValueExp $ FloatValue $ Float32Value pi
  exp x = isF32 $ FunExp "exp32" [untyped x] $ FloatType Float32
  log x = isF32 $ FunExp "log32" [untyped x] $ FloatType Float32
  sin x = isF32 $ FunExp "sin32" [untyped x] $ FloatType Float32
  cos x = isF32 $ FunExp "cos32" [untyped x] $ FloatType Float32
  tan x = isF32 $ FunExp "tan32" [untyped x] $ FloatType Float32
  asin x = isF32 $ FunExp "asin32" [untyped x] $ FloatType Float32
  acos x = isF32 $ FunExp "acos32" [untyped x] $ FloatType Float32
  atan x = isF32 $ FunExp "atan32" [untyped x] $ FloatType Float32
  sinh x = isF32 $ FunExp "sinh32" [untyped x] $ FloatType Float32
  cosh x = isF32 $ FunExp "cosh32" [untyped x] $ FloatType Float32
  tanh x = isF32 $ FunExp "tanh32" [untyped x] $ FloatType Float32
  asinh x = isF32 $ FunExp "asinh32" [untyped x] $ FloatType Float32
  acosh x = isF32 $ FunExp "acosh32" [untyped x] $ FloatType Float32
  atanh x = isF32 $ FunExp "atanh32" [untyped x] $ FloatType Float32

instance Pretty v => Floating (TPrimExp Double v) where
  x ** y = isF64 $ BinOpExp (FPow Float64) (untyped x) (untyped y)
  pi = isF64 $ ValueExp $ FloatValue $ Float64Value pi
  exp x = isF64 $ FunExp "exp64" [untyped x] $ FloatType Float64
  log x = isF64 $ FunExp "log64" [untyped x] $ FloatType Float64
  sin x = isF64 $ FunExp "sin64" [untyped x] $ FloatType Float64
  cos x = isF64 $ FunExp "cos64" [untyped x] $ FloatType Float64
  tan x = isF64 $ FunExp "tan64" [untyped x] $ FloatType Float64
  asin x = isF64 $ FunExp "asin64" [untyped x] $ FloatType Float64
  acos x = isF64 $ FunExp "acos64" [untyped x] $ FloatType Float64
  atan x = isF64 $ FunExp "atan64" [untyped x] $ FloatType Float64
  sinh x = isF64 $ FunExp "sinh64" [untyped x] $ FloatType Float64
  cosh x = isF64 $ FunExp "cosh64" [untyped x] $ FloatType Float64
  tanh x = isF64 $ FunExp "tanh64" [untyped x] $ FloatType Float64
  asinh x = isF64 $ FunExp "asinh64" [untyped x] $ FloatType Float64
  acosh x = isF64 $ FunExp "acosh64" [untyped x] $ FloatType Float64
  atanh x = isF64 $ FunExp "atanh64" [untyped x] $ FloatType Float64

instance (IntExp t, Pretty v, Eq v) => IntegralExp (TPrimExp t v) where
  TPrimExp x `div` TPrimExp y
    | Just z <-
        msum
          [ asIntOp (`SDiv` Unsafe) x y,
            asFloatOp FDiv x y
          ] =
        TPrimExp $ constFoldPrimExp z
    | otherwise = numBad "div" (x, y)

  TPrimExp x `mod` TPrimExp y
    | Just z <- msum [asIntOp (`SMod` Unsafe) x y] =
        TPrimExp $ constFoldPrimExp z
    | otherwise = numBad "mod" (x, y)

  TPrimExp x `quot` TPrimExp y
    | oneIshExp y = TPrimExp x
    | Just z <- msum [asIntOp (`SQuot` Unsafe) x y] =
        TPrimExp $ constFoldPrimExp z
    | otherwise = numBad "quot" (x, y)

  TPrimExp x `rem` TPrimExp y
    | Just z <- msum [asIntOp (`SRem` Unsafe) x y] =
        TPrimExp $ constFoldPrimExp z
    | otherwise = numBad "rem" (x, y)

  TPrimExp x `divUp` TPrimExp y
    | Just z <- msum [asIntOp (`SDivUp` Unsafe) x y] =
        TPrimExp $ constFoldPrimExp z
    | otherwise = numBad "divRoundingUp" (x, y)

  TPrimExp x `pow` TPrimExp y
    | Just z <-
        msum
          [ asIntOp Pow x y,
            asFloatOp FPow x y
          ] =
        TPrimExp $ constFoldPrimExp z
    | otherwise = numBad "pow" (x, y)

  sgn (TPrimExp (ValueExp (IntValue i))) = Just $ signum $ valueIntegral i
  sgn _ = Nothing

-- | Lifted logical conjunction.
(.&&.) :: TPrimExp Bool v -> TPrimExp Bool v -> TPrimExp Bool v
TPrimExp x .&&. TPrimExp y = TPrimExp $ constFoldPrimExp $ BinOpExp LogAnd x y

-- | Lifted logical conjunction.
(.||.) :: TPrimExp Bool v -> TPrimExp Bool v -> TPrimExp Bool v
TPrimExp x .||. TPrimExp y = TPrimExp $ constFoldPrimExp $ BinOpExp LogOr x y

-- | Lifted relational operators; assuming signed numbers in case of
-- integers.
(.<.), (.>.), (.<=.), (.>=.), (.==.) :: TPrimExp t v -> TPrimExp t v -> TPrimExp Bool v
TPrimExp x .<. TPrimExp y =
  TPrimExp $
    constFoldPrimExp $
      CmpOpExp cmp x y
  where
    cmp = case primExpType x of
      IntType t -> CmpSlt t
      FloatType t -> FCmpLt t
      _ -> CmpLlt
TPrimExp x .<=. TPrimExp y =
  TPrimExp $
    constFoldPrimExp $
      CmpOpExp cmp x y
  where
    cmp = case primExpType x of
      IntType t -> CmpSle t
      FloatType t -> FCmpLe t
      _ -> CmpLle
TPrimExp x .==. TPrimExp y =
  TPrimExp $
    constFoldPrimExp $
      CmpOpExp (CmpEq $ primExpType x `min` primExpType y) x y
x .>. y = y .<. x
x .>=. y = y .<=. x

-- | Lifted bitwise operators.  The right-shift is logical, *not* arithmetic.
(.&.), (.|.), (.^.), (.>>.), (.<<.) :: TPrimExp t v -> TPrimExp t v -> TPrimExp t v
bitPrimExp :: (IntType -> BinOp) -> TPrimExp t v -> TPrimExp t v -> TPrimExp t v
bitPrimExp op (TPrimExp x) (TPrimExp y) =
  TPrimExp $
    constFoldPrimExp $
      BinOpExp (op $ primExpIntType x) x y
(.&.) = bitPrimExp And
(.|.) = bitPrimExp Or
(.^.) = bitPrimExp Xor
(.>>.) = bitPrimExp LShr
(.<<.) = bitPrimExp Shl

infix 4 .==., .<., .>., .<=., .>=.

infixr 3 .&&.

infixr 2 .||.

-- | Untyped smart constructor for sign extension that does a bit of
-- constant folding.
sExt :: IntType -> PrimExp v -> PrimExp v
sExt it (ValueExp (IntValue v)) = ValueExp $ IntValue $ doSExt v it
sExt it e
  | primExpIntType e == it = e
  | otherwise = ConvOpExp (SExt (primExpIntType e) it) e

-- | Untyped smart constructor for zero extension that does a bit of
-- constant folding.
zExt :: IntType -> PrimExp v -> PrimExp v
zExt it (ValueExp (IntValue v)) = ValueExp $ IntValue $ doZExt v it
zExt it e
  | primExpIntType e == it = e
  | otherwise = ConvOpExp (ZExt (primExpIntType e) it) e

asIntOp :: (IntType -> BinOp) -> PrimExp v -> PrimExp v -> Maybe (PrimExp v)
asIntOp f x y
  | IntType x_t <- primExpType x = Just $ BinOpExp (f x_t) x y
  | otherwise = Nothing

asFloatOp :: (FloatType -> BinOp) -> PrimExp v -> PrimExp v -> Maybe (PrimExp v)
asFloatOp f x y
  | FloatType t <- primExpType x = Just $ BinOpExp (f t) x y
  | otherwise = Nothing

numBad :: Pretty a => String -> a -> b
numBad s x =
  error $ "Invalid argument to PrimExp method " ++ s ++ ": " ++ prettyString x

-- | Evaluate a 'PrimExp' in the given monad.  Invokes 'fail' on type
-- errors.
evalPrimExp :: (Pretty v, MonadFail m) => (v -> m PrimValue) -> PrimExp v -> m PrimValue
evalPrimExp f (LeafExp v _) = f v
evalPrimExp _ (ValueExp v) = pure v
evalPrimExp f (BinOpExp op x y) = do
  x' <- evalPrimExp f x
  y' <- evalPrimExp f y
  maybe (evalBad op (x, y)) pure $ doBinOp op x' y'
evalPrimExp f (CmpOpExp op x y) = do
  x' <- evalPrimExp f x
  y' <- evalPrimExp f y
  maybe (evalBad op (x, y)) (pure . BoolValue) $ doCmpOp op x' y'
evalPrimExp f (UnOpExp op x) = do
  x' <- evalPrimExp f x
  maybe (evalBad op x) pure $ doUnOp op x'
evalPrimExp f (ConvOpExp op x) = do
  x' <- evalPrimExp f x
  maybe (evalBad op x) pure $ doConvOp op x'
evalPrimExp f (FunExp h args _) = do
  args' <- mapM (evalPrimExp f) args
  maybe (evalBad h args) pure $ do
    (_, _, fun) <- M.lookup h primFuns
    fun args'

evalBad :: (Pretty a, Pretty b, MonadFail m) => a -> b -> m c
evalBad op arg =
  fail $
    "evalPrimExp: Type error when applying "
      ++ prettyString op
      ++ " to "
      ++ prettyString arg

-- | The type of values returned by a 'PrimExp'.  This function
-- returning does not imply that the 'PrimExp' is type-correct.
primExpType :: PrimExp v -> PrimType
primExpType (LeafExp _ t) = t
primExpType (ValueExp v) = primValueType v
primExpType (BinOpExp op _ _) = binOpType op
primExpType CmpOpExp {} = Bool
primExpType (UnOpExp op _) = unOpType op
primExpType (ConvOpExp op _) = snd $ convOpType op
primExpType (FunExp _ _ t) = t

-- | Is the expression a constant zero of some sort?
zeroIshExp :: PrimExp v -> Bool
zeroIshExp (ValueExp v) = zeroIsh v
zeroIshExp _ = False

-- | Is the expression a constant one of some sort?
oneIshExp :: PrimExp v -> Bool
oneIshExp (ValueExp v) = oneIsh v
oneIshExp _ = False

-- | Is the expression a constant negative of some sort?
negativeIshExp :: PrimExp v -> Bool
negativeIshExp (ValueExp v) = negativeIsh v
negativeIshExp _ = False

sameIshExp :: PrimExp v -> PrimExp v -> Bool
sameIshExp (ValueExp v1) (ValueExp v2) = v1 == v2
sameIshExp _ _ = False

-- | If the given 'PrimExp' is a constant of the wrong integer type,
-- coerce it to the given integer type.  This is a workaround for an
-- issue in the 'Num' instance.
coerceIntPrimExp :: IntType -> PrimExp v -> PrimExp v
coerceIntPrimExp t (ValueExp (IntValue v)) = ValueExp $ IntValue $ doSExt v t
coerceIntPrimExp _ e = e

primExpIntType :: PrimExp v -> IntType
primExpIntType e = case primExpType e of
  IntType t -> t
  _ -> Int64

-- | Boolean-valued PrimExps.
true, false :: TPrimExp Bool v
true = TPrimExp $ ValueExp $ BoolValue True
false = TPrimExp $ ValueExp $ BoolValue False

-- | Conversion from Bool to 'TPrimExp'
fromBool :: Bool -> TPrimExp Bool v
fromBool b = if b then true else false

-- | Boolean negation smart constructor.
bNot :: TPrimExp Bool v -> TPrimExp Bool v
bNot = TPrimExp . UnOpExp Not . untyped

-- | SMax on 32-bit integers.
sMax32 :: TPrimExp Int32 v -> TPrimExp Int32 v -> TPrimExp Int32 v
sMax32 x y = TPrimExp $ BinOpExp (SMax Int32) (untyped x) (untyped y)

-- | SMin on 32-bit integers.
sMin32 :: TPrimExp Int32 v -> TPrimExp Int32 v -> TPrimExp Int32 v
sMin32 x y = TPrimExp $ BinOpExp (SMin Int32) (untyped x) (untyped y)

-- | SMax on 64-bit integers.
sMax64 :: TPrimExp Int64 v -> TPrimExp Int64 v -> TPrimExp Int64 v
sMax64 x y = TPrimExp $ BinOpExp (SMax Int64) (untyped x) (untyped y)

-- | SMin on 64-bit integers.
sMin64 :: TPrimExp Int64 v -> TPrimExp Int64 v -> TPrimExp Int64 v
sMin64 x y = TPrimExp $ BinOpExp (SMin Int64) (untyped x) (untyped y)

-- | Sign-extend to 32 bit integer.
sExt32 :: IntExp t => TPrimExp t v -> TPrimExp Int32 v
sExt32 = isInt32 . sExt Int32 . untyped

-- | Sign-extend to 64 bit integer.
sExt64 :: IntExp t => TPrimExp t v -> TPrimExp Int64 v
sExt64 = isInt64 . sExt Int64 . untyped

-- | Zero-extend to 32 bit integer.
zExt32 :: IntExp t => TPrimExp t v -> TPrimExp Int32 v
zExt32 = isInt32 . zExt Int32 . untyped

-- | Zero-extend to 64 bit integer.
zExt64 :: IntExp t => TPrimExp t v -> TPrimExp Int64 v
zExt64 = isInt64 . zExt Int64 . untyped

-- | 16-bit float minimum.
fMin16 :: TPrimExp Half v -> TPrimExp Half v -> TPrimExp Half v
fMin16 x y = isF16 $ BinOpExp (FMin Float16) (untyped x) (untyped y)

-- | 32-bit float minimum.
fMin32 :: TPrimExp Float v -> TPrimExp Float v -> TPrimExp Float v
fMin32 x y = isF32 $ BinOpExp (FMin Float32) (untyped x) (untyped y)

-- | 64-bit float minimum.
fMin64 :: TPrimExp Double v -> TPrimExp Double v -> TPrimExp Double v
fMin64 x y = isF64 $ BinOpExp (FMin Float64) (untyped x) (untyped y)

-- | 16-bit float maximum.
fMax16 :: TPrimExp Half v -> TPrimExp Half v -> TPrimExp Half v
fMax16 x y = isF16 $ BinOpExp (FMax Float16) (untyped x) (untyped y)

-- | 32-bit float maximum.
fMax32 :: TPrimExp Float v -> TPrimExp Float v -> TPrimExp Float v
fMax32 x y = isF32 $ BinOpExp (FMax Float32) (untyped x) (untyped y)

-- | 64-bit float maximum.
fMax64 :: TPrimExp Double v -> TPrimExp Double v -> TPrimExp Double v
fMax64 x y = isF64 $ BinOpExp (FMax Float64) (untyped x) (untyped y)

-- | Convert result of some integer expression to have the same type
-- as another, using sign extension.
sExtAs ::
  (IntExp to, IntExp from) =>
  TPrimExp from v ->
  TPrimExp to v ->
  TPrimExp to v
sExtAs from to = TPrimExp $ sExt (expIntType to) (untyped from)

-- Prettyprinting instances

instance Pretty v => Pretty (PrimExp v) where
  pretty (LeafExp v _) = pretty v
  pretty (ValueExp v) = pretty v
  pretty (BinOpExp op x y) = pretty op <+> parens (pretty x) <+> parens (pretty y)
  pretty (CmpOpExp op x y) = pretty op <+> parens (pretty x) <+> parens (pretty y)
  pretty (ConvOpExp op x) = pretty op <+> parens (pretty x)
  pretty (UnOpExp op x) = pretty op <+> parens (pretty x)
  pretty (FunExp h args _) = pretty h <+> parens (commasep $ map pretty args)

instance Pretty v => Pretty (TPrimExp t v) where
  pretty = pretty . untyped

-- | Produce a mapping from the leaves of the 'PrimExp' to their
-- designated types.
leafExpTypes :: Ord a => PrimExp a -> S.Set (a, PrimType)
leafExpTypes (LeafExp x ptp) = S.singleton (x, ptp)
leafExpTypes (ValueExp _) = S.empty
leafExpTypes (UnOpExp _ e) = leafExpTypes e
leafExpTypes (ConvOpExp _ e) = leafExpTypes e
leafExpTypes (BinOpExp _ e1 e2) =
  S.union (leafExpTypes e1) (leafExpTypes e2)
leafExpTypes (CmpOpExp _ e1 e2) =
  S.union (leafExpTypes e1) (leafExpTypes e2)
leafExpTypes (FunExp _ pes _) =
  S.unions $ map leafExpTypes pes

-- | Multiplication of untyped 'PrimExp's, which must have the same
-- type.
(~*~) :: PrimExp v -> PrimExp v -> PrimExp v
x ~*~ y = BinOpExp op x y
  where
    t = primExpType x
    op = case t of
      IntType it -> Mul it OverflowUndef
      FloatType ft -> FMul ft
      Bool -> LogAnd
      Unit -> LogAnd

-- | Division of untyped 'PrimExp's, which must have the same
-- type.  For integers, this is unsafe signed division.
(~/~) :: PrimExp v -> PrimExp v -> PrimExp v
x ~/~ y = BinOpExp op x y
  where
    t = primExpType x
    op = case t of
      IntType it -> SDiv it Unsafe
      FloatType ft -> FDiv ft
      Bool -> LogAnd
      Unit -> LogAnd

-- | Addition of untyped 'PrimExp's, which must have the same type.
(~+~) :: PrimExp v -> PrimExp v -> PrimExp v
x ~+~ y = BinOpExp op x y
  where
    t = primExpType x
    op = case t of
      IntType it -> Add it OverflowUndef
      FloatType ft -> FAdd ft
      Bool -> LogOr
      Unit -> LogOr

-- | Subtraction of untyped 'PrimExp's, which must have the same type.
(~-~) :: PrimExp v -> PrimExp v -> PrimExp v
x ~-~ y = BinOpExp op x y
  where
    t = primExpType x
    op = case t of
      IntType it -> Sub it OverflowUndef
      FloatType ft -> FSub ft
      Bool -> LogOr
      Unit -> LogOr

-- | Equality of untyped 'PrimExp's, which must have the same type.
(~==~) :: PrimExp v -> PrimExp v -> PrimExp v
x ~==~ y = CmpOpExp (CmpEq t) x y
  where
    t = primExpType x

infix 7 ~*~, ~/~

infix 6 ~+~, ~-~

infix 4 ~==~<|MERGE_RESOLUTION|>--- conflicted
+++ resolved
@@ -228,12 +228,8 @@
   | oneIshExp y = y
   | zeroIshExp x = y
   | zeroIshExp y = x
-<<<<<<< HEAD
-constFoldPrimExp (UnOpExp Abs {} x) | not $ negativeIshExp x = x
-=======
 constFoldPrimExp (UnOpExp Abs {} x)
   | not $ negativeIshExp x = x
->>>>>>> ec3c95be
 constFoldPrimExp (BinOpExp UMod {} x y)
   | sameIshExp x y,
     IntType it <- primExpType x =
