{-# OPTIONS_GHC -fno-warn-orphans #-}

-- | Converting back and forth between 'PrimExp's.  Use the 'ToExp'
-- instance to convert to Futhark expressions.
module Futhark.Analysis.PrimExp.Convert
  ( primExpFromExp,
    primExpFromSubExp,
    pe32,
    le32,
    pe64,
    le64,
    f32pe,
    f32le,
    f64pe,
    f64le,
    primExpFromSubExpM,
    replaceInPrimExp,
    replaceInPrimExpM,
    substituteInPrimExp,
    primExpSlice,
    subExpSlice,

    -- * Module reexport
    module Futhark.Analysis.PrimExp,
  )
where

import qualified Control.Monad.Fail as Fail
import Control.Monad.Identity
import qualified Data.Map.Strict as M
import Data.Maybe
import Futhark.Analysis.PrimExp
import Futhark.Construct
import Futhark.IR

instance ToExp v => ToExp (PrimExp v) where
  toExp (BinOpExp op x y) =
    BasicOp <$> (BinOp op <$> toSubExp "binop_x" x <*> toSubExp "binop_y" y)
  toExp (CmpOpExp op x y) =
    BasicOp <$> (CmpOp op <$> toSubExp "cmpop_x" x <*> toSubExp "cmpop_y" y)
  toExp (UnOpExp op x) =
    BasicOp <$> (UnOp op <$> toSubExp "unop_x" x)
  toExp (ConvOpExp op x) =
    BasicOp <$> (ConvOp op <$> toSubExp "convop_x" x)
  toExp (ValueExp v) =
    return $ BasicOp $ SubExp $ Constant v
  toExp (FunExp h args t) =
    Apply (nameFromString h) <$> args' <*> pure [primRetType t]
      <*> pure (Safe, mempty, [])
    where
      args' = zip <$> mapM (toSubExp "apply_arg") args <*> pure (repeat Observe)
  toExp (LeafExp v _) =
    toExp v

instance ToExp v => ToExp (TPrimExp t v) where
  toExp = toExp . untyped

-- | Convert an expression to a 'PrimExp'.  The provided function is
-- used to convert expressions that are not trivially 'PrimExp's.
-- This includes constants and variable names, which are passed as
-- t'SubExp's.
primExpFromExp ::
  (Fail.MonadFail m, RepTypes rep) =>
  (VName -> m (PrimExp v)) ->
  Exp rep ->
  m (PrimExp v)
primExpFromExp f (BasicOp (BinOp op x y)) =
  BinOpExp op <$> primExpFromSubExpM f x <*> primExpFromSubExpM f y
primExpFromExp f (BasicOp (CmpOp op x y)) =
  CmpOpExp op <$> primExpFromSubExpM f x <*> primExpFromSubExpM f y
primExpFromExp f (BasicOp (UnOp op x)) =
  UnOpExp op <$> primExpFromSubExpM f x
primExpFromExp f (BasicOp (ConvOp op x)) =
  ConvOpExp op <$> primExpFromSubExpM f x
primExpFromExp f (BasicOp (SubExp se)) =
  primExpFromSubExpM f se
primExpFromExp f (Apply fname args ts _)
  | isBuiltInFunction fname,
    [Prim t] <- map declExtTypeOf ts =
    FunExp (nameToString fname) <$> mapM (primExpFromSubExpM f . fst) args <*> pure t
primExpFromExp _ _ = fail "Not a PrimExp"

-- | Like 'primExpFromExp', but for a t'SubExp'.
primExpFromSubExpM :: Applicative m => (VName -> m (PrimExp v)) -> SubExp -> m (PrimExp v)
primExpFromSubExpM f (Var v) = f v
primExpFromSubExpM _ (Constant v) = pure $ ValueExp v

-- | Convert t'SubExp's of a given type.
primExpFromSubExp :: PrimType -> SubExp -> PrimExp VName
primExpFromSubExp t (Var v) = LeafExp v t
primExpFromSubExp _ (Constant v) = ValueExp v

-- | Shorthand for constructing a 'TPrimExp' of type 'Int32'.
pe32 :: SubExp -> TPrimExp Int32 VName
pe32 = isInt32 . primExpFromSubExp int32

-- | Shorthand for constructing a 'TPrimExp' of type 'Int32', from a leaf.
le32 :: a -> TPrimExp Int32 a
le32 = isInt32 . flip LeafExp int32

-- | Shorthand for constructing a 'TPrimExp' of type 'Int64'.
pe64 :: SubExp -> TPrimExp Int64 VName
pe64 = isInt64 . primExpFromSubExp int64

-- | Shorthand for constructing a 'TPrimExp' of type 'Int64', from a leaf.
le64 :: a -> TPrimExp Int64 a
le64 = isInt64 . flip LeafExp int64

-- | Shorthand for constructing a 'TPrimExp' of type 'Float32'.
f32pe :: SubExp -> TPrimExp Float VName
f32pe = isF32 . primExpFromSubExp float32

-- | Shorthand for constructing a 'TPrimExp' of type 'Float32', from a leaf.
f32le :: a -> TPrimExp Float a
f32le = isF32 . flip LeafExp float32

-- | Shorthand for constructing a 'TPrimExp' of type 'Float64'.
f64pe :: SubExp -> TPrimExp Double VName
f64pe = isF64 . primExpFromSubExp float64

-- | Shorthand for constructing a 'TPrimExp' of type 'Float64', from a leaf.
f64le :: a -> TPrimExp Double a
f64le = isF64 . flip LeafExp float64

-- | Applying a monadic transformation to the leaves in a 'PrimExp'.
replaceInPrimExpM ::
  Monad m =>
  (a -> PrimType -> m (PrimExp b)) ->
  PrimExp a ->
  m (PrimExp b)
replaceInPrimExpM f (LeafExp v pt) =
  f v pt
replaceInPrimExpM _ (ValueExp v) =
  return $ ValueExp v
replaceInPrimExpM f (BinOpExp bop pe1 pe2) =
  constFoldPrimExp
    <$> (BinOpExp bop <$> replaceInPrimExpM f pe1 <*> replaceInPrimExpM f pe2)
replaceInPrimExpM f (CmpOpExp cop pe1 pe2) =
  CmpOpExp cop <$> replaceInPrimExpM f pe1 <*> replaceInPrimExpM f pe2
replaceInPrimExpM f (UnOpExp uop pe) =
  UnOpExp uop <$> replaceInPrimExpM f pe
replaceInPrimExpM f (ConvOpExp cop pe) =
  ConvOpExp cop <$> replaceInPrimExpM f pe
replaceInPrimExpM f (FunExp h args t) =
  FunExp h <$> mapM (replaceInPrimExpM f) args <*> pure t

-- | As 'replaceInPrimExpM', but in the identity monad.
replaceInPrimExp ::
  (a -> PrimType -> PrimExp b) ->
  PrimExp a ->
  PrimExp b
replaceInPrimExp f e = runIdentity $ replaceInPrimExpM f' e
  where
    f' x y = return $ f x y

-- | Substituting names in a PrimExp with other PrimExps
substituteInPrimExp ::
  Ord v =>
  M.Map v (PrimExp v) ->
  PrimExp v ->
  PrimExp v
substituteInPrimExp tab = replaceInPrimExp $ \v t ->
  fromMaybe (LeafExp v t) $ M.lookup v tab

-- | Convert a 'SubExp' slice to a 'PrimExp' slice.
primExpSlice :: Slice SubExp -> Slice (TPrimExp Int64 VName)
primExpSlice = fmap pe64

-- | Convert a 'PrimExp' slice to a 'SubExp' slice.
<<<<<<< HEAD
subExpSlice :: MonadBinder m => Slice (TPrimExp Int64 VName) -> m (Slice SubExp)
subExpSlice = traverse $ toSubExp "slice"
=======
subExpSlice :: MonadBuilder m => Slice (TPrimExp Int64 VName) -> m (Slice SubExp)
subExpSlice = mapM $ traverse $ toSubExp "slice"
>>>>>>> 1a9edf89
<|MERGE_RESOLUTION|>--- conflicted
+++ resolved
@@ -167,10 +167,5 @@
 primExpSlice = fmap pe64
 
 -- | Convert a 'PrimExp' slice to a 'SubExp' slice.
-<<<<<<< HEAD
-subExpSlice :: MonadBinder m => Slice (TPrimExp Int64 VName) -> m (Slice SubExp)
-subExpSlice = traverse $ toSubExp "slice"
-=======
 subExpSlice :: MonadBuilder m => Slice (TPrimExp Int64 VName) -> m (Slice SubExp)
-subExpSlice = mapM $ traverse $ toSubExp "slice"
->>>>>>> 1a9edf89
+subExpSlice = traverse $ toSubExp "slice"