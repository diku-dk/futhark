module Futhark.Analysis.Proofs.Symbol where

<<<<<<< HEAD
import Language.Futhark (VName)
import Futhark.SoP.SoP (SoP, sym2SoP, justSym, sopToLists, scaleSoP, (.-.), (.+.), int2SoP)
import Futhark.Util.Pretty (Pretty, pretty, parens, brackets, (<+>), enclose)
import Futhark.Analysis.Proofs.Util (prettyName, prettyHole)
=======
import Data.Map.Strict qualified as M
import Data.Set qualified as S
import Futhark.Analysis.Proofs.Util (prettyHole, prettyName)
import Futhark.MonadFreshNames
import Futhark.SoP.SoP (SoP, int2SoP, justSym, scaleSoP, sopToLists, sym2SoP, (.+.), (.-.))
import Futhark.Util.Pretty (Pretty, brackets, enclose, parens, pretty, (<+>))
import Language.Futhark (VName)
>>>>>>> 629625d1

data Symbol
  = Var VName
  | Hole VName
  | Idx
      Symbol -- array
      (SoP Symbol) -- index
  | LinComb
      VName -- binder
      (SoP Symbol) -- lower bound
      (SoP Symbol) -- upper bound
      Symbol
  | Indicator Symbol
  | Bool Bool
  | Not Symbol
  | SoP Symbol :< SoP Symbol
  | SoP Symbol :<= SoP Symbol
  | SoP Symbol :> SoP Symbol
  | SoP Symbol :>= SoP Symbol
  | SoP Symbol :== SoP Symbol
  | SoP Symbol :/= SoP Symbol
  | Symbol :&& Symbol
  | Symbol :|| Symbol
  | Recurrence
  deriving (Show, Eq)

data Property
  deriving (Show, Eq, Ord)

sop2Symbol :: (Ord u) => SoP u -> u
sop2Symbol sop
  | Just t <- justSym sop = t
  | otherwise = error "sop2Symbol on something that is not a symbol"

applyLinCombRule :: VName -> SoP Symbol -> SoP Symbol -> SoP Symbol -> SoP Symbol
applyLinCombRule i a b = foldl1 (.+.) . map (mkLinComb i a b) . sopToLists

mkLinComb :: VName -> SoP Symbol -> SoP Symbol -> ([Symbol], Integer) -> SoP Symbol
mkLinComb _ a b ([], c) =
  scaleSoP c (a .-. b .+. int2SoP 1)
mkLinComb i a b ([u], c) =
  scaleSoP c (sym2SoP $ LinComb i a b u)
mkLinComb _ _ _ _ =
  error "Replacement is not a linear combination."

-- TODO Normalize only normalizes Boolean expressions.
--      Use a Boolean representation that is normalized by construction.
normalizeSymbol :: Symbol -> Symbol
normalizeSymbol symbol = case toNNF symbol of
  (Not x) -> toNNF (Not x)
  (x :&& y) ->
    case (x, y) of
      (Bool True, b) -> b -- Identity.
      (a, Bool True) -> a
      (Bool False, _) -> Bool False -- Annihilation.
      (_, Bool False) -> Bool False
      (a, b) | a == b -> a -- Idempotence.
      (a, b) | a == toNNF (Not b) -> Bool False -- A contradiction.
      (a, b) -> a :&& b
  (x :|| y) -> do
    case (x, y) of
      (Bool False, b) -> b -- Identity.
      (a, Bool False) -> a
      (Bool True, _) -> Bool True -- Annihilation.
      (_, Bool True) -> Bool True
      (a, b) | a == b -> a -- Idempotence.
      (a, b) | a == toNNF (Not b) -> Bool True -- A tautology.
      (a, b) -> a :|| b
  v -> v
  where
    toNNF (Not (Not x)) = x
    toNNF (Not (Bool True)) = Bool False
    toNNF (Not (Bool False)) = Bool True
    toNNF (Not (x :|| y)) = toNNF (Not x) :&& toNNF (Not y)
    toNNF (Not (x :&& y)) = toNNF (Not x) :|| toNNF (Not y)
    toNNF (Not (x :== y)) = x :/= y
    toNNF (Not (x :< y)) = x :>= y
    toNNF (Not (x :> y)) = x :<= y
    toNNF (Not (x :/= y)) = x :== y
    toNNF (Not (x :>= y)) = x :< y
    toNNF (Not (x :<= y)) = x :> y
    toNNF x = x

-- This is only defined manually to not compare on the indexing variable in
-- LinComb, which is subject to renaming. SoP terms are sorted, so renaming
-- may lead to rearranging of terms, which in turn makes testing fragile.
-- TODO come up with a more succint solution.
instance Ord Symbol where
  compare (Var x1) (Var x2) = compare x1 x2
  compare (Hole x1) (Hole x2) = compare x1 x2
  compare (Idx s1 i1) (Idx s2 i2) = compare (s1, i1) (s2, i2)
  compare (LinComb _ l1 u1 s1) (LinComb _ l2 u2 s2) = compare (l1, u1, s1) (l2, u2, s2)
  compare (Indicator s1) (Indicator s2) = compare s1 s2
  compare (Bool b1) (Bool b2) = compare b1 b2
  compare (Not s1) (Not s2) = compare s1 s2
  compare (s1 :< s2) (s3 :< s4) = compare (s1, s2) (s3, s4)
  compare (s1 :<= s2) (s3 :<= s4) = compare (s1, s2) (s3, s4)
  compare (s1 :> s2) (s3 :> s4) = compare (s1, s2) (s3, s4)
  compare (s1 :>= s2) (s3 :>= s4) = compare (s1, s2) (s3, s4)
  compare (s1 :== s2) (s3 :== s4) = compare (s1, s2) (s3, s4)
  compare (s1 :/= s2) (s3 :/= s4) = compare (s1, s2) (s3, s4)
  compare (s1 :&& s2) (s3 :&& s4) = compare (s1, s2) (s3, s4)
  compare (s1 :|| s2) (s3 :|| s4) = compare (s1, s2) (s3, s4)
  compare Recurrence Recurrence = EQ
  compare (Var {}) _ = LT
  compare (Hole {}) (Var {}) = GT
  compare (Hole {}) _ = LT
  compare (Idx {}) (Var {}) = GT
  compare (Idx {}) (Hole {}) = GT
  compare (Idx {}) _ = LT
  compare (LinComb {}) (Var {}) = GT
  compare (LinComb {}) (Hole {}) = GT
  compare (LinComb {}) (Idx {}) = GT
  compare (LinComb {}) _ = LT
  compare (Indicator {}) (Var {}) = GT
  compare (Indicator {}) (Hole {}) = GT
  compare (Indicator {}) (Idx {}) = GT
  compare (Indicator {}) (LinComb {}) = GT
  compare (Indicator {}) _ = LT
  compare (Bool {}) (Var {}) = GT
  compare (Bool {}) (Hole {}) = GT
  compare (Bool {}) (Idx {}) = GT
  compare (Bool {}) (LinComb {}) = GT
  compare (Bool {}) (Indicator {}) = GT
  compare (Bool {}) _ = LT
  compare (Not {}) (Var {}) = GT
  compare (Not {}) (Hole {}) = GT
  compare (Not {}) (Idx {}) = GT
  compare (Not {}) (LinComb {}) = GT
  compare (Not {}) (Indicator {}) = GT
  compare (Not {}) (Bool {}) = GT
  compare (Not {}) _ = LT
  compare (_ :< _) (Var {}) = GT
  compare (_ :< _) (Hole {}) = GT
  compare (_ :< _) (Idx {}) = GT
  compare (_ :< _) (LinComb {}) = GT
  compare (_ :< _) (Indicator {}) = GT
  compare (_ :< _) (Bool {}) = GT
  compare (_ :< _) (Not _) = GT
  compare (_ :< _) _ = LT
  compare (_ :<= _) (Var {}) = GT
  compare (_ :<= _) (Hole {}) = GT
  compare (_ :<= _) (Idx {}) = GT
  compare (_ :<= _) (LinComb {}) = GT
  compare (_ :<= _) (Indicator {}) = GT
  compare (_ :<= _) (Bool {}) = GT
  compare (_ :<= _) (Not _) = GT
  compare (_ :<= _) (_ :< _) = GT
  compare (_ :<= _) _ = LT
  compare (_ :> _) (Var {}) = GT
  compare (_ :> _) (Hole {}) = GT
  compare (_ :> _) (Idx {}) = GT
  compare (_ :> _) (LinComb {}) = GT
  compare (_ :> _) (Indicator {}) = GT
  compare (_ :> _) (Bool {}) = GT
  compare (_ :> _) (Not _) = GT
  compare (_ :> _) (_ :< _) = GT
  compare (_ :> _) (_ :<= _) = GT
  compare (_ :> _) _ = LT
  compare (_ :>= _) (Var {}) = GT
  compare (_ :>= _) (Hole {}) = GT
  compare (_ :>= _) (Idx {}) = GT
  compare (_ :>= _) (LinComb {}) = GT
  compare (_ :>= _) (Indicator {}) = GT
  compare (_ :>= _) (Bool {}) = GT
  compare (_ :>= _) (Not _) = GT
  compare (_ :>= _) (_ :< _) = GT
  compare (_ :>= _) (_ :<= _) = GT
  compare (_ :>= _) (_ :> _) = GT
  compare (_ :>= _) _ = LT
  compare (_ :== _) (Var {}) = GT
  compare (_ :== _) (Hole {}) = GT
  compare (_ :== _) (Idx {}) = GT
  compare (_ :== _) (LinComb {}) = GT
  compare (_ :== _) (Indicator {}) = GT
  compare (_ :== _) (Bool {}) = GT
  compare (_ :== _) (Not _) = GT
  compare (_ :== _) (_ :< _) = GT
  compare (_ :== _) (_ :<= _) = GT
  compare (_ :== _) (_ :> _) = GT
  compare (_ :== _) (_ :>= _) = GT
  compare (_ :== _) _ = LT
  compare (_ :/= _) (Var {}) = GT
  compare (_ :/= _) (Hole {}) = GT
  compare (_ :/= _) (Idx {}) = GT
  compare (_ :/= _) (LinComb {}) = GT
  compare (_ :/= _) (Indicator {}) = GT
  compare (_ :/= _) (Bool {}) = GT
  compare (_ :/= _) (Not _) = GT
  compare (_ :/= _) (_ :< _) = GT
  compare (_ :/= _) (_ :<= _) = GT
  compare (_ :/= _) (_ :> _) = GT
  compare (_ :/= _) (_ :>= _) = GT
  compare (_ :/= _) (_ :== _) = GT
  compare (_ :/= _) _ = LT
  compare (_ :&& _) (Var {}) = GT
  compare (_ :&& _) (Hole {}) = GT
  compare (_ :&& _) (Idx {}) = GT
  compare (_ :&& _) (LinComb {}) = GT
  compare (_ :&& _) (Indicator {}) = GT
  compare (_ :&& _) (Bool {}) = GT
  compare (_ :&& _) (Not _) = GT
  compare (_ :&& _) (_ :< _) = GT
  compare (_ :&& _) (_ :<= _) = GT
  compare (_ :&& _) (_ :> _) = GT
  compare (_ :&& _) (_ :>= _) = GT
  compare (_ :&& _) (_ :== _) = GT
  compare (_ :&& _) (_ :/= _) = GT
  compare (_ :&& _) _ = LT
  compare (_ :|| _) (Var {}) = GT
  compare (_ :|| _) (Hole {}) = GT
  compare (_ :|| _) (Idx {}) = GT
  compare (_ :|| _) (LinComb {}) = GT
  compare (_ :|| _) (Indicator {}) = GT
  compare (_ :|| _) (Bool {}) = GT
  compare (_ :|| _) (Not _) = GT
  compare (_ :|| _) (_ :< _) = GT
  compare (_ :|| _) (_ :<= _) = GT
  compare (_ :|| _) (_ :> _) = GT
  compare (_ :|| _) (_ :>= _) = GT
  compare (_ :|| _) (_ :== _) = GT
  compare (_ :|| _) (_ :/= _) = GT
  compare (_ :|| _) (_ :&& _) = GT
  compare (_ :|| _) _ = LT
  compare Recurrence _ = GT

instance Pretty Symbol where
  pretty symbol = case symbol of
    (Var x) -> prettyName x
    (Hole x) -> prettyHole x
    (Idx x i) -> autoParens x <> brackets (pretty i)
    (LinComb i lb ub e) ->
      "∑"
        <> prettyName i
        <> "∈"
        <> parens (pretty lb <+> ".." <+> pretty ub)
        <> " "
        <> autoParens e
    Indicator p -> iversonbrackets (pretty p)
    Bool x -> pretty x
    Not x -> "¬" <> autoParens x
    x :< y -> prettyOp "<" x y
    x :<= y -> prettyOp "<=" x y
    x :> y -> prettyOp ">" x y
    x :>= y -> prettyOp ">=" x y
    x :== y -> prettyOp "==" x y
    x :/= y -> prettyOp "/=" x y
    x :&& y -> prettyOp "&&" x y
    x :|| y -> prettyOp "||" x y
    Recurrence -> "↺ "
    where
      autoParens x@(Var _) = pretty x
      autoParens x@(Hole _) = pretty x
      autoParens x = parens (pretty x)
      iversonbrackets = enclose "⟦" "⟧"
      prettyOp s x y = pretty x <+> s <+> pretty y<|MERGE_RESOLUTION|>--- conflicted
+++ resolved
@@ -1,11 +1,5 @@
 module Futhark.Analysis.Proofs.Symbol where
 
-<<<<<<< HEAD
-import Language.Futhark (VName)
-import Futhark.SoP.SoP (SoP, sym2SoP, justSym, sopToLists, scaleSoP, (.-.), (.+.), int2SoP)
-import Futhark.Util.Pretty (Pretty, pretty, parens, brackets, (<+>), enclose)
-import Futhark.Analysis.Proofs.Util (prettyName, prettyHole)
-=======
 import Data.Map.Strict qualified as M
 import Data.Set qualified as S
 import Futhark.Analysis.Proofs.Util (prettyHole, prettyName)
@@ -13,7 +7,6 @@
 import Futhark.SoP.SoP (SoP, int2SoP, justSym, scaleSoP, sopToLists, sym2SoP, (.+.), (.-.))
 import Futhark.Util.Pretty (Pretty, brackets, enclose, parens, pretty, (<+>))
 import Language.Futhark (VName)
->>>>>>> 629625d1
 
 data Symbol
   = Var VName
