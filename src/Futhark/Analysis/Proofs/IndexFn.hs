{-# OPTIONS_GHC -Wno-orphans #-}

module Futhark.Analysis.Proofs.IndexFn where

import Control.Monad.RWS.Strict
import Data.List.NonEmpty qualified as NE
import Data.Map qualified as M
import Futhark.Analysis.Proofs.Symbol
import Futhark.MonadFreshNames
<<<<<<< HEAD
import Control.Monad.RWS.Strict
import Debug.Trace (traceM)
import Control.Monad (when)
=======
import Futhark.SoP.Monad (AlgEnv (..), MonadSoP (..), Nameable (mkName))
import Futhark.SoP.SoP (SoP)
import Language.Futhark (VName)
import Language.Futhark qualified as E
>>>>>>> 629625d1

data IndexFn = IndexFn
  { iterator :: Iterator,
    body :: Cases Symbol (SoP Symbol)
  }
  deriving (Show)

data Domain
  = Iota (SoP Symbol) -- [0, ..., n-1]
  | Cat -- Catenate_{k=1}^{m-1} [b_{k-1}, ..., b_k)
      VName -- k
      (SoP Symbol) -- m
      (SoP Symbol) -- b
  deriving (Show)

data Iterator
  = Forall VName Domain
  | Empty
  deriving (Show)

<<<<<<< HEAD
newtype Cases a b = Cases (NE.NonEmpty (a, b))
=======
data Cases a b
  = Cases (NE.NonEmpty (a, b))
  | CHole VName
>>>>>>> 629625d1
  deriving (Show, Eq, Ord)

cases :: [(a, b)] -> Cases a b
cases = Cases . NE.fromList

casesToList :: Cases a b -> [(a, b)]
casesToList (Cases cs) = NE.toList cs

-------------------------------------------------------------------------------
-- Monad.
-------------------------------------------------------------------------------
data VEnv = VEnv
  { vnamesource :: VNameSource,
<<<<<<< HEAD
    algenv :: AlgEnv Symbol E.Exp,
    indexfns :: M.Map VName IndexFn,
    debug :: Bool
=======
    algenv :: AlgEnv Symbol E.Exp Property,
    indexfns :: M.Map VName IndexFn
>>>>>>> 629625d1
    -- toplevel :: M.Map E.VName ([E.Pat], IndexFn)
  }

newtype IndexFnM a = IndexFnM (RWS () () VEnv a)
  deriving
    ( Applicative,
      Functor,
      Monad,
      MonadFreshNames,
      MonadState VEnv
    )

instance (Monoid w) => MonadFreshNames (RWS r w VEnv) where
  getNameSource = gets vnamesource
  putNameSource vns = modify $ \senv -> senv {vnamesource = vns}

-- This is required by MonadSoP.
instance Nameable Symbol where
  mkName (VNameSource i) = (Var $ E.VName "x" i, VNameSource $ i + 1)

instance MonadSoP Symbol E.Exp Property IndexFnM where
  getUntrans = gets (untrans . algenv)
  getRanges = gets (ranges . algenv)
  getEquivs = gets (equivs . algenv)
  modifyEnv f = modify $ \env -> env {algenv = f $ algenv env}

runIndexFnM :: IndexFnM a -> VNameSource -> (a, M.Map VName IndexFn)
runIndexFnM (IndexFnM m) vns = getRes $ runRWS m () s
  where
    getRes (x, env, _) = (x, indexfns env)
    s = VEnv vns mempty mempty False

insertIndexFn :: E.VName -> IndexFn -> IndexFnM ()
insertIndexFn x v =
  modify $ \env -> env {indexfns = M.insert x v $ indexfns env}

-- insertTopLevel :: E.VName -> ([E.Pat], IndexFn) -> IndexFnM ()
-- insertTopLevel vn (args, ixfn) =
--   modify $
--     \env -> env {toplevel = M.insert vn (args, ixfn) $ toplevel env}

clearAlgEnv :: IndexFnM ()
clearAlgEnv =
  modify $ \env -> env {algenv = mempty}

--------------------------------------------------------------
-- Utilities
--------------------------------------------------------------
debugM :: String -> IndexFnM ()
debugM x = do
  debug <- gets debug
  when debug $ traceM $ "🪲 " <> x

debugOn :: b -> IndexFnM b
debugOn f = do
  modify (\s -> s { debug = True })
  pure f<|MERGE_RESOLUTION|>--- conflicted
+++ resolved
@@ -7,16 +7,12 @@
 import Data.Map qualified as M
 import Futhark.Analysis.Proofs.Symbol
 import Futhark.MonadFreshNames
-<<<<<<< HEAD
-import Control.Monad.RWS.Strict
-import Debug.Trace (traceM)
-import Control.Monad (when)
-=======
 import Futhark.SoP.Monad (AlgEnv (..), MonadSoP (..), Nameable (mkName))
 import Futhark.SoP.SoP (SoP)
 import Language.Futhark (VName)
 import Language.Futhark qualified as E
->>>>>>> 629625d1
+import Control.Monad (when)
+import Debug.Trace (traceM)
 
 data IndexFn = IndexFn
   { iterator :: Iterator,
@@ -37,13 +33,7 @@
   | Empty
   deriving (Show)
 
-<<<<<<< HEAD
 newtype Cases a b = Cases (NE.NonEmpty (a, b))
-=======
-data Cases a b
-  = Cases (NE.NonEmpty (a, b))
-  | CHole VName
->>>>>>> 629625d1
   deriving (Show, Eq, Ord)
 
 cases :: [(a, b)] -> Cases a b
@@ -57,14 +47,9 @@
 -------------------------------------------------------------------------------
 data VEnv = VEnv
   { vnamesource :: VNameSource,
-<<<<<<< HEAD
-    algenv :: AlgEnv Symbol E.Exp,
+    algenv :: AlgEnv Symbol E.Exp Property,
     indexfns :: M.Map VName IndexFn,
     debug :: Bool
-=======
-    algenv :: AlgEnv Symbol E.Exp Property,
-    indexfns :: M.Map VName IndexFn
->>>>>>> 629625d1
     -- toplevel :: M.Map E.VName ([E.Pat], IndexFn)
   }
 
