--- conflicted
+++ resolved
@@ -316,12 +316,8 @@
             pure $ Recurrence `notElem` (e1_symbols <> e2_symbols)
         },
       Rule
-<<<<<<< HEAD
-        { name = "BoolIsInt",
-=======
-        { name = "bool2int",
+        { name = "Bool is Int",
           -- NOTE not needed in the paper because all values are ints there?
->>>>>>> 0b57a05e
           from =
             IndexFn
               { iterator = Forall i (Iota (hole n)),
@@ -331,13 +327,6 @@
                       (Hole h2, int2SoP 0)
                     ]
               },
-<<<<<<< HEAD
-          to = \s -> do
-            subIndexFn s $
-              IndexFn
-                { iterator = Forall i (Iota (hole n)),
-                  body = cases [ (Bool True, hole h1) ]
-=======
           to = \s ->
             subIndexFn s $
               IndexFn
@@ -347,7 +336,7 @@
           sideCondition = vacuous
         },
       Rule
-        { name = "bool2int (case order switched)",
+        { name = "Bool is Int (case order switched)",
           from =
             IndexFn
               { iterator = Forall i (Iota (hole n)),
@@ -362,7 +351,6 @@
               IndexFn
                 { iterator = Forall i (Iota (hole n)),
                   body = cases [(Bool True, hole h2)]
->>>>>>> 0b57a05e
                 },
           sideCondition = vacuous
         }
