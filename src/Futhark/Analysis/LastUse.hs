--- conflicted
+++ resolved
@@ -66,15 +66,11 @@
   (lumap', used') <- foldM analyseHistOp (lumap, used) $ reverse binops
   (lumap'', used'') <- analyseKernelBody (lumap', used') body
   let nms = (freeIn lvl <> freeIn tps) `namesSubtract` used''
-<<<<<<< HEAD
-  return (insertNames pat_name nms lumap'', used'' <> nms)
+  pure (insertNames pat_name nms lumap'', used'' <> nms)
 analyseGPUOp pat_name (lumap, used) (Inner (GPUBody ts body)) = do
   (lumap', used') <- analyseBody lumap used body
   let nms = freeIn ts
-  return (insertNames pat_name nms lumap', used' <> nms)
-=======
-  pure (insertNames pat_name nms lumap'', used'' <> nms)
->>>>>>> 47a4409c
+  pure (insertNames pat_name nms lumap', used' <> nms)
 
 segOpHelper ::
   (FreeIn (OpWithAliases (Op rep)), ASTRep rep) =>
