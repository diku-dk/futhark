--- conflicted
+++ resolved
@@ -154,31 +154,23 @@
     analyseExp (lumap, used) (Apply _ args _ _) = do
       let nms = freeIn $ map fst args
       pure (insertNames pat_name nms lumap, used <> nms)
-<<<<<<< HEAD
-    analyseExp (lumap, used) (If cse then_body else_body dec) = do
-      (lumap_then, used_then) <- analyseBody lumap used then_body
-      (lumap_else, used_else) <- analyseBody lumap used else_body
-      let (lumap', used') =
-            (lumap_then <> lumap_else, used_then <> used_else)
-              & flip (foldl addAliasesFromBodyRes) (zip (patElems pat) (map resSubExp $ bodyResult then_body))
-              & flip (foldl addAliasesFromBodyRes) (zip (patElems pat) (map resSubExp $ bodyResult else_body))
-          nms = (freeIn cse <> freeIn dec) `namesSubtract` used'
-=======
     analyseExp (lumap, used) (Match ses cases defbody dec) = do
       (lumap_cases, used_cases) <-
         bimap mconcat mconcat . unzip
           <$> mapM (analyseBody lumap used . caseBody) cases
       (lumap_defbody, used_defbody) <- analyseBody lumap used defbody
-      let used' = used_cases <> used_defbody
+      let (lumap', used') =
+            (lumap_defbody <> lumap_cases, used_cases <> used_defbody)
+              & flip (foldl addAliasesFromBodyRes) (zip (patElems pat) (map resSubExp $ bodyResult then_body))
+              & flip (foldl addAliasesFromBodyRes) (zip (patElems pat) (map resSubExp $ bodyResult else_body))
           nms = (freeIn ses <> freeIn dec) `namesSubtract` used'
       pure
-        ( insertNames pat_name nms (lumap_cases <> lumap_defbody),
+        ( insertNames pat_name nms lumap',
           used' <> nms
         )
     analyseExp (lumap, used) (DoLoop merge form body) = do
       (lumap', used') <- analyseBody lumap used body
       let nms = (freeIn merge <> freeIn form) `namesSubtract` used'
->>>>>>> 8f427635
       pure (insertNames pat_name nms lumap', used' <> nms)
     analyseExp (lumap, used) (DoLoop merge form body) = do
       let (lumap', used') =
