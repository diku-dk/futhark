--- conflicted
+++ resolved
@@ -67,6 +67,10 @@
   (lumap'', used'') <- analyseKernelBody (lumap', used') body
   let nms = (freeIn lvl <> freeIn tps) `namesSubtract` used''
   return (insertNames pat_name nms lumap'', used'' <> nms)
+analyseGPUOp pat_name (lumap, used) (Inner (GPUBody ts body)) = do
+  (lumap', used') <- analyseBody lumap used body
+  let nms = freeIn ts
+  return (insertNames pat_name nms lumap', used' <> nms)
 
 segOpHelper ::
   (FreeIn (OpWithAliases (Op rep)), ASTRep rep) =>
@@ -136,44 +140,6 @@
       return (insertNames pat_name nms lumap, used <> nms)
     analyseExp (lumap, used) (Apply _ args _ _) = do
       let nms = freeIn $ map fst args
-<<<<<<< HEAD
-       in (insertNames pat_name nms lumap, used <> nms)
-    analyseExp (lumap, used) (If cse then_body else_body dec) =
-      let (lumap_then, used_then) = analyseBody lumap used then_body
-          (lumap_else, used_else) = analyseBody lumap used else_body
-          used' = used_then <> used_else
-          nms = ((freeIn cse <> freeIn dec) `namesSubtract` used')
-       in (insertNames pat_name nms (lumap_then <> lumap_else), used' <> nms)
-    analyseExp (lumap, used) (DoLoop merge form body) =
-      let (lumap', used') = analyseBody lumap used body
-          nms = (freeIn merge <> freeIn form) `namesSubtract` used'
-       in (insertNames pat_name nms lumap', used' <> nms)
-    analyseExp (lumap, used) (Op (Alloc se sp)) =
-      let nms = (freeIn se <> freeIn sp) `namesSubtract` used
-       in (insertNames pat_name nms lumap, used <> nms)
-    analyseExp (lumap, used) (Op (Inner (SizeOp sop))) =
-      let nms = freeIn sop `namesSubtract` used
-       in (insertNames pat_name nms lumap, used <> nms)
-    analyseExp (lumap, used) (Op (Inner (OtherOp ()))) =
-      (lumap, used)
-    analyseExp (lumap, used) (Op (Inner (SegOp (SegMap lvl _ tps body)))) =
-      let (lumap', used') = analyseKernelBody (lumap, used) body
-          nms = (freeIn lvl <> freeIn tps) `namesSubtract` used'
-       in (insertNames pat_name nms lumap', used' <> nms)
-    analyseExp (lumap, used) (Op (Inner (SegOp (SegRed lvl _ binops tps body)))) =
-      segOpHelper lumap used lvl binops tps body
-    analyseExp (lumap, used) (Op (Inner (SegOp (SegScan lvl _ binops tps body)))) =
-      segOpHelper lumap used lvl binops tps body
-    analyseExp (lumap, used) (Op (Inner (SegOp (SegHist lvl _ binops tps body)))) =
-      let (lumap', used') = foldr analyseHistOp (lumap, used) binops
-          (lumap'', used'') = analyseKernelBody (lumap', used') body
-          nms = (freeIn lvl <> freeIn tps) `namesSubtract` used''
-       in (insertNames pat_name nms lumap'', used'' <> nms)
-    analyseExp (lumap, used) (Op (Inner (GPUBody ts body))) =
-      let (lumap', used') = analyseBody lumap used body
-          nms = freeIn ts
-       in (insertNames pat_name nms lumap', used' <> nms)
-=======
       return (insertNames pat_name nms lumap, used <> nms)
     analyseExp (lumap, used) (If cse then_body else_body dec) = do
       (lumap_then, used_then) <- analyseBody lumap used then_body
@@ -188,7 +154,6 @@
     analyseExp (lumap, used) (Op op) = do
       onOp <- asks envLastUseOp
       onOp pat_name (lumap, used) op
->>>>>>> be5b5d8e
     analyseExp (lumap, used) (WithAcc _ l) =
       analyseLambda (lumap, used) l
 
