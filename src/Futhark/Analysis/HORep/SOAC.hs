--- conflicted
+++ resolved
@@ -297,22 +297,32 @@
 applyTransform :: MonadBuilder m => ArrayTransform -> VName -> m VName
 applyTransform (Replicate cs n) ia =
   certifying cs $
-    letExp "repeat" $ BasicOp $ Futhark.Replicate n (Futhark.Var ia)
+    letExp "repeat" $
+      BasicOp $
+        Futhark.Replicate n (Futhark.Var ia)
 applyTransform (Rearrange cs perm) ia = do
   r <- arrayRank <$> lookupType ia
   certifying cs $
-    letExp "rearrange" $ BasicOp $ Futhark.Rearrange (perm ++ [length perm .. r - 1]) ia
+    letExp "rearrange" $
+      BasicOp $
+        Futhark.Rearrange (perm ++ [length perm .. r - 1]) ia
 applyTransform (Reshape cs shape) ia =
   certifying cs $
-    letExp "reshape" $ BasicOp $ Futhark.Reshape shape ia
+    letExp "reshape" $
+      BasicOp $
+        Futhark.Reshape shape ia
 applyTransform (ReshapeOuter cs shape) ia = do
   shape' <- reshapeOuter shape 1 . arrayShape <$> lookupType ia
   certifying cs $
-    letExp "reshape_outer" $ BasicOp $ Futhark.Reshape shape' ia
+    letExp "reshape_outer" $
+      BasicOp $
+        Futhark.Reshape shape' ia
 applyTransform (ReshapeInner cs shape) ia = do
   shape' <- reshapeInner shape 1 . arrayShape <$> lookupType ia
   certifying cs $
-    letExp "reshape_inner" $ BasicOp $ Futhark.Reshape shape' ia
+    letExp "reshape_inner" $
+      BasicOp $
+        Futhark.Reshape shape' ia
 
 applyTransforms :: MonadBuilder m => ArrayTransforms -> VName -> m VName
 applyTransforms (ArrayTransforms ts) a = foldlM (flip applyTransform) a ts
@@ -324,40 +334,7 @@
   m [VName]
 inputsToSubExps = mapM f
   where
-<<<<<<< HEAD
     f (Input ts a _) = applyTransforms ts a
-=======
-    inputToExp' (Input (ArrayTransforms ts) a _) =
-      foldlM transform a ts
-
-    transform ia (Replicate cs n) =
-      certifying cs $
-        letExp "repeat" $
-          BasicOp $
-            Futhark.Replicate n (Futhark.Var ia)
-    transform ia (Rearrange cs perm) =
-      certifying cs $
-        letExp "rearrange" $
-          BasicOp $
-            Futhark.Rearrange perm ia
-    transform ia (Reshape cs shape) =
-      certifying cs $
-        letExp "reshape" $
-          BasicOp $
-            Futhark.Reshape shape ia
-    transform ia (ReshapeOuter cs shape) = do
-      shape' <- reshapeOuter shape 1 . arrayShape <$> lookupType ia
-      certifying cs $
-        letExp "reshape_outer" $
-          BasicOp $
-            Futhark.Reshape shape' ia
-    transform ia (ReshapeInner cs shape) = do
-      shape' <- reshapeInner shape 1 . arrayShape <$> lookupType ia
-      certifying cs $
-        letExp "reshape_inner" $
-          BasicOp $
-            Futhark.Reshape shape' ia
->>>>>>> e31bbaa5
 
 -- | Return the array name of the input.
 inputArray :: Input -> VName
