--- conflicted
+++ resolved
@@ -67,15 +67,9 @@
 import Data.Either
 import Data.Foldable (fold, toList)
 import Data.Function ((&))
-<<<<<<< HEAD
 import Data.List (findIndex, foldl', genericDrop, genericSplitAt, sortBy)
-import qualified Data.List.NonEmpty as NE
-import qualified Data.Map as M
-=======
-import Data.List (foldl', genericDrop, genericSplitAt, sortBy)
 import Data.List.NonEmpty qualified as NE
 import Data.Map qualified as M
->>>>>>> 8f427635
 import Data.Maybe
 import Data.Set qualified as S
 import Data.Text qualified as T
@@ -207,7 +201,6 @@
   | (bef, x : aft) <- genericSplitAt i xs = Just (bef, x, aft)
   | otherwise = Nothing
 
-<<<<<<< HEAD
 -- | Return the first list element that satisifes a predicate, along with the
 -- elements before and after.
 focusMaybe :: (a -> Maybe b) -> [a] -> Maybe ([a], b, [a])
@@ -219,10 +212,6 @@
 
 -- | Compute a hash of a text that is stable across OS versions.
 -- Returns the hash as a text as well, ready for human consumption.
-=======
--- | Compute a hash of a pretty that is stable across OS versions.
--- Returns the hash as a pretty as well, ready for human consumption.
->>>>>>> 8f427635
 hashText :: T.Text -> T.Text
 hashText =
   T.decodeUtf8With T.lenientDecode . Base16.encode . MD5.hash . T.encodeUtf8
