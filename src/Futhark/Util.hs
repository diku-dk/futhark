--- conflicted
+++ resolved
@@ -500,13 +500,11 @@
     & fmap (swap . first S.singleton)
     & foldr (uncurry $ M.insertWith (<>)) mempty
 
-<<<<<<< HEAD
+-- | Applicatively fold a traversable.
 traverseFold :: (Monoid m, Traversable t, Applicative f) => (a -> f m) -> t a -> f m
 traverseFold f = fmap fold . traverse f
 
-=======
 -- | Perform fixpoint iteration.
->>>>>>> 894d7783
 fixPoint :: Eq a => (a -> a) -> a -> a
 fixPoint f x =
   let x' = f x
