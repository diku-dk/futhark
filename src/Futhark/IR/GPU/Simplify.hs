--- conflicted
+++ resolved
@@ -96,11 +96,8 @@
   standardRules <> segOpRules
     <> ruleBook
       [ --RuleOp redomapIotaToLoop,
-<<<<<<< HEAD
-=======
         RuleOp SOAC.simplifyMapIota,
         RuleOp SOAC.removeUnusedSOACInput,
->>>>>>> 5b189a70
         RuleOp SOAC.simplifyKnownIterationSOAC,
         RuleOp SOAC.removeReplicateMapping,
         RuleOp SOAC.liftIdentityMapping
