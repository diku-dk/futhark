--- conflicted
+++ resolved
@@ -1050,19 +1050,14 @@
     )
   where
     scope = scopeOfSegSpace space
-<<<<<<< HEAD
-    scope_vtable = ST.fromScope scope
 simplifySegOp (SegScan lvl space ts kbody scans post_op) = do
-=======
-simplifySegOp (SegScan lvl space ts kbody scans) = do
->>>>>>> d43e5409
   (lvl', space', ts') <- Engine.simplify (lvl, space, ts)
   (scans', scans_hoisted) <-
     Engine.localVtable (ST.insertScope scope) $
       mapAndUnzipM (simplifySegBinOp (segFlat space)) scans
   (kbody', body_hoisted) <- simplifyKernelBody space kbody
   (post_op', post_op_hoisted) <-
-    Engine.localVtable (<> scope_vtable) $
+    Engine.localVtable (ST.insertScope scope) $
       simplifySegPostOp (segFlat space) post_op
 
   pure
