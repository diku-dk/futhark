--- conflicted
+++ resolved
@@ -1257,15 +1257,9 @@
   Stm (Aliases rep) ->
   TypeM rep a ->
   TypeM rep a
-<<<<<<< HEAD
-checkStm stm@(Let pat (StmAux cs _ (_, dec)) e) m = do
-  context "When checking certificates" $ checkCerts cs
-=======
 checkStm stm@(Let pat aux e) m = do
-  let Certs cs = stmAuxCerts aux
-      (_, dec) = stmAuxDec aux
-  context "When checking certificates" $ mapM_ (requireI [Prim Unit]) cs
->>>>>>> dbdbd1ca
+  let (_, dec) = stmAuxDec aux
+  context "When checking certificates" $ checkCerts $ stmAuxCerts aux
   context "When checking expression annotation" $ checkExpDec dec
   context ("When matching\n" <> message "  " pat <> "\nwith\n" <> message "  " e) $
     matchPat pat e
