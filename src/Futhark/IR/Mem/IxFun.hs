{-# OPTIONS_GHC -fno-warn-redundant-constraints #-}

-- | This module contains a representation for the index function based on
-- linear-memory accessor descriptors; see Zhu, Hoeflinger and David work.
module Futhark.IR.Mem.IxFun
  ( IxFun (..),
    Shape,
    LMAD (..),
    LMADDim (..),
    Monotonicity (..),
    index,
    mkExistential,
    iota,
    iotaOffset,
    permute,
    reshape,
    coerce,
    slice,
    flatSlice,
    rebase,
    shape,
    lmadShape,
    rank,
    linearWithOffset,
    rearrangeWithOffset,
    isDirect,
    isLinear,
    substituteInIxFun,
<<<<<<< HEAD
    substituteInLMAD,
    leastGeneralGeneralization,
=======
>>>>>>> 8f427635
    existentialize,
    closeEnough,
    equivalent,
    hasOneLmad,
    permuteInv,
    conservativeFlatten,
    disjoint,
    disjoint2,
    disjoint3,
    dynamicEqualsLMAD,
  )
where

import Control.Category
import Control.Monad.Identity
import Control.Monad.State
import Control.Monad.Writer
import Data.Function (on, (&))
<<<<<<< HEAD
import Data.List (elemIndex, partition, sort, sortBy, zip4, zip5, zipWith5)
import Data.List.NonEmpty (NonEmpty (..))
import qualified Data.List.NonEmpty as NE
import qualified Data.Map.Strict as M
import Data.Maybe (fromJust, isJust, isNothing)
import Debug.Trace
import qualified Futhark.Analysis.AlgSimplify as AlgSimplify
import Futhark.Analysis.PrimExp
import Futhark.Analysis.PrimExp.Convert
import qualified Futhark.Analysis.PrimExp.Generalize as PEG
import Futhark.IR.Mem.Interval
=======
import Data.List (sort, sortBy, zip4, zipWith4)
import Data.List.NonEmpty (NonEmpty (..))
import Data.List.NonEmpty qualified as NE
import Data.Map.Strict qualified as M
import Data.Maybe (isJust)
import Futhark.Analysis.PrimExp
import Futhark.Analysis.PrimExp.Convert (substituteInPrimExp)
>>>>>>> 8f427635
import Futhark.IR.Prop
import Futhark.IR.Syntax
  ( DimIndex (..),
    FlatDimIndex (..),
    FlatSlice (..),
    Slice (..),
    Type,
    dimFix,
    flatSliceDims,
    flatSliceStrides,
    unitSlice,
  )
import Futhark.IR.Syntax.Core (Ext (..), VName (..))
import Futhark.Transform.Rename
import Futhark.Transform.Substitute
import Futhark.Util
import Futhark.Util.IntegralExp
import Futhark.Util.Pretty
import Prelude hiding (gcd, id, mod, (.))

traceWith :: Pretty a => String -> a -> a
traceWith s a = trace (s <> ": " <> pretty a) a

-- | The shape of an index function.
type Shape num = [num]

type Indices num = [num]

type Permutation = [Int]

-- | The physical element ordering alongside a dimension, i.e. the
-- sign of the stride.
data Monotonicity
  = -- | Increasing.
    Inc
  | -- | Decreasing.
    Dec
  | -- | Unknown.
    Unknown
  deriving (Show, Eq)

-- | A single dimension in an 'LMAD'.
data LMADDim num = LMADDim
  { ldStride :: num,
    ldShape :: num,
    ldPerm :: Int,
    ldMon :: Monotonicity
  }
  deriving (Show, Eq)

instance Ord Monotonicity where
  (<=) _ Inc = True
  (<=) Unknown _ = True
  (<=) _ Unknown = False
  (<=) Inc Dec = False
  (<=) _ Dec = True

instance Ord num => Ord (LMADDim num) where
  (LMADDim s1 r1 q1 p1 m1) <= (LMADDim s2 r2 q2 p2 m2) =
    ([q1, s1, r1] < [q2, s2, r2])
      || ( ([q1, s1, r1] == [q2, s2, r2])
             && ( (p1 < p2)
                    || ( (p1 == p2)
                           && (m1 <= m2)
                       )
                )
         )

-- | LMAD's representation consists of a general offset and for each dimension a
-- stride, number of elements (or shape), permutation, and
-- monotonicity. Note that the permutation is not strictly necessary in that the
-- permutation can be performed directly on LMAD dimensions, but then it is
-- difficult to extract the permutation back from an LMAD.
--
-- LMAD algebra is closed under composition w.r.t. operators such as
-- permute, index and slice.  However, other operations, such as
-- reshape, cannot always be represented inside the LMAD algebra.
--
-- It follows that the general representation of an index function is a list of
-- LMADS, in which each following LMAD in the list implicitly corresponds to an
-- irregular reshaping operation.
--
-- However, we expect that the common case is when the index function is one
-- LMAD -- we call this the "nice" representation.
--
-- Finally, the list of LMADs is kept in an @IxFun@ together with the shape of
-- the original array, and a bit to indicate whether the index function is
-- contiguous, i.e., if we instantiate all the points of the current index
-- function, do we get a contiguous memory interval?
--
-- By definition, the LMAD denotes the set of points (simplified):
--
--   \{ o + \Sigma_{j=0}^{k} ((i_j+r_j) `mod` n_j)*s_j,
--      \forall i_j such that 0<=i_j<n_j, j=1..k \}
data LMAD num = LMAD
  { lmadOffset :: num,
    lmadDims :: [LMADDim num]
  }
  deriving (Show, Eq, Ord)

-- | An index function is a mapping from a multidimensional array
-- index space (the domain) to a one-dimensional memory index space.
-- Essentially, it explains where the element at position @[i,j,p]@ of
-- some array is stored inside the flat one-dimensional array that
-- constitutes its memory.  For example, we can use this to
-- distinguish row-major and column-major representations.
--
-- An index function is represented as a sequence of 'LMAD's.
data IxFun num = IxFun
  { ixfunLMADs :: NonEmpty (LMAD num),
    -- | the shape of the support array, i.e., the original array
    --   that birthed (is the start point) of this index function.
    base :: Shape num,
    -- | ignoring permutations, is the index function contiguous?
    contiguous :: Bool
  }
  deriving (Show, Eq)

instance Pretty Monotonicity where
  pretty = pretty . show

instance Pretty num => Pretty (LMAD num) where
  pretty (LMAD offset dims) =
    braces . semistack $
      [ "offset:" <+> group (pretty offset),
        "strides:" <+> p ldStride,
        "shape:" <+> p ldShape,
        "permutation:" <+> p ldPerm,
        "monotonicity:" <+> p ldMon
      ]
    where
      p f = group $ brackets $ align $ commasep $ map (pretty . f) dims

instance Pretty num => Pretty (IxFun num) where
  pretty (IxFun lmads oshp cg) =
    braces . semistack $
      [ "base:" <+> brackets (commasep $ map pretty oshp),
        "contiguous:" <+> if cg then "true" else "false",
        "LMADs:" <+> brackets (commastack $ NE.toList $ NE.map pretty lmads)
      ]

instance Substitute num => Substitute (LMAD num) where
  substituteNames substs = fmap $ substituteNames substs

instance Substitute num => Substitute (IxFun num) where
  substituteNames substs = fmap $ substituteNames substs

instance Substitute num => Rename (LMAD num) where
  rename = substituteRename

instance Substitute num => Rename (IxFun num) where
  rename = substituteRename

instance FreeIn num => FreeIn (LMAD num) where
  freeIn' = foldMap freeIn'

instance FreeIn num => FreeIn (IxFun num) where
  freeIn' = foldMap freeIn'

instance FreeIn num => FreeIn (LMADDim num) where
  freeIn' (LMADDim s r n _ _) = freeIn' s <> freeIn' r <> freeIn' n

instance Functor LMAD where
  fmap f = runIdentity . traverse (pure . f)

instance Functor IxFun where
  fmap f = runIdentity . traverse (pure . f)

instance Foldable LMAD where
  foldMap f = execWriter . traverse (tell . f)

instance Foldable IxFun where
  foldMap f = execWriter . traverse (tell . f)

instance Traversable LMAD where
  traverse f (LMAD offset dims) =
    LMAD <$> f offset <*> traverse f' dims
    where
      f' (LMADDim s n p m) = LMADDim <$> f s <*> f n <*> pure p <*> pure m

-- It is important that the traversal order here is the same as in
-- mkExistential.
instance Traversable IxFun where
  traverse f (IxFun lmads oshp cg) =
    IxFun <$> traverse (traverse f) lmads <*> traverse f oshp <*> pure cg

(++@) :: [a] -> NonEmpty a -> NonEmpty a
es ++@ (ne :| nes) = case es of
  e : es' -> e :| es' ++ [ne] ++ nes
  [] -> ne :| nes

(@++@) :: NonEmpty a -> NonEmpty a -> NonEmpty a
(x :| xs) @++@ (y :| ys) = x :| xs ++ [y] ++ ys

invertMonotonicity :: Monotonicity -> Monotonicity
invertMonotonicity Inc = Dec
invertMonotonicity Dec = Inc
invertMonotonicity Unknown = Unknown

lmadPermutation :: LMAD num -> Permutation
lmadPermutation = map ldPerm . lmadDims

setLMADPermutation :: Permutation -> LMAD num -> LMAD num
setLMADPermutation perm lmad =
  lmad {lmadDims = zipWith (\dim p -> dim {ldPerm = p}) (lmadDims lmad) perm}

setLMADShape :: Shape num -> LMAD num -> LMAD num
setLMADShape shp lmad = lmad {lmadDims = zipWith (\dim s -> dim {ldShape = s}) (lmadDims lmad) shp}

-- | Substitute a name with a PrimExp in an LMAD.
substituteInLMAD ::
  Ord a =>
  M.Map a (TPrimExp t a) ->
  LMAD (TPrimExp t a) ->
  LMAD (TPrimExp t a)
substituteInLMAD tab (LMAD offset dims) =
  let offset' = sub offset
      dims' =
        map
          ( \(LMADDim s n p m) ->
              LMADDim
<<<<<<< HEAD
                (sub s)
                (sub r)
                (sub n)
=======
                (substituteInPrimExp tab s)
                (substituteInPrimExp tab n)
>>>>>>> 8f427635
                p
                m
          )
          dims
   in LMAD offset' dims'
  where
    tab' = fmap untyped tab
    sub = TPrimExp . substituteInPrimExp tab' . untyped

-- | Substitute a name with a PrimExp in an index function.
substituteInIxFun ::
  Ord a =>
  M.Map a (TPrimExp t a) ->
  IxFun (TPrimExp t a) ->
  IxFun (TPrimExp t a)
substituteInIxFun tab (IxFun lmads oshp cg) =
  IxFun
    (NE.map (substituteInLMAD tab) lmads)
    (map (TPrimExp . substituteInPrimExp tab' . untyped) oshp)
    cg
  where
    tab' = fmap untyped tab

-- | Is this is a row-major array?
isDirect :: (Eq num, IntegralExp num) => IxFun num -> Bool
isDirect ixfun@(IxFun (LMAD offset dims :| []) oshp True) =
  let strides_expected = reverse $ scanl (*) 1 (reverse (tail oshp))
   in hasContiguousPerm ixfun
        && length oshp == length dims
        && offset == 0
        && all
          (\(LMADDim s n p _, m, d, se) -> s == se && n == d && p == m)
          (zip4 dims [0 .. length dims - 1] oshp strides_expected)
isDirect _ = False

-- | Is index function "analyzable", i.e., consists of one LMAD
hasOneLmad :: IxFun num -> Bool
hasOneLmad (IxFun (_ :| []) _ _) = True
hasOneLmad _ = False

-- | Does the index function have an ascending permutation?
hasContiguousPerm :: IxFun num -> Bool
hasContiguousPerm (IxFun (lmad :| []) _ _) =
  let perm = lmadPermutation lmad
   in perm == sort perm
hasContiguousPerm _ = False

-- | The index space of the index function.  This is the same as the
-- shape of arrays that the index function supports.
shape :: (Eq num, IntegralExp num) => IxFun num -> Shape num
shape (IxFun (lmad :| _) _ _) =
  permuteFwd (lmadPermutation lmad) $ lmadShapeBase lmad

-- | Shape of an LMAD.
lmadShape :: (Eq num, IntegralExp num) => LMAD num -> Shape num
lmadShape lmad = permuteInv (lmadPermutation lmad) $ lmadShapeBase lmad

-- | Shape of an LMAD, ignoring permutations.
lmadShapeBase :: (Eq num, IntegralExp num) => LMAD num -> Shape num
lmadShapeBase = map ldShape . lmadDims

-- | Compute the flat memory index for a complete set @inds@ of array indices
-- and a certain element size @elem_size@.
index ::
  (IntegralExp num, Eq num) =>
  IxFun num ->
  Indices num ->
  num
index = indexFromLMADs . ixfunLMADs
  where
    indexFromLMADs ::
      (IntegralExp num, Eq num) =>
      NonEmpty (LMAD num) ->
      Indices num ->
      num
    indexFromLMADs (lmad :| []) inds = indexLMAD lmad inds
    indexFromLMADs (lmad1 :| lmad2 : lmads) inds =
      let i_flat = indexLMAD lmad1 inds
          new_inds = unflattenIndex (permuteFwd (lmadPermutation lmad2) $ lmadShapeBase lmad2) i_flat
       in indexFromLMADs (lmad2 :| lmads) new_inds
    indexLMAD ::
      (IntegralExp num, Eq num) =>
      LMAD num ->
      Indices num ->
      num
    indexLMAD lmad@(LMAD off dims) inds =
      let prod =
            sum $
              zipWith
                flatOneDim
                (map ldStride dims)
                (permuteInv (lmadPermutation lmad) inds)
       in off + prod

-- | iota with offset.
iotaOffset :: IntegralExp num => num -> Shape num -> IxFun num
iotaOffset o ns = IxFun (makeRotIota Inc o ns :| []) ns True

-- | iota.
iota :: IntegralExp num => Shape num -> IxFun num
iota = iotaOffset 0

-- | Create a contiguous single-LMAD index function that is
-- existential in everything, with the provided permutation,
-- monotonicity, and contiguousness.
mkExistential :: Int -> [(Int, Monotonicity)] -> Bool -> Int -> IxFun (Ext a)
mkExistential basis_rank perm contig start =
  IxFun (NE.singleton lmad) basis contig
  where
    basis = take basis_rank $ map Ext [start + 1 + dims_rank * 2 ..]
    dims_rank = length perm
    lmad = LMAD (Ext start) $ zipWith onDim perm [0 ..]
    onDim (p, mon) i =
      LMADDim (Ext (start + 1 + i * 2)) (Ext (start + 2 + i * 2)) p mon

-- | Permute dimensions.
permute ::
  IntegralExp num =>
  IxFun num ->
  Permutation ->
  IxFun num
permute (IxFun (lmad :| lmads) oshp cg) perm_new =
  let perm_cur = lmadPermutation lmad
      perm = map (perm_cur !!) perm_new
   in IxFun (setLMADPermutation perm lmad :| lmads) oshp cg

-- | Handle the case where a slice can stay within a single LMAD.
sliceOneLMAD ::
  (Eq num, IntegralExp num) =>
  IxFun num ->
  Slice num ->
  Maybe (IxFun num)
sliceOneLMAD (IxFun (lmad@(LMAD _ ldims) :| lmads) oshp cg) (Slice is) = do
  let perm = lmadPermutation lmad
      is' = permuteInv perm is
      cg' = cg && slicePreservesContiguous lmad (Slice is')
  let lmad' = foldl sliceOne (LMAD (lmadOffset lmad) []) $ zip is' ldims
      -- need to remove the fixed dims from the permutation
      perm' =
        updatePerm perm $
          map fst $
            filter (isJust . dimFix . snd) $
              zip [0 .. length is' - 1] is'

  pure $ IxFun (setLMADPermutation perm' lmad' :| lmads) oshp cg'
  where
    updatePerm ps inds = concatMap decrease ps
      where
        decrease p =
          let f n i
                | i == p = -1
                | i > p = n
                | n /= -1 = n + 1
                | otherwise = n
              d = foldl f 0 inds
           in [p - d | d /= -1]

    -- XXX: TODO: what happens to r on a negative-stride slice; is there
    -- such a case?
    sliceOne ::
      (Eq num, IntegralExp num) =>
      LMAD num ->
      (DimIndex num, LMADDim num) ->
      LMAD num
    sliceOne (LMAD off dims) (DimFix i, LMADDim s _x _ _) =
      LMAD (off + flatOneDim s i) dims
    sliceOne (LMAD off dims) (DimSlice _ ne _, LMADDim 0 _ p _) =
      LMAD off (dims ++ [LMADDim 0 ne p Unknown])
    sliceOne (LMAD off dims) (dmind, dim@(LMADDim _ n _ _))
      | dmind == unitSlice 0 n = LMAD off (dims ++ [dim])
    sliceOne (LMAD off dims) (dmind, LMADDim s n p m)
      | dmind == DimSlice (n - 1) n (-1) =
          let off' = off + flatOneDim s (n - 1)
           in LMAD off' (dims ++ [LMADDim (s * (-1)) n p (invertMonotonicity m)])
    sliceOne (LMAD off dims) (DimSlice b ne 0, LMADDim s _ p _) =
      LMAD (off + flatOneDim s b) (dims ++ [LMADDim 0 ne p Unknown])
    sliceOne (LMAD off dims) (DimSlice bs ns ss, LMADDim s _ p m) =
      let m' = case sgn ss of
            Just 1 -> m
            Just (-1) -> invertMonotonicity m
            _ -> Unknown
       in LMAD (off + s * bs) (dims ++ [LMADDim (ss * s) ns p m'])

    slicePreservesContiguous ::
      (Eq num, IntegralExp num) =>
      LMAD num ->
      Slice num ->
      Bool
    slicePreservesContiguous (LMAD _ dims) (Slice slc) =
      -- remove from the slice the LMAD dimensions that have stride 0.
      -- If the LMAD was contiguous in mem, then these dims will not
      -- influence the contiguousness of the result.
      -- Also normalize the input slice, i.e., 0-stride and size-1
      -- slices are rewritten as DimFixed.
      let (dims', slc') =
            unzip $
              filter ((/= 0) . ldStride . fst) $
                zip dims $
                  map normIndex slc
          -- Check that:
          -- 1. a clean split point exists between Fixed and Sliced dims
          -- 2. the outermost sliced dim has +/- 1 stride.
          -- 3. the rest of inner sliced dims are full.
          (_, success) =
            foldl
              ( \(found, res) (slcdim, LMADDim _ n _ _) ->
                  case (slcdim, found) of
                    (DimFix {}, True) -> (found, False)
                    (DimFix {}, False) -> (found, res)
                    (DimSlice _ _ ds, False) ->
                      -- outermost sliced dim: +/-1 stride
                      let res' = (ds == 1 || ds == -1)
                       in (True, res && res')
                    (DimSlice _ ne ds, True) ->
                      -- inner sliced dim: needs to be full
                      let res' = (n == ne) && (ds == 1 || ds == -1)
                       in (found, res && res')
              )
              (False, True)
              $ zip slc' dims'
       in success

    normIndex ::
      (Eq num, IntegralExp num) =>
      DimIndex num ->
      DimIndex num
    normIndex (DimSlice b 1 _) = DimFix b
    normIndex (DimSlice b _ 0) = DimFix b
    normIndex d = d

-- | Slice an index function.
slice ::
  (Eq num, IntegralExp num) =>
  IxFun num ->
  Slice num ->
  IxFun num
slice ixfun@(IxFun (lmad@(LMAD _ _) :| lmads) oshp cg) dim_slices
  -- Avoid identity slicing.
  | unSlice dim_slices == map (unitSlice 0) (shape ixfun) = ixfun
  | Just ixfun' <- sliceOneLMAD ixfun dim_slices = ixfun'
  | otherwise =
      case sliceOneLMAD (iota (lmadShape lmad)) dim_slices of
        Just (IxFun (lmad' :| []) _ cg') ->
          IxFun (lmad' :| lmad : lmads) oshp (cg && cg')
        _ -> error "slice: reached impossible case"

-- | Flat-slice an index function.
flatSlice ::
  (Eq num, IntegralExp num) =>
  IxFun num ->
  FlatSlice num ->
  IxFun num
flatSlice ixfun@(IxFun (LMAD offset (dim : dims) :| lmads) oshp cg) (FlatSlice new_offset is)
  | hasContiguousPerm ixfun =
      let lmad =
            LMAD
              (offset + new_offset * ldStride dim)
              (map (helper $ ldStride dim) is <> dims)
              & setLMADPermutation [0 ..]
       in IxFun (lmad :| lmads) oshp cg
  where
    helper s0 (FlatDimIndex n s) =
      let new_mon = if s0 * s == 1 then Inc else Unknown
       in LMADDim (s0 * s) n 0 new_mon
flatSlice (IxFun (lmad :| lmads) oshp cg) s@(FlatSlice new_offset _) =
  IxFun (LMAD (new_offset * base_stride) (new_dims <> tail_dims) :| lmad : lmads) oshp cg
  where
    tail_shapes = tail $ lmadShape lmad
    base_stride = product tail_shapes
    tail_strides = tail $ scanr (*) 1 tail_shapes
    tail_dims = zipWith4 LMADDim tail_strides tail_shapes [length new_shapes ..] (repeat Inc)
    new_shapes = flatSliceDims s
    new_strides = map (* base_stride) $ flatSliceStrides s
    new_dims = zipWith4 LMADDim new_strides new_shapes [0 ..] (repeat Inc)

-- | Handle the case where a reshape operation can stay inside a single LMAD.
--
-- There are four conditions that all must hold for the result of a reshape
-- operation to remain in the one-LMAD domain:
--
--   (1) the permutation of the underlying LMAD must leave unchanged
--       the LMAD dimensions that were *not* reshape coercions.
--   (2) the repetition of dimensions of the underlying LMAD must
--       refer only to the coerced-dimensions of the reshape operation.
--   (3) finally, the underlying memory is contiguous (and monotonous).
--
-- If any of these conditions do not hold, then the reshape operation will
-- conservatively add a new LMAD to the list, leading to a representation that
-- provides less opportunities for further analysis.
reshapeOneLMAD ::
  (Eq num, IntegralExp num) =>
  IxFun num ->
  Shape num ->
  Maybe (IxFun num)
reshapeOneLMAD ixfun@(IxFun (lmad@(LMAD off dims) :| lmads) oldbase cg) newshape = do
  let perm = lmadPermutation lmad
      dims_perm = permuteFwd perm dims
      mid_dims = take (length dims) dims_perm
      mon = ixfunMonotonicity ixfun

  guard $
    -- checking conditions (2)
    all (\(LMADDim s _ _ _) -> s /= 0) mid_dims
      &&
      -- checking condition (1)
      consecutive 0 (map ldPerm mid_dims)
      &&
      -- checking condition (3)
      hasContiguousPerm ixfun
      && cg
      && (mon == Inc || mon == Dec)

  -- make new permutation
  let rsh_len = length newshape
      diff = length newshape - length dims
      iota_shape = [0 .. length newshape - 1]
      perm' =
        map
          ( \i ->
              let ind = i - diff
               in if (i >= 0) && (i < rsh_len)
                    then i -- already checked mid_dims not affected
                    else ldPerm (dims !! ind) + diff
          )
          iota_shape
      -- split the dimensions
      (support_inds, repeat_inds) =
        foldl
          (\(sup, rpt) (shpdim, ip) -> ((ip, shpdim) : sup, rpt))
          ([], [])
          $ reverse
          $ zip newshape perm'

      (sup_inds, support) = unzip $ sortBy (compare `on` fst) support_inds
      (rpt_inds, repeats) = unzip repeat_inds
      LMAD off' dims_sup = makeRotIota mon off support
      repeats' = map (\n -> LMADDim 0 n 0 Unknown) repeats
      dims' =
        map snd $
          sortBy (compare `on` fst) $
            zip sup_inds dims_sup ++ zip rpt_inds repeats'
      lmad' = LMAD off' dims'
  pure $ IxFun (setLMADPermutation perm' lmad' :| lmads) oldbase cg
  where
    consecutive _ [] = True
    consecutive i [p] = i == p
    consecutive i ps = and $ zipWith (==) ps [i, i + 1 ..]

-- | Reshape an index function.
reshape ::
  (Eq num, IntegralExp num) =>
  IxFun num ->
  Shape num ->
  IxFun num
reshape ixfun new_shape
  | Just ixfun' <- reshapeOneLMAD ixfun new_shape = ixfun'
reshape (IxFun (lmad0 :| lmad0s) oshp cg) new_shape =
  case iota new_shape of
    IxFun (lmad :| []) _ _ -> IxFun (lmad :| lmad0 : lmad0s) oshp cg
    _ -> error "reshape: reached impossible case"

-- | Coerce an index function to look like it has a new shape.
-- Dynamically the shape must be the same.
coerce ::
  (Eq num, IntegralExp num) =>
  IxFun num ->
  Shape num ->
  IxFun num
coerce (IxFun (lmad :| lmads) oshp cg) new_shape =
  IxFun (onLMAD lmad :| lmads) oshp cg
  where
    onLMAD (LMAD offset dims) = LMAD offset $ zipWith onDim dims new_shape
    onDim ld d = ld {ldShape = d}

-- | The number of dimensions in the domain of the input function.
rank ::
  IntegralExp num =>
  IxFun num ->
  Int
rank (IxFun (LMAD _ sss :| _) _ _) = length sss

-- | Essentially @rebase new_base ixfun = ixfun o new_base@
-- Core soundness condition: @base ixfun == shape new_base@
-- Handles the case where a rebase operation can stay within m + n - 1 LMADs,
-- where m is the number of LMADs in the index function, and n is the number of
-- LMADs in the new base.  If both index function have only on LMAD, this means
-- that we stay within the single-LMAD domain.
--
-- We can often stay in that domain if the original ixfun is essentially a
-- slice, e.g. `x[i, (k1,m,s1), (k2,n,s2)] = orig`.
--
-- XXX: TODO: handle repetitions in both lmads.
--
-- How to handle repeated dimensions in the original?
--
--   (a) Shave them off of the last lmad of original
--   (b) Compose the result from (a) with the first
--       lmad of the new base
--   (c) apply a repeat operation on the result of (b).
--
-- However, I strongly suspect that for in-place update what we need is actually
-- the INVERSE of the rebase function, i.e., given an index function new-base
-- and another one orig, compute the index function ixfun0 such that:
--
--   new-base == rebase ixfun0 ixfun, or equivalently:
--   new-base == ixfun o ixfun0
--
-- because then I can go bottom up and compose with ixfun0 all the index
-- functions corresponding to the memory block associated with ixfun.
rebaseNice ::
  (Eq num, IntegralExp num) =>
  IxFun num ->
  IxFun num ->
  Maybe (IxFun num)
rebaseNice
  new_base@(IxFun (lmad_base :| lmads_base) _ cg_base)
  ixfun@(IxFun lmads shp cg) = do
    let (lmad :| lmads') = NE.reverse lmads
        dims = lmadDims lmad
        perm = lmadPermutation lmad
        perm_base = lmadPermutation lmad_base

    guard $
      -- Core rebase condition.
      base ixfun == shape new_base
        -- Conservative safety conditions: ixfun is contiguous and has known
        -- monotonicity for all dimensions.
        && cg
        && all ((/= Unknown) . ldMon) dims
        -- XXX: We should be able to handle some basic cases where both index
        -- functions have non-trivial permutations.
        && (hasContiguousPerm ixfun || hasContiguousPerm new_base)
        -- We need the permutations to be of the same size if we want to compose
        -- them.  They don't have to be of the same size if the ixfun has a trivial
        -- permutation.  Supporting this latter case allows us to rebase when ixfun
        -- has been created by slicing with fixed dimensions.
        && (length perm == length perm_base || hasContiguousPerm ixfun)
        -- To not have to worry about ixfun having non-1 strides, we also check that
        -- it is a row-major array (modulo permutation, which is handled
        -- separately).  Accept a non-full innermost dimension.  XXX: Maybe this can
        -- be less conservative?
        && and
          ( zipWith3
              (\sn ld inner -> sn == ldShape ld || (inner && ldStride ld == 1))
              shp
              dims
              (replicate (length dims - 1) False ++ [True])
          )

    -- Compose permutations, reverse strides and adjust offset if necessary.
    let perm_base' =
          if hasContiguousPerm ixfun
            then perm_base
            else map (perm !!) perm_base
        lmad_base' = setLMADPermutation perm_base' lmad_base
        dims_base = lmadDims lmad_base'
        n_fewer_dims = length dims_base - length dims
        (dims_base', offs_contrib) =
          unzip $
            zipWith
              ( \(LMADDim s1 n1 p1 _) (LMADDim _ _ _ m2) ->
                  let (s', off')
                        | m2 == Inc = (s1, 0)
                        | otherwise = (s1 * (-1), s1 * (n1 - 1))
                   in (LMADDim s' n1 (p1 - n_fewer_dims) Inc, off')
              )
              -- If @dims@ is morally a slice, it might have fewer dimensions than
              -- @dims_base@.  Drop extraneous outer dimensions.
              (drop n_fewer_dims dims_base)
              dims
        off_base = lmadOffset lmad_base' + sum offs_contrib
        lmad_base''
          | lmadOffset lmad == 0 = LMAD off_base dims_base'
          | otherwise =
              -- If the innermost dimension of the ixfun was not full (but still
              -- had a stride of 1), add its offset relative to the new base.
              setLMADShape
                (lmadShape lmad)
                ( LMAD
                    (off_base + ldStride (last dims_base) * lmadOffset lmad)
                    dims_base'
                )
        new_base' = IxFun (lmad_base'' :| lmads_base) shp cg_base
        IxFun lmads_base' _ _ = new_base'
        lmads'' = lmads' ++@ lmads_base'
    pure $ IxFun lmads'' shp (cg && cg_base)

-- | Rebase an index function on top of a new base.
rebase ::
  (Eq num, IntegralExp num) =>
  IxFun num ->
  IxFun num ->
  IxFun num
rebase new_base@(IxFun lmads_base shp_base cg_base) ixfun@(IxFun lmads shp cg)
  | Just ixfun' <- rebaseNice new_base ixfun = ixfun'
  -- In the general case just concatenate LMADs since this refers to index
  -- function composition, which is always safe.
  | otherwise =
      let (lmads_base', shp_base') =
            if base ixfun == shape new_base
              then (lmads_base, shp_base)
              else
                let IxFun lmads' shp_base'' _ = reshape new_base shp
                 in (lmads', shp_base'')
       in IxFun (lmads @++@ lmads_base') shp_base' (cg && cg_base)

-- | If the memory support of the index function is contiguous and row-major
-- (i.e., no transpositions, repetitions, rotates, etc.), then this should
-- return the offset from which the memory-support of this index function
-- starts.
linearWithOffset ::
  (Eq num, IntegralExp num) =>
  IxFun num ->
  num ->
  Maybe num
linearWithOffset ixfun@(IxFun (lmad :| []) _ cg) elem_size
  | hasContiguousPerm ixfun && cg && ixfunMonotonicity ixfun == Inc =
      Just $ lmadOffset lmad * elem_size
linearWithOffset _ _ = Nothing

-- | Similar restrictions to @linearWithOffset@ except for transpositions, which
-- are returned together with the offset.
rearrangeWithOffset ::
  (Eq num, IntegralExp num) =>
  IxFun num ->
  num ->
  Maybe (num, [(Int, num)])
rearrangeWithOffset (IxFun (lmad :| []) oshp cg) elem_size = do
  -- Note that @cg@ describes whether the index function is
  -- contiguous, *ignoring permutations*.  This function requires that
  -- functionality.
  let perm = lmadPermutation lmad
      perm_contig = [0 .. length perm - 1]
  offset <-
    linearWithOffset
      (IxFun (setLMADPermutation perm_contig lmad :| []) oshp cg)
      elem_size
  pure (offset, zip perm (permuteFwd perm (lmadShapeBase lmad)))
rearrangeWithOffset _ _ = Nothing

-- | Is this a row-major array starting at offset zero?
isLinear :: (Eq num, IntegralExp num) => IxFun num -> Bool
isLinear = (== Just 0) . flip linearWithOffset 1

permuteFwd :: Permutation -> [a] -> [a]
permuteFwd ps elems = map (elems !!) ps

permuteInv :: Permutation -> [a] -> [a]
permuteInv ps elems = map snd $ sortBy (compare `on` fst) $ zip ps elems

flatOneDim ::
  (Eq num, IntegralExp num) =>
  num ->
  num ->
  num
flatOneDim s i
  | s == 0 = 0
  | otherwise = i * s

-- | Generalised iota with user-specified offset and rotates.
makeRotIota ::
  IntegralExp num =>
  Monotonicity ->
  -- | Offset
  num ->
  -- | Shape
  [num] ->
  LMAD num
makeRotIota mon off ns
  | mon == Inc || mon == Dec =
      let rk = length ns
          ss0 = reverse $ take rk $ scanl (*) 1 $ reverse ns
          ss =
            if mon == Inc
              then ss0
              else map (* (-1)) ss0
          ps = map fromIntegral [0 .. rk - 1]
          fi = replicate rk mon
       in LMAD off $ zipWith4 LMADDim ss ns ps fi
  | otherwise = error "makeRotIota: requires Inc or Dec"

-- | Check monotonicity of an index function.
ixfunMonotonicity ::
  (Eq num, IntegralExp num) =>
  IxFun num ->
  Monotonicity
ixfunMonotonicity (IxFun (lmad :| lmads) _ _) =
  let mon0 = lmadMonotonicityRots lmad
   in if all ((== mon0) . lmadMonotonicityRots) lmads
        then mon0
        else Unknown
  where
    lmadMonotonicityRots ::
      (Eq num, IntegralExp num) =>
      LMAD num ->
      Monotonicity
    lmadMonotonicityRots (LMAD _ dims)
      | all (isMonDim Inc) dims = Inc
      | all (isMonDim Dec) dims = Dec
      | otherwise = Unknown

    isMonDim ::
      (Eq num, IntegralExp num) =>
      Monotonicity ->
      LMADDim num ->
      Bool
    isMonDim mon (LMADDim s _ _ ldmon) =
      s == 0 || mon == ldmon

<<<<<<< HEAD
-- | Generalization (anti-unification)
--
-- Anti-unification of two index functions is supported under the following conditions:
--
--   0. Both index functions are represented by ONE lmad (assumed common case!)
--   1. The support array of the two indexfuns have the same dimensionality (we
--   can relax this condition if we use a 1D support, as we probably should!)
--   2. The contiguous property and the per-dimension monotonicity are the same
--   (otherwise we might loose important information; this can be relaxed!)
--   3. Most importantly, both index functions correspond to the same
--   permutation (since the permutation is represented by INTs, this restriction
--   cannot be relaxed, unless we move to a gated-LMAD representation!)
leastGeneralGeneralization ::
  Eq v =>
  IxFun (PrimExp v) ->
  IxFun (PrimExp v) ->
  Maybe (IxFun (PrimExp (Ext v)), [(PrimExp v, PrimExp v)])
leastGeneralGeneralization (IxFun (lmad1 :| []) oshp1 ctg1) (IxFun (lmad2 :| []) oshp2 ctg2) = do
  guard $
    length oshp1 == length oshp2
      && ctg1 == ctg2
      && map ldPerm (lmadDims lmad1) == map ldPerm (lmadDims lmad2)
      && lmadDMon lmad1 == lmadDMon lmad2
  let (ctg, dperm, dmon) = (ctg1, lmadPermutation lmad1, lmadDMon lmad1)
  (dshp, m1) <- generalize [] (lmadDShp lmad1) (lmadDShp lmad2)
  (oshp, m2) <- generalize m1 oshp1 oshp2
  (dstd, m3) <- generalize m2 (lmadDSrd lmad1) (lmadDSrd lmad2)
  (drot, m4) <- generalize m3 (lmadDRot lmad1) (lmadDRot lmad2)
  let (offt, m5) = PEG.leastGeneralGeneralization m4 (lmadOffset lmad1) (lmadOffset lmad2)
  let lmad_dims =
        map (\(a, b, c, d, e) -> LMADDim a b c d e) $
          zip5 dstd drot dshp dperm dmon
      lmad = LMAD offt lmad_dims
  pure (IxFun (lmad :| []) oshp ctg, m5)
  where
    lmadDMon = map ldMon . lmadDims
    lmadDSrd = map ldStride . lmadDims
    lmadDShp = map ldShape . lmadDims
    lmadDRot = map ldRotate . lmadDims
    generalize m l1 l2 =
      foldM
        ( \(l_acc, m') (pe1, pe2) -> do
            let (e, m'') = PEG.leastGeneralGeneralization m' pe1 pe2
            pure (l_acc ++ [e], m'')
        )
        ([], m)
        (zip l1 l2)
leastGeneralGeneralization _ _ = Nothing

isSequential :: [Int] -> Bool
isSequential xs =
  all (uncurry (==)) $ zip xs [0 ..]

existentializeExp :: TPrimExp t v -> State [TPrimExp t v] (TPrimExp t (Ext v))
existentializeExp e = do
  i <- gets length
  modify (++ [e])
  let t = primExpType $ untyped e
  pure $ TPrimExp $ LeafExp (Ext i) t

-- | Try to turn all the leaves of the index function into 'Ext's.  We
--  require that there's only one LMAD, that the index function is
--  contiguous, and the base shape has only one dimension.
=======
-- | Turn all the leaves of the index function into 'Ext's.
>>>>>>> 8f427635
existentialize ::
  IxFun (TPrimExp Int64 a) ->
  IxFun (TPrimExp Int64 (Ext b))
existentialize ixfun = evalState (traverse (const mkExt) ixfun) 0
  where
    mkExt = do
      i <- get
      put $ i + 1
      pure $ TPrimExp $ LeafExp (Ext i) int64

-- | When comparing index functions as part of the type check in KernelsMem,
-- we may run into problems caused by the simplifier. As index functions can be
-- generalized over if-then-else expressions, the simplifier might hoist some of
-- the code from inside the if-then-else (computing the offset of an array, for
-- instance), but now the type checker cannot verify that the generalized index
-- function is valid, because some of the existentials are computed somewhere
-- else. To Work around this, we've had to relax the KernelsMem type-checker
-- a bit, specifically, we've introduced this function to verify whether two
-- index functions are "close enough" that we can assume that they match. We use
-- this instead of `ixfun1 == ixfun2` and hope that it's good enough.
closeEnough :: IxFun num -> IxFun num -> Bool
closeEnough ixf1 ixf2 =
  (length (base ixf1) == length (base ixf2))
    && (NE.length (ixfunLMADs ixf1) == NE.length (ixfunLMADs ixf2))
    && all closeEnoughLMADs (NE.zip (ixfunLMADs ixf1) (ixfunLMADs ixf2))
    -- This treats ixf1 as the "declared type" that we are matching against.
    && (contiguous ixf1 <= contiguous ixf2)
  where
    closeEnoughLMADs :: (LMAD num, LMAD num) -> Bool
    closeEnoughLMADs (lmad1, lmad2) =
      length (lmadDims lmad1) == length (lmadDims lmad2)
        && map ldPerm (lmadDims lmad1)
          == map ldPerm (lmadDims lmad2)

-- | Returns true if two 'IxFun's are equivalent.
--
-- Equivalence in this case is defined as having the same number of LMADs, with
-- each pair of LMADs matching in permutation, offsets, strides and rotations.
equivalent :: Eq num => IxFun num -> IxFun num -> Bool
equivalent ixf1 ixf2 =
  NE.length (ixfunLMADs ixf1) == NE.length (ixfunLMADs ixf2)
    && all equivalentLMADs (NE.zip (ixfunLMADs ixf1) (ixfunLMADs ixf2))
  where
    equivalentLMADs (lmad1, lmad2) =
      length (lmadDims lmad1) == length (lmadDims lmad2)
        && map ldPerm (lmadDims lmad1)
          == map ldPerm (lmadDims lmad2)
        && lmadOffset lmad1
          == lmadOffset lmad2
        && map ldStride (lmadDims lmad1)
          == map ldStride (lmadDims lmad2)

-- | Computes the maximum span of an 'LMAD'. The result is the lowest and
-- highest flat values representable by that 'LMAD'.
flatSpan :: LMAD (TPrimExp Int64 VName) -> TPrimExp Int64 VName
flatSpan (LMAD _ dims) =
  foldr
    ( \dim upper ->
        let spn = ldStride dim * (ldShape dim - 1)
         in -- If you've gotten this far, you've already lost
            spn + upper
    )
    0
    dims

-- | Conservatively flatten a list of LMAD dimensions
--
-- Since not all LMADs can actually be flattened, we try to overestimate the
-- flattened array instead. This means that any "holes" in betwen dimensions
-- will get filled out.
-- conservativeFlatten :: (IntegralExp e, Ord e, Pretty e) => LMAD e -> LMAD e
conservativeFlatten :: LMAD (TPrimExp Int64 VName) -> Maybe (LMAD (TPrimExp Int64 VName))
conservativeFlatten (LMAD offset []) =
  pure $ LMAD offset [LMADDim 1 0 1 0 Inc]
conservativeFlatten l@(LMAD _ [_]) =
  pure l
conservativeFlatten l@(LMAD offset dims) = do
  strd <-
    foldM
      gcd
      (ldStride $ head dims)
      $ map ldStride dims
  pure $ LMAD offset [LMADDim strd 0 (shp + 1) 0 Unknown]
  where
    shp = flatSpan l

-- | Very conservative GCD calculation. Returns 'Nothing' if the result cannot
-- be immediately determined. Does not recurse at all.
gcd :: TPrimExp Int64 VName -> TPrimExp Int64 VName -> Maybe (TPrimExp Int64 VName)
gcd x y = gcd' (abs x) (abs y)
  where
    gcd' a b | a == b = Just a
    gcd' 1 _ = Just 1
    gcd' _ 1 = Just 1
    gcd' a 0 = Just a
    gcd' _ _ = Nothing -- gcd' b (a `Futhark.Util.IntegralExp.rem` b)

-- | Returns @True@ if the two 'LMAD's could be proven disjoint.
--
-- Uses some best-approximation heuristics to determine disjointness. For two
-- 1-dimensional arrays, we can guarantee whether or not they are disjoint, but
-- as soon as more than one dimension is involved, things get more
-- tricky. Currently, we try to 'conservativelyFlatten' any LMAD with more than
-- one dimension.
disjoint :: [(VName, PrimExp VName)] -> Names -> LMAD (TPrimExp Int64 VName) -> LMAD (TPrimExp Int64 VName) -> Bool
disjoint less_thans non_negatives (LMAD offset1 [dim1]) (LMAD offset2 [dim2]) =
  doesNotDivide (gcd (ldStride dim1) (ldStride dim2)) (offset1 - offset2)
    || AlgSimplify.lessThanish
      less_thans
      non_negatives
      (offset2 + (ldShape dim2 - 1) * ldStride dim2)
      offset1
    || AlgSimplify.lessThanish
      less_thans
      non_negatives
      (offset1 + (ldShape dim1 - 1) * ldStride dim1)
      offset2
  where
    doesNotDivide :: Maybe (TPrimExp Int64 VName) -> TPrimExp Int64 VName -> Bool
    doesNotDivide (Just x) y =
      Futhark.Util.IntegralExp.mod y x
        & untyped
        & constFoldPrimExp
        & TPrimExp
        & (.==.) (0 :: TPrimExp Int64 VName)
        & primBool
        & maybe False not
    doesNotDivide _ _ = False
disjoint less_thans non_negatives lmad1 lmad2 =
  case (conservativeFlatten lmad1, conservativeFlatten lmad2) of
    (Just lmad1', Just lmad2') -> disjoint less_thans non_negatives lmad1' lmad2'
    _ -> False

disjoint2 :: scope -> asserts -> [(VName, PrimExp VName)] -> Names -> LMAD (TPrimExp Int64 VName) -> LMAD (TPrimExp Int64 VName) -> Bool
disjoint2 _ _ less_thans non_negatives lmad1 lmad2 =
  let (offset1, interval1) = lmadToIntervals lmad1
      (offset2, interval2) = lmadToIntervals lmad2
      (neg_offset, pos_offset) =
        partition AlgSimplify.negated $
          offset1 `AlgSimplify.sub` offset2
      (interval1', interval2') =
        unzip $
          sortBy (flip AlgSimplify.compareComplexity `on` (AlgSimplify.simplify0 . untyped . stride . fst)) $
            intervalPairs interval1 interval2
   in case ( distributeOffset pos_offset interval1',
             distributeOffset (map AlgSimplify.negate neg_offset) interval2'
           ) of
        (Just interval1'', Just interval2'') ->
          isNothing
            ( selfOverlap () () less_thans (map (flip LeafExp $ IntType Int64) $ namesToList non_negatives) interval1''
            )
            && isNothing
              ( selfOverlap () () less_thans (map (flip LeafExp $ IntType Int64) $ namesToList non_negatives) interval2''
              )
            && any
              (not . uncurry (intervalOverlap less_thans non_negatives))
              (zip interval1'' interval2'')
        _ ->
          False

disjoint3 :: M.Map VName Type -> [PrimExp VName] -> [(VName, PrimExp VName)] -> [PrimExp VName] -> LMAD (TPrimExp Int64 VName) -> LMAD (TPrimExp Int64 VName) -> IO Bool
disjoint3 scope asserts less_thans non_negatives lmad1 lmad2 = do
  let (offset1, interval1) = lmadToIntervals lmad1
      (offset2, interval2) = lmadToIntervals lmad2
      interval1' = fixPoint (mergeDims . joinDims) $ sortBy (flip AlgSimplify.compareComplexity `on` (AlgSimplify.simplify0 . untyped . stride)) interval1
      interval2' = fixPoint (mergeDims . joinDims) $ sortBy (flip AlgSimplify.compareComplexity `on` (AlgSimplify.simplify0 . untyped . stride)) interval2
      (interval1'', interval2'') =
        unzip $
          sortBy (flip AlgSimplify.compareComplexity `on` (AlgSimplify.simplify0 . untyped . stride . fst)) $
            intervalPairs interval1' interval2'
  disjointHelper 4 interval1'' interval2'' $ offset1 `AlgSimplify.sub` offset2
  where
    disjointHelper :: Int -> [Interval] -> [Interval] -> AlgSimplify.SofP -> IO Bool
    disjointHelper 0 _ _ _ = pure False
    disjointHelper i is10 is20 offset =
      let (is1, is2) =
            unzip $
              sortBy (flip AlgSimplify.compareComplexity `on` (AlgSimplify.simplify0 . untyped . stride . fst)) $
                intervalPairs is10 is20
          (neg_offset, pos_offset) = partition AlgSimplify.negated offset
       in case ( distributeOffset pos_offset is1,
                 distributeOffset (map AlgSimplify.negate neg_offset) is2
               ) of
            (Just is1', Just is2') -> do
              let overlap1 = selfOverlap scope asserts less_thans non_negatives is1'
              let overlap2 = selfOverlap scope asserts less_thans non_negatives is2'
              case traceWith ("is1': " <> pretty is1' <> "\nis2': " <> pretty is2' <> "\noverlaps") (overlap1, overlap2) of
                (Nothing, Nothing) ->
                  case namesFromList <$> mapM justLeafExp non_negatives of
                    Just non_negatives' ->
                      pure $
                        any
                          (not . uncurry (intervalOverlap less_thans non_negatives'))
                          (zip is1 is2)
                    _ -> pure False
                (Just overlapping_dim, _) ->
                  let expanded_offset = AlgSimplify.simplifySofP' <$> expandOffset offset is1
                      splits = splitDim overlapping_dim is1'
                   in allM (\(new_offset, new_is1) -> disjointHelper (i - 1) (joinDims new_is1) (joinDims is2') new_offset) splits
                        ||^ maybe (pure False) (disjointHelper (i - 1) is1 is2) expanded_offset
                (_, Just overlapping_dim) ->
                  let expanded_offset = AlgSimplify.simplifySofP' <$> expandOffset offset is2
                      splits = splitDim overlapping_dim is2'
                   in allM
                        ( \(new_offset, new_is2) ->
                            disjointHelper (i - 1) (joinDims is1') (joinDims new_is2) $
                              map AlgSimplify.negate new_offset
                        )
                        splits
                        ||^ maybe (pure False) (disjointHelper (i - 1) is1 is2) expanded_offset
            _ -> pure False

joinDims :: [Interval] -> [Interval]
joinDims = helper []
  where
    helper acc [] = reverse acc
    helper acc [x] = reverse $ x : acc
    helper acc (x : y : rest) =
      if stride x == stride y && lowerBound x == 0 && lowerBound y == 0
        then helper acc $ x {numElements = numElements x * numElements y} : rest
        else helper (x : acc) (y : rest)

mergeDims :: [Interval] -> [Interval]
mergeDims = helper [] . reverse
  where
    helper acc [] = acc
    helper acc [x] = x : acc
    helper acc (x : y : rest) =
      if stride x * numElements x == stride y && lowerBound x == 0 && lowerBound y == 0
        then helper acc $ x {numElements = numElements x * numElements y} : rest
        else helper (x : acc) (y : rest)

splitDim :: Interval -> [Interval] -> [(AlgSimplify.SofP, [Interval])]
splitDim overlapping_dim0 is
  | [st] <- AlgSimplify.simplify0 $ untyped $ stride overlapping_dim0,
    [st1] <- AlgSimplify.simplify0 $ untyped $ stride overlapping_dim,
    [spn] <- AlgSimplify.simplify0 $ untyped $ stride overlapping_dim * numElements overlapping_dim,
    lowerBound overlapping_dim == 0,
    Just big_dim_elems <- AlgSimplify.maybeDivide spn st,
    Just small_dim_elems <- AlgSimplify.maybeDivide st st1 =
      [ ( [],
          init before
            <> [ Interval 0 (isInt64 $ AlgSimplify.prodToExp big_dim_elems) (stride overlapping_dim0),
                 Interval 0 (isInt64 $ AlgSimplify.prodToExp small_dim_elems) (stride overlapping_dim)
               ]
            <> after
        )
      ]
  | otherwise =
      let shrunk_dim = overlapping_dim {numElements = numElements overlapping_dim - 1}
          point_offset = AlgSimplify.simplify0 $ untyped $ (numElements overlapping_dim - 1 + lowerBound overlapping_dim) * stride overlapping_dim
       in [ (point_offset, before <> after),
            ([], before <> [shrunk_dim] <> after)
          ]
  where
    (before, overlapping_dim, after) =
      fromJust $
        elemIndex overlapping_dim0 is
          >>= (flip focusNth is . (+ 1))

lmadToIntervals :: LMAD (TPrimExp Int64 VName) -> (AlgSimplify.SofP, [Interval])
lmadToIntervals (LMAD offset []) = (AlgSimplify.simplify0 $ untyped offset, [Interval 0 1 1])
lmadToIntervals lmad@(LMAD offset dims0) =
  (offset', map helper $ permuteInv (lmadPermutation lmad) dims0)
  where
    offset' = AlgSimplify.simplify0 $ untyped offset

    helper :: LMADDim (TPrimExp Int64 VName) -> Interval
    helper (LMADDim strd _ shp _ _) = do
      Interval 0 (AlgSimplify.simplify' shp) (AlgSimplify.simplify' strd)

-- | Dynamically determine if two 'LMADDim' are equal.
--
-- True if the dynamic values of their constituents are equal.
dynamicEqualsLMADDim :: Eq num => LMADDim (TPrimExp t num) -> LMADDim (TPrimExp t num) -> TPrimExp Bool num
dynamicEqualsLMADDim dim1 dim2 =
  ldStride dim1 .==. ldStride dim2
    .&&. ldShape dim1 .==. ldShape dim2
    .&&. fromBool (ldPerm dim1 == ldPerm dim2)
    .&&. fromBool (ldMon dim1 == ldMon dim2)

-- | Dynamically determine if two 'LMAD' are equal.
--
-- True if offset and constituent 'LMADDim' are equal.
dynamicEqualsLMAD :: Eq num => LMAD (TPrimExp t num) -> LMAD (TPrimExp t num) -> TPrimExp Bool num
dynamicEqualsLMAD lmad1 lmad2 =
  lmadOffset lmad1 .==. lmadOffset lmad2
    .&&. foldr
      ((.&&.) . uncurry dynamicEqualsLMADDim)
      true
      (zip (lmadDims lmad1) (lmadDims lmad2))<|MERGE_RESOLUTION|>--- conflicted
+++ resolved
@@ -26,11 +26,8 @@
     isDirect,
     isLinear,
     substituteInIxFun,
-<<<<<<< HEAD
     substituteInLMAD,
     leastGeneralGeneralization,
-=======
->>>>>>> 8f427635
     existentialize,
     closeEnough,
     equivalent,
@@ -49,27 +46,18 @@
 import Control.Monad.State
 import Control.Monad.Writer
 import Data.Function (on, (&))
-<<<<<<< HEAD
-import Data.List (elemIndex, partition, sort, sortBy, zip4, zip5, zipWith5)
-import Data.List.NonEmpty (NonEmpty (..))
-import qualified Data.List.NonEmpty as NE
-import qualified Data.Map.Strict as M
-import Data.Maybe (fromJust, isJust, isNothing)
-import Debug.Trace
-import qualified Futhark.Analysis.AlgSimplify as AlgSimplify
-import Futhark.Analysis.PrimExp
-import Futhark.Analysis.PrimExp.Convert
-import qualified Futhark.Analysis.PrimExp.Generalize as PEG
-import Futhark.IR.Mem.Interval
-=======
-import Data.List (sort, sortBy, zip4, zipWith4)
+import Data.List (elemIndex, partition, sort, sortBy, zip4, zip5, zipWith4, zipWith5)
 import Data.List.NonEmpty (NonEmpty (..))
 import Data.List.NonEmpty qualified as NE
 import Data.Map.Strict qualified as M
-import Data.Maybe (isJust)
+import Data.Maybe (fromJust, isJust, isNothing)
+import Debug.Trace
+import Futhark.Analysis.AlgSimplify qualified as AlgSimplify
 import Futhark.Analysis.PrimExp
+import Futhark.Analysis.PrimExp.Convert
 import Futhark.Analysis.PrimExp.Convert (substituteInPrimExp)
->>>>>>> 8f427635
+import Futhark.Analysis.PrimExp.Generalize qualified as PEG
+import Futhark.IR.Mem.Interval
 import Futhark.IR.Prop
 import Futhark.IR.Syntax
   ( DimIndex (..),
@@ -291,14 +279,8 @@
         map
           ( \(LMADDim s n p m) ->
               LMADDim
-<<<<<<< HEAD
                 (sub s)
-                (sub r)
                 (sub n)
-=======
-                (substituteInPrimExp tab s)
-                (substituteInPrimExp tab n)
->>>>>>> 8f427635
                 p
                 m
           )
@@ -908,7 +890,6 @@
     isMonDim mon (LMADDim s _ _ ldmon) =
       s == 0 || mon == ldmon
 
-<<<<<<< HEAD
 -- | Generalization (anti-unification)
 --
 -- Anti-unification of two index functions is supported under the following conditions:
@@ -969,12 +950,9 @@
   let t = primExpType $ untyped e
   pure $ TPrimExp $ LeafExp (Ext i) t
 
--- | Try to turn all the leaves of the index function into 'Ext's.  We
+-- | Turn all the leaves of the index function into 'Ext's.  We
 --  require that there's only one LMAD, that the index function is
 --  contiguous, and the base shape has only one dimension.
-=======
--- | Turn all the leaves of the index function into 'Ext's.
->>>>>>> 8f427635
 existentialize ::
   IxFun (TPrimExp Int64 a) ->
   IxFun (TPrimExp Int64 (Ext b))
