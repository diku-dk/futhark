--- conflicted
+++ resolved
@@ -345,16 +345,11 @@
 mkExistential basis_rank perm contig start =
   IxFun (NE.singleton lmad) basis contig
   where
-    basis = take basis_rank $ map Ext [1 + dims_rank * 3 ..]
+    basis = take basis_rank $ map Ext [1 + dims_rank * 2 ..]
     dims_rank = length perm
     lmad = LMAD (Ext start) $ zipWith onDim perm [0 ..]
     onDim (p, mon) i =
-      LMADDim
-        (Ext (start + 1 + i * 3))
-        (Ext (start + 2 + i * 3))
-        (Ext (start + 3 + i * 3))
-        p
-        mon
+      LMADDim (Ext (start + 1 + i * 2)) (Ext (start + 2 + i * 2)) p mon
 
 -- | Permute dimensions.
 permute ::
@@ -924,13 +919,8 @@
       State [TPrimExp t v] (LMADDim (TPrimExp t (Ext v)))
     existentializeLMADDim (LMADDim str shp perm mon) = do
       stride' <- existentializeExp str
-      rot' <- existentializeExp rot
       shape' <- existentializeExp shp
-<<<<<<< HEAD
-      pure $ LMADDim stride' rot' shape' perm mon
-=======
       pure $ LMADDim stride' shape' perm mon
->>>>>>> 60f854a9
 existentialize _ = pure Nothing
 
 -- | When comparing index functions as part of the type check in KernelsMem,
