-- | This module contains a representation of linear-memory accessor
-- descriptors (LMAD); see work by Zhu, Hoeflinger and David.
--
-- This module is designed to be used as a qualified import, as the
-- exported names are quite generic.
module Futhark.IR.Mem.LMAD
  ( Shape,
    Indices,
    LMAD (..),
    LMADDim (..),
    Monotonicity (..),
    Permutation,
    index,
    slice,
    flatSlice,
    reshape,
    permute,
    shape,
    monotonicity,
    permutation,
    shapeBase,
    setPermutation,
    setShape,
    substituteInLMAD,
    permuteInv,
    permuteFwd,
    conservativeFlatten,
    disjoint,
    disjoint2,
    disjoint3,
    dynamicEqualsLMAD,
    iota,
    mkExistential,
    invertMonotonicity,
  )
where

import Control.Category
import Control.Monad
import Data.Function (on, (&))
import Data.List (elemIndex, partition, sort, sortBy, zipWith4)
import Data.Map.Strict qualified as M
import Data.Maybe (fromJust, isJust, isNothing)
import Data.Traversable
import Futhark.Analysis.AlgSimplify qualified as AlgSimplify
import Futhark.Analysis.PrimExp
import Futhark.Analysis.PrimExp.Convert
import Futhark.IR.Mem.Interval
import Futhark.IR.Prop
import Futhark.IR.Syntax
  ( DimIndex (..),
    Ext (..),
    FlatDimIndex (..),
    FlatSlice (..),
    Slice (..),
    Type,
    dimFix,
    unitSlice,
  )
import Futhark.IR.Syntax.Core (VName (..))
import Futhark.Transform.Rename
import Futhark.Transform.Substitute
import Futhark.Util
import Futhark.Util.IntegralExp
import Futhark.Util.Pretty
import Prelude hiding (gcd, id, mod, (.))

-- | The shape of an index function.
type Shape num = [num]

-- | Indices passed to an LMAD.  Must always match the rank of the LMAD.
type Indices num = [num]

-- | A complete permutation.
type Permutation = [Int]

-- | The physical element ordering alongside a dimension, i.e. the
-- sign of the stride.
data Monotonicity
  = -- | Increasing.
    Inc
  | -- | Decreasing.
    Dec
  | -- | Unknown.
    Unknown
  deriving (Show, Eq)

-- | A single dimension in an 'LMAD'.
data LMADDim num = LMADDim
  { ldStride :: num,
    ldShape :: num,
    ldPerm :: Int,
    ldMon :: Monotonicity
  }
  deriving (Show, Eq)

instance Ord Monotonicity where
  (<=) _ Inc = True
  (<=) Unknown _ = True
  (<=) _ Unknown = False
  (<=) Inc Dec = False
  (<=) _ Dec = True

instance Ord num => Ord (LMADDim num) where
  (LMADDim s1 q1 p1 m1) <= (LMADDim s2 q2 p2 m2) =
    ([q1, s1] < [q2, s2])
      || ( ([q1, s1] == [q2, s2])
             && ( (p1 < p2)
                    || ( (p1 == p2)
                           && (m1 <= m2)
                       )
                )
         )

-- | LMAD's representation consists of a general offset and for each dimension a
-- stride, number of elements (or shape), permutation, and
-- monotonicity. Note that the permutation is not strictly necessary in that the
-- permutation can be performed directly on LMAD dimensions, but then it is
-- difficult to extract the permutation back from an LMAD.
--
-- LMAD algebra is closed under composition w.r.t. operators such as
-- permute, index and slice.  However, other operations, such as
-- reshape, cannot always be represented inside the LMAD algebra.
--
-- It follows that the general representation of an index function is a list of
-- LMADS, in which each following LMAD in the list implicitly corresponds to an
-- irregular reshaping operation.
--
-- However, we expect that the common case is when the index function is one
-- LMAD -- we call this the "nice" representation.
--
-- Finally, the list of LMADs is kept in an @IxFun@ together with the shape of
-- the original array, and a bit to indicate whether the index function is
-- contiguous, i.e., if we instantiate all the points of the current index
-- function, do we get a contiguous memory interval?
--
-- By definition, the LMAD \( \sigma + \{ (n_1, s_1), \ldots, (n_k, s_k) \} \),
-- where \(n\) and \(s\) denote the shape and stride of each dimension, denotes
-- the set of points:
--
-- \[
--    \{ ~ \sigma + i_1 * s_1 + \ldots + i_m * s_m ~ | ~ 0 \leq i_1 < n_1, \ldots, 0 \leq i_m < n_m ~ \}
-- \]
data LMAD num = LMAD
  { offset :: num,
    dims :: [LMADDim num]
  }
  deriving (Show, Eq, Ord)

instance Pretty Monotonicity where
  pretty = pretty . show

instance Pretty num => Pretty (LMAD num) where
  pretty (LMAD offset dims) =
    braces . semistack $
      [ "offset:" <+> group (pretty offset),
        "strides:" <+> p ldStride,
        "shape:" <+> p ldShape,
        "permutation:" <+> p ldPerm,
        "monotonicity:" <+> p ldMon
      ]
    where
      p f = group $ brackets $ align $ commasep $ map (pretty . f) dims

instance Substitute num => Substitute (LMAD num) where
  substituteNames substs = fmap $ substituteNames substs

instance Substitute num => Rename (LMAD num) where
  rename = substituteRename

instance FreeIn num => FreeIn (LMAD num) where
  freeIn' = foldMap freeIn'

instance FreeIn num => FreeIn (LMADDim num) where
  freeIn' (LMADDim s n _ _) = freeIn' s <> freeIn' n

instance Functor LMAD where
  fmap = fmapDefault

instance Foldable LMAD where
  foldMap = foldMapDefault

instance Traversable LMAD where
  traverse f (LMAD offset dims) =
    LMAD <$> f offset <*> traverse f' dims
    where
      f' (LMADDim s n p m) = LMADDim <$> f s <*> f n <*> pure p <*> pure m

-- | Monotonicity of LMAD.
monotonicity ::
  (Eq num, IntegralExp num) =>
  LMAD num ->
  Monotonicity
monotonicity (LMAD _ dims)
  | all (isMonDim Inc) dims = Inc
  | all (isMonDim Dec) dims = Dec
  | otherwise = Unknown
  where
    isMonDim mon (LMADDim s _ _ ldmon) =
      s == 0 || mon == ldmon

flatOneDim ::
  (Eq num, IntegralExp num) =>
  num ->
  num ->
  num
flatOneDim s i
  | s == 0 = 0
  | otherwise = i * s

index :: (IntegralExp num, Eq num) => LMAD num -> Indices num -> num
index lmad@(LMAD off dims) inds =
  off + sum prods
  where
    prods =
      zipWith
        flatOneDim
        (map ldStride dims)
        (permuteInv (permutation lmad) inds)

setLMADPermutation :: Permutation -> LMAD num -> LMAD num
setLMADPermutation perm lmad =
  lmad {dims = zipWith (\dim p -> dim {ldPerm = p}) (dims lmad) perm}

-- | Handle the case where a slice can stay within a single LMAD.
slice ::
  (Eq num, IntegralExp num) =>
  LMAD num ->
  Slice num ->
  LMAD num
slice lmad@(LMAD _ ldims) (Slice is) =
<<<<<<< HEAD
  let perm = lmadPermutation lmad
      is' = permuteInv perm is
      lmad' = foldl sliceOne (LMAD (lmadOffset lmad) []) $ zip is' ldims
=======
  let perm = permutation lmad
      is' = permuteInv perm is
      lmad' = foldl sliceOne (LMAD (offset lmad) []) $ zip is' ldims
>>>>>>> 2956d483
      -- need to remove the fixed dims from the permutation
      perm' =
        updatePerm perm $
          map fst $
            filter (isJust . dimFix . snd) $
              zip [0 .. length is' - 1] is'
   in setLMADPermutation perm' lmad'
  where
    updatePerm ps inds = concatMap decrease ps
      where
        decrease p =
          let f n i
                | i == p = -1
                | i > p = n
                | n /= -1 = n + 1
                | otherwise = n
              d = foldl f 0 inds
           in [p - d | d /= -1]

    sliceOne ::
      (Eq num, IntegralExp num) =>
      LMAD num ->
      (DimIndex num, LMADDim num) ->
      LMAD num
    sliceOne (LMAD off dims) (DimFix i, LMADDim s _x _ _) =
      LMAD (off + flatOneDim s i) dims
    sliceOne (LMAD off dims) (DimSlice _ ne _, LMADDim 0 _ p _) =
      LMAD off (dims ++ [LMADDim 0 ne p Unknown])
    sliceOne (LMAD off dims) (dmind, dim@(LMADDim _ n _ _))
      | dmind == unitSlice 0 n = LMAD off (dims ++ [dim])
    sliceOne (LMAD off dims) (dmind, LMADDim s n p m)
      | dmind == DimSlice (n - 1) n (-1) =
          let off' = off + flatOneDim s (n - 1)
           in LMAD off' (dims ++ [LMADDim (s * (-1)) n p (invertMonotonicity m)])
    sliceOne (LMAD off dims) (DimSlice b ne 0, LMADDim s _ p _) =
      LMAD (off + flatOneDim s b) (dims ++ [LMADDim 0 ne p Unknown])
    sliceOne (LMAD off dims) (DimSlice bs ns ss, LMADDim s _ p m) =
      let m' = case sgn ss of
            Just 1 -> m
            Just (-1) -> invertMonotonicity m
            _ -> Unknown
       in LMAD (off + s * bs) (dims ++ [LMADDim (ss * s) ns p m'])

hasContiguousPerm :: LMAD num -> Bool
hasContiguousPerm lmad = perm == sort perm
  where
    perm = permutation lmad

-- | Flat-slice an LMAD.
flatSlice ::
  (Eq num, IntegralExp num) =>
  LMAD num ->
  FlatSlice num ->
  Maybe (LMAD num)
flatSlice lmad@(LMAD offset (dim : dims)) (FlatSlice new_offset is)
  | hasContiguousPerm lmad =
      Just $
        LMAD
          (offset + new_offset * ldStride dim)
          (map (helper $ ldStride dim) is <> dims)
          & setLMADPermutation [0 ..]
  where
    helper s0 (FlatDimIndex n s) =
      let new_mon = if s0 * s == 1 then Inc else Unknown
       in LMADDim (s0 * s) n 0 new_mon
flatSlice _ _ = Nothing

-- | Handle the case where a reshape operation can stay inside a
-- single LMAD.  See "Futhark.IR.Mem.IxFun.reshape" for
-- conditions.
reshape ::
  (Eq num, IntegralExp num) =>
  LMAD num ->
  Shape num ->
  Maybe (LMAD num)
reshape lmad@(LMAD off dims) newshape = do
  let perm = permutation lmad
      dims_perm = permuteFwd perm dims
      mid_dims = take (length dims) dims_perm
      mon = monotonicity lmad

  guard $
    -- checking conditions (2)
    all (\(LMADDim s _ _ _) -> s /= 0) mid_dims
      &&
      -- checking condition (1)
      consecutive 0 (map ldPerm mid_dims)
      &&
      -- checking condition (3)
      hasContiguousPerm lmad
      && (mon == Inc || mon == Dec)

  -- make new permutation
  let rsh_len = length newshape
      diff = length newshape - length dims
      iota_shape = [0 .. length newshape - 1]
      perm' =
        map
          ( \i ->
              let ind = i - diff
               in if (i >= 0) && (i < rsh_len)
                    then i -- already checked mid_dims not affected
                    else ldPerm (dims !! ind) + diff
          )
          iota_shape
      -- split the dimensions
      (support_inds, repeat_inds) =
        foldl
          (\(sup, rpt) (shpdim, ip) -> ((ip, shpdim) : sup, rpt))
          ([], [])
          $ reverse
          $ zip newshape perm'

      (sup_inds, support) = unzip $ sortBy (compare `on` fst) support_inds
      (rpt_inds, repeats) = unzip repeat_inds
      LMAD off' dims_sup = iota mon off support
      repeats' = map (\n -> LMADDim 0 n 0 Unknown) repeats
      dims' =
        map snd $
          sortBy (compare `on` fst) $
            zip sup_inds dims_sup ++ zip rpt_inds repeats'
      lmad' = LMAD off' dims'
  Just $ setLMADPermutation perm' lmad'
  where
    consecutive _ [] = True
    consecutive i [p] = i == p
    consecutive i ps = and $ zipWith (==) ps [i, i + 1 ..]

invertMonotonicity :: Monotonicity -> Monotonicity
invertMonotonicity Inc = Dec
invertMonotonicity Dec = Inc
invertMonotonicity Unknown = Unknown

permutation :: LMAD num -> Permutation
permutation = map ldPerm . dims

setPermutation :: Permutation -> LMAD num -> LMAD num
setPermutation perm lmad =
  lmad {dims = zipWith (\dim p -> dim {ldPerm = p}) (dims lmad) perm}

setShape :: Shape num -> LMAD num -> LMAD num
setShape shp lmad = lmad {dims = zipWith (\dim s -> dim {ldShape = s}) (dims lmad) shp}

-- | Substitute a name with a PrimExp in an LMAD.
substituteInLMAD ::
  Ord a =>
  M.Map a (TPrimExp t a) ->
  LMAD (TPrimExp t a) ->
  LMAD (TPrimExp t a)
substituteInLMAD tab (LMAD offset dims) =
  let offset' = sub offset
      dims' =
        map
          ( \(LMADDim s n p m) ->
              LMADDim
                (sub s)
                (sub n)
                p
                m
          )
          dims
   in LMAD offset' dims'
  where
    tab' = fmap untyped tab
    sub = TPrimExp . substituteInPrimExp tab' . untyped

-- | Shape of an LMAD.
shape :: LMAD num -> Shape num
shape lmad = permuteInv (permutation lmad) $ shapeBase lmad

-- | Shape of an LMAD, ignoring permutations.
shapeBase :: LMAD num -> Shape num
shapeBase = map ldShape . dims

permuteFwd :: Permutation -> [a] -> [a]
permuteFwd ps elems = map (elems !!) ps

permuteInv :: Permutation -> [a] -> [a]
permuteInv ps elems = map snd $ sortBy (compare `on` fst) $ zip ps elems

-- | Generalised iota with user-specified offset.
iota ::
  IntegralExp num =>
  Monotonicity ->
  -- | Offset
  num ->
  -- | Shape
  [num] ->
  LMAD num
iota mon off ns
  | mon == Inc || mon == Dec =
      let rk = length ns
          ss0 = reverse $ take rk $ scanl (*) 1 $ reverse ns
          ss =
            if mon == Inc
              then ss0
              else map (* (-1)) ss0
          ps = map fromIntegral [0 .. rk - 1]
          fi = replicate rk mon
       in LMAD off $ zipWith4 LMADDim ss ns ps fi
  | otherwise = error "LMAD.iota: requires Inc or Dec"

-- | Create an LMAD that is existential in everything, with the
-- provided permutation and monotonicity.
mkExistential :: [(Int, Monotonicity)] -> Int -> LMAD (Ext a)
mkExistential perm start =
  lmad
  where
    lmad = LMAD (Ext start) $ zipWith onDim perm [0 ..]
    onDim (p, mon) i =
      LMADDim (Ext (start + 1 + i * 2)) (Ext (start + 2 + i * 2)) p mon

-- | Permute dimensions.
permute :: LMAD num -> Permutation -> LMAD num
permute lmad perm_new =
  let perm_cur = permutation lmad
      perm = map (perm_cur !!) perm_new
   in setPermutation perm lmad

-- | Computes the maximum span of an 'LMAD'. The result is the lowest and
-- highest flat values representable by that 'LMAD'.
flatSpan :: LMAD (TPrimExp Int64 VName) -> TPrimExp Int64 VName
flatSpan (LMAD _ dims) =
  foldr
    ( \dim upper ->
        let spn = ldStride dim * (ldShape dim - 1)
         in -- If you've gotten this far, you've already lost
            spn + upper
    )
    0
    dims

-- | Conservatively flatten a list of LMAD dimensions
--
-- Since not all LMADs can actually be flattened, we try to overestimate the
-- flattened array instead. This means that any "holes" in betwen dimensions
-- will get filled out.
-- conservativeFlatten :: (IntegralExp e, Ord e, Pretty e) => LMAD e -> LMAD e
conservativeFlatten :: LMAD (TPrimExp Int64 VName) -> Maybe (LMAD (TPrimExp Int64 VName))
conservativeFlatten (LMAD offset []) =
  pure $ LMAD offset [LMADDim 1 1 0 Inc]
conservativeFlatten l@(LMAD _ [_]) =
  pure l
conservativeFlatten l@(LMAD offset dims) = do
  strd <-
    foldM
      gcd
      (ldStride $ head dims)
      $ map ldStride dims
  pure $ LMAD offset [LMADDim strd (shp + 1) 0 Unknown]
  where
    shp = flatSpan l

-- | Very conservative GCD calculation. Returns 'Nothing' if the result cannot
-- be immediately determined. Does not recurse at all.
gcd :: TPrimExp Int64 VName -> TPrimExp Int64 VName -> Maybe (TPrimExp Int64 VName)
gcd x y = gcd' (abs x) (abs y)
  where
    gcd' a b | a == b = Just a
    gcd' 1 _ = Just 1
    gcd' _ 1 = Just 1
    gcd' a 0 = Just a
    gcd' _ _ = Nothing -- gcd' b (a `Futhark.Util.IntegralExp.rem` b)

-- | Returns @True@ if the two 'LMAD's could be proven disjoint.
--
-- Uses some best-approximation heuristics to determine disjointness. For two
-- 1-dimensional arrays, we can guarantee whether or not they are disjoint, but
-- as soon as more than one dimension is involved, things get more
-- tricky. Currently, we try to 'conservativelyFlatten' any LMAD with more than
-- one dimension.
disjoint :: [(VName, PrimExp VName)] -> Names -> LMAD (TPrimExp Int64 VName) -> LMAD (TPrimExp Int64 VName) -> Bool
disjoint less_thans non_negatives (LMAD offset1 [dim1]) (LMAD offset2 [dim2]) =
  doesNotDivide (gcd (ldStride dim1) (ldStride dim2)) (offset1 - offset2)
    || AlgSimplify.lessThanish
      less_thans
      non_negatives
      (offset2 + (ldShape dim2 - 1) * ldStride dim2)
      offset1
    || AlgSimplify.lessThanish
      less_thans
      non_negatives
      (offset1 + (ldShape dim1 - 1) * ldStride dim1)
      offset2
  where
    doesNotDivide :: Maybe (TPrimExp Int64 VName) -> TPrimExp Int64 VName -> Bool
    doesNotDivide (Just x) y =
      Futhark.Util.IntegralExp.mod y x
        & untyped
        & constFoldPrimExp
        & TPrimExp
        & (.==.) (0 :: TPrimExp Int64 VName)
        & primBool
        & maybe False not
    doesNotDivide _ _ = False
disjoint less_thans non_negatives lmad1 lmad2 =
  case (conservativeFlatten lmad1, conservativeFlatten lmad2) of
    (Just lmad1', Just lmad2') -> disjoint less_thans non_negatives lmad1' lmad2'
    _ -> False

disjoint2 :: scope -> asserts -> [(VName, PrimExp VName)] -> Names -> LMAD (TPrimExp Int64 VName) -> LMAD (TPrimExp Int64 VName) -> Bool
disjoint2 _ _ less_thans non_negatives lmad1 lmad2 =
  let (offset1, interval1) = lmadToIntervals lmad1
      (offset2, interval2) = lmadToIntervals lmad2
      (neg_offset, pos_offset) =
        partition AlgSimplify.negated $
          offset1 `AlgSimplify.sub` offset2
      (interval1', interval2') =
        unzip $
          sortBy (flip AlgSimplify.compareComplexity `on` (AlgSimplify.simplify0 . untyped . stride . fst)) $
            intervalPairs interval1 interval2
   in case ( distributeOffset pos_offset interval1',
             distributeOffset (map AlgSimplify.negate neg_offset) interval2'
           ) of
        (Just interval1'', Just interval2'') ->
          isNothing
            ( selfOverlap () () less_thans (map (flip LeafExp $ IntType Int64) $ namesToList non_negatives) interval1''
            )
            && isNothing
              ( selfOverlap () () less_thans (map (flip LeafExp $ IntType Int64) $ namesToList non_negatives) interval2''
              )
            && not
              ( all
                  (uncurry (intervalOverlap less_thans non_negatives))
                  (zip interval1'' interval2'')
              )
        _ ->
          False

disjoint3 :: M.Map VName Type -> [PrimExp VName] -> [(VName, PrimExp VName)] -> [PrimExp VName] -> LMAD (TPrimExp Int64 VName) -> LMAD (TPrimExp Int64 VName) -> Bool
disjoint3 scope asserts less_thans non_negatives lmad1 lmad2 =
  let (offset1, interval1) = lmadToIntervals lmad1
      (offset2, interval2) = lmadToIntervals lmad2
      interval1' = fixPoint (mergeDims . joinDims) $ sortBy (flip AlgSimplify.compareComplexity `on` (AlgSimplify.simplify0 . untyped . stride)) interval1
      interval2' = fixPoint (mergeDims . joinDims) $ sortBy (flip AlgSimplify.compareComplexity `on` (AlgSimplify.simplify0 . untyped . stride)) interval2
      (interval1'', interval2'') =
        unzip $
          sortBy (flip AlgSimplify.compareComplexity `on` (AlgSimplify.simplify0 . untyped . stride . fst)) $
            intervalPairs interval1' interval2'
   in disjointHelper 4 interval1'' interval2'' $ offset1 `AlgSimplify.sub` offset2
  where
    disjointHelper :: Int -> [Interval] -> [Interval] -> AlgSimplify.SofP -> Bool
    disjointHelper 0 _ _ _ = False
    disjointHelper i is10 is20 offset =
      let (is1, is2) =
            unzip $
              sortBy (flip AlgSimplify.compareComplexity `on` (AlgSimplify.simplify0 . untyped . stride . fst)) $
                intervalPairs is10 is20
          (neg_offset, pos_offset) = partition AlgSimplify.negated offset
       in case ( distributeOffset pos_offset is1,
                 distributeOffset (map AlgSimplify.negate neg_offset) is2
               ) of
            (Just is1', Just is2') -> do
              let overlap1 = selfOverlap scope asserts less_thans non_negatives is1'
              let overlap2 = selfOverlap scope asserts less_thans non_negatives is2'
              case (overlap1, overlap2) of
                (Nothing, Nothing) ->
                  case namesFromList <$> mapM justLeafExp non_negatives of
                    Just non_negatives' ->
                      not $
                        all
                          (uncurry (intervalOverlap less_thans non_negatives'))
                          (zip is1 is2)
                    _ -> False
                (Just overlapping_dim, _) ->
                  let expanded_offset = AlgSimplify.simplifySofP' <$> expandOffset offset is1
                      splits = splitDim overlapping_dim is1'
                   in all (\(new_offset, new_is1) -> disjointHelper (i - 1) (joinDims new_is1) (joinDims is2') new_offset) splits
                        || maybe False (disjointHelper (i - 1) is1 is2) expanded_offset
                (_, Just overlapping_dim) ->
                  let expanded_offset = AlgSimplify.simplifySofP' <$> expandOffset offset is2
                      splits = splitDim overlapping_dim is2'
                   in all
                        ( \(new_offset, new_is2) ->
                            disjointHelper (i - 1) (joinDims is1') (joinDims new_is2) $
                              map AlgSimplify.negate new_offset
                        )
                        splits
                        || maybe False (disjointHelper (i - 1) is1 is2) expanded_offset
            _ -> False

joinDims :: [Interval] -> [Interval]
joinDims = helper []
  where
    helper acc [] = reverse acc
    helper acc [x] = reverse $ x : acc
    helper acc (x : y : rest) =
      if stride x == stride y && lowerBound x == 0 && lowerBound y == 0
        then helper acc $ x {numElements = numElements x * numElements y} : rest
        else helper (x : acc) (y : rest)

mergeDims :: [Interval] -> [Interval]
mergeDims = helper [] . reverse
  where
    helper acc [] = acc
    helper acc [x] = x : acc
    helper acc (x : y : rest) =
      if stride x * numElements x == stride y && lowerBound x == 0 && lowerBound y == 0
        then helper acc $ x {numElements = numElements x * numElements y} : rest
        else helper (x : acc) (y : rest)

splitDim :: Interval -> [Interval] -> [(AlgSimplify.SofP, [Interval])]
splitDim overlapping_dim0 is
  | [st] <- AlgSimplify.simplify0 $ untyped $ stride overlapping_dim0,
    [st1] <- AlgSimplify.simplify0 $ untyped $ stride overlapping_dim,
    [spn] <- AlgSimplify.simplify0 $ untyped $ stride overlapping_dim * numElements overlapping_dim,
    lowerBound overlapping_dim == 0,
    Just big_dim_elems <- AlgSimplify.maybeDivide spn st,
    Just small_dim_elems <- AlgSimplify.maybeDivide st st1 =
      [ ( [],
          init before
            <> [ Interval 0 (isInt64 $ AlgSimplify.prodToExp big_dim_elems) (stride overlapping_dim0),
                 Interval 0 (isInt64 $ AlgSimplify.prodToExp small_dim_elems) (stride overlapping_dim)
               ]
            <> after
        )
      ]
  | otherwise =
      let shrunk_dim = overlapping_dim {numElements = numElements overlapping_dim - 1}
          point_offset = AlgSimplify.simplify0 $ untyped $ (numElements overlapping_dim - 1 + lowerBound overlapping_dim) * stride overlapping_dim
       in [ (point_offset, before <> after),
            ([], before <> [shrunk_dim] <> after)
          ]
  where
    (before, overlapping_dim, after) =
      fromJust $
        elemIndex overlapping_dim0 is
          >>= (flip focusNth is . (+ 1))

lmadToIntervals :: LMAD (TPrimExp Int64 VName) -> (AlgSimplify.SofP, [Interval])
lmadToIntervals (LMAD offset []) = (AlgSimplify.simplify0 $ untyped offset, [Interval 0 1 1])
lmadToIntervals lmad@(LMAD offset dims0) =
  (offset', map helper $ permuteInv (permutation lmad) dims0)
  where
    offset' = AlgSimplify.simplify0 $ untyped offset

    helper :: LMADDim (TPrimExp Int64 VName) -> Interval
    helper (LMADDim strd shp _ _) = do
      Interval 0 (AlgSimplify.simplify' shp) (AlgSimplify.simplify' strd)

-- | Dynamically determine if two 'LMADDim' are equal.
--
-- True if the dynamic values of their constituents are equal.
dynamicEqualsLMADDim :: Eq num => LMADDim (TPrimExp t num) -> LMADDim (TPrimExp t num) -> TPrimExp Bool num
dynamicEqualsLMADDim dim1 dim2 =
  ldStride dim1 .==. ldStride dim2
    .&&. ldShape dim1 .==. ldShape dim2
    .&&. fromBool (ldPerm dim1 == ldPerm dim2)
    .&&. fromBool (ldMon dim1 == ldMon dim2)

-- | Dynamically determine if two 'LMAD' are equal.
--
-- True if offset and constituent 'LMADDim' are equal.
dynamicEqualsLMAD :: Eq num => LMAD (TPrimExp t num) -> LMAD (TPrimExp t num) -> TPrimExp Bool num
dynamicEqualsLMAD lmad1 lmad2 =
  offset lmad1 .==. offset lmad2
    .&&. foldr
      ((.&&.) . uncurry dynamicEqualsLMADDim)
      true
      (zip (dims lmad1) (dims lmad2))<|MERGE_RESOLUTION|>--- conflicted
+++ resolved
@@ -229,15 +229,9 @@
   Slice num ->
   LMAD num
 slice lmad@(LMAD _ ldims) (Slice is) =
-<<<<<<< HEAD
-  let perm = lmadPermutation lmad
-      is' = permuteInv perm is
-      lmad' = foldl sliceOne (LMAD (lmadOffset lmad) []) $ zip is' ldims
-=======
   let perm = permutation lmad
       is' = permuteInv perm is
       lmad' = foldl sliceOne (LMAD (offset lmad) []) $ zip is' ldims
->>>>>>> 2956d483
       -- need to remove the fixed dims from the permutation
       perm' =
         updatePerm perm $
