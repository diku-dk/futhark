--- conflicted
+++ resolved
@@ -8,12 +8,9 @@
     Monotonicity (..),
     Permutation,
     index,
-<<<<<<< HEAD
-=======
     slice,
     flatSlice,
     reshape,
->>>>>>> b308856b
     lmadShape,
     monotonicity,
     lmadShapeBase,
@@ -181,8 +178,6 @@
     where
       f' (LMADDim s n p m) = LMADDim <$> f s <*> f n <*> pure p <*> pure m
 
-<<<<<<< HEAD
-=======
 -- | Monotonicity of LMAD.
 monotonicity ::
   (Eq num, IntegralExp num) =>
@@ -205,7 +200,6 @@
   | s == 0 = 0
   | otherwise = i * s
 
->>>>>>> b308856b
 index :: (IntegralExp num, Eq num) => LMAD num -> Indices num -> num
 index lmad@(LMAD off dims) inds =
   off + sum prods
@@ -215,11 +209,6 @@
         flatOneDim
         (map ldStride dims)
         (permuteInv (lmadPermutation lmad) inds)
-<<<<<<< HEAD
-    flatOneDim s i
-      | s == 0 = 0
-      | otherwise = i * s
-=======
 
 setLMADPermutation :: Permutation -> LMAD num -> LMAD num
 setLMADPermutation perm lmad =
@@ -365,7 +354,6 @@
     consecutive _ [] = True
     consecutive i [p] = i == p
     consecutive i ps = and $ zipWith (==) ps [i, i + 1 ..]
->>>>>>> b308856b
 
 invertMonotonicity :: Monotonicity -> Monotonicity
 invertMonotonicity Inc = Dec
