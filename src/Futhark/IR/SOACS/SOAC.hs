--- conflicted
+++ resolved
@@ -34,14 +34,6 @@
     ppScrema,
     ppHist,
     ppStream,
-<<<<<<< HEAD
-    ppScatter,
-    ppScanScatter,
-    groupScatterResults,
-    groupScatterResults',
-    splitScatterResults,
-=======
->>>>>>> 8102e57b
 
     -- * Generic traversal
     SOACMapper (..),
@@ -101,7 +93,7 @@
     -- <scan> will not produce any sub results and write them. All the
     -- sub results will not be written anywhere and will be passed
     -- directly to the <scatter-lambda> and written to <dest-arrays>.
-    ScanScatter SubExp [VName] (Lambda rep) (Scan rep) (ScatterSpec VName) (Lambda rep)
+    ScanScatter SubExp [VName] (Lambda rep) (Scan rep) (Lambda rep)
   deriving (Eq, Ord, Show)
 
 -- | Information about computing a single histogram.
@@ -336,15 +328,6 @@
     <*> mapM (mapOnSOACVName tv) arrs
     <*> mapM (mapOnSOACSubExp tv) accs
     <*> mapOnSOACLambda tv lam
-<<<<<<< HEAD
-mapSOACM tv (Scatter w ivs as lam) =
-  Scatter
-    <$> mapOnSOACSubExp tv w
-    <*> mapM (mapOnSOACVName tv) ivs
-    <*> mapOnSOACScatterSpec tv as
-    <*> mapOnSOACLambda tv lam
-=======
->>>>>>> 8102e57b
 mapSOACM tv (Hist w arrs ops bucket_fun) =
   Hist
     <$> mapOnSOACSubExp tv w
@@ -369,24 +352,13 @@
             <*> mapM (mapOnSOACScan tv) scans
             <*> mapM (mapOnSOACReduce tv) reds
         )
-mapSOACM tv (ScanScatter w arrs map_lam scan dests scatter_lam) =
+mapSOACM tv (ScanScatter w arrs map_lam scan scatter_lam) =
   ScanScatter
     <$> mapOnSOACSubExp tv w
     <*> mapM (mapOnSOACVName tv) arrs
     <*> mapOnSOACLambda tv map_lam
     <*> mapOnSOACScan tv scan
-    <*> mapOnSOACScatterSpec tv dests
     <*> mapOnSOACLambda tv scatter_lam
-
-mapOnSOACScatterSpec :: (Monad m) => SOACMapper frep trep m -> ScatterSpec VName -> m (ScatterSpec VName)
-mapOnSOACScatterSpec tv =
-  mapM
-    ( \(aw, an, a) ->
-        (,,)
-          <$> mapM (mapOnSOACSubExp tv) aw
-          <*> pure an
-          <*> mapOnSOACVName tv a
-    )
 
 mapOnSOACScan :: (Monad m) => SOACMapper frep trep m -> Scan frep -> m (Scan trep)
 mapOnSOACScan tv (Scan red_lam red_nes) =
@@ -464,15 +436,8 @@
   map (`arrayOfShape` histShape op) (lambdaReturnType $ histOp op)
 soacType (Screma w _arrs form) =
   scremaType w form
-soacType (ScanScatter w _arrs _map_lam _scan dests scatter_lam) =
-  zipWith arrayOfShape (drop num_idxs rts) as_ws
-    <> map (`arrayOfRow` w) (drop num_scatter_rts rts)
-  where
-    (as_ws, as_ns, _as_vs) = unzip3 dests
-    rts = lambdaReturnType scatter_lam
-    num_idxs = sum $ zipWith (*) as_ns $ map length as_ws
-    num_vs = sum as_ns
-    num_scatter_rts = num_vs + num_idxs
+soacType (ScanScatter w _arrs _map_lam _scan scatter_lam) =
+  map (`arrayOfRow` w) (lambdaReturnType scatter_lam)
 
 instance TypedOp SOAC where
   opType = pure . staticShapes . soacType
@@ -498,9 +463,8 @@
         zip (map paramName $ drop 1 $ lambdaParams lam) (accs ++ map Var arrs)
   consumedInOp (Hist _ _ ops _) =
     namesFromList $ concatMap histDest ops
-  consumedInOp (ScanScatter _ arrs map_lam _ spec _) =
+  consumedInOp (ScanScatter _ arrs map_lam _ _) =
     mapNames consumedArray (consumedByLambda map_lam)
-      <> namesFromList (map (\(_, _, a) -> a) spec)
     where
       consumedArray v = fromMaybe v $ lookup v params_to_arrs
       params_to_arrs = zip (map paramName $ lambdaParams map_lam) arrs
@@ -534,13 +498,12 @@
     where
       onRed red = red {redLambda = Alias.analyseLambda aliases $ redLambda red}
       onScan scan = scan {scanLambda = Alias.analyseLambda aliases $ scanLambda scan}
-  addOpAliases aliases (ScanScatter w arrs map_lam scan dests scatter_lam) =
+  addOpAliases aliases (ScanScatter w arrs map_lam scan scatter_lam) =
     ScanScatter
       w
       arrs
       (Alias.analyseLambda aliases map_lam)
       (scan {scanLambda = Alias.analyseLambda aliases $ scanLambda scan})
-      dests
       (Alias.analyseLambda aliases scatter_lam)
 
 instance IsOp SOAC where
@@ -597,17 +560,12 @@
         reductionDependencies mempty lam nes deps_in
       depsOfRed (Reduce _ lam nes, deps_in) =
         reductionDependencies mempty lam nes deps_in
-  opDependencies (ScanScatter w arrs map_lam scan spec scatter_lam) =
+  opDependencies (ScanScatter w arrs map_lam scan scatter_lam) =
     let (scan_in, map_deps) =
           splitAt (length $ scanNeutral scan) $
             lambdaDependencies mempty map_lam (depsOfArrays w arrs)
         scan_deps = depsOfScan scan scan_in
-        (is_deps, vs_and_id_deps) =
-          splitScatterResults spec $
-            lambdaDependencies mempty scatter_lam (scan_deps <> map_deps)
-        (vs_deps, id_map) = splitAt (length spec) vs_and_id_deps
-     in map flattenBlocks (groupScatterResults spec (is_deps <> vs_deps))
-          <> id_map
+     in lambdaDependencies mempty scatter_lam (scan_deps <> map_deps)
     where
       flattenBlocks (_, arr, ivs) =
         oneName arr <> mconcat (map (mconcat . fst) ivs) <> mconcat (map snd ivs)
@@ -765,7 +723,7 @@
     $ "Map function return type "
       <> prettyTuple map_lam_ts
       <> " wrong for given scan and reduction functions."
-typeCheckSOAC (ScanScatter w arrs map_lam scan dests scatter_lam) = do
+typeCheckSOAC (ScanScatter w arrs map_lam scan scatter_lam) = do
   TC.require [Prim int64] w
   arrs' <- TC.checkSOACArrayArgs w arrs
   TC.checkLambda map_lam arrs'
@@ -781,33 +739,6 @@
       <> " wrong for given the scan functions."
   let map_args = (,mempty) <$> drop (length scan_nes') map_lam_ts
   TC.checkLambda scatter_lam (scan_nes' <> map_args)
-  let (as_ws, as_ns, _as_vs) = unzip3 dests
-      rts = lambdaReturnType scatter_lam
-      num_idxs = sum $ zipWith (*) as_ns $ map length as_ws
-      num_vs = sum as_ns
-      rts_i = take num_idxs rts
-      rts_v = take num_vs $ drop num_idxs rts
-      num_scatter_rts = num_vs + num_idxs
-
-  unless (length rts >= num_scatter_rts) $
-    TC.bad $
-      TC.TypeError "ScanScatter: number of index types, value types and array outputs do not match."
-
-  -- 2.
-  forM_ rts_i $ \rt_i ->
-    unless (Prim int64 == rt_i) $
-      TC.bad $
-        TC.TypeError "Scatter: Index return type must be i64."
-
-  forM_ (zip (chunks as_ns rts_v) dests) $ \(rtVs, (aw, _, a)) -> do
-    -- All lengths must have type i64.
-    mapM_ (TC.require [Prim int64]) aw
-
-    -- 3.
-    forM_ rtVs $ \rtV -> TC.requireI [arrayOfShape rtV aw] a
-
-    -- 4.
-    TC.consume =<< TC.lookupAliases a
 
 typeCheckScan :: (TC.Checkable rep) => Scan (Aliases rep) -> TC.TypeM rep [(Type, Names)]
 typeCheckScan (Scan scan_lam scan_nes) = do
@@ -854,11 +785,10 @@
               <*> mapM (rephraseScan r) scans
               <*> mapM (rephraseRed r) red
           )
-  rephraseInOp r (ScanScatter w arrs map_lam scan dests scatter_lam) =
+  rephraseInOp r (ScanScatter w arrs map_lam scan scatter_lam) =
     ScanScatter w arrs
       <$> rephraseLambda r map_lam
       <*> rephraseScan r scan
-      <*> pure dests
       <*> rephraseLambda r scatter_lam
 
 rephraseRed :: (Monad m) => Rephraser m from to -> Reduce from -> m (Reduce to)
@@ -883,7 +813,7 @@
       lambdaMetrics map_lam
       mapM_ (lambdaMetrics . scanLambda) scans
       mapM_ (lambdaMetrics . redLambda) reds
-  opMetrics (ScanScatter _ _ map_lam scan _ scatter_lam) =
+  opMetrics (ScanScatter _ _ map_lam scan scatter_lam) =
     inside "ScanScatter" $ do
       lambdaMetrics map_lam
       lambdaMetrics $ scanLambda scan
@@ -939,8 +869,8 @@
                     (mconcat $ intersperse (comma <> PP.line) $ map pretty scans)
             )
   pretty (Screma w arrs form) = ppScrema w arrs form
-  pretty (ScanScatter w arrs map_lam scan dests scatter_lam) =
-    ppScanScatter w arrs map_lam scan dests scatter_lam
+  pretty (ScanScatter w arrs map_lam scan scatter_lam) =
+    ppScanScatter w arrs map_lam scan scatter_lam
 
 ppScanScatter ::
   (PrettyRep rep, Pretty inp) =>
@@ -948,17 +878,15 @@
   [inp] ->
   Lambda rep ->
   Scan rep ->
-  ScatterSpec VName ->
   Lambda rep ->
   Doc ann
-ppScanScatter w arrs map_lam scan dests scatter_lam =
+ppScanScatter w arrs map_lam scan scatter_lam =
   "scanscatter"
     <> (parens . align)
       ( pretty w
           <> comma </> ppTuple' (map pretty arrs)
           <> comma </> pretty map_lam
           <> comma </> pretty scan
-          <> comma </> commasep (map pretty dests)
           <> comma </> pretty scatter_lam
       )
 
