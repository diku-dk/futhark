--- conflicted
+++ resolved
@@ -505,17 +505,7 @@
       concatIndicesToEachValue is vs =
         let is_flat = mconcat is
          in map (is_flat <>) vs
-<<<<<<< HEAD
-  opDependencies (Scatter w arrs outputs lam) =
-    let deps = lambdaDependencies mempty lam (depsOfArrays w arrs)
-     in map flattenBlocks (groupScatterResults outputs deps)
-    where
-      flattenBlocks (_, arr, ivs) =
-        oneName arr <> mconcat (map (mconcat . fst) ivs) <> mconcat (map snd ivs)
   opDependencies (JVP _ args vec lam) =
-=======
-  opDependencies (JVP args vec lam) =
->>>>>>> 1233781e
     mconcat $
       replicate 2 $
         lambdaDependencies mempty lam $
