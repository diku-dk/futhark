--- conflicted
+++ resolved
@@ -144,11 +144,10 @@
 
 instance Decorations lore => SexpIso (SOAC lore) where
   sexpIso =
-<<<<<<< HEAD
     match $ With streamsexp $ With scattersexp $ With histsexp $ With scremasexp $ With stencilsexp End
     where
       streamsexp =
-        (. Sexp.list (Sexp.el (Sexp.sym "stream") >>> Sexp.el sexpIso >>> Sexp.el sexpIso >>> Sexp.el sexpIso >>> Sexp.el sexpIso))
+        (. Sexp.list (Sexp.el (Sexp.sym "stream") >>> Sexp.el sexpIso >>> Sexp.el sexpIso >>> Sexp.el sexpIso >>> Sexp.el sexpIso >>> Sexp.el sexpIso))
       scattersexp =
         (. Sexp.list (Sexp.el (Sexp.sym "scatter") >>> Sexp.el sexpIso >>> Sexp.el sexpIso >>> Sexp.el sexpIso >>> Sexp.el sexpIso))
       histsexp =
@@ -157,15 +156,6 @@
         (. Sexp.list (Sexp.el (Sexp.sym "screma") >>> Sexp.el sexpIso >>> Sexp.el sexpIso >>> Sexp.el sexpIso))
       stencilsexp =
         (. Sexp.list (Sexp.el (Sexp.sym "stencil") >>> Sexp.el sexpIso >>> Sexp.el sexpIso >>> Sexp.el sexpIso >>> Sexp.el sexpIso >>> Sexp.el sexpIso >>> Sexp.el sexpIso))
-=======
-    match $
-      With (. Sexp.list (Sexp.el (Sexp.sym "stream") >>> Sexp.el sexpIso >>> Sexp.el sexpIso >>> Sexp.el sexpIso >>> Sexp.el sexpIso >>> Sexp.el sexpIso)) $
-        With (. Sexp.list (Sexp.el (Sexp.sym "scatter") >>> Sexp.el sexpIso >>> Sexp.el sexpIso >>> Sexp.el sexpIso >>> Sexp.el sexpIso)) $
-          With (. Sexp.list (Sexp.el (Sexp.sym "hist") >>> Sexp.el sexpIso >>> Sexp.el sexpIso >>> Sexp.el sexpIso >>> Sexp.el sexpIso)) $
-            With
-              (. Sexp.list (Sexp.el (Sexp.sym "screma") >>> Sexp.el sexpIso >>> Sexp.el sexpIso >>> Sexp.el sexpIso))
-              End
->>>>>>> 19b8d273
 
 -- | Information about computing a single histogram.
 data HistOp lore = HistOp
