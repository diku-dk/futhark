{-# LANGUAGE ConstraintKinds #-}
<<<<<<< HEAD
=======
{-# LANGUAGE DeriveGeneric #-}
>>>>>>> 41e0aef4
{-# LANGUAGE FlexibleContexts #-}
{-# LANGUAGE FlexibleInstances #-}
{-# LANGUAGE OverloadedStrings #-}
{-# LANGUAGE TypeFamilies #-}
{-# LANGUAGE UndecidableInstances #-}

-- | Definition of /Second-Order Array Combinators/ (SOACs), which are
-- the main form of parallelism in the early stages of the compiler.
module Futhark.IR.SOACS.SOAC
  ( SOAC (..),
    StreamOrd (..),
    StreamForm (..),
    ScremaForm (..),
    HistOp (..),
    Scan (..),
    scanResults,
    singleScan,
    Reduce (..),
    redResults,
    singleReduce,

    -- * Utility
    getStreamAccums,
    scremaType,
    soacType,
    typeCheckSOAC,
    mkIdentityLambda,
    isIdentityLambda,
    nilFn,
    scanomapSOAC,
    redomapSOAC,
    scanSOAC,
    reduceSOAC,
    mapSOAC,
    isScanomapSOAC,
    isRedomapSOAC,
    isScanSOAC,
    isReduceSOAC,
    isMapSOAC,
    ppScrema,
    ppHist,

    -- * Generic traversal
    SOACMapper (..),
    identitySOACMapper,
    mapSOACM,
  )
where

<<<<<<< HEAD
=======
import Control.Category
>>>>>>> 41e0aef4
import Control.Monad.Identity
import Control.Monad.State.Strict
import Control.Monad.Writer
import Data.List (intersperse)
import qualified Data.Map.Strict as M
import Data.Maybe
import qualified Futhark.Analysis.Alias as Alias
import Futhark.Analysis.Metrics
import Futhark.Analysis.PrimExp.Convert
import qualified Futhark.Analysis.SymbolTable as ST
import Futhark.Construct
import Futhark.IR
import Futhark.IR.Aliases (Aliases, removeLambdaAliases)
import Futhark.IR.Prop.Aliases
import Futhark.Optimise.Simplify.Lore
import Futhark.Transform.Rename
import Futhark.Transform.Substitute
import qualified Futhark.TypeCheck as TC
import Futhark.Util (chunks, maybeNth)
import Futhark.Util.Pretty (Doc, Pretty, comma, commasep, parens, ppr, text, (<+>), (</>))
import qualified Futhark.Util.Pretty as PP
<<<<<<< HEAD
=======
import GHC.Generics (Generic)
import Language.SexpGrammar as Sexp
import Language.SexpGrammar.Generic
import Prelude hiding (id, (.))
>>>>>>> 41e0aef4

-- | A second-order array combinator (SOAC).
data SOAC lore
  = Stream SubExp (StreamForm lore) (Lambda lore) [VName]
  | -- | @Scatter <cs> <length> <lambda> <original index and value arrays>@
    --
    -- <input/output arrays along with their sizes and number of
    -- values to write for that array>
    --
    -- <length> is the length of each index array and value array, since they
    -- all must be the same length for any fusion to make sense.  If you have a
    -- list of index-value array pairs of different sizes, you need to use
    -- multiple writes instead.
    --
    -- The lambda body returns the output in this manner:
    --
    --     [index_0, index_1, ..., index_n, value_0, value_1, ..., value_n]
    --
    -- This must be consistent along all Scatter-related optimisations.
    Scatter SubExp (Lambda lore) [VName] [(SubExp, Int, VName)]
  | -- | @Hist <length> <dest-arrays-and-ops> <bucket fun> <input arrays>@
    --
    -- The first SubExp is the length of the input arrays. The first
    -- list describes the operations to perform.  The t'Lambda' is the
    -- bucket function.  Finally comes the input images.
    Hist SubExp [HistOp lore] (Lambda lore) [VName]
  | -- | A combination of scan, reduction, and map.  The first
    -- t'SubExp' is the size of the input arrays.
    Screma SubExp (ScremaForm lore) [VName]
<<<<<<< HEAD
  deriving (Eq, Ord, Show)
=======
  deriving (Eq, Ord, Show, Generic)

instance Decorations lore => SexpIso (SOAC lore) where
  sexpIso =
    match $
      With (. Sexp.list (Sexp.el (Sexp.sym "stream") >>> Sexp.el sexpIso >>> Sexp.el sexpIso >>> Sexp.el sexpIso >>> Sexp.el sexpIso)) $
        With (. Sexp.list (Sexp.el (Sexp.sym "scatter") >>> Sexp.el sexpIso >>> Sexp.el sexpIso >>> Sexp.el sexpIso >>> Sexp.el sexpIso)) $
          With (. Sexp.list (Sexp.el (Sexp.sym "hist") >>> Sexp.el sexpIso >>> Sexp.el sexpIso >>> Sexp.el sexpIso >>> Sexp.el sexpIso)) $
            With
              (. Sexp.list (Sexp.el (Sexp.sym "screma") >>> Sexp.el sexpIso >>> Sexp.el sexpIso >>> Sexp.el sexpIso))
              End
>>>>>>> 41e0aef4

-- | Information about computing a single histogram.
data HistOp lore = HistOp
  { histWidth :: SubExp,
    -- | Race factor @RF@ means that only @1/RF@
    -- bins are used.
    histRaceFactor :: SubExp,
    histDest :: [VName],
    histNeutral :: [SubExp],
    histOp :: Lambda lore
  }
<<<<<<< HEAD
  deriving (Eq, Ord, Show)
=======
  deriving (Eq, Ord, Show, Generic)

instance Decorations lore => SexpIso (HistOp lore) where
  sexpIso = with $ \histop ->
    Sexp.list
      ( Sexp.el sexpIso
          >>> Sexp.el sexpIso
          >>> Sexp.el sexpIso
          >>> Sexp.el sexpIso
          >>> Sexp.el sexpIso
      )
      >>> histop
>>>>>>> 41e0aef4

-- | Is the stream chunk required to correspond to a contiguous
-- subsequence of the original input ('InOrder') or not?  'Disorder'
-- streams can be more efficient, but not all algorithms work with
-- this.
data StreamOrd = InOrder | Disorder
<<<<<<< HEAD
  deriving (Eq, Ord, Show)
=======
  deriving (Eq, Ord, Show, Generic)

instance SexpIso StreamOrd where
  sexpIso =
    match $
      With (. Sexp.sym "in-order") $
        With
          (. Sexp.sym "disorder")
          End
>>>>>>> 41e0aef4

-- | What kind of stream is this?
data StreamForm lore
  = Parallel StreamOrd Commutativity (Lambda lore) [SubExp]
  | Sequential [SubExp]
  deriving (Eq, Ord, Show, Generic)

instance Decorations lore => SexpIso (StreamForm lore) where
  sexpIso =
    match $
      With
        ( .
            Sexp.list
              ( Sexp.el (Sexp.sym "parallel")
                  >>> Sexp.el sexpIso
                  >>> Sexp.el sexpIso
                  >>> Sexp.el sexpIso
                  >>> Sexp.rest sexpIso
              )
        )
        $ With
          ( .
              Sexp.list
                ( Sexp.el (Sexp.sym "sequential")
                    >>> Sexp.rest sexpIso
                )
          )
          End

-- | The essential parts of a 'Screma' factored out (everything
-- except the input arrays).
data ScremaForm lore
  = ScremaForm
      [Scan lore]
      [Reduce lore]
      (Lambda lore)
<<<<<<< HEAD
  deriving (Eq, Ord, Show)
=======
  deriving (Eq, Ord, Show, Generic)

instance Decorations lore => SexpIso (ScremaForm lore) where
  sexpIso = with $ \scremaform ->
    Sexp.list
      ( Sexp.el sexpIso
          >>> Sexp.el sexpIso
          >>> Sexp.el sexpIso
      )
      >>> scremaform
>>>>>>> 41e0aef4

singleBinOp :: Bindable lore => [Lambda lore] -> Lambda lore
singleBinOp lams =
  Lambda
    { lambdaParams = concatMap xParams lams ++ concatMap yParams lams,
      lambdaReturnType = concatMap lambdaReturnType lams,
      lambdaBody =
        mkBody
          (mconcat (map (bodyStms . lambdaBody) lams))
          (concatMap (bodyResult . lambdaBody) lams)
    }
  where
    xParams lam = take (length (lambdaReturnType lam)) (lambdaParams lam)
    yParams lam = drop (length (lambdaReturnType lam)) (lambdaParams lam)

-- | How to compute a single scan result.
data Scan lore = Scan
  { scanLambda :: Lambda lore,
    scanNeutral :: [SubExp]
  }
<<<<<<< HEAD
  deriving (Eq, Ord, Show)
=======
  deriving (Eq, Ord, Show, Generic)

instance Decorations lore => SexpIso (Scan lore) where
  sexpIso = with $ \scan ->
    Sexp.list
      ( Sexp.el (Sexp.sym "scan")
          >>> Sexp.el sexpIso
          >>> Sexp.el sexpIso
      )
      >>> scan
>>>>>>> 41e0aef4

-- | How many reduction results are produced by these 'Scan's?
scanResults :: [Scan lore] -> Int
scanResults = sum . map (length . scanNeutral)

-- | Combine multiple scan operators to a single operator.
singleScan :: Bindable lore => [Scan lore] -> Scan lore
singleScan scans =
  let scan_nes = concatMap scanNeutral scans
      scan_lam = singleBinOp $ map scanLambda scans
   in Scan scan_lam scan_nes

-- | How to compute a single reduction result.
data Reduce lore = Reduce
  { redComm :: Commutativity,
    redLambda :: Lambda lore,
    redNeutral :: [SubExp]
  }
<<<<<<< HEAD
  deriving (Eq, Ord, Show)
=======
  deriving (Eq, Ord, Show, Generic)

instance Decorations lore => SexpIso (Reduce lore) where
  sexpIso = with $ \red ->
    Sexp.list
      ( Sexp.el (Sexp.sym "reduce")
          >>> Sexp.el sexpIso
          >>> Sexp.el sexpIso
          >>> Sexp.el sexpIso
      )
      >>> red
>>>>>>> 41e0aef4

-- | How many reduction results are produced by these 'Reduce's?
redResults :: [Reduce lore] -> Int
redResults = sum . map (length . redNeutral)

-- | Combine multiple reduction operators to a single operator.
singleReduce :: Bindable lore => [Reduce lore] -> Reduce lore
singleReduce reds =
  let red_nes = concatMap redNeutral reds
      red_lam = singleBinOp $ map redLambda reds
   in Reduce (mconcat (map redComm reds)) red_lam red_nes

-- | The types produced by a single 'Screma', given the size of the
-- input array.
scremaType :: SubExp -> ScremaForm lore -> [Type]
scremaType w (ScremaForm scans reds map_lam) =
  scan_tps ++ red_tps ++ map (`arrayOfRow` w) map_tps
  where
    scan_tps =
      map (`arrayOfRow` w) $
        concatMap (lambdaReturnType . scanLambda) scans
    red_tps = concatMap (lambdaReturnType . redLambda) reds
    map_tps = drop (length scan_tps + length red_tps) $ lambdaReturnType map_lam

-- | Construct a lambda that takes parameters of the given types and
-- simply returns them unchanged.
mkIdentityLambda ::
  (Bindable lore, MonadFreshNames m) =>
  [Type] ->
  m (Lambda lore)
mkIdentityLambda ts = do
  params <- mapM (newParam "x") ts
  return
    Lambda
      { lambdaParams = params,
        lambdaBody = mkBody mempty $ map (Var . paramName) params,
        lambdaReturnType = ts
      }

-- | Is the given lambda an identity lambda?
isIdentityLambda :: Lambda lore -> Bool
isIdentityLambda lam =
  bodyResult (lambdaBody lam)
    == map (Var . paramName) (lambdaParams lam)

-- | A lambda with no parameters that returns no values.
nilFn :: Bindable lore => Lambda lore
nilFn = Lambda mempty (mkBody mempty mempty) mempty

-- | Construct a Screma with possibly multiple scans, and
-- the given map function.
scanomapSOAC :: [Scan lore] -> Lambda lore -> ScremaForm lore
scanomapSOAC scans = ScremaForm scans []

-- | Construct a Screma with possibly multiple reductions, and
-- the given map function.
redomapSOAC :: [Reduce lore] -> Lambda lore -> ScremaForm lore
redomapSOAC = ScremaForm []

-- | Construct a Screma with possibly multiple scans, and identity map
-- function.
scanSOAC ::
  (Bindable lore, MonadFreshNames m) =>
  [Scan lore] ->
  m (ScremaForm lore)
scanSOAC scans = scanomapSOAC scans <$> mkIdentityLambda ts
  where
    ts = concatMap (lambdaReturnType . scanLambda) scans

-- | Construct a Screma with possibly multiple reductions, and
-- identity map function.
reduceSOAC ::
  (Bindable lore, MonadFreshNames m) =>
  [Reduce lore] ->
  m (ScremaForm lore)
reduceSOAC reds = redomapSOAC reds <$> mkIdentityLambda ts
  where
    ts = concatMap (lambdaReturnType . redLambda) reds

-- | Construct a Screma corresponding to a map.
mapSOAC :: Lambda lore -> ScremaForm lore
mapSOAC = ScremaForm [] []

-- | Does this Screma correspond to a scan-map composition?
isScanomapSOAC :: ScremaForm lore -> Maybe ([Scan lore], Lambda lore)
isScanomapSOAC (ScremaForm scans reds map_lam) = do
  guard $ null reds
  guard $ not $ null scans
  return (scans, map_lam)

-- | Does this Screma correspond to pure scan?
isScanSOAC :: ScremaForm lore -> Maybe [Scan lore]
isScanSOAC form = do
  (scans, map_lam) <- isScanomapSOAC form
  guard $ isIdentityLambda map_lam
  return scans

-- | Does this Screma correspond to a reduce-map composition?
isRedomapSOAC :: ScremaForm lore -> Maybe ([Reduce lore], Lambda lore)
isRedomapSOAC (ScremaForm scans reds map_lam) = do
  guard $ null scans
  guard $ not $ null reds
  return (reds, map_lam)

-- | Does this Screma correspond to a pure reduce?
isReduceSOAC :: ScremaForm lore -> Maybe [Reduce lore]
isReduceSOAC form = do
  (reds, map_lam) <- isRedomapSOAC form
  guard $ isIdentityLambda map_lam
  return reds

-- | Does this Screma correspond to a simple map, without any
-- reduction or scan results?
isMapSOAC :: ScremaForm lore -> Maybe (Lambda lore)
isMapSOAC (ScremaForm scans reds map_lam) = do
  guard $ null scans
  guard $ null reds
  return map_lam

-- | Like 'Mapper', but just for 'SOAC's.
data SOACMapper flore tlore m = SOACMapper
  { mapOnSOACSubExp :: SubExp -> m SubExp,
    mapOnSOACLambda :: Lambda flore -> m (Lambda tlore),
    mapOnSOACVName :: VName -> m VName
  }

-- | A mapper that simply returns the SOAC verbatim.
identitySOACMapper :: Monad m => SOACMapper lore lore m
identitySOACMapper =
  SOACMapper
    { mapOnSOACSubExp = return,
      mapOnSOACLambda = return,
      mapOnSOACVName = return
    }

-- | Map a monadic action across the immediate children of a
-- SOAC.  The mapping does not descend recursively into subexpressions
-- and is done left-to-right.
mapSOACM ::
  (Applicative m, Monad m) =>
  SOACMapper flore tlore m ->
  SOAC flore ->
  m (SOAC tlore)
mapSOACM tv (Stream size form lam arrs) =
  Stream <$> mapOnSOACSubExp tv size
    <*> mapOnStreamForm form
    <*> mapOnSOACLambda tv lam
    <*> mapM (mapOnSOACVName tv) arrs
  where
    mapOnStreamForm (Parallel o comm lam0 acc) =
      Parallel o comm
        <$> mapOnSOACLambda tv lam0
        <*> mapM (mapOnSOACSubExp tv) acc
    mapOnStreamForm (Sequential acc) =
      Sequential <$> mapM (mapOnSOACSubExp tv) acc
mapSOACM tv (Scatter len lam ivs as) =
  Scatter
    <$> mapOnSOACSubExp tv len
    <*> mapOnSOACLambda tv lam
    <*> mapM (mapOnSOACVName tv) ivs
    <*> mapM
      ( \(aw, an, a) ->
          (,,) <$> mapOnSOACSubExp tv aw
            <*> pure an
            <*> mapOnSOACVName tv a
      )
      as
mapSOACM tv (Hist len ops bucket_fun imgs) =
  Hist
    <$> mapOnSOACSubExp tv len
    <*> mapM
      ( \(HistOp e rf arrs nes op) ->
          HistOp <$> mapOnSOACSubExp tv e
            <*> mapOnSOACSubExp tv rf
            <*> mapM (mapOnSOACVName tv) arrs
            <*> mapM (mapOnSOACSubExp tv) nes
            <*> mapOnSOACLambda tv op
      )
      ops
    <*> mapOnSOACLambda tv bucket_fun
    <*> mapM (mapOnSOACVName tv) imgs
mapSOACM tv (Screma w (ScremaForm scans reds map_lam) arrs) =
  Screma <$> mapOnSOACSubExp tv w
    <*> ( ScremaForm
            <$> forM
              scans
              ( \(Scan red_lam red_nes) ->
                  Scan <$> mapOnSOACLambda tv red_lam
                    <*> mapM (mapOnSOACSubExp tv) red_nes
              )
            <*> forM
              reds
              ( \(Reduce comm red_lam red_nes) ->
                  Reduce comm <$> mapOnSOACLambda tv red_lam
                    <*> mapM (mapOnSOACSubExp tv) red_nes
              )
            <*> mapOnSOACLambda tv map_lam
        )
    <*> mapM (mapOnSOACVName tv) arrs

instance ASTLore lore => FreeIn (SOAC lore) where
  freeIn' = flip execState mempty . mapSOACM free
    where
      walk f x = modify (<> f x) >> return x
      free =
        SOACMapper
          { mapOnSOACSubExp = walk freeIn',
            mapOnSOACLambda = walk freeIn',
            mapOnSOACVName = walk freeIn'
          }

instance ASTLore lore => Substitute (SOAC lore) where
  substituteNames subst =
    runIdentity . mapSOACM substitute
    where
      substitute =
        SOACMapper
          { mapOnSOACSubExp = return . substituteNames subst,
            mapOnSOACLambda = return . substituteNames subst,
            mapOnSOACVName = return . substituteNames subst
          }

instance ASTLore lore => Rename (SOAC lore) where
  rename = mapSOACM renamer
    where
      renamer = SOACMapper rename rename rename

-- | The type of a SOAC.
soacType :: SOAC lore -> [Type]
soacType (Stream outersize form lam _) =
  map (substNamesInType substs) rtp
  where
    nms = map paramName $ take (1 + length accs) params
    substs = M.fromList $ zip nms (outersize : accs)
    Lambda params _ rtp = lam
    accs = case form of
      Parallel _ _ _ acc -> acc
      Sequential acc -> acc
soacType (Scatter _w lam _ivs as) =
  zipWith arrayOfRow val_ts ws
  where
    val_ts =
      concatMap (take 1) $
        chunks ns $
          drop (sum ns) $ lambdaReturnType lam
    (ws, ns, _) = unzip3 as
soacType (Hist _len ops _bucket_fun _imgs) = do
  op <- ops
  map (`arrayOfRow` histWidth op) (lambdaReturnType $ histOp op)
soacType (Screma w form _arrs) =
  scremaType w form

instance TypedOp (SOAC lore) where
  opType = pure . staticShapes . soacType

instance (ASTLore lore, Aliased lore) => AliasedOp (SOAC lore) where
  opAliases = map (const mempty) . soacType

  -- Only map functions can consume anything.  The operands to scan
  -- and reduce functions are always considered "fresh".
  consumedInOp (Screma _ (ScremaForm _ _ map_lam) arrs) =
    mapNames consumedArray $ consumedByLambda map_lam
    where
      consumedArray v = fromMaybe v $ lookup v params_to_arrs
      params_to_arrs = zip (map paramName $ lambdaParams map_lam) arrs
  consumedInOp (Stream _ form lam arrs) =
    namesFromList $
      subExpVars $
        case form of
          Sequential accs ->
            map (consumedArray accs) $ namesToList $ consumedByLambda lam
          Parallel _ _ _ accs ->
            map (consumedArray accs) $ namesToList $ consumedByLambda lam
    where
      consumedArray accs v = fromMaybe (Var v) $ lookup v $ paramsToInput accs
      -- Drop the chunk parameter, which cannot alias anything.
      paramsToInput accs =
        zip
          (map paramName $ drop 1 $ lambdaParams lam)
          (accs ++ map Var arrs)
  consumedInOp (Scatter _ _ _ as) =
    namesFromList $ map (\(_, _, a) -> a) as
  consumedInOp (Hist _ ops _ _) =
    namesFromList $ concatMap histDest ops

mapHistOp ::
  (Lambda flore -> Lambda tlore) ->
  HistOp flore ->
  HistOp tlore
mapHistOp f (HistOp w rf dests nes lam) =
  HistOp w rf dests nes $ f lam

instance
  ( ASTLore lore,
    ASTLore (Aliases lore),
    CanBeAliased (Op lore)
  ) =>
  CanBeAliased (SOAC lore)
  where
  type OpWithAliases (SOAC lore) = SOAC (Aliases lore)

  addOpAliases (Stream size form lam arr) =
    Stream
      size
      (analyseStreamForm form)
      (Alias.analyseLambda lam)
      arr
    where
      analyseStreamForm (Parallel o comm lam0 acc) =
        Parallel o comm (Alias.analyseLambda lam0) acc
      analyseStreamForm (Sequential acc) = Sequential acc
  addOpAliases (Scatter len lam ivs as) =
    Scatter len (Alias.analyseLambda lam) ivs as
  addOpAliases (Hist len ops bucket_fun imgs) =
    Hist
      len
      (map (mapHistOp Alias.analyseLambda) ops)
      (Alias.analyseLambda bucket_fun)
      imgs
  addOpAliases (Screma w (ScremaForm scans reds map_lam) arrs) =
    Screma
      w
      ( ScremaForm
          (map onScan scans)
          (map onRed reds)
          (Alias.analyseLambda map_lam)
      )
      arrs
    where
      onRed red = red {redLambda = Alias.analyseLambda $ redLambda red}
      onScan scan = scan {scanLambda = Alias.analyseLambda $ scanLambda scan}

  removeOpAliases = runIdentity . mapSOACM remove
    where
      remove = SOACMapper return (return . removeLambdaAliases) return

instance ASTLore lore => IsOp (SOAC lore) where
  safeOp _ = False
  cheapOp _ = True

substNamesInType :: M.Map VName SubExp -> Type -> Type
substNamesInType _ t@Prim {} = t
substNamesInType _ t@Acc {} = t
substNamesInType _ (Mem space) = Mem space
substNamesInType subs (Array btp shp u) =
  let shp' = Shape $ map (substNamesInSubExp subs) (shapeDims shp)
   in Array btp shp' u

substNamesInSubExp :: M.Map VName SubExp -> SubExp -> SubExp
substNamesInSubExp _ e@(Constant _) = e
substNamesInSubExp subs (Var idd) =
  M.findWithDefault (Var idd) idd subs

instance (ASTLore lore, CanBeWise (Op lore)) => CanBeWise (SOAC lore) where
  type OpWithWisdom (SOAC lore) = SOAC (Wise lore)

  removeOpWisdom = runIdentity . mapSOACM remove
    where
      remove = SOACMapper return (return . removeLambdaWisdom) return

instance Decorations lore => ST.IndexOp (SOAC lore) where
  indexOp vtable k soac [i] = do
    (lam, se, arr_params, arrs) <- lambdaAndSubExp soac
    let arr_indexes = M.fromList $ catMaybes $ zipWith arrIndex arr_params arrs
        arr_indexes' = foldl expandPrimExpTable arr_indexes $ bodyStms $ lambdaBody lam
    case se of
      Var v -> uncurry (flip ST.Indexed) <$> M.lookup v arr_indexes'
      _ -> Nothing
    where
      lambdaAndSubExp (Screma _ (ScremaForm scans reds map_lam) arrs) =
        nthMapOut (scanResults scans + redResults reds) map_lam arrs
      lambdaAndSubExp _ =
        Nothing

      nthMapOut num_accs lam arrs = do
        se <- maybeNth (num_accs + k) $ bodyResult $ lambdaBody lam
        return (lam, se, drop num_accs $ lambdaParams lam, arrs)

      arrIndex p arr = do
        ST.Indexed cs pe <- ST.index' arr [i] vtable
        return (paramName p, (pe, cs))

      expandPrimExpTable table stm
        | [v] <- patternNames $ stmPattern stm,
          Just (pe, cs) <-
            runWriterT $ primExpFromExp (asPrimExp table) $ stmExp stm,
          all (`ST.elem` vtable) (unCertificates $ stmCerts stm) =
          M.insert v (pe, stmCerts stm <> cs) table
        | otherwise =
          table

      asPrimExp table v
        | Just (e, cs) <- M.lookup v table = tell cs >> return e
        | Just (Prim pt) <- ST.lookupType v vtable =
          return $ LeafExp v pt
        | otherwise = lift Nothing
  indexOp _ _ _ _ = Nothing

-- | Type-check a SOAC.
typeCheckSOAC :: TC.Checkable lore => SOAC (Aliases lore) -> TC.TypeM lore ()
typeCheckSOAC (Stream size form lam arrexps) = do
  let accexps = getStreamAccums form
  TC.require [Prim int32] size
  accargs <- mapM TC.checkArg accexps
  arrargs <- mapM lookupType arrexps
  _ <- TC.checkSOACArrayArgs size arrexps
  let chunk = head $ lambdaParams lam
  let asArg t = (t, mempty)
      inttp = Prim int32
      lamarrs' = map (`setOuterSize` Var (paramName chunk)) arrargs
  let acc_len = length accexps
  let lamrtp = take acc_len $ lambdaReturnType lam
  unless (map TC.argType accargs == lamrtp) $
    TC.bad $ TC.TypeError "Stream with inconsistent accumulator type in lambda."
  -- check reduce's lambda, if any
  _ <- case form of
    Parallel _ _ lam0 _ -> do
      let acct = map TC.argType accargs
          outerRetType = lambdaReturnType lam0
      TC.checkLambda lam0 $ map TC.noArgAliases $ accargs ++ accargs
      unless (acct == outerRetType) $
        TC.bad $
          TC.TypeError $
            "Initial value is of type " ++ prettyTuple acct
              ++ ", but stream's reduce lambda returns type "
              ++ prettyTuple outerRetType
              ++ "."
    _ -> return ()
  -- just get the dflow of lambda on the fakearg, which does not alias
  -- arr, so we can later check that aliases of arr are not used inside lam.
  let fake_lamarrs' = map asArg lamarrs'
  TC.checkLambda lam $ asArg inttp : accargs ++ fake_lamarrs'
typeCheckSOAC (Scatter w lam ivs as) = do
  -- Requirements:
  --
  --   0. @lambdaReturnType@ of @lam@ must be a list
  --      [index types..., value types].
  --
  --   1. The number of index types must be equal to the number of value types
  --      and the number of writes to arrays in @as@.
  --
  --   2. Each index type must have the type i32.
  --
  --   3. Each array in @as@ and the value types must have the same type
  --
  --   4. Each array in @as@ is consumed.  This is not really a check, but more
  --      of a requirement, so that e.g. the source is not hoisted out of a
  --      loop, which will mean it cannot be consumed.
  --
  --   5. Each of ivs must be an array matching a corresponding lambda
  --      parameters.
  --
  -- Code:

  -- First check the input size.
  TC.require [Prim int32] w

  -- 0.
  let (_as_ws, as_ns, _as_vs) = unzip3 as
      rts = lambdaReturnType lam
      rtsLen = length rts `div` 2
      rtsI = take rtsLen rts
      rtsV = drop rtsLen rts

  -- 1.
  unless (rtsLen == sum as_ns) $
    TC.bad $ TC.TypeError "Scatter: Uneven number of index types, value types, and arrays outputs."

  -- 2.
  forM_ rtsI $ \rtI ->
    unless (Prim int32 == rtI) $
      TC.bad $ TC.TypeError "Scatter: Index return type must be i32."

  forM_ (zip (chunks as_ns rtsV) as) $ \(rtVs, (aw, _, a)) -> do
    -- All lengths must have type i32.
    TC.require [Prim int32] aw

    -- 3.
    forM_ rtVs $ \rtV -> TC.requireI [rtV `arrayOfRow` aw] a

    -- 4.
    TC.consume =<< TC.lookupAliases a

  -- 5.
  arrargs <- TC.checkSOACArrayArgs w ivs
  TC.checkLambda lam arrargs
typeCheckSOAC (Hist len ops bucket_fun imgs) = do
  TC.require [Prim int32] len

  -- Check the operators.
  forM_ ops $ \(HistOp dest_w rf dests nes op) -> do
    nes' <- mapM TC.checkArg nes
    TC.require [Prim int32] dest_w
    TC.require [Prim int32] rf

    -- Operator type must match the type of neutral elements.
    TC.checkLambda op $ map TC.noArgAliases $ nes' ++ nes'
    let nes_t = map TC.argType nes'
    unless (nes_t == lambdaReturnType op) $
      TC.bad $
        TC.TypeError $
          "Operator has return type "
            ++ prettyTuple (lambdaReturnType op)
            ++ " but neutral element has type "
            ++ prettyTuple nes_t

    -- Arrays must have proper type.
    forM_ (zip nes_t dests) $ \(t, dest) -> do
      TC.requireI [t `arrayOfRow` dest_w] dest
      TC.consume =<< TC.lookupAliases dest

  -- Types of input arrays must equal parameter types for bucket function.
  img' <- TC.checkSOACArrayArgs len imgs
  TC.checkLambda bucket_fun img'

  -- Return type of bucket function must be an index for each
  -- operation followed by the values to write.
  nes_ts <- concat <$> mapM (mapM subExpType . histNeutral) ops
  let bucket_ret_t = replicate (length ops) (Prim int32) ++ nes_ts
  unless (bucket_ret_t == lambdaReturnType bucket_fun) $
    TC.bad $
      TC.TypeError $
        "Bucket function has return type "
          ++ prettyTuple (lambdaReturnType bucket_fun)
          ++ " but should have type "
          ++ prettyTuple bucket_ret_t
typeCheckSOAC (Screma w (ScremaForm scans reds map_lam) arrs) = do
  TC.require [Prim int32] w
  arrs' <- TC.checkSOACArrayArgs w arrs
  TC.checkLambda map_lam $ map TC.noArgAliases arrs'

  scan_nes' <- fmap concat $
    forM scans $ \(Scan scan_lam scan_nes) -> do
      scan_nes' <- mapM TC.checkArg scan_nes
      let scan_t = map TC.argType scan_nes'
      TC.checkLambda scan_lam $ map TC.noArgAliases $ scan_nes' ++ scan_nes'
      unless (scan_t == lambdaReturnType scan_lam) $
        TC.bad $
          TC.TypeError $
            "Scan function returns type "
              ++ prettyTuple (lambdaReturnType scan_lam)
              ++ " but neutral element has type "
              ++ prettyTuple scan_t
      return scan_nes'

  red_nes' <- fmap concat $
    forM reds $ \(Reduce _ red_lam red_nes) -> do
      red_nes' <- mapM TC.checkArg red_nes
      let red_t = map TC.argType red_nes'
      TC.checkLambda red_lam $ map TC.noArgAliases $ red_nes' ++ red_nes'
      unless (red_t == lambdaReturnType red_lam) $
        TC.bad $
          TC.TypeError $
            "Reduce function returns type "
              ++ prettyTuple (lambdaReturnType red_lam)
              ++ " but neutral element has type "
              ++ prettyTuple red_t
      return red_nes'

  let map_lam_ts = lambdaReturnType map_lam

  unless
    ( take (length scan_nes' + length red_nes') map_lam_ts
        == map TC.argType (scan_nes' ++ red_nes')
    )
    $ TC.bad $
      TC.TypeError $
        "Map function return type " ++ prettyTuple map_lam_ts
          ++ " wrong for given scan and reduction functions."

-- | Get Stream's accumulators as a sub-expression list
getStreamAccums :: StreamForm lore -> [SubExp]
getStreamAccums (Parallel _ _ _ accs) = accs
getStreamAccums (Sequential accs) = accs

instance OpMetrics (Op lore) => OpMetrics (SOAC lore) where
  opMetrics (Stream _ _ lam _) =
    inside "Stream" $ lambdaMetrics lam
  opMetrics (Scatter _len lam _ivs _as) =
    inside "Scatter" $ lambdaMetrics lam
  opMetrics (Hist _len ops bucket_fun _imgs) =
    inside "Hist" $ mapM_ (lambdaMetrics . histOp) ops >> lambdaMetrics bucket_fun
  opMetrics (Screma _ (ScremaForm scans reds map_lam) _) =
    inside "Screma" $ do
      mapM_ (lambdaMetrics . scanLambda) scans
      mapM_ (lambdaMetrics . redLambda) reds
      lambdaMetrics map_lam

instance PrettyLore lore => PP.Pretty (SOAC lore) where
  ppr (Stream size form lam arrs) =
    case form of
      Parallel o comm lam0 acc ->
        let ord_str = if o == Disorder then "Per" else ""
            comm_str = case comm of
              Commutative -> "Comm"
              Noncommutative -> ""
         in text ("streamPar" ++ ord_str ++ comm_str)
              <> parens
                ( ppr size <> comma </> ppr lam0 </> comma </> ppr lam
                    </> commasep (PP.braces (commasep $ map ppr acc) : map ppr arrs)
                )
      Sequential acc ->
        text "streamSeq"
          <> parens
            ( ppr size <> comma </> ppr lam <> comma
                </> commasep (PP.braces (commasep $ map ppr acc) : map ppr arrs)
            )
  ppr (Scatter len lam ivs as) =
    ppSOAC "scatter" len [lam] (Just (map Var ivs)) (map (\(_, n, a) -> (n, a)) as)
  ppr (Hist len ops bucket_fun imgs) =
    ppHist len ops bucket_fun imgs
  ppr (Screma w (ScremaForm scans reds map_lam) arrs)
    | null scans,
      null reds =
      text "map"
        <> parens
          ( ppr w <> comma
              </> ppr map_lam <> comma
              </> commasep (map ppr arrs)
          )
    | null scans =
      text "redomap"
        <> parens
          ( ppr w <> comma
              </> PP.braces (mconcat $ intersperse (comma <> PP.line) $ map ppr reds) <> comma
              </> ppr map_lam <> comma
              </> commasep (map ppr arrs)
          )
    | null reds =
      text "scanomap"
        <> parens
          ( ppr w <> comma
              </> PP.braces (mconcat $ intersperse (comma <> PP.line) $ map ppr scans) <> comma
              </> ppr map_lam <> comma
              </> commasep (map ppr arrs)
          )
  ppr (Screma w form arrs) = ppScrema w form arrs

-- | Prettyprint the given Screma.
ppScrema ::
  (PrettyLore lore, Pretty inp) =>
  SubExp ->
  ScremaForm lore ->
  [inp] ->
  Doc
ppScrema w (ScremaForm scans reds map_lam) arrs =
  text "screma"
    <> parens
      ( ppr w <> comma
          </> PP.braces (mconcat $ intersperse (comma <> PP.line) $ map ppr scans) <> comma
          </> PP.braces (mconcat $ intersperse (comma <> PP.line) $ map ppr reds) <> comma
          </> ppr map_lam <> comma
          </> commasep (map ppr arrs)
      )

instance PrettyLore lore => Pretty (Scan lore) where
  ppr (Scan scan_lam scan_nes) =
    ppr scan_lam <> comma </> PP.braces (commasep $ map ppr scan_nes)

ppComm :: Commutativity -> Doc
ppComm Noncommutative = mempty
ppComm Commutative = text "commutative "

instance PrettyLore lore => Pretty (Reduce lore) where
  ppr (Reduce comm red_lam red_nes) =
    ppComm comm <> ppr red_lam <> comma
      </> PP.braces (commasep $ map ppr red_nes)

-- | Prettyprint the given histogram operation.
ppHist ::
  (PrettyLore lore, Pretty inp) =>
  SubExp ->
  [HistOp lore] ->
  Lambda lore ->
  [inp] ->
  Doc
ppHist len ops bucket_fun imgs =
  text "hist"
    <> parens
      ( ppr len <> comma
          </> PP.braces (mconcat $ intersperse (comma <> PP.line) $ map ppOp ops) <> comma
          </> ppr bucket_fun <> comma
          </> commasep (map ppr imgs)
      )
  where
    ppOp (HistOp w rf dests nes op) =
      ppr w <> comma <+> ppr rf <> comma <+> PP.braces (commasep $ map ppr dests) <> comma
        </> PP.braces (commasep $ map ppr nes) <> comma
        </> ppr op

ppSOAC ::
  (Pretty fn, Pretty v) =>
  String ->
  SubExp ->
  [fn] ->
  Maybe [SubExp] ->
  [v] ->
  Doc
ppSOAC name size funs es as =
  text name
    <> parens
      ( ppr size <> comma
          </> ppList funs
          </> commasep (es' ++ map ppr as)
      )
  where
    es' = maybe [] ((: []) . ppTuple') es

ppList :: Pretty a => [a] -> Doc
ppList as = case map ppr as of
  [] -> mempty
  a' : as' -> foldl (</>) (a' <> comma) $ map (<> comma) as'<|MERGE_RESOLUTION|>--- conflicted
+++ resolved
@@ -1,8 +1,5 @@
 {-# LANGUAGE ConstraintKinds #-}
-<<<<<<< HEAD
-=======
 {-# LANGUAGE DeriveGeneric #-}
->>>>>>> 41e0aef4
 {-# LANGUAGE FlexibleContexts #-}
 {-# LANGUAGE FlexibleInstances #-}
 {-# LANGUAGE OverloadedStrings #-}
@@ -52,10 +49,7 @@
   )
 where
 
-<<<<<<< HEAD
-=======
 import Control.Category
->>>>>>> 41e0aef4
 import Control.Monad.Identity
 import Control.Monad.State.Strict
 import Control.Monad.Writer
@@ -77,13 +71,10 @@
 import Futhark.Util (chunks, maybeNth)
 import Futhark.Util.Pretty (Doc, Pretty, comma, commasep, parens, ppr, text, (<+>), (</>))
 import qualified Futhark.Util.Pretty as PP
-<<<<<<< HEAD
-=======
 import GHC.Generics (Generic)
 import Language.SexpGrammar as Sexp
 import Language.SexpGrammar.Generic
 import Prelude hiding (id, (.))
->>>>>>> 41e0aef4
 
 -- | A second-order array combinator (SOAC).
 data SOAC lore
@@ -113,9 +104,6 @@
   | -- | A combination of scan, reduction, and map.  The first
     -- t'SubExp' is the size of the input arrays.
     Screma SubExp (ScremaForm lore) [VName]
-<<<<<<< HEAD
-  deriving (Eq, Ord, Show)
-=======
   deriving (Eq, Ord, Show, Generic)
 
 instance Decorations lore => SexpIso (SOAC lore) where
@@ -127,7 +115,6 @@
             With
               (. Sexp.list (Sexp.el (Sexp.sym "screma") >>> Sexp.el sexpIso >>> Sexp.el sexpIso >>> Sexp.el sexpIso))
               End
->>>>>>> 41e0aef4
 
 -- | Information about computing a single histogram.
 data HistOp lore = HistOp
@@ -139,9 +126,6 @@
     histNeutral :: [SubExp],
     histOp :: Lambda lore
   }
-<<<<<<< HEAD
-  deriving (Eq, Ord, Show)
-=======
   deriving (Eq, Ord, Show, Generic)
 
 instance Decorations lore => SexpIso (HistOp lore) where
@@ -154,16 +138,12 @@
           >>> Sexp.el sexpIso
       )
       >>> histop
->>>>>>> 41e0aef4
 
 -- | Is the stream chunk required to correspond to a contiguous
 -- subsequence of the original input ('InOrder') or not?  'Disorder'
 -- streams can be more efficient, but not all algorithms work with
 -- this.
 data StreamOrd = InOrder | Disorder
-<<<<<<< HEAD
-  deriving (Eq, Ord, Show)
-=======
   deriving (Eq, Ord, Show, Generic)
 
 instance SexpIso StreamOrd where
@@ -173,7 +153,6 @@
         With
           (. Sexp.sym "disorder")
           End
->>>>>>> 41e0aef4
 
 -- | What kind of stream is this?
 data StreamForm lore
@@ -210,9 +189,6 @@
       [Scan lore]
       [Reduce lore]
       (Lambda lore)
-<<<<<<< HEAD
-  deriving (Eq, Ord, Show)
-=======
   deriving (Eq, Ord, Show, Generic)
 
 instance Decorations lore => SexpIso (ScremaForm lore) where
@@ -223,7 +199,6 @@
           >>> Sexp.el sexpIso
       )
       >>> scremaform
->>>>>>> 41e0aef4
 
 singleBinOp :: Bindable lore => [Lambda lore] -> Lambda lore
 singleBinOp lams =
@@ -244,9 +219,6 @@
   { scanLambda :: Lambda lore,
     scanNeutral :: [SubExp]
   }
-<<<<<<< HEAD
-  deriving (Eq, Ord, Show)
-=======
   deriving (Eq, Ord, Show, Generic)
 
 instance Decorations lore => SexpIso (Scan lore) where
@@ -257,7 +229,6 @@
           >>> Sexp.el sexpIso
       )
       >>> scan
->>>>>>> 41e0aef4
 
 -- | How many reduction results are produced by these 'Scan's?
 scanResults :: [Scan lore] -> Int
@@ -276,9 +247,6 @@
     redLambda :: Lambda lore,
     redNeutral :: [SubExp]
   }
-<<<<<<< HEAD
-  deriving (Eq, Ord, Show)
-=======
   deriving (Eq, Ord, Show, Generic)
 
 instance Decorations lore => SexpIso (Reduce lore) where
@@ -290,7 +258,6 @@
           >>> Sexp.el sexpIso
       )
       >>> red
->>>>>>> 41e0aef4
 
 -- | How many reduction results are produced by these 'Reduce's?
 redResults :: [Reduce lore] -> Int
