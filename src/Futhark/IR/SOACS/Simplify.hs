--- conflicted
+++ resolved
@@ -521,7 +521,6 @@
 -- the data dependencies to see that the "dead" result is not
 -- actually used for computing one of the live ones.
 removeDeadReduction :: BottomUpRuleOp (Wise SOACS)
-<<<<<<< HEAD
 removeDeadReduction (_, used) pat aux (Screma w arrs form) =
   case isRedomapSOAC form of
     Just ([Reduce comm redlam rednes], maplam) ->
@@ -565,39 +564,6 @@
                 Screma w arrs $
                   mkOp redlam' used_nes maplam'
     removeDeadReduction' _ _ _ _ = Skip
-=======
-removeDeadReduction (_, used) pat aux (Screma w arrs form)
-  | Just ([Reduce comm redlam nes], maplam) <- isRedomapSOAC form,
-    not $ all (`UT.used` used) $ patNames pat, -- Quick/cheap check
-    let (red_pes, map_pes) = splitAt (length nes) $ patElems pat,
-    let redlam_deps = dataDependencies $ lambdaBody redlam,
-    let redlam_res = bodyResult $ lambdaBody redlam,
-    let redlam_params = lambdaParams redlam,
-    let used_after =
-          map snd . filter ((`UT.used` used) . patElemName . fst) $
-            zip red_pes redlam_params,
-    let necessary =
-          findNecessaryForReturned
-            (`elem` used_after)
-            (zip redlam_params $ map resSubExp $ redlam_res <> redlam_res)
-            redlam_deps,
-    let alive_mask = map ((`nameIn` necessary) . paramName) redlam_params,
-    not $ and (take (length nes) alive_mask) = Simplify $ do
-      let fixDeadToNeutral lives ne = if lives then Nothing else Just ne
-          dead_fix = zipWith fixDeadToNeutral alive_mask nes
-          (used_red_pes, _, used_nes) =
-            unzip3 . filter (\(_, x, _) -> paramName x `nameIn` necessary) $
-              zip3 red_pes redlam_params nes
-
-      let maplam' = removeLambdaResults (take (length nes) alive_mask) maplam
-      redlam' <- removeLambdaResults (take (length nes) alive_mask) <$> fixLambdaParams redlam (dead_fix ++ dead_fix)
-
-      auxing aux $
-        letBind (Pat $ used_red_pes ++ map_pes) $
-          Op $
-            Screma w arrs $
-              redomapSOAC [Reduce comm redlam' used_nes] maplam'
->>>>>>> da415ee2
 removeDeadReduction _ _ _ _ = Skip
 
 -- | If we are writing to an array that is never used, get rid of it.
