{-# LANGUAGE TypeFamilies #-}
{-# OPTIONS_GHC -fno-warn-orphans #-}

module Futhark.IR.SOACS.Simplify
  ( simplifySOACS,
    simplifyLambda,
    simplifyFun,
    simplifyStms,
    simplifyConsts,
    simpleSOACS,
    simplifySOAC,
    soacRules,
    HasSOAC (..),
    simplifyKnownIterationSOAC,
    removeReplicateMapping,
    removeUnusedSOACInput,
    liftIdentityMapping,
    simplifyMapIota,
    SOACS,
  )
where

import Control.Monad
import Control.Monad.Identity
import Control.Monad.State
import Control.Monad.Writer
import Data.Bifunctor
import Data.Either
import Data.Foldable
import Data.List (partition, transpose, unzip4)
import Data.List.NonEmpty (NonEmpty (..))
import Data.Map.Strict qualified as M
import Data.Maybe
import Data.Set qualified as S
import Futhark.Analysis.Alias qualified as Alias
import Futhark.Analysis.DataDependencies
import Futhark.Analysis.SymbolTable qualified as ST
import Futhark.Analysis.UsageTable qualified as UT
import Futhark.IR.Prop.Aliases
import Futhark.IR.SOACS hiding (reshapeInner)
import Futhark.MonadFreshNames
import Futhark.Optimise.Simplify qualified as Simplify
import Futhark.Optimise.Simplify.Engine qualified as Engine
import Futhark.Optimise.Simplify.Rep
import Futhark.Optimise.Simplify.Rule
import Futhark.Optimise.Simplify.Rules
import Futhark.Optimise.Simplify.Rules.ClosedForm
import Futhark.Pass
import Futhark.Tools
import Futhark.Transform.FirstOrderTransform qualified as FOT
import Futhark.Transform.Rename
import Futhark.Util

simpleSOACS :: Simplify.SimpleOps SOACS
simpleSOACS = Simplify.bindableSimpleOps simplifySOAC

simplifySOACS :: Prog SOACS -> PassM (Prog SOACS)
simplifySOACS =
  Simplify.simplifyProg simpleSOACS soacRules Engine.noExtraHoistBlockers

simplifyFun ::
  (MonadFreshNames m) =>
  ST.SymbolTable (Wise SOACS) ->
  FunDef SOACS ->
  m (FunDef SOACS)
simplifyFun =
  Simplify.simplifyFun simpleSOACS soacRules Engine.noExtraHoistBlockers

simplifyLambda ::
  (HasScope SOACS m, MonadFreshNames m) => Lambda SOACS -> m (Lambda SOACS)
simplifyLambda =
  Simplify.simplifyLambda simpleSOACS soacRules Engine.noExtraHoistBlockers

simplifyStms ::
  (HasScope SOACS m, MonadFreshNames m) => Stms SOACS -> m (Stms SOACS)
simplifyStms stms = do
  scope <- askScope
  Simplify.simplifyStms simpleSOACS soacRules Engine.noExtraHoistBlockers scope stms

simplifyConsts ::
  (MonadFreshNames m) => Stms SOACS -> m (Stms SOACS)
simplifyConsts =
  Simplify.simplifyStms simpleSOACS soacRules Engine.noExtraHoistBlockers mempty

simplifySOAC ::
  (Simplify.SimplifiableRep rep) =>
  Simplify.SimplifyOp rep (SOAC (Wise rep))
simplifySOAC (VJP arr vec lam) = do
  (lam', hoisted) <- Engine.simplifyLambda mempty lam
  arr' <- mapM Engine.simplify arr
  vec' <- mapM Engine.simplify vec
  pure (VJP arr' vec' lam', hoisted)
simplifySOAC (JVP arr vec lam) = do
  (lam', hoisted) <- Engine.simplifyLambda mempty lam
  arr' <- mapM Engine.simplify arr
  vec' <- mapM Engine.simplify vec
  pure (JVP arr' vec' lam', hoisted)
simplifySOAC (Stream outerdim arr nes lam) = do
  outerdim' <- Engine.simplify outerdim
  nes' <- mapM Engine.simplify nes
  arr' <- mapM Engine.simplify arr
  (lam', lam_hoisted) <- Engine.enterLoop $ Engine.simplifyLambda mempty lam
  pure (Stream outerdim' arr' nes' lam', lam_hoisted)
simplifySOAC (Hist w imgs ops bfun) = do
  w' <- Engine.simplify w
  (ops', hoisted) <- fmap unzip $
    forM ops $ \(HistOp dests_w rf dests nes op) -> do
      dests_w' <- Engine.simplify dests_w
      rf' <- Engine.simplify rf
      dests' <- Engine.simplify dests
      nes' <- mapM Engine.simplify nes
      (op', hoisted) <- Engine.enterLoop $ Engine.simplifyLambda mempty op
      pure (HistOp dests_w' rf' dests' nes' op', hoisted)
  imgs' <- mapM Engine.simplify imgs
  (bfun', bfun_hoisted) <- Engine.enterLoop $ Engine.simplifyLambda mempty bfun
  pure (Hist w' imgs' ops' bfun', mconcat hoisted <> bfun_hoisted)
simplifySOAC (Screma w arrs (ScremaForm map_lam scans reds post_lam)) = do
  (scans', scans_hoisted) <- mapAndUnzipM simplifyScan scans
  (reds', reds_hoisted) <- mapAndUnzipM simplifyReduce reds
  (map_lam', map_lam_hoisted) <- Engine.enterLoop $ Engine.simplifyLambda mempty map_lam
  (post_lam', post_lam_hoisted) <- Engine.enterLoop $ Engine.simplifyLambda mempty post_lam

  (,)
    <$> ( Screma
            <$> Engine.simplify w
            <*> Engine.simplify arrs
            <*> pure (ScremaForm map_lam' scans' reds' post_lam')
        )
    <*> pure (mconcat scans_hoisted <> mconcat reds_hoisted <> map_lam_hoisted <> post_lam_hoisted)

simplifyScan ::
  (Simplify.SimplifiableRep rep) =>
  Simplify.SimplifyOp rep (Scan (Wise rep))
simplifyScan (Scan lam nes) = do
  (lam', hoisted) <- Engine.simplifyLambda mempty lam
  nes' <- Engine.simplify nes
  pure (Scan lam' nes', hoisted)

simplifyReduce ::
  (Simplify.SimplifiableRep rep) =>
  Simplify.SimplifyOp rep (Reduce (Wise rep))
simplifyReduce (Reduce comm lam nes) = do
  (lam', hoisted) <- Engine.simplifyLambda mempty lam
  nes' <- Engine.simplify nes
  pure (Reduce comm lam' nes', hoisted)

instance BuilderOps (Wise SOACS)

instance TraverseOpStms (Wise SOACS) where
  traverseOpStms = traverseSOACStms

fixLambdaParams ::
  (MonadBuilder m, Buildable (Rep m), BuilderOps (Rep m)) =>
  Lambda (Rep m) ->
  [Maybe SubExp] ->
  m (Lambda (Rep m))
fixLambdaParams lam fixes = do
  body <- runBodyBuilder $
    localScope (scopeOfLParams $ lambdaParams lam) $ do
      zipWithM_ maybeFix (lambdaParams lam) fixes'
      bodyBind $ lambdaBody lam
  pure
    lam
      { lambdaBody = body,
        lambdaParams =
          map fst $
            filter (isNothing . snd) $
              zip (lambdaParams lam) fixes'
      }
  where
    fixes' = fixes ++ repeat Nothing
    maybeFix p (Just x) = letBindNames [paramName p] $ BasicOp $ SubExp x
    maybeFix _ Nothing = pure ()

removeLambdaResults :: [Bool] -> Lambda rep -> Lambda rep
removeLambdaResults keep lam =
  lam
    { lambdaBody = lam_body',
      lambdaReturnType = ret
    }
  where
    keep' :: [a] -> [a]
    keep' = map snd . filter fst . zip (keep ++ repeat True)
    lam_body = lambdaBody lam
    lam_body' = lam_body {bodyResult = keep' $ bodyResult lam_body}
    ret = keep' $ lambdaReturnType lam

soacRules :: RuleBook (Wise SOACS)
soacRules = standardRules <> ruleBook topDownRules bottomUpRules

-- | Does this rep contain 'SOAC's in its t'Op's?  A rep must be an
-- instance of this class for the simplification rules to work.
class HasSOAC rep where
  asSOAC :: Op rep -> Maybe (SOAC rep)
  soacOp :: SOAC rep -> Op rep

instance HasSOAC (Wise SOACS) where
  asSOAC = Just
  soacOp = id

topDownRules :: [TopDownRule (Wise SOACS)]
topDownRules =
  [ RuleOp hoistCerts,
    RuleOp removeReplicateMapping,
    RuleOp removeUnusedSOACInput,
    RuleOp simplifyClosedFormReduce,
    RuleOp simplifyKnownIterationSOAC,
    RuleOp liftIdentityMapping,
    RuleOp removeDuplicateMapOutput,
    RuleOp fuseConcatScatter,
    RuleOp simplifyMapIota,
    RuleOp moveTransformToInput,
    RuleOp moveTransformToOutput
  ]

bottomUpRules :: [BottomUpRule (Wise SOACS)]
bottomUpRules =
  [ RuleOp removeDeadMapping,
    RuleOp removeDeadReduction,
    RuleBasicOp removeUnnecessaryCopy,
    RuleOp liftIdentityStreaming,
    RuleOp mapOpToOp
  ]

-- Any certificates attached to a trivial Stm in the body might as
-- well be applied to the SOAC itself.
hoistCerts :: TopDownRuleOp (Wise SOACS)
hoistCerts vtable pat aux soac
  | (soac', hoisted) <- runState (mapSOACM mapper soac) mempty,
    hoisted /= mempty =
      Simplify $ auxing aux $ certifying hoisted $ letBind pat $ Op soac'
  where
    mapper = identitySOACMapper {mapOnSOACLambda = onLambda}
    onLambda lam = do
      stms' <- mapM onStm $ bodyStms $ lambdaBody lam
      pure
        lam
          { lambdaBody =
              mkBody stms' $ bodyResult $ lambdaBody lam
          }
    onStm (Let se_pat se_aux (BasicOp (SubExp se))) = do
      let (invariant, variant) =
            partition (`ST.elem` vtable) $
              unCerts $
                stmAuxCerts se_aux
          se_aux' = se_aux {stmAuxCerts = Certs variant}
      modify (Certs invariant <>)
      pure $ Let se_pat se_aux' $ BasicOp $ SubExp se
    onStm stm = pure stm
hoistCerts _ _ _ _ =
  Skip

liftIdentityMapping ::
  forall rep.
  (Buildable rep, BuilderOps rep, HasSOAC rep) =>
  TopDownRuleOp rep
liftIdentityMapping _ pat aux op
  | Just (Screma w arrs form :: SOAC rep) <- asSOAC op,
    Just fun <- isMapSOAC form = do
      let inputMap = M.fromList $ zip (map paramName $ lambdaParams fun) arrs
          free = freeIn $ lambdaBody fun
          rettype = lambdaReturnType fun
          ses = bodyResult $ lambdaBody fun

          freeOrConst (Var v) = v `nameIn` free
          freeOrConst Constant {} = True

          checkInvariance (outId, SubExpRes _ (Var v), _) (invariant, mapresult, rettype')
            | Just inp <- M.lookup v inputMap =
                ( (Pat [outId], e inp) : invariant,
                  mapresult,
                  rettype'
                )
            where
              e inp = case patElemType outId of
                Acc {} -> BasicOp $ SubExp $ Var inp
                _ -> BasicOp (Replicate mempty (Var inp))
          checkInvariance (outId, SubExpRes _ e, t) (invariant, mapresult, rettype')
            | freeOrConst e =
                ( (Pat [outId], BasicOp $ Replicate (Shape [w]) e) : invariant,
                  mapresult,
                  rettype'
                )
            | otherwise =
                ( invariant,
                  (outId, e) : mapresult,
                  t : rettype'
                )

      case foldr checkInvariance ([], [], []) $
        zip3 (patElems pat) ses rettype of
        ([], _, _) -> Skip
        (invariant, mapresult, rettype') -> Simplify $ do
          let (pat', ses') = unzip mapresult
              fun' =
                fun
                  { lambdaBody = (lambdaBody fun) {bodyResult = subExpsRes ses'},
                    lambdaReturnType = rettype'
                  }
          auxing aux $ do
            mapM_ (uncurry letBind) invariant
            letBindNames (map patElemName pat') . Op . soacOp . Screma w arrs
              =<< mapSOAC fun'
liftIdentityMapping _ _ _ _ = Skip

liftIdentityStreaming :: BottomUpRuleOp (Wise SOACS)
liftIdentityStreaming _ (Pat pes) aux (Stream w arrs nes lam)
  | (variant_map, invariant_map) <-
      partitionEithers $ map isInvariantRes $ zip3 map_ts map_pes map_res,
    not $ null invariant_map = Simplify $ do
      forM_ invariant_map $ \(pe, arr) ->
        letBind (Pat [pe]) $ BasicOp $ Replicate mempty $ Var arr

      let (variant_map_ts, variant_map_pes, variant_map_res) = unzip3 variant_map
          lam' =
            lam
              { lambdaBody = (lambdaBody lam) {bodyResult = fold_res ++ variant_map_res},
                lambdaReturnType = fold_ts ++ variant_map_ts
              }

      auxing aux . letBind (Pat $ fold_pes ++ variant_map_pes) . Op $
        Stream w arrs nes lam'
  where
    num_folds = length nes
    (fold_pes, map_pes) = splitAt num_folds pes
    (fold_ts, map_ts) = splitAt num_folds $ lambdaReturnType lam
    lam_res = bodyResult $ lambdaBody lam
    (fold_res, map_res) = splitAt num_folds lam_res
    params_to_arrs = zip (map paramName $ drop (1 + num_folds) $ lambdaParams lam) arrs

    isInvariantRes (_, pe, SubExpRes _ (Var v))
      | Just arr <- lookup v params_to_arrs =
          Right (pe, arr)
    isInvariantRes x =
      Left x
liftIdentityStreaming _ _ _ _ = Skip

-- | Remove all arguments to the map that are simply replicates.
-- These can be turned into free variables instead.
removeReplicateMapping ::
  (Aliased rep, Buildable rep, BuilderOps rep, HasSOAC rep) =>
  TopDownRuleOp rep
removeReplicateMapping vtable pat aux op
  | Just (Screma w arrs form) <- asSOAC op,
    Just fun <- isMapSOAC form,
    Just (stms, fun', arrs') <- removeReplicateInput vtable fun arrs = Simplify $ do
      forM_ stms $ \(vs, cs, e) -> certifying cs $ letBindNames vs e
      auxing aux . letBind pat . Op . soacOp . Screma w arrs'
        =<< mapSOAC fun'
removeReplicateMapping _ _ _ _ = Skip

removeReplicateInput ::
  (Aliased rep) =>
  ST.SymbolTable rep ->
  Lambda rep ->
  [VName] ->
  Maybe
    ( [([VName], Certs, Exp rep)],
      Lambda rep,
      [VName]
    )
removeReplicateInput vtable fun arrs
  | not $ null parameterBnds = do
      let (arr_params', arrs') = unzip params_and_arrs
          fun' = fun {lambdaParams = acc_params <> arr_params'}
      pure (parameterBnds, fun', arrs')
  | otherwise = Nothing
  where
    params = lambdaParams fun
    (acc_params, arr_params) =
      splitAt (length params - length arrs) params
    (params_and_arrs, parameterBnds) =
      partitionEithers $ zipWith isReplicateAndNotConsumed arr_params arrs

    isReplicateAndNotConsumed p v
      | Just (BasicOp (Replicate (Shape (_ : ds)) e), v_cs) <-
          ST.lookupExp v vtable,
        paramName p `notNameIn` consumedByLambda fun =
          Right
            ( [paramName p],
              v_cs,
              case ds of
                [] -> BasicOp $ SubExp e
                _ -> BasicOp $ Replicate (Shape ds) e
            )
      | otherwise =
          Left (p, v)

-- | Remove inputs that are not used inside the SOAC.
removeUnusedSOACInput ::
  forall rep.
  (Aliased rep, Buildable rep, BuilderOps rep, HasSOAC rep) =>
  TopDownRuleOp rep
removeUnusedSOACInput _ pat aux op
  | Just (Screma w arrs form :: SOAC rep) <- asSOAC op,
    ScremaForm map_lam scan reduce post_lam <- form,
    Just (used_arrs, map_lam') <- remove map_lam arrs =
      Simplify . auxing aux . letBind pat . Op $
        soacOp (Screma w used_arrs (ScremaForm map_lam' scan reduce post_lam))
  where
    used_in_body map_lam = freeIn $ lambdaBody map_lam
    usedInput map_lam (param, _) = paramName param `nameIn` used_in_body map_lam
    remove map_lam arrs =
      let (used, unused) = partition (usedInput map_lam) (zip (lambdaParams map_lam) arrs)
          (used_params, used_arrs) = unzip used
          map_lam' = map_lam {lambdaParams = used_params}
       in if null unused then Nothing else Just (used_arrs, map_lam')
removeUnusedSOACInput _ _ _ _ = Skip

removeDeadMapping :: BottomUpRuleOp (Wise SOACS)
removeDeadMapping (_, used) (Pat pes) aux (Screma w arrs (ScremaForm lam scans reds post_lam))
  | -- This case should probably also be handled.
    isIdentityLambda post_lam,
    (nonmap_pes, map_pes) <- splitAt num_nonmap_res pes,
    not $ null map_pes =
      let (nonmap_res, map_res) = splitAt num_nonmap_res $ bodyResult $ lambdaBody lam
          (nonmap_ts, map_ts) = splitAt num_nonmap_res $ lambdaReturnType lam
          isUsed (bindee, _, _) = (`UT.used` used) $ patElemName bindee
          (map_pes', map_res', map_ts') =
            unzip3 $ filter isUsed $ zip3 map_pes map_res map_ts
          lam' =
            lam
              { lambdaBody = (lambdaBody lam) {bodyResult = nonmap_res <> map_res'},
                lambdaReturnType = nonmap_ts <> map_ts'
              }
          scan_ts = concatMap (lambdaReturnType . scanLambda) scans
       in if map_pes /= map_pes'
            then
              Simplify . auxing aux $
                letBind (Pat $ nonmap_pes <> map_pes')
                  . Op
                  . Screma w arrs
                  . ScremaForm lam' scans reds
                  =<< mkIdentityLambda (scan_ts <> map_ts')
            else Skip
  where
    num_nonmap_res = scanResults scans + redResults reds
removeDeadMapping _ _ _ _ = Skip

removeDuplicateMapOutput :: TopDownRuleOp (Wise SOACS)
removeDuplicateMapOutput _ (Pat pes) aux (Screma w arrs form)
  | Just fun <- isMapSOAC form =
      let ses = bodyResult $ lambdaBody fun
          ts = lambdaReturnType fun
          ses_ts_pes = zip3 ses ts pes
          (ses_ts_pes', copies) =
            foldl checkForDuplicates (mempty, mempty) ses_ts_pes
       in if null copies
            then Skip
            else Simplify $ do
              let (ses', ts', pes') = unzip3 ses_ts_pes'
                  fun' =
                    fun
                      { lambdaBody = (lambdaBody fun) {bodyResult = ses'},
                        lambdaReturnType = ts'
                      }
              auxing aux $ do
                letBind (Pat pes') . Op . Screma w arrs =<< mapSOAC fun'
                forM_ copies $ \(from, to) ->
                  letBind (Pat [to]) $ BasicOp $ Replicate mempty $ Var $ patElemName from
  where
    checkForDuplicates (ses_ts_pes', copies) (se, t, pe)
      | Just (_, _, pe') <- find (\(x, _, _) -> resSubExp x == resSubExp se) ses_ts_pes' =
          -- This result has been returned before, producing the
          -- array pe'.
          (ses_ts_pes', (pe', pe) : copies)
      | otherwise = (ses_ts_pes' ++ [(se, t, pe)], copies)
removeDuplicateMapOutput _ _ _ _ = Skip

reshapeInner :: SubExp -> NewShape SubExp -> NewShape SubExp
reshapeInner w new_shape =
  reshapeCoerce outer <> newshapeInner outer new_shape
  where
    outer = Shape [w]

-- Mapping some operations becomes an extension of that operation.
mapOpToOp :: BottomUpRuleOp (Wise SOACS)
mapOpToOp (_, used) pat aux1 e
  | Just (map_pe, cs, w, BasicOp (Reshape reshape_arr newshape), [p], [arr]) <-
      isMapWithOp pat e,
    paramName p == reshape_arr,
    not $ UT.isConsumed (patElemName map_pe) used = Simplify $ do
      certifying (stmAuxCerts aux1 <> cs) . letBind pat . BasicOp $
        Reshape arr (reshapeInner w newshape)
  | Just (_, cs, _, BasicOp (Concat d (arr :| arrs) dw), ps, outer_arr : outer_arrs) <-
      isMapWithOp pat e,
    (arr : arrs) == map paramName ps =
      Simplify . certifying (stmAuxCerts aux1 <> cs) . letBind pat . BasicOp $
        Concat (d + 1) (outer_arr :| outer_arrs) dw
  | Just
      (map_pe, cs, _, BasicOp (Rearrange rearrange_arr perm), [p], [arr]) <-
      isMapWithOp pat e,
    paramName p == rearrange_arr,
    not $ UT.isConsumed (patElemName map_pe) used =
      Simplify . certifying (stmAuxCerts aux1 <> cs) . letBind pat . BasicOp $
        Rearrange arr (0 : map (1 +) perm)
mapOpToOp _ _ _ _ = Skip

isMapWithOp ::
  Pat dec ->
  SOAC (Wise SOACS) ->
  Maybe
    ( PatElem dec,
      Certs,
      SubExp,
      Exp (Wise SOACS),
      [Param Type],
      [VName]
    )
isMapWithOp pat e
  | Pat [map_pe] <- pat,
    Screma w arrs form <- e,
    Just map_lam <- isMapSOAC form,
    [Let (Pat [pe]) aux2 e'] <- stmsToList $ bodyStms $ lambdaBody map_lam,
    [SubExpRes _ (Var r)] <- bodyResult $ lambdaBody map_lam,
    r == patElemName pe =
      Just (map_pe, stmAuxCerts aux2, w, e', lambdaParams map_lam, arrs)
  | otherwise = Nothing

-- | Some of the results of a reduction (or really: Redomap) may be
-- dead.  We remove them here.  The trick is that we need to look at
-- the data dependencies to see that the "dead" result is not
-- actually used for computing one of the live ones.
removeDeadReduction :: BottomUpRuleOp (Wise SOACS)
removeDeadReduction (_, used) pat aux (Screma w arrs form) =
  case isRedomapSOAC form of
    Just ([Reduce comm redlam rednes], maplam) ->
      let mkOp lam nes' = pure . redomapSOAC [Reduce comm lam nes']
       in removeDeadReduction' redlam rednes maplam mkOp
    _ ->
      case isScanomapSOAC form of
        Just ([Scan scanlam nes], maplam) ->
          let mkOp lam nes' = scanomapSOAC [Scan lam nes']
           in removeDeadReduction' scanlam nes maplam mkOp
        _ -> Skip
  where
    removeDeadReduction' redlam nes maplam mkOp
      | not $ all (`UT.used` used) $ patNames pat, -- Quick/cheap check
        let (red_pes, map_pes) = splitAt (length nes) $ patElems pat,
        let redlam_deps = dataDependencies $ lambdaBody redlam,
        let redlam_res = bodyResult $ lambdaBody redlam,
        let redlam_params = lambdaParams redlam,
        let (redlam_xparams, redlam_yparams) =
              splitAt (length nes) redlam_params,
        let used_after =
              map snd . filter ((`UT.used` used) . patElemName . fst) $
                zip (red_pes <> red_pes) redlam_params,
        let necessary =
              findNecessaryForReturned
                (`elem` used_after)
                (zip redlam_params $ map resSubExp $ redlam_res <> redlam_res)
                redlam_deps,
        let alive_mask =
              zipWith
                (||)
                (map ((`nameIn` necessary) . paramName) redlam_xparams)
                (map ((`nameIn` necessary) . paramName) redlam_yparams),
        not $ and alive_mask = Simplify $ do
          let fixDeadToNeutral lives ne = if lives then Nothing else Just ne
              dead_fix = zipWith fixDeadToNeutral alive_mask nes
              (used_red_pes, used_nes) =
                unzip . map snd . filter fst $ zip alive_mask $ zip red_pes nes

          when (used_nes == nes) cannotSimplify

          let maplam' = removeLambdaResults alive_mask maplam
          redlam' <-
            removeLambdaResults alive_mask
              <$> fixLambdaParams redlam (dead_fix ++ dead_fix)

          auxing aux
            . letBind (Pat $ used_red_pes ++ map_pes)
            . Op
            . Screma w arrs
            =<< mkOp redlam' used_nes maplam'
    removeDeadReduction' _ _ _ _ = Skip
removeDeadReduction _ _ _ _ = Skip

{-# NOINLINE fuseConcatScatter #-}
fuseConcatScatter :: TopDownRuleOp (Wise SOACS)
fuseConcatScatter vtable pat aux (Screma _ arrs form)
  | Just lam <- isMapSOAC form,
    all isAcc $ lambdaReturnType lam,
    Just (accs, (ws@(w' : _), ps, xss, css)) <-
      second unzip4 . partitionEithers
        <$> mapM isConcatOrAcc (zip (lambdaParams lam) arrs),
    xivs <- transpose xss,
    all (w' ==) ws = Simplify $ auxing aux $ certifying (mconcat css) $ do
      -- r is the amount of arrays being concatenated.
      let r = length xivs
          num_accs = length accs
      lams <- replicateM r (renameLambda lam {lambdaParams = map fst accs <> ps})
      let acc_params = map fst accs
          input_params = concatMap (drop num_accs . lambdaParams) lams
      lam' <-
        mkLambda (acc_params <> input_params) $
          subExpsRes <$> recurse (map (Var . paramName) acc_params) lams
      letBind pat . Op . Screma w' (map snd accs <> concat xivs)
        =<< mapSOAC lam'
  where
    recurse accs [] = pure accs
    recurse accs (lam : lams) = do
      -- We know that the accumulators are the first params and that the rest are
      -- already bound.
      forM_ (zip accs (lambdaParams lam)) $ \(acc, p) ->
        letBindNames [paramName p] $ BasicOp $ SubExp acc
      accs' <- map resSubExp <$> bodyBind (lambdaBody lam)
      recurse accs' lams

    sizeOf :: VName -> Maybe SubExp
    sizeOf x = arraySize 0 . typeOf <$> ST.lookup x vtable
    isConcatOrAcc (p@(Param _ _ Acc {}), v) =
      pure (Left (p, v))
    isConcatOrAcc (p, v) = case ST.lookupExp v vtable of
      Just (BasicOp (Concat 0 (x :| ys) _), cs) -> do
        x_w <- sizeOf x
        y_ws <- mapM sizeOf ys
        guard $ all (x_w ==) y_ws
        pure (Right (x_w, p, x : ys, cs))
      Just (BasicOp (Reshape arr newshape), cs)
        | ReshapeCoerce <- reshapeKind newshape -> do
            Right (a, _, b, cs') <- isConcatOrAcc (p, arr)
            pure (Right (a, p, b, cs <> cs'))
      _ -> Nothing
fuseConcatScatter _ _ _ _ = Skip

simplifyClosedFormReduce :: TopDownRuleOp (Wise SOACS)
simplifyClosedFormReduce _ pat _ (Screma (Constant w) _ form)
  | Just nes <- concatMap redNeutral . fst <$> isRedomapSOAC form,
    zeroIsh w =
      Simplify . forM_ (zip (patNames pat) nes) $ \(v, ne) ->
        letBindNames [v] $ BasicOp $ SubExp ne
simplifyClosedFormReduce vtable pat _ (Screma _ arrs form)
  | Just [Reduce _ red_fun nes] <- isReduceSOAC form =
      Simplify $ foldClosedForm (`ST.lookupExp` vtable) pat red_fun nes arrs
simplifyClosedFormReduce _ _ _ _ = Skip

-- For now we just remove singleton SOACs and those with unroll attributes.
simplifyKnownIterationSOAC ::
  (Buildable rep, BuilderOps rep, HasSOAC rep, Alias.AliasableRep rep) =>
  TopDownRuleOp rep
simplifyKnownIterationSOAC _ pat _ op
  | Just (Screma (Constant k) arrs (ScremaForm map_lam scans reds post_lam)) <- asSOAC op,
    oneIsh k = Simplify $ do
      let (Reduce _ red_lam red_nes) = singleReduce reds
          (Scan scan_lam scan_nes) = singleScan scans
          (red_pes, post_pes) =
            splitAt (length red_nes) $ patElems pat
          bindMapParam p a = do
            a_t <- lookupType a
            letBindNames [paramName p] . BasicOp $
              if isAcc a_t
                then SubExp $ Var a
                else Index a $ fullSlice a_t [DimFix $ constant (0 :: Int64)]
          bindArrayResult pe (SubExpRes cs se) =
            certifying cs . letBindNames [patElemName pe] $
              BasicOp $
                ArrayLit [se] $
                  rowType $
                    patElemType pe
          bindResult name (SubExpRes cs se) =
            certifying cs $ letBindNames [name] $ BasicOp $ SubExp se

      zipWithM_ bindMapParam (lambdaParams map_lam) arrs
      (to_scan, to_red, map_res) <-
        splitAt3 (length scan_nes) (length red_nes)
          <$> bodyBind (lambdaBody map_lam)
      scan_res <- eLambda scan_lam $ map eSubExp $ scan_nes ++ map resSubExp to_scan
      red_res <- eLambda red_lam $ map eSubExp $ red_nes ++ map resSubExp to_red

      zipWithM_ bindResult (patElemName <$> red_pes) red_res

      let par_names = paramName <$> lambdaParams post_lam
      zipWithM_ bindResult par_names (scan_res <> map_res)

      zipWithM_ bindArrayResult post_pes =<< bodyBind (lambdaBody post_lam)
simplifyKnownIterationSOAC _ pat _ op
  | Just (Stream (Constant k) arrs nes fold_lam) <- asSOAC op,
    oneIsh k = Simplify $ do
      let (chunk_param, acc_params, slice_params) =
            partitionChunkedFoldParameters (length nes) (lambdaParams fold_lam)

      letBindNames [paramName chunk_param] $
        BasicOp $
          SubExp $
            intConst Int64 1

      forM_ (zip acc_params nes) $ \(p, ne) ->
        letBindNames [paramName p] $ BasicOp $ SubExp ne

      forM_ (zip slice_params arrs) $ \(p, arr) ->
        letBindNames [paramName p] $ BasicOp $ SubExp $ Var arr

      res <- bodyBind $ lambdaBody fold_lam

      forM_ (zip (patNames pat) res) $ \(v, SubExpRes cs se) ->
        certifying cs $ letBindNames [v] $ BasicOp $ SubExp se
--
simplifyKnownIterationSOAC _ pat aux op
<<<<<<< HEAD
  | Just (Screma (Constant (IntValue (Int64Value k))) arrs (ScremaForm map_lam [] [] post_lam)) <- asSOAC op,
    "unroll" `inAttrs` stmAuxAttrs aux,
    isIdentityLambda post_lam = Simplify $ do
      arrs_elems <- fmap transpose . forM [0 .. k - 1] $ \i -> do
        map_lam' <- renameLambda map_lam
        eLambda map_lam' $ map (`eIndex` [eSubExp (constant i)]) arrs
      forM_ (zip3 (patNames pat) arrs_elems (lambdaReturnType map_lam)) $
        \(v, arr_elems, t) ->
          certifying (mconcat (map resCerts arr_elems)) $
            letBindNames [v] . BasicOp $
              ArrayLit (map resSubExp arr_elems) t
=======
  | Just (Screma w arrs form) <- asSOAC op,
    Constant (IntValue (Int64Value k)) <- w,
    "unroll" `inAttrs` stmAuxAttrs aux =
      Simplify $
        auxing aux $
          FOT.transformScrema
            pat
            (Constant (IntValue (Int64Value k)))
            arrs
            form
>>>>>>> 7b4a0cb9
--
simplifyKnownIterationSOAC _ _ _ _ = Skip

data ArrayOp
  = ArrayIndexing Certs VName (Slice SubExp)
  | ArrayRearrange Certs VName [Int]
  | ArrayReshape Certs VName (NewShape SubExp)
  | ArrayCopy Certs VName
  | -- | Never constructed.
    ArrayVar Certs VName
  deriving (Eq, Ord, Show)

arrayOpArr :: ArrayOp -> VName
arrayOpArr (ArrayIndexing _ arr _) = arr
arrayOpArr (ArrayRearrange _ arr _) = arr
arrayOpArr (ArrayReshape _ arr _) = arr
arrayOpArr (ArrayCopy _ arr) = arr
arrayOpArr (ArrayVar _ arr) = arr

arrayOpCerts :: ArrayOp -> Certs
arrayOpCerts (ArrayIndexing cs _ _) = cs
arrayOpCerts (ArrayRearrange cs _ _) = cs
arrayOpCerts (ArrayReshape cs _ _) = cs
arrayOpCerts (ArrayCopy cs _) = cs
arrayOpCerts (ArrayVar cs _) = cs

isArrayOp :: Certs -> Exp rep -> Maybe ArrayOp
isArrayOp cs (BasicOp (Index arr slice)) =
  Just $ ArrayIndexing cs arr slice
isArrayOp cs (BasicOp (Rearrange arr perm)) =
  Just $ ArrayRearrange cs arr perm
isArrayOp cs (BasicOp (Reshape arr new_shape)) =
  Just $ ArrayReshape cs arr new_shape
isArrayOp cs (BasicOp (Replicate (Shape []) (Var arr))) =
  Just $ ArrayCopy cs arr
isArrayOp _ _ =
  Nothing

fromArrayOp :: ArrayOp -> (Certs, Exp rep)
fromArrayOp (ArrayIndexing cs arr slice) = (cs, BasicOp $ Index arr slice)
fromArrayOp (ArrayRearrange cs arr perm) = (cs, BasicOp $ Rearrange arr perm)
fromArrayOp (ArrayReshape cs arr new_shape) = (cs, BasicOp $ Reshape arr new_shape)
fromArrayOp (ArrayCopy cs arr) = (cs, BasicOp $ Replicate mempty $ Var arr)
fromArrayOp (ArrayVar cs arr) = (cs, BasicOp $ SubExp $ Var arr)

arrayOps ::
  forall rep.
  (Buildable rep, HasSOAC rep) =>
  Certs ->
  Body rep ->
  S.Set (Pat (LetDec rep), ArrayOp)
arrayOps cs = mconcat . map onStm . stmsToList . bodyStms
  where
    -- It is not safe to move everything out of branches (#1874) or
    -- loops (#2015); probably we need to put some more intelligence
    -- in here somehow.
    onStm (Let _ _ Match {}) = mempty
    onStm (Let _ _ Loop {}) = mempty
    onStm (Let pat aux e) =
      case isArrayOp (cs <> stmAuxCerts aux) e of
        Just op -> S.singleton (pat, op)
        Nothing -> execState (walkExpM (walker (stmAuxCerts aux)) e) mempty
    onOp more_cs op
      | Just soac <- asSOAC op =
          -- Copies are not safe to move out of nested ops (#1753).
          S.filter (notCopy . snd) $
            execWriter $
              mapSOACM
                identitySOACMapper {mapOnSOACLambda = onLambda more_cs}
                (soac :: SOAC rep)
      | otherwise =
          mempty
    onLambda more_cs lam = do
      tell $ arrayOps (cs <> more_cs) $ lambdaBody lam
      pure lam
    walker more_cs =
      (identityWalker @rep)
        { walkOnBody = const $ modify . (<>) . arrayOps (cs <> more_cs),
          walkOnOp = modify . (<>) . onOp more_cs
        }
    notCopy (ArrayCopy {}) = False
    notCopy _ = True

replaceArrayOps ::
  forall rep.
  (Buildable rep, BuilderOps rep, HasSOAC rep) =>
  M.Map (Pat (LetDec rep)) ArrayOp ->
  Body rep ->
  Body rep
replaceArrayOps substs (Body _ stms res) =
  mkBody (fmap onStm stms) res
  where
    onStm (Let pat aux e) =
      let (cs', e') =
            maybe (mempty, mapExp mapper e) fromArrayOp $ M.lookup pat substs
       in certify cs' $ mkLet' (patIdents pat) aux e'
    mapper =
      (identityMapper @rep)
        { mapOnBody = const $ pure . replaceArrayOps substs,
          mapOnOp = pure . onOp
        }
    onOp op
      | Just (soac :: SOAC rep) <- asSOAC op =
          soacOp . runIdentity $
            mapSOACM identitySOACMapper {mapOnSOACLambda = pure . onLambda} soac
      | otherwise =
          op
    onLambda lam = lam {lambdaBody = replaceArrayOps substs $ lambdaBody lam}

-- Turn
--
--    map (\i -> ... xs[i] ...) (iota n)
--
-- into
--
--    map (\i x -> ... x ...) (iota n) xs
--
-- This is not because we want to encourage the map-iota pattern, but
-- it may be present in generated code.  This is an unfortunately
-- expensive simplification rule, since it requires multiple passes
-- over the entire lambda body.  It only handles the very simplest
-- case - if you find yourself planning to extend it to handle more
-- complex situations (rotate or whatnot), consider turning it into a
-- separate compiler pass instead.
--
-- NOTE: Mybe this should also be handled in the post lambda.
simplifyMapIota ::
  forall rep.
  (Buildable rep, BuilderOps rep, HasSOAC rep) =>
  TopDownRuleOp rep
simplifyMapIota vtable screma_pat aux op
  | Just (Screma w arrs (ScremaForm map_lam scan reduce post_lam) :: SOAC rep) <- asSOAC op,
    Just (p, _) <- find isIota (zip (lambdaParams map_lam) arrs),
    indexings <-
      mapMaybe (indexesWith (paramName p)) . S.toList $
        arrayOps mempty $
          lambdaBody map_lam,
    not $ null indexings = Simplify $ do
      -- For each indexing with iota, add the corresponding array to
      -- the Screma, and construct a new lambda parameter.
      (more_arrs, more_params, replacements) <-
        unzip3 . catMaybes <$> mapM (mapOverArr w) indexings
      let substs = M.fromList replacements
          map_lam' =
            map_lam
              { lambdaParams = lambdaParams map_lam <> more_params,
                lambdaBody = replaceArrayOps substs $ lambdaBody map_lam
              }

      auxing aux . letBind screma_pat . Op . soacOp $
        Screma w (arrs <> more_arrs) (ScremaForm map_lam' scan reduce post_lam)
  where
    isIota (_, arr) = case ST.lookupBasicOp arr vtable of
      Just (Iota _ (Constant o) (Constant s) _, _) ->
        zeroIsh o && oneIsh s
      _ -> False

    -- Find a 'DimFix i', optionally preceded by other DimFixes, and
    -- if so return those DimFixes.
    fixWith i (DimFix j : slice)
      | Var i == j = Just []
      | otherwise = (j :) <$> fixWith i slice
    fixWith _ _ = Nothing

    indexesWith v (pat, idx@(ArrayIndexing cs arr (Slice js)))
      | arr `ST.elem` vtable,
        all (`ST.elem` vtable) $ unCerts cs,
        Just js' <- fixWith v js,
        all (`ST.elem` vtable) $ namesToList $ freeIn js' =
          Just (pat, js', idx)
    indexesWith _ _ = Nothing

    properArr [] arr = pure arr
    properArr js arr = do
      arr_t <- lookupType arr
      letExp (baseName arr) $ BasicOp $ Index arr $ fullSlice arr_t $ map DimFix js

    mapOverArr w (pat, js, ArrayIndexing cs arr slice) = do
      arr' <- properArr js arr
      arr_t <- lookupType arr'
      arr'' <-
        if arraySize 0 arr_t == w
          then pure arr'
          else
            certifying cs . letExp (baseName arr <> "_prefix") . BasicOp . Index arr' $
              fullSlice arr_t [DimSlice (intConst Int64 0) w (intConst Int64 1)]
      arr_elem_param <- newParam (baseName arr <> "_elem") (rowType arr_t)
      pure $
        Just
          ( arr'',
            arr_elem_param,
            ( pat,
              ArrayIndexing cs (paramName arr_elem_param) (Slice (drop (length js + 1) (unSlice slice)))
            )
          )
    mapOverArr _ _ = pure Nothing
simplifyMapIota _ _ _ _ = Skip

-- If a Screma's map function contains a transformation
-- (e.g. transpose) on a parameter, create a new parameter
-- corresponding to that transformation performed on the rows of the
-- full array.
moveTransformToInput :: TopDownRuleOp (Wise SOACS)
moveTransformToInput vtable screma_pat aux soac@(Screma w arrs (ScremaForm map_lam scan reduce post_lam))
  | ops <- filter arrayIsMapParam $ S.toList $ arrayOps mempty $ lambdaBody map_lam,
    not $ null ops = Simplify $ do
      (more_arrs, more_params, replacements) <-
        unzip3 . catMaybes <$> mapM mapOverArr ops

      when (null more_arrs) cannotSimplify

      let map_lam' =
            map_lam
              { lambdaParams = lambdaParams map_lam <> more_params,
                lambdaBody = replaceArrayOps (M.fromList replacements) $ lambdaBody map_lam
              }

      auxing aux . letBind screma_pat . Op $
        Screma w (arrs <> more_arrs) (ScremaForm map_lam' scan reduce post_lam)
  where
    -- It is not safe to move the transform if the root array is being
    -- consumed by the Screma.  This is a bit too conservative - it's
    -- actually safe if we completely replace the original input, but
    -- this rule is not that precise.
    consumed = consumedInOp soac
    map_param_names = map paramName (lambdaParams map_lam)
    topLevelPat = (`elem` fmap stmPat (bodyStms (lambdaBody map_lam)))
    onlyUsedOnce arr =
      case filter ((arr `nameIn`) . freeIn) $ stmsToList $ bodyStms $ lambdaBody map_lam of
        _ : _ : _ -> False
        _ -> True

    -- It's not just about whether the array is a parameter;
    -- everything else must be map-invariant.
    arrayIsMapParam (pat', ArrayIndexing cs arr slice) =
      arr `elem` map_param_names
        && all (`ST.elem` vtable) (namesToList $ freeIn cs <> freeIn slice)
        && not (null slice)
        && (not (null $ sliceDims slice) || (topLevelPat pat' && onlyUsedOnce arr))
    arrayIsMapParam (_, ArrayRearrange cs arr perm) =
      arr `elem` map_param_names
        && all (`ST.elem` vtable) (namesToList $ freeIn cs)
        && not (null perm)
    arrayIsMapParam (_, ArrayReshape cs arr new_shape) =
      arr `elem` map_param_names
        && all (`ST.elem` vtable) (namesToList $ freeIn cs <> freeIn new_shape)
    arrayIsMapParam (_, ArrayCopy cs arr) =
      arr `elem` map_param_names
        && all (`ST.elem` vtable) (namesToList $ freeIn cs)
    arrayIsMapParam (_, ArrayVar {}) =
      False

    mapOverArr (pat, op)
      | Just (_, arr) <- find ((== arrayOpArr op) . fst) (zip map_param_names arrs),
        arr `notNameIn` consumed = do
          arr_t <- lookupType arr
          let whole_dim = DimSlice (intConst Int64 0) (arraySize 0 arr_t) (intConst Int64 1)
          arr_transformed <- certifying (arrayOpCerts op) $
            letExp (baseName arr <> "_transformed") $
              case op of
                ArrayIndexing _ _ (Slice slice) ->
                  BasicOp $ Index arr $ Slice $ whole_dim : slice
                ArrayRearrange _ _ perm ->
                  BasicOp $ Rearrange arr (0 : map (+ 1) perm)
                ArrayReshape _ _ new_shape ->
                  BasicOp $ Reshape arr $ reshapeInner w new_shape
                ArrayCopy {} ->
                  BasicOp $ Replicate mempty $ Var arr
                ArrayVar {} ->
                  BasicOp $ SubExp $ Var arr
          arr_transformed_t <- lookupType arr_transformed
          arr_transformed_row <- newVName $ baseName arr <> "_transformed_row"
          pure $
            Just
              ( arr_transformed,
                Param mempty arr_transformed_row (rowType arr_transformed_t),
                (pat, ArrayVar mempty arr_transformed_row)
              )
    mapOverArr _ = pure Nothing
moveTransformToInput _ _ _ _ =
  Skip

-- The idea behidn this rule is to tak cases such as
--
--   let ...A... =
--     map (\x -> ...
--              let x = ...
--              ...
--              let y = f(x)
--              ...
--              in ...y ...)
--
-- where 'f' is some transformation like a reshape, and move it out
-- such that we get
--
--   let ...A'... =
--     map (\x -> ...
--              let x = ...
--              ...
--              in ...x ...)
--   let A' = f'(A')
--
-- This can improve simplification in case A' fuses or simplifies with
-- something else.
--
-- TODO: currently we only handle reshapes here, but the principle
-- should actually hold for any ArrayTransform.
moveTransformToOutput :: TopDownRuleOp (Wise SOACS)
moveTransformToOutput vtable screma_pat screma_aux (Screma w arrs (ScremaForm map_lam scan reduce post_lam))
  | (transformed, map_infos, stms') <-
      foldl' onStm ([], zip3 map_res map_rets map_pes, mempty) $ bodyStms $ lambdaBody map_lam,
    (map_res', map_rets', map_pes') <- unzip3 map_infos,
    not $ null transformed,
    -- Should probably account for non-identity lambda.
    isIdentityLambda post_lam =
      Simplify $ do
        (tr_res, tr_rets, tr_names, post) <- unzip4 <$> mapM mkTransformed transformed
        let map_lam' =
              map_lam
                { lambdaBody = mkBody stms' $ nonmap_res <> map_res' <> tr_res,
                  lambdaReturnType = nonmap_rets <> map_rets' <> tr_rets
                }
            pat_names = map patElemName (nonmap_pes <> map_pes') <> tr_names
        post_lam' <- mkIdentityLambda (scan_ts <> map_rets' <> tr_rets)
        auxing screma_aux . letBindNames pat_names . Op $
          Screma w arrs (ScremaForm map_lam' scan reduce post_lam')
        sequence_ post
  where
    scan_ts = concatMap (lambdaReturnType . scanLambda) scan
    num_nonmap_res = scanResults scan + redResults reduce
    (nonmap_pes, map_pes) =
      splitAt num_nonmap_res $ patElems screma_pat
    (nonmap_rets, map_rets) =
      splitAt num_nonmap_res $ lambdaReturnType map_lam
    (nonmap_res, map_res) =
      splitAt num_nonmap_res $ bodyResult $ lambdaBody map_lam

    scope = scopeOf $ bodyStms $ lambdaBody map_lam

    invariantToMap = all (`ST.elem` vtable) . namesToList . freeIn

    onStm (transformed, map_infos, stms) (Let (Pat [pe]) aux (BasicOp (Reshape arr new_shape)))
      | ([(res, _, screma_pe)], map_pesres') <- partition matches map_infos,
        Just t <- typeOf <$> M.lookup arr scope,
        invariantToMap (t, new_shape) =
          let cs = stmAuxCerts aux <> resCerts res
              transform = (arr, cs, BasicOp . flip Reshape (reshapeInner w new_shape))
           in ((t, screma_pe, transform) : transformed, map_pesres', stms)
      where
        matches (r, _, _) = resSubExp r == Var (patElemName pe)
    onStm (transformed, map_infos, stms) stm =
      (transformed, map_infos, stms <> oneStm stm)

    mkTransformed (t, pe, (arr, cs, f)) = do
      v <- newVName (baseName (patElemName pe) <> "_pretr")
      let bind = letBindNames [patElemName pe] $ f v
      pure (SubExpRes cs (Var arr), t, v, bind)
moveTransformToOutput _ _ _ _ =
  Skip<|MERGE_RESOLUTION|>--- conflicted
+++ resolved
@@ -697,19 +697,6 @@
         certifying cs $ letBindNames [v] $ BasicOp $ SubExp se
 --
 simplifyKnownIterationSOAC _ pat aux op
-<<<<<<< HEAD
-  | Just (Screma (Constant (IntValue (Int64Value k))) arrs (ScremaForm map_lam [] [] post_lam)) <- asSOAC op,
-    "unroll" `inAttrs` stmAuxAttrs aux,
-    isIdentityLambda post_lam = Simplify $ do
-      arrs_elems <- fmap transpose . forM [0 .. k - 1] $ \i -> do
-        map_lam' <- renameLambda map_lam
-        eLambda map_lam' $ map (`eIndex` [eSubExp (constant i)]) arrs
-      forM_ (zip3 (patNames pat) arrs_elems (lambdaReturnType map_lam)) $
-        \(v, arr_elems, t) ->
-          certifying (mconcat (map resCerts arr_elems)) $
-            letBindNames [v] . BasicOp $
-              ArrayLit (map resSubExp arr_elems) t
-=======
   | Just (Screma w arrs form) <- asSOAC op,
     Constant (IntValue (Int64Value k)) <- w,
     "unroll" `inAttrs` stmAuxAttrs aux =
@@ -720,7 +707,6 @@
             (Constant (IntValue (Int64Value k)))
             arrs
             form
->>>>>>> 7b4a0cb9
 --
 simplifyKnownIterationSOAC _ _ _ _ = Skip
 
