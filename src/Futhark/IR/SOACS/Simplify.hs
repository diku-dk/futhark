--- conflicted
+++ resolved
@@ -669,15 +669,9 @@
         bindMapParam p a = do
           a_t <- lookupType a
           letBindNames [paramName p] $
-<<<<<<< HEAD
             BasicOp $ Index a $ fullSlice a_t $ DimIndices [DimFix $ constant (0 :: Int64)]
-        bindArrayResult pe se =
-          letBindNames [patElemName pe] $
-=======
-            BasicOp $ Index a $ fullSlice a_t [DimFix $ constant (0 :: Int64)]
         bindArrayResult pe (SubExpRes cs se) =
           certifying cs . letBindNames [patElemName pe] $
->>>>>>> 1a9edf89
             BasicOp $ ArrayLit [se] $ rowType $ patElemType pe
         bindResult pe (SubExpRes cs se) =
           certifying cs $ letBindNames [patElemName pe] $ BasicOp $ SubExp se
