--- conflicted
+++ resolved
@@ -78,14 +78,10 @@
   cheapOp (ParOp _ op) = cheapOp op
   cheapOp (OtherOp op) = cheapOp op
 
-<<<<<<< HEAD
   opDependencies (ParOp _ op) = opDependencies op
   opDependencies (OtherOp op) = opDependencies op
 
-instance TypedOp (op rep) => TypedOp (MCOp op rep) where
-=======
 instance (TypedOp (op rep)) => TypedOp (MCOp op rep) where
->>>>>>> da415ee2
   opType (ParOp _ op) = opType op
   opType (OtherOp op) = opType op
 
