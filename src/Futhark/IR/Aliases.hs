--- conflicted
+++ resolved
@@ -321,19 +321,16 @@
     Names
   )
 
-<<<<<<< HEAD
 -- | The variables consumed in these statements.
 consumedInStms :: Aliased rep => Stms rep -> Names
 consumedInStms = snd . flip mkStmsAliases []
 
-=======
 -- | A helper function for computing the aliases of a sequence of
 -- statements.  You'd use this while recursing down the statements
 -- from first to last.  The 'AliasesAndConsumed' parameter is the
 -- current "state" of aliasing, and the function then returns a new
 -- state.  The main thing this function provides is proper handling of
 -- transitivity and "reverse" aliases.
->>>>>>> f5163f60
 trackAliases ::
   Aliased rep =>
   AliasesAndConsumed ->
