{-# LANGUAGE ConstraintKinds #-}
<<<<<<< HEAD
=======
{-# LANGUAGE DeriveGeneric #-}
>>>>>>> 41e0aef4
{-# LANGUAGE FlexibleContexts #-}
{-# LANGUAGE FlexibleInstances #-}
{-# LANGUAGE MultiParamTypeClasses #-}
{-# LANGUAGE OverloadedStrings #-}
{-# LANGUAGE TypeFamilies #-}
{-# LANGUAGE UndecidableInstances #-}

-- | Building blocks for defining representations where every array
-- is given information about which memory block is it based in, and
-- how array elements map to memory block offsets.
--
-- There are two primary concepts you will need to understand:
--
--  1. Memory blocks, which are Futhark values of type v'Mem'
--     (parametrized with their size).  These correspond to arbitrary
--     blocks of memory, and are created using the 'Alloc' operation.
--
--  2. Index functions, which describe a mapping from the index space
--     of an array (eg. a two-dimensional space for an array of type
--     @[[int]]@) to a one-dimensional offset into a memory block.
--     Thus, index functions describe how arbitrary-dimensional arrays
--     are mapped to the single-dimensional world of memory.
--
-- At a conceptual level, imagine that we have a two-dimensional array
-- @a@ of 32-bit integers, consisting of @n@ rows of @m@ elements
-- each.  This array could be represented in classic row-major format
-- with an index function like the following:
--
-- @
--   f(i,j) = i * m + j
-- @
--
-- When we want to know the location of element @a[2,3]@, we simply
-- call the index function as @f(2,3)@ and obtain @2*m+3@.  We could
-- also have chosen another index function, one that represents the
-- array in column-major (or "transposed") format:
--
-- @
--   f(i,j) = j * n + i
-- @
--
-- Index functions are not Futhark-level functions, but a special
-- construct that the final code generator will eventually use to
-- generate concrete access code.  By modifying the index functions we
-- can change how an array is represented in memory, which can permit
-- memory access pattern optimisations.
--
-- Every time we bind an array, whether in a @let@-binding, @loop@
-- merge parameter, or @lambda@ parameter, we have an annotation
-- specifying a memory block and an index function.  In some cases,
-- such as @let@-bindings for many expressions, we are free to specify
-- an arbitrary index function and memory block - for example, we get
-- to decide where 'Copy' stores its result - but in other cases the
-- type rules of the expression chooses for us.  For example, 'Index'
-- always produces an array in the same memory block as its input, and
-- with the same index function, except with some indices fixed.
module Futhark.IR.Mem
  ( LetDecMem,
    FParamMem,
    LParamMem,
    RetTypeMem,
    BranchTypeMem,
    MemOp (..),
    MemInfo (..),
    MemBound,
    MemBind (..),
    MemReturn (..),
    IxFun,
    ExtIxFun,
    isStaticIxFun,
    ExpReturns,
    BodyReturns,
    FunReturns,
    noUniquenessReturns,
    bodyReturnsToExpReturns,
    Mem,
    AllocOp (..),
    OpReturns (..),
    varReturns,
    expReturns,
    extReturns,
    lookupMemInfo,
    subExpMemInfo,
    lookupArraySummary,
    existentialiseIxFun,

    -- * Type checking parts
    matchBranchReturnType,
    matchPatternToExp,
    matchFunctionReturnType,
    matchLoopResultMem,
    bodyReturnsFromPattern,
    checkMemInfo,

    -- * Module re-exports
    module Futhark.IR.Prop,
    module Futhark.IR.Traversals,
    module Futhark.IR.Pretty,
    module Futhark.IR.Syntax,
    module Futhark.Analysis.PrimExp.Convert,
  )
where

<<<<<<< HEAD
=======
import Control.Category
>>>>>>> 41e0aef4
import Control.Monad.Except
import Control.Monad.Reader
import Control.Monad.State
import Data.Foldable (toList, traverse_)
import Data.List (elemIndex, find)
import qualified Data.Map.Strict as M
import Data.Maybe
import qualified Data.Set as S
import Futhark.Analysis.Metrics
import Futhark.Analysis.PrimExp.Convert
import Futhark.Analysis.PrimExp.Simplify
import qualified Futhark.Analysis.SymbolTable as ST
import Futhark.IR.Aliases
  ( Aliases,
    removeExpAliases,
    removePatternAliases,
    removeScopeAliases,
  )
import qualified Futhark.IR.Mem.IxFun as IxFun
import Futhark.IR.Pretty
import Futhark.IR.Prop
import Futhark.IR.Prop.Aliases
import Futhark.IR.Syntax
import Futhark.IR.Traversals
import qualified Futhark.Optimise.Simplify.Engine as Engine
import Futhark.Optimise.Simplify.Lore
import Futhark.Transform.Rename
import Futhark.Transform.Substitute
import qualified Futhark.TypeCheck as TC
import Futhark.Util
import qualified Futhark.Util.Pretty as PP
<<<<<<< HEAD
=======
import GHC.Generics (Generic)
import Language.SexpGrammar as Sexp
import Language.SexpGrammar.Generic
import Prelude hiding (id, (.))
>>>>>>> 41e0aef4

type LetDecMem = MemInfo SubExp NoUniqueness MemBind

type FParamMem = MemInfo SubExp Uniqueness MemBind

type LParamMem = MemInfo SubExp NoUniqueness MemBind

type RetTypeMem = FunReturns

type BranchTypeMem = BodyReturns

-- | The class of ops that have memory allocation.
class AllocOp op where
  allocOp :: SubExp -> Space -> op

type Mem lore =
  ( AllocOp (Op lore),
    FParamInfo lore ~ FParamMem,
    LParamInfo lore ~ LParamMem,
    LetDec lore ~ LetDecMem,
    RetType lore ~ RetTypeMem,
    BranchType lore ~ BranchTypeMem,
    CanBeAliased (Op lore),
    ASTLore lore,
    Decorations lore,
    TC.Checkable lore,
    OpReturns lore
  )

instance IsRetType FunReturns where
  primRetType = MemPrim
  applyRetType = applyFunReturns

instance IsBodyType BodyReturns where
  primBodyType = MemPrim

data MemOp inner
  = -- | Allocate a memory block.  This really should not be an
    -- expression, but what are you gonna do...
    Alloc SubExp Space
  | Inner inner
<<<<<<< HEAD
  deriving (Eq, Ord, Show)
=======
  deriving (Eq, Ord, Show, Generic)

instance SexpIso inner => SexpIso (MemOp inner) where
  sexpIso =
    match $
      With (. Sexp.list (Sexp.el (Sexp.sym "alloc") >>> Sexp.el sexpIso >>> Sexp.el sexpIso)) $
        With
          (. Sexp.list (Sexp.el (Sexp.sym "inner") >>> Sexp.el sexpIso))
          End
>>>>>>> 41e0aef4

instance AllocOp (MemOp inner) where
  allocOp = Alloc

instance FreeIn inner => FreeIn (MemOp inner) where
  freeIn' (Alloc size _) = freeIn' size
  freeIn' (Inner k) = freeIn' k

instance TypedOp inner => TypedOp (MemOp inner) where
  opType (Alloc _ space) = pure [Mem space]
  opType (Inner k) = opType k

instance AliasedOp inner => AliasedOp (MemOp inner) where
  opAliases Alloc {} = [mempty]
  opAliases (Inner k) = opAliases k

  consumedInOp Alloc {} = mempty
  consumedInOp (Inner k) = consumedInOp k

instance CanBeAliased inner => CanBeAliased (MemOp inner) where
  type OpWithAliases (MemOp inner) = MemOp (OpWithAliases inner)
  removeOpAliases (Alloc se space) = Alloc se space
  removeOpAliases (Inner k) = Inner $ removeOpAliases k

  addOpAliases (Alloc se space) = Alloc se space
  addOpAliases (Inner k) = Inner $ addOpAliases k

instance Rename inner => Rename (MemOp inner) where
  rename (Alloc size space) = Alloc <$> rename size <*> pure space
  rename (Inner k) = Inner <$> rename k

instance Substitute inner => Substitute (MemOp inner) where
  substituteNames subst (Alloc size space) = Alloc (substituteNames subst size) space
  substituteNames subst (Inner k) = Inner $ substituteNames subst k

instance PP.Pretty inner => PP.Pretty (MemOp inner) where
  ppr (Alloc e DefaultSpace) = PP.text "alloc" <> PP.apply [PP.ppr e]
  ppr (Alloc e s) = PP.text "alloc" <> PP.apply [PP.ppr e, PP.ppr s]
  ppr (Inner k) = PP.ppr k

instance OpMetrics inner => OpMetrics (MemOp inner) where
  opMetrics Alloc {} = seen "Alloc"
  opMetrics (Inner k) = opMetrics k

instance IsOp inner => IsOp (MemOp inner) where
  safeOp Alloc {} = False
  safeOp (Inner k) = safeOp k
  cheapOp (Inner k) = cheapOp k
  cheapOp Alloc {} = True

instance CanBeWise inner => CanBeWise (MemOp inner) where
  type OpWithWisdom (MemOp inner) = MemOp (OpWithWisdom inner)
  removeOpWisdom (Alloc size space) = Alloc size space
  removeOpWisdom (Inner k) = Inner $ removeOpWisdom k

instance ST.IndexOp inner => ST.IndexOp (MemOp inner) where
  indexOp vtable k (Inner op) is = ST.indexOp vtable k op is
  indexOp _ _ _ _ = Nothing

-- | The index function representation used for memory annotations.
type IxFun = IxFun.IxFun (TPrimExp Int32 VName)

-- | An index function that may contain existential variables.
type ExtIxFun = IxFun.IxFun (TPrimExp Int32 (Ext VName))

-- | A summary of the memory information for every let-bound
-- identifier, function parameter, and return value.  Parameterisered
-- over uniqueness, dimension, and auxiliary array information.
data MemInfo d u ret
  = -- | A primitive value.
    MemPrim PrimType
  | -- | A memory block.
    MemMem Space
<<<<<<< HEAD
  | -- | The array is stored in the named memory block, and with the
    -- given index function.  The index function maps indices in the
    -- array to /element/ offset, /not/ byte offsets!  To translate to
    -- byte offsets, multiply the offset with the size of the array
    -- element type.
    MemArray PrimType (ShapeBase d) u ret
  | -- | An accumulator, or array of them.  The 'ShapeBase' is empty
    -- if not an array of accumulators.  The reason for decoupling
    -- accumulators from arrays (which is not done in 'TypeBase') is
    -- that arrays of accumulators do not need to be stored in memory.
    -- They are a fiction for the benefit of code generation; a mere
    -- handle to the underlying arrays which is what are really
    -- updated by 'UpdateAcc'.
    MemAcc [VName] (ShapeBase d)
  deriving (Eq, Show, Ord) --- XXX Ord?
=======
  | -- | The array is stored in the named memory block,
    -- and with the given index function.  The index
    -- function maps indices in the array to /element/
    -- offset, /not/ byte offsets!  To translate to byte
    -- offsets, multiply the offset with the size of the
    -- array element type.
    MemArray PrimType (ShapeBase d) u ret
  deriving (Eq, Show, Ord, Generic) --- XXX Ord?

instance (SexpIso d, SexpIso u, SexpIso ret) => SexpIso (MemInfo d u ret) where
  sexpIso =
    match $
      With (. Sexp.list (Sexp.el (Sexp.sym "prim") >>> Sexp.el sexpIso)) $
        With (. Sexp.list (Sexp.el (Sexp.sym "mem") >>> Sexp.el sexpIso)) $
          With
            (. Sexp.list (Sexp.el (Sexp.sym "array") >>> Sexp.el sexpIso >>> Sexp.el sexpIso >>> Sexp.el sexpIso >>> Sexp.el sexpIso))
            End
>>>>>>> 41e0aef4

type MemBound u = MemInfo SubExp u MemBind

instance FixExt ret => DeclExtTyped (MemInfo ExtSize Uniqueness ret) where
  declExtTypeOf (MemPrim pt) = Prim pt
  declExtTypeOf (MemMem space) = Mem space
  declExtTypeOf (MemArray pt shape u _) = Array (ElemPrim pt) shape u
  declExtTypeOf (MemAcc arrs shape)
    | shape == mempty = Acc arrs
    | otherwise = Array (ElemAcc arrs) shape Unique

instance FixExt ret => ExtTyped (MemInfo ExtSize NoUniqueness ret) where
  extTypeOf (MemPrim pt) = Prim pt
  extTypeOf (MemMem space) = Mem space
  extTypeOf (MemArray pt shape u _) = Array (ElemPrim pt) shape u
  extTypeOf (MemAcc arrs shape)
    | shape == mempty = Acc arrs
    | otherwise = Array (ElemAcc arrs) shape NoUniqueness

instance FixExt ret => FixExt (MemInfo ExtSize u ret) where
  fixExt _ _ (MemPrim pt) = MemPrim pt
  fixExt _ _ (MemMem space) = MemMem space
  fixExt i se (MemArray pt shape u ret) =
    MemArray pt (fixExt i se shape) u (fixExt i se ret)
  fixExt _ _ (MemAcc arrs shape) =
    MemAcc arrs shape

instance Typed (MemInfo SubExp Uniqueness ret) where
  typeOf = fromDecl . declTypeOf

instance Typed (MemInfo SubExp NoUniqueness ret) where
  typeOf (MemPrim pt) = Prim pt
  typeOf (MemMem space) = Mem space
  typeOf (MemArray bt shape u _) = Array (ElemPrim bt) shape u
  typeOf (MemAcc arrs shape)
    | shape == mempty = Acc arrs
    | otherwise = Array (ElemAcc arrs) shape NoUniqueness

instance DeclTyped (MemInfo SubExp Uniqueness ret) where
  declTypeOf (MemPrim bt) = Prim bt
  declTypeOf (MemMem space) = Mem space
  declTypeOf (MemArray bt shape u _) = Array (ElemPrim bt) shape u
  declTypeOf (MemAcc arrs shape)
    | shape == mempty = Acc arrs
    | otherwise = Array (ElemAcc arrs) shape Unique

instance (FreeIn d, FreeIn ret) => FreeIn (MemInfo d u ret) where
  freeIn' (MemArray _ shape _ ret) = freeIn' shape <> freeIn' ret
  freeIn' (MemMem s) = freeIn' s
  freeIn' MemPrim {} = mempty
<<<<<<< HEAD
  freeIn' (MemAcc arrs shape) = freeIn' arrs <> freeIn' shape
=======
>>>>>>> 41e0aef4

instance (Substitute d, Substitute ret) => Substitute (MemInfo d u ret) where
  substituteNames subst (MemArray bt shape u ret) =
    MemArray
      bt
      (substituteNames subst shape)
      u
      (substituteNames subst ret)
<<<<<<< HEAD
  substituteNames substs (MemAcc arrs shape) =
    MemAcc
      (substituteNames substs arrs)
      (substituteNames substs shape)
=======
>>>>>>> 41e0aef4
  substituteNames _ (MemMem space) =
    MemMem space
  substituteNames _ (MemPrim bt) =
    MemPrim bt

instance (Substitute d, Substitute ret) => Rename (MemInfo d u ret) where
  rename = substituteRename

simplifyIxFun ::
  Engine.SimplifiableLore lore =>
  IxFun ->
  Engine.SimpleM lore IxFun
<<<<<<< HEAD
simplifyIxFun = traverse simplifyPrimExp
=======
simplifyIxFun = traverse $ fmap isInt32 . simplifyPrimExp . untyped
>>>>>>> 41e0aef4

simplifyExtIxFun ::
  Engine.SimplifiableLore lore =>
  ExtIxFun ->
  Engine.SimpleM lore ExtIxFun
<<<<<<< HEAD
simplifyExtIxFun = traverse simplifyExtPrimExp
=======
simplifyExtIxFun = traverse $ fmap isInt32 . simplifyExtPrimExp . untyped
>>>>>>> 41e0aef4

isStaticIxFun :: ExtIxFun -> Maybe IxFun
isStaticIxFun = traverse $ traverse inst
  where
    inst Ext {} = Nothing
    inst (Free x) = Just x

instance
  (Engine.Simplifiable d, Engine.Simplifiable ret) =>
  Engine.Simplifiable (MemInfo d u ret)
  where
  simplify (MemPrim bt) =
    return $ MemPrim bt
  simplify (MemMem space) =
    pure $ MemMem space
  simplify (MemArray bt shape u ret) =
    MemArray bt <$> Engine.simplify shape <*> pure u <*> Engine.simplify ret
<<<<<<< HEAD
  simplify (MemAcc arrs shape) =
    MemAcc <$> Engine.simplify arrs <*> Engine.simplify shape

instance
  ( PP.Pretty (ShapeBase d),
    PP.Pretty (TypeBase (ShapeBase d) u),
=======

instance
  ( PP.Pretty (TypeBase (ShapeBase d) u),
>>>>>>> 41e0aef4
    PP.Pretty d,
    PP.Pretty u,
    PP.Pretty ret
  ) =>
  PP.Pretty (MemInfo d u ret)
  where
  ppr (MemPrim bt) = PP.ppr bt
  ppr (MemMem DefaultSpace) = PP.text "mem"
  ppr (MemMem s) = PP.text "mem" <> PP.ppr s
  ppr (MemArray bt shape u ret) =
    PP.ppr (Array (ElemPrim bt) shape u) <> PP.text "@" <> PP.ppr ret
  ppr (MemAcc arrs shape) =
    PP.ppr shape <> PP.ppr (Acc arrs :: Type)

instance PP.Pretty (Param (MemInfo SubExp Uniqueness ret)) where
  ppr = PP.ppr . fmap declTypeOf

instance PP.Pretty (Param (MemInfo SubExp NoUniqueness ret)) where
  ppr = PP.ppr . fmap typeOf

instance PP.Pretty (PatElemT (MemInfo SubExp NoUniqueness ret)) where
  ppr = PP.ppr . fmap typeOf

-- | Memory information for an array bound somewhere in the program.
data MemBind
  = -- | Located in this memory block with this index
    -- function.
    ArrayIn VName IxFun
<<<<<<< HEAD
  deriving (Show)
=======
  deriving (Show, Generic)

instance SexpIso MemBind where
  sexpIso = with $ \membind ->
    Sexp.list (Sexp.el sexpIso >>> Sexp.el sexpIso)
      >>> membind
>>>>>>> 41e0aef4

instance Eq MemBind where
  _ == _ = True

instance Ord MemBind where
  _ `compare` _ = EQ

instance Rename MemBind where
  rename = substituteRename

instance Substitute MemBind where
  substituteNames substs (ArrayIn ident ixfun) =
    ArrayIn (substituteNames substs ident) (substituteNames substs ixfun)

instance PP.Pretty MemBind where
  ppr (ArrayIn mem ixfun) =
    PP.text "@" <> PP.ppr mem <> PP.text "->" PP.</> PP.ppr ixfun

instance FreeIn MemBind where
  freeIn' (ArrayIn mem ixfun) = freeIn' mem <> freeIn' ixfun

-- | A description of the memory properties of an array being returned
-- by an operation.
data MemReturn
  = -- | The array is located in a memory block that is
    -- already in scope.
    ReturnsInBlock VName ExtIxFun
  | -- | The operation returns a new (existential) memory
    -- block.
    ReturnsNewBlock Space Int ExtIxFun
<<<<<<< HEAD
  deriving (Show)
=======
  deriving (Show, Generic)

instance SexpIso MemReturn where
  sexpIso =
    match $
      With
        ( .
            Sexp.list
              ( Sexp.el (Sexp.sym "returns-in-block")
                  >>> Sexp.el sexpIso
                  >>> Sexp.el sexpIso
              )
        )
        $ With
          ( .
              Sexp.list
                ( Sexp.el (Sexp.sym "returns-new-block")
                    >>> Sexp.el sexpIso
                    >>> Sexp.el sexpIso
                    >>> Sexp.el sexpIso
                )
          )
          End
>>>>>>> 41e0aef4

instance Eq MemReturn where
  _ == _ = True

instance Ord MemReturn where
  _ `compare` _ = EQ

instance Rename MemReturn where
  rename = substituteRename

instance Substitute MemReturn where
  substituteNames substs (ReturnsInBlock ident ixfun) =
    ReturnsInBlock (substituteNames substs ident) (substituteNames substs ixfun)
  substituteNames substs (ReturnsNewBlock space i ixfun) =
    ReturnsNewBlock space i (substituteNames substs ixfun)

instance FixExt MemReturn where
  fixExt i (Var v) (ReturnsNewBlock _ j ixfun)
    | j == i =
      ReturnsInBlock v $
        fixExtIxFun
          i
          (primExpFromSubExp int32 (Var v))
          ixfun
  fixExt i se (ReturnsNewBlock space j ixfun) =
    ReturnsNewBlock
      space
      j'
      (fixExtIxFun i (primExpFromSubExp int32 se) ixfun)
    where
      j'
        | i < j = j -1
        | otherwise = j
  fixExt i se (ReturnsInBlock mem ixfun) =
    ReturnsInBlock mem (fixExtIxFun i (primExpFromSubExp int32 se) ixfun)

fixExtIxFun :: Int -> PrimExp VName -> ExtIxFun -> ExtIxFun
<<<<<<< HEAD
fixExtIxFun i e = fmap $ replaceInPrimExp update
=======
fixExtIxFun i e = fmap $ isInt32 . replaceInPrimExp update . untyped
>>>>>>> 41e0aef4
  where
    update (Ext j) t
      | j > i = LeafExp (Ext $ j - 1) t
      | j == i = fmap Free e
      | otherwise = LeafExp (Ext j) t
    update (Free x) t = LeafExp (Free x) t

leafExp :: Int -> TPrimExp Int32 (Ext a)
leafExp i = isInt32 $ LeafExp (Ext i) int32

existentialiseIxFun :: [VName] -> IxFun -> ExtIxFun
existentialiseIxFun ctx = IxFun.substituteInIxFun ctx' . fmap (fmap Free)
  where
    ctx' = M.map leafExp $ M.fromList $ zip (map Free ctx) [0 ..]

instance PP.Pretty MemReturn where
  ppr (ReturnsInBlock v ixfun) =
    PP.parens $ PP.text (pretty v) <> PP.text "->" PP.</> PP.ppr ixfun
  ppr (ReturnsNewBlock space i ixfun) =
    PP.text ("?" ++ show i) <> PP.ppr space <> PP.text "->" PP.</> PP.ppr ixfun

instance FreeIn MemReturn where
  freeIn' (ReturnsInBlock v ixfun) = freeIn' v <> freeIn' ixfun
  freeIn' (ReturnsNewBlock space _ ixfun) = freeIn' space <> freeIn' ixfun

instance Engine.Simplifiable MemReturn where
  simplify (ReturnsNewBlock space i ixfun) =
    ReturnsNewBlock space i <$> simplifyExtIxFun ixfun
  simplify (ReturnsInBlock v ixfun) =
    ReturnsInBlock <$> Engine.simplify v <*> simplifyExtIxFun ixfun

instance Engine.Simplifiable MemBind where
  simplify (ArrayIn mem ixfun) =
    ArrayIn <$> Engine.simplify mem <*> simplifyIxFun ixfun

instance Engine.Simplifiable [FunReturns] where
  simplify = mapM Engine.simplify

-- | The memory return of an expression.  An array is annotated with
-- @Maybe MemReturn@, which can be interpreted as the expression
-- either dictating exactly where the array is located when it is
-- returned (if 'Just'), or able to put it whereever the binding
-- prefers (if 'Nothing').
--
-- This is necessary to capture the difference between an expression
-- that is just an array-typed variable, in which the array being
-- "returned" is located where it already is, and a @copy@ expression,
-- whose entire purpose is to store an existing array in some
-- arbitrary location.  This is a consequence of the design decision
-- never to have implicit memory copies.
type ExpReturns = MemInfo ExtSize NoUniqueness (Maybe MemReturn)

-- | The return of a body, which must always indicate where
-- returned arrays are located.
type BodyReturns = MemInfo ExtSize NoUniqueness MemReturn

-- | The memory return of a function, which must always indicate where
-- returned arrays are located.
type FunReturns = MemInfo ExtSize Uniqueness MemReturn

maybeReturns :: MemInfo d u r -> MemInfo d u (Maybe r)
maybeReturns (MemArray bt shape u ret) =
  MemArray bt shape u $ Just ret
maybeReturns (MemPrim bt) =
  MemPrim bt
maybeReturns (MemMem space) =
  MemMem space
maybeReturns (MemAcc arrs shape) =
  MemAcc arrs shape

noUniquenessReturns :: MemInfo d u r -> MemInfo d NoUniqueness r
noUniquenessReturns (MemArray bt shape _ r) =
  MemArray bt shape NoUniqueness r
noUniquenessReturns (MemPrim bt) =
  MemPrim bt
noUniquenessReturns (MemMem space) =
  MemMem space
noUniquenessReturns (MemAcc arrs shape) =
  MemAcc arrs shape

funReturnsToExpReturns :: FunReturns -> ExpReturns
funReturnsToExpReturns = noUniquenessReturns . maybeReturns

bodyReturnsToExpReturns :: BodyReturns -> ExpReturns
bodyReturnsToExpReturns = noUniquenessReturns . maybeReturns

matchRetTypeToResult ::
  Mem lore =>
  [FunReturns] ->
  Result ->
  TC.TypeM lore ()
matchRetTypeToResult rettype result = do
  scope <- askScope
  result_ts <- runReaderT (mapM subExpMemInfo result) $ removeScopeAliases scope
  matchReturnType rettype result result_ts

matchFunctionReturnType ::
  Mem lore =>
  [FunReturns] ->
  Result ->
  TC.TypeM lore ()
matchFunctionReturnType rettype result = do
  matchRetTypeToResult rettype result
  mapM_ checkResultSubExp result
  where
    checkResultSubExp Constant {} =
      return ()
    checkResultSubExp (Var v) = do
      dec <- varMemInfo v
      case dec of
        MemPrim _ -> return ()
        MemMem {} -> return ()
<<<<<<< HEAD
        MemAcc {} -> return ()
=======
>>>>>>> 41e0aef4
        MemArray _ _ _ (ArrayIn _ ixfun)
          | IxFun.isLinear ixfun ->
            return ()
          | otherwise ->
            TC.bad $
              TC.TypeError $
                "Array " ++ pretty v
                  ++ " returned by function, but has nontrivial index function "
                  ++ pretty ixfun

matchLoopResultMem ::
  Mem lore =>
  [FParam (Aliases lore)] ->
  [FParam (Aliases lore)] ->
  [SubExp] ->
  TC.TypeM lore ()
matchLoopResultMem ctx val = matchRetTypeToResult rettype
  where
    ctx_names = map paramName ctx

    -- Invent a ReturnType so we can pretend that the loop body is
    -- actually returning from a function.
    rettype = map (toRet . paramDec) val

    toExtV v
      | Just i <- v `elemIndex` ctx_names = Ext i
      | otherwise = Free v

    toExtSE (Var v) = Var <$> toExtV v
    toExtSE (Constant v) = Free $ Constant v

    toRet (MemPrim t) =
      MemPrim t
    toRet (MemMem space) =
      MemMem space
<<<<<<< HEAD
    toRet (MemAcc arrs shape) =
      MemAcc arrs (fmap toExtSE shape)
=======
>>>>>>> 41e0aef4
    toRet (MemArray pt shape u (ArrayIn mem ixfun))
      | Just i <- mem `elemIndex` ctx_names,
        Param _ (MemMem space) : _ <- drop i ctx =
        MemArray pt shape' u $ ReturnsNewBlock space i ixfun'
      | otherwise =
        MemArray pt shape' u $ ReturnsInBlock mem ixfun'
      where
        shape' = fmap toExtSE shape
        ixfun' = existentialiseIxFun ctx_names ixfun

matchBranchReturnType ::
  Mem lore =>
  [BodyReturns] ->
  Body (Aliases lore) ->
  TC.TypeM lore ()
matchBranchReturnType rettype (Body _ stms res) = do
  scope <- askScope
  ts <- runReaderT (mapM subExpMemInfo res) $ removeScopeAliases (scope <> scopeOf stms)
  matchReturnType rettype res ts

-- | Helper function for index function unification.
--
-- The first return value maps a VName (wrapped in 'Free') to its Int
-- (wrapped in 'Ext').  In case of duplicates, it is mapped to the
-- *first* Int that occurs.
--
-- The second return value maps each Int (wrapped in an 'Ext') to a
-- 'LeafExp' 'Ext' with the Int at which its associated VName first
-- occurs.
getExtMaps ::
  [(VName, Int)] ->
<<<<<<< HEAD
  ( M.Map (Ext VName) (PrimExp (Ext VName)),
    M.Map (Ext VName) (PrimExp (Ext VName))
=======
  ( M.Map (Ext VName) (TPrimExp Int32 (Ext VName)),
    M.Map (Ext VName) (TPrimExp Int32 (Ext VName))
>>>>>>> 41e0aef4
  )
getExtMaps ctx_lst_ids =
  ( M.map leafExp $ M.mapKeys Free $ M.fromListWith (flip const) ctx_lst_ids,
    M.fromList $
      mapMaybe
        ( traverse
<<<<<<< HEAD
            ( fmap (\i -> LeafExp (Ext i) int32)
=======
            ( fmap (\i -> isInt32 $ LeafExp (Ext i) int32)
>>>>>>> 41e0aef4
                . (`lookup` ctx_lst_ids)
            )
            . uncurry (flip (,))
            . fmap Ext
        )
        ctx_lst_ids
  )

matchReturnType ::
  PP.Pretty u =>
  [MemInfo ExtSize u MemReturn] ->
  [SubExp] ->
  [MemInfo SubExp NoUniqueness MemBind] ->
  TC.TypeM lore ()
matchReturnType rettype res ts = do
  let (ctx_ts, val_ts) = splitFromEnd (length rettype) ts
      (ctx_res, _val_res) = splitFromEnd (length rettype) res

      existentialiseIxFun0 :: IxFun -> ExtIxFun
      existentialiseIxFun0 = fmap $ fmap Free

      fetchCtx i = case maybeNth i $ zip ctx_res ctx_ts of
        Nothing ->
          throwError $
            "Cannot find context variable "
              ++ show i
              ++ " in context results: "
              ++ pretty ctx_res
        Just (se, t) -> return (se, t)

      checkReturn (MemPrim x) (MemPrim y)
        | x == y = return ()
      checkReturn (MemMem x) (MemMem y)
        | x == y = return ()
<<<<<<< HEAD
      checkReturn (MemAcc x_arrs x_shape) (MemAcc y_arrs y_shape)
        | x_arrs == y_arrs,
          shapeRank x_shape == shapeRank y_shape =
          zipWithM_ checkDim (shapeDims x_shape) (shapeDims y_shape)
=======
>>>>>>> 41e0aef4
      checkReturn
        (MemArray x_pt x_shape _ x_ret)
        (MemArray y_pt y_shape _ y_ret)
          | x_pt == y_pt,
            shapeRank x_shape == shapeRank y_shape = do
            zipWithM_ checkDim (shapeDims x_shape) (shapeDims y_shape)
            checkMemReturn x_ret y_ret
      checkReturn x y =
        throwError $ unwords ["Expected", pretty x, "but got", pretty y]

      checkDim (Free x) y
        | x == y = return ()
        | otherwise =
          throwError $
            unwords
              [ "Expected dim",
                pretty x,
                "but got",
                pretty y
              ]
      checkDim (Ext i) y = do
        (x, _) <- fetchCtx i
        unless (x == y) $
          throwError $
            unwords
              [ "Expected ext dim",
                pretty i,
                "=>",
                pretty x,
                "but got",
                pretty y
              ]

      extsInMemInfo :: MemInfo ExtSize u MemReturn -> S.Set Int
      extsInMemInfo (MemArray _ shp _ ret) =
        extInShape shp <> extInMemReturn ret
      extsInMemInfo _ = S.empty

      checkMemReturn (ReturnsInBlock x_mem x_ixfun) (ArrayIn y_mem y_ixfun)
        | x_mem == y_mem =
          unless (IxFun.closeEnough x_ixfun $ existentialiseIxFun0 y_ixfun) $
            throwError $
              unwords
                [ "Index function unification failed (ReturnsInBlock)",
                  "\nixfun of body result: ",
                  pretty y_ixfun,
                  "\nixfun of return type: ",
                  pretty x_ixfun,
                  "\nand context elements: ",
                  pretty ctx_res
                ]
      checkMemReturn
        (ReturnsNewBlock x_space x_ext x_ixfun)
        (ArrayIn y_mem y_ixfun) = do
          (x_mem, x_mem_type) <- fetchCtx x_ext
          unless (IxFun.closeEnough x_ixfun $ existentialiseIxFun0 y_ixfun) $
            throwError $
              unwords
                [ "Index function unification failed (ReturnsNewBlock)",
                  "\nixfun of body result: ",
                  pretty y_ixfun,
                  "\nixfun of return type: ",
                  pretty x_ixfun,
                  "\nand context elements: ",
                  pretty ctx_res
                ]
          case x_mem_type of
            MemMem y_space ->
              unless (x_space == y_space) $
                throwError $
                  unwords
                    [ "Expected memory",
                      pretty y_mem,
                      "in space",
                      pretty x_space,
                      "but actually in space",
                      pretty y_space
                    ]
            t ->
              throwError $
                unwords
                  [ "Expected memory",
                    pretty x_ext,
                    "=>",
                    pretty x_mem,
                    "but but has type",
                    pretty t
                  ]
      checkMemReturn x y =
        throwError $
          unwords
            [ "Expected array in",
              pretty x,
              "but array returned in",
              pretty y
            ]

      bad :: String -> TC.TypeM lore a
      bad s =
        TC.bad $
          TC.TypeError $
            PP.pretty $
              "Return type"
                PP.</> PP.indent 2 (ppTuple' rettype)
                PP.</> "cannot match returns of results"
                PP.</> PP.indent 2 (ppTuple' ts)
                PP.</> PP.text s

  unless (length (S.unions $ map extsInMemInfo rettype) == length ctx_res) $
    TC.bad $
      TC.TypeError $
        "Too many context parameters for the number of "
          ++ "existentials in the return type! type:\n  "
          ++ prettyTuple rettype
          ++ "\ncannot match context parameters:\n  "
          ++ prettyTuple ctx_res

  either bad return =<< runExceptT (zipWithM_ checkReturn rettype val_ts)

matchPatternToExp ::
  (Mem lore) =>
  Pattern (Aliases lore) ->
  Exp (Aliases lore) ->
  TC.TypeM lore ()
matchPatternToExp pat e = do
  scope <- asksScope removeScopeAliases
  rt <- runReaderT (expReturns $ removeExpAliases e) scope

  let (ctxs, vals) = bodyReturnsFromPattern $ removePatternAliases pat
      (ctx_ids, _ctx_ts) = unzip ctxs
      (_val_ids, val_ts) = unzip vals
      (ctx_map_ids, ctx_map_exts) =
        getExtMaps $ zip ctx_ids [0 .. length ctx_ids - 1]

  let rt_exts = foldMap extInExpReturns rt

  unless
    ( length val_ts == length rt
        && and (zipWith (matches ctx_map_ids ctx_map_exts) val_ts rt)
        && M.keysSet ctx_map_exts `S.isSubsetOf` S.map Ext rt_exts
    )
    $ TC.bad $
      TC.TypeError $
        "Expression type:\n  " ++ prettyTuple rt
          ++ "\ncannot match pattern type:\n  "
          ++ prettyTuple val_ts
          ++ "\nwith context elements: "
          ++ pretty ctx_ids
  where
    matches _ _ (MemPrim x) (MemPrim y) = x == y
    matches _ _ (MemMem x_space) (MemMem y_space) =
      x_space == y_space
<<<<<<< HEAD
    matches _ _ (MemAcc x_arrs x_shape) (MemAcc y_arrs y_shape) =
      x_arrs == y_arrs && x_shape == y_shape
=======
>>>>>>> 41e0aef4
    matches ctxids ctxexts (MemArray x_pt x_shape _ x_ret) (MemArray y_pt y_shape _ y_ret) =
      x_pt == y_pt && x_shape == y_shape
        && case (x_ret, y_ret) of
          (ReturnsInBlock _ x_ixfun, Just (ReturnsInBlock _ y_ixfun)) ->
            let x_ixfun' = IxFun.substituteInIxFun ctxids x_ixfun
                y_ixfun' = IxFun.substituteInIxFun ctxexts y_ixfun
             in IxFun.closeEnough x_ixfun' y_ixfun'
          ( ReturnsInBlock _ x_ixfun,
            Just (ReturnsNewBlock _ _ y_ixfun)
            ) ->
              let x_ixfun' = IxFun.substituteInIxFun ctxids x_ixfun
<<<<<<< HEAD
                  y_ixfun' = IxFun.substituteInIxFun ctxexts y_ixfun
               in IxFun.closeEnough x_ixfun' y_ixfun'
          ( ReturnsNewBlock _ x_i x_ixfun,
            Just (ReturnsNewBlock _ y_i y_ixfun)
            ) ->
              let x_ixfun' = IxFun.substituteInIxFun ctxids x_ixfun
                  y_ixfun' = IxFun.substituteInIxFun ctxexts y_ixfun
=======
                  y_ixfun' = IxFun.substituteInIxFun ctxexts y_ixfun
               in IxFun.closeEnough x_ixfun' y_ixfun'
          ( ReturnsNewBlock _ x_i x_ixfun,
            Just (ReturnsNewBlock _ y_i y_ixfun)
            ) ->
              let x_ixfun' = IxFun.substituteInIxFun ctxids x_ixfun
                  y_ixfun' = IxFun.substituteInIxFun ctxexts y_ixfun
>>>>>>> 41e0aef4
               in x_i == y_i && IxFun.closeEnough x_ixfun' y_ixfun'
          (_, Nothing) -> True
          _ -> False
    matches _ _ _ _ = False

    extInExpReturns :: ExpReturns -> S.Set Int
    extInExpReturns (MemArray _ shape _ mem_return) =
      extInShape shape <> maybe S.empty extInMemReturn mem_return
    extInExpReturns _ = mempty

extInShape :: ShapeBase (Ext SubExp) -> S.Set Int
extInShape shape = S.fromList $ mapMaybe isExt $ shapeDims shape

extInMemReturn :: MemReturn -> S.Set Int
extInMemReturn (ReturnsInBlock _ extixfn) = extInIxFn extixfn
extInMemReturn (ReturnsNewBlock _ i extixfn) =
  S.singleton i <> extInIxFn extixfn

extInIxFn :: ExtIxFun -> S.Set Int
extInIxFn ixfun = S.fromList $ concatMap (mapMaybe isExt . toList) ixfun

varMemInfo ::
  Mem lore =>
  VName ->
  TC.TypeM lore (MemInfo SubExp NoUniqueness MemBind)
varMemInfo name = do
  dec <- TC.lookupVar name

  case dec of
    LetName (_, summary) -> return summary
    FParamName summary -> return $ noUniquenessReturns summary
    LParamName summary -> return summary
    IndexName it -> return $ MemPrim $ IntType it

nameInfoToMemInfo :: Mem lore => NameInfo lore -> MemBound NoUniqueness
nameInfoToMemInfo info =
  case info of
    FParamName summary -> noUniquenessReturns summary
    LParamName summary -> summary
    LetName summary -> summary
    IndexName it -> MemPrim $ IntType it

lookupMemInfo ::
  (HasScope lore m, Mem lore) =>
  VName ->
  m (MemInfo SubExp NoUniqueness MemBind)
lookupMemInfo = fmap nameInfoToMemInfo . lookupInfo

subExpMemInfo ::
  (HasScope lore m, Monad m, Mem lore) =>
  SubExp ->
  m (MemInfo SubExp NoUniqueness MemBind)
subExpMemInfo (Var v) = lookupMemInfo v
subExpMemInfo (Constant v) = return $ MemPrim $ primValueType v

lookupArraySummary ::
  (Mem lore, HasScope lore m, Monad m) =>
  VName ->
<<<<<<< HEAD
  m (VName, IxFun.IxFun (PrimExp VName))
=======
  m (VName, IxFun.IxFun (TPrimExp Int32 VName))
>>>>>>> 41e0aef4
lookupArraySummary name = do
  summary <- lookupMemInfo name
  case summary of
    MemArray _ _ _ (ArrayIn mem ixfun) ->
      return (mem, ixfun)
    _ ->
      error $ "Variable " ++ pretty name ++ " does not look like an array."

checkMemInfo ::
  TC.Checkable lore =>
  VName ->
  MemInfo SubExp u MemBind ->
  TC.TypeM lore ()
checkMemInfo _ (MemPrim _) = return ()
checkMemInfo _ (MemMem (ScalarSpace d _)) = mapM_ (TC.require [Prim int32]) d
checkMemInfo _ (MemMem _) = return ()
checkMemInfo _ (MemAcc arrs shape) = do
  mapM_ (TC.require [Prim int32]) $ shapeDims shape
  mapM_ lookupType arrs
checkMemInfo name (MemArray _ shape _ (ArrayIn v ixfun)) = do
  t <- lookupType v
  case t of
    Mem {} ->
      return ()
    _ ->
      TC.bad $
        TC.TypeError $
          "Variable " ++ pretty v
            ++ " used as memory block, but is of type "
            ++ pretty t
            ++ "."

  TC.context ("in index function " ++ pretty ixfun) $ do
    traverse_ (TC.requirePrimExp int32 . untyped) ixfun
    let ixfun_rank = IxFun.rank ixfun
        ident_rank = shapeRank shape
    unless (ixfun_rank == ident_rank) $
      TC.bad $
        TC.TypeError $
          "Arity of index function (" ++ pretty ixfun_rank
            ++ ") does not match rank of array "
            ++ pretty name
            ++ " ("
            ++ show ident_rank
            ++ ")"

bodyReturnsFromPattern ::
  PatternT (MemBound NoUniqueness) ->
  ([(VName, BodyReturns)], [(VName, BodyReturns)])
bodyReturnsFromPattern pat =
  ( map asReturns $ patternContextElements pat,
    map asReturns $ patternValueElements pat
  )
  where
    ctx = patternContextElements pat

    ext (Var v)
      | Just (i, _) <- find ((== v) . patElemName . snd) $ zip [0 ..] ctx =
        Ext i
    ext se = Free se

    asReturns pe =
      ( patElemName pe,
        case patElemDec pe of
          MemPrim pt -> MemPrim pt
          MemMem space -> MemMem space
          MemArray pt shape u (ArrayIn mem ixfun) ->
            MemArray pt (Shape $ map ext $ shapeDims shape) u $
              case find ((== mem) . patElemName . snd) $ zip [0 ..] ctx of
                Just (i, PatElem _ (MemMem space)) ->
                  ReturnsNewBlock space i $
                    existentialiseIxFun (map patElemName ctx) ixfun
                _ -> ReturnsInBlock mem $ existentialiseIxFun [] ixfun
<<<<<<< HEAD
          MemAcc arrs shape ->
            MemAcc arrs $ Shape $ map ext $ shapeDims shape
=======
>>>>>>> 41e0aef4
      )

instance (PP.Pretty u, PP.Pretty r) => PrettyAnnot (PatElemT (MemInfo SubExp u r)) where
  ppAnnot = bindeeAnnot patElemName patElemDec

instance (PP.Pretty u, PP.Pretty r) => PrettyAnnot (Param (MemInfo SubExp u r)) where
  ppAnnot = bindeeAnnot paramName paramDec

bindeeAnnot ::
  (PP.Pretty u, PP.Pretty r) =>
  (a -> VName) ->
  (a -> MemInfo SubExp u r) ->
  a ->
  Maybe PP.Doc
bindeeAnnot bindeeName bindeeLore bindee =
  case bindeeLore bindee of
    dec@MemArray {} ->
      Just $
        PP.stack $
          map (("-- " <>) . PP.text) $
            lines $
              pretty (PP.ppr (bindeeName bindee) PP.<+> ":" PP.<+> PP.ppr dec)
    MemMem {} ->
      Nothing
    MemPrim _ ->
      Nothing
    MemAcc {} ->
      Nothing

extReturns :: [ExtType] -> [ExpReturns]
extReturns ts =
  evalState (mapM addDec ts) 0
  where
    addDec (Prim bt) =
      return $ MemPrim bt
    addDec (Mem space) =
      return $ MemMem space
<<<<<<< HEAD
    addDec t@(Array (ElemPrim pt) shape u)
      | existential t = do
        i <- get <* modify (+ 1)
        return $
          MemArray pt shape u $
=======
    addDec t@(Array bt shape u)
      | existential t = do
        i <- get <* modify (+ 1)
        return $
          MemArray bt shape u $
>>>>>>> 41e0aef4
            Just $
              ReturnsNewBlock DefaultSpace i $
                IxFun.iota $ map convert $ shapeDims shape
      | otherwise =
<<<<<<< HEAD
        return $ MemArray pt shape u Nothing
    addDec (Array (ElemAcc arrs) shape _) =
      return $ MemAcc arrs shape
    addDec (Acc arrs) =
      return $ MemAcc arrs mempty
    convert (Ext i) = LeafExp (Ext i) int32
    convert (Free v) = Free <$> primExpFromSubExp int32 v

data ArrayVar
  = ArrayVar PrimType Shape VName (IxFun.IxFun (PrimExp VName))
  | ArrayAccVar [VName] Shape
=======
        return $ MemArray bt shape u Nothing
    convert (Ext i) = isInt32 $ LeafExp (Ext i) int32
    convert (Free v) = isInt32 $ Free <$> primExpFromSubExp int32 v
>>>>>>> 41e0aef4

arrayVarReturns ::
  (HasScope lore m, Monad m, Mem lore) =>
  VName ->
<<<<<<< HEAD
  m ArrayVar
=======
  m (PrimType, Shape, VName, IxFun)
>>>>>>> 41e0aef4
arrayVarReturns v = do
  summary <- lookupMemInfo v
  case summary of
    MemArray et shape _ (ArrayIn mem ixfun) ->
      return $ ArrayVar et (Shape $ shapeDims shape) mem ixfun
    MemAcc arrs shape ->
      return $ ArrayAccVar arrs shape
    _ ->
      error $ "arrayVarReturns: " ++ pretty v ++ " is not an array."

varReturns ::
  (HasScope lore m, Monad m, Mem lore) =>
  VName ->
  m ExpReturns
varReturns v = do
  summary <- lookupMemInfo v
  case summary of
    MemPrim bt ->
      return $ MemPrim bt
    MemArray et shape _ (ArrayIn mem ixfun) ->
      return $
        MemArray et (fmap Free shape) NoUniqueness $
          Just $ ReturnsInBlock mem $ existentialiseIxFun [] ixfun
    MemMem space ->
      return $ MemMem space
    MemAcc arrs shape ->
      return $ MemAcc arrs $ fmap Free shape

-- | The return information of an expression.  This can be seen as the
-- "return type with memory annotations" of the expression.
expReturns ::
  ( Monad m,
    HasScope lore m,
    Mem lore
  ) =>
  Exp lore ->
  m [ExpReturns]
expReturns (BasicOp (SubExp (Var v))) =
  pure <$> varReturns v
expReturns (BasicOp (Opaque (Var v))) =
  pure <$> varReturns v
expReturns (BasicOp (Reshape newshape v)) = do
<<<<<<< HEAD
  info <- arrayVarReturns v
  let shape = Shape $ map (Free . newDim) newshape
  case info of
    ArrayVar et _ mem ixfun ->
      return
        [ MemArray et shape NoUniqueness $
            Just $
              ReturnsInBlock mem $
                existentialiseIxFun [] $
                  IxFun.reshape ixfun $ map (fmap $ primExpFromSubExp int32) newshape
        ]
    ArrayAccVar arrs _ ->
      return [MemAcc arrs shape]
expReturns (BasicOp (Rearrange perm v)) = do
  info <- arrayVarReturns v
  case info of
    ArrayVar et (Shape dims) mem ixfun -> do
      let ixfun' = IxFun.permute ixfun perm
          dims' = rearrangeShape perm dims
      return
        [ MemArray et (Shape $ map Free dims') NoUniqueness $
            Just $ ReturnsInBlock mem $ existentialiseIxFun [] ixfun'
        ]
    ArrayAccVar arrs (Shape dims) ->
      return [MemAcc arrs $ Shape $ map Free $ rearrangeShape perm dims]
expReturns (BasicOp (Rotate offsets v)) = do
  info <- arrayVarReturns v
  case info of
    ArrayVar et (Shape dims) mem ixfun -> do
      let offsets' = map (primExpFromSubExp int32) offsets
          ixfun' = IxFun.rotate ixfun offsets'
      return
        [ MemArray et (Shape $ map Free dims) NoUniqueness $
            Just $ ReturnsInBlock mem $ existentialiseIxFun [] ixfun'
        ]
    ArrayAccVar arrs shape ->
      return [MemAcc arrs (fmap Free shape)]
=======
  (et, _, mem, ixfun) <- arrayVarReturns v
  return
    [ MemArray et (Shape $ map (Free . newDim) newshape) NoUniqueness $
        Just $
          ReturnsInBlock mem $
            existentialiseIxFun [] $
              IxFun.reshape ixfun $ map (fmap $ isInt32 . primExpFromSubExp int32) newshape
    ]
expReturns (BasicOp (Rearrange perm v)) = do
  (et, Shape dims, mem, ixfun) <- arrayVarReturns v
  let ixfun' = IxFun.permute ixfun perm
      dims' = rearrangeShape perm dims
  return
    [ MemArray et (Shape $ map Free dims') NoUniqueness $
        Just $ ReturnsInBlock mem $ existentialiseIxFun [] ixfun'
    ]
expReturns (BasicOp (Rotate offsets v)) = do
  (et, Shape dims, mem, ixfun) <- arrayVarReturns v
  let offsets' = map (isInt32 . primExpFromSubExp int32) offsets
      ixfun' = IxFun.rotate ixfun offsets'
  return
    [ MemArray et (Shape $ map Free dims) NoUniqueness $
        Just $ ReturnsInBlock mem $ existentialiseIxFun [] ixfun'
    ]
>>>>>>> 41e0aef4
expReturns (BasicOp (Index v slice)) = do
  info <- sliceInfo v slice
  case info of
    MemArray et shape u (ArrayIn mem ixfun) ->
      return
        [ MemArray et (fmap Free shape) u $
            Just $ ReturnsInBlock mem $ existentialiseIxFun [] ixfun
        ]
    MemPrim pt -> return [MemPrim pt]
    MemMem space -> return [MemMem space]
<<<<<<< HEAD
    MemAcc arrs shape -> return [MemAcc arrs (fmap Free shape)]
expReturns (BasicOp (Update v _ _)) =
  pure <$> varReturns v
expReturns (BasicOp (UnAcc acc _)) = do
  acc_info <- lookupMemInfo acc
  case acc_info of
    MemAcc arrs _ -> mapM varReturns arrs
    _ -> error $ "UnAcc accumulator has info: " ++ pretty acc_info
expReturns (BasicOp (UpdateAcc acc _ _)) =
  pure <$> varReturns acc
expReturns (MkAcc shape arrs _) =
  return [MemAcc arrs $ fmap Free shape]
=======
expReturns (BasicOp (Update v _ _)) =
  pure <$> varReturns v
>>>>>>> 41e0aef4
expReturns (BasicOp op) =
  extReturns . staticShapes <$> primOpType op
expReturns e@(DoLoop ctx val _ _) = do
  t <- expExtType e
  zipWithM typeWithDec t $ map fst val
  where
    typeWithDec t p =
      case (t, paramDec p) of
<<<<<<< HEAD
        ( Array (ElemPrim pt) shape u,
          MemArray _ _ _ (ArrayIn mem ixfun)
          )
            | Just (i, mem_p) <- isMergeVar mem,
              Mem space <- paramType mem_p ->
              return $ MemArray pt shape u $ Just $ ReturnsNewBlock space i ixfun'
            | otherwise ->
              return
                ( MemArray pt shape u $
                    Just $ ReturnsInBlock mem ixfun'
                )
            where
              ixfun' = existentialiseIxFun (map paramName mergevars) ixfun
        (Array (ElemAcc arrs) shape _, _) ->
          return $ MemAcc arrs shape
        (Array {}, _) ->
          error "expReturns: Array return type but not array merge variable."
        (Acc arrs, _) ->
          return $ MemAcc arrs mempty
        (Prim pt, _) ->
          return $ MemPrim pt
=======
        (Array bt shape u, MemArray _ _ _ (ArrayIn mem ixfun))
          | Just (i, mem_p) <- isMergeVar mem,
            Mem space <- paramType mem_p ->
            return $ MemArray bt shape u $ Just $ ReturnsNewBlock space i ixfun'
          | otherwise ->
            return
              ( MemArray bt shape u $
                  Just $ ReturnsInBlock mem ixfun'
              )
          where
            ixfun' = existentialiseIxFun (map paramName mergevars) ixfun
        (Array {}, _) ->
          error "expReturns: Array return type but not array merge variable."
        (Prim bt, _) ->
          return $ MemPrim bt
>>>>>>> 41e0aef4
        (Mem {}, _) ->
          error "expReturns: loop returns memory block explicitly."
    isMergeVar v = find ((== v) . paramName . snd) $ zip [0 ..] mergevars
    mergevars = map fst $ ctx ++ val
expReturns (Apply _ _ ret _) =
  return $ map funReturnsToExpReturns ret
expReturns (If _ _ _ (IfDec ret _)) =
  return $ map bodyReturnsToExpReturns ret
expReturns (Op op) =
  opReturns op

sliceInfo ::
  (Monad m, HasScope lore m, Mem lore) =>
  VName ->
  Slice SubExp ->
  m (MemInfo SubExp NoUniqueness MemBind)
sliceInfo v slice = do
<<<<<<< HEAD
  info <- arrayVarReturns v
  case (info, sliceDims slice) of
    (ArrayVar et _ _ _, []) ->
      return $ MemPrim et
    (ArrayVar et _ mem ixfun, dims) ->
=======
  (et, _, mem, ixfun) <- arrayVarReturns v
  case sliceDims slice of
    [] -> return $ MemPrim et
    dims ->
>>>>>>> 41e0aef4
      return $
        MemArray et (Shape dims) NoUniqueness $
          ArrayIn mem $
            IxFun.slice
              ixfun
<<<<<<< HEAD
              (map (fmap (primExpFromSubExp int32)) slice)
    (ArrayAccVar arrs _, dims) ->
      return $ MemAcc arrs (Shape dims)
=======
              (map (fmap (isInt32 . primExpFromSubExp int32)) slice)
>>>>>>> 41e0aef4

class TypedOp (Op lore) => OpReturns lore where
  opReturns ::
    (Monad m, HasScope lore m) =>
    Op lore ->
    m [ExpReturns]
  opReturns op = extReturns <$> opType op

applyFunReturns ::
  Typed dec =>
  [FunReturns] ->
  [Param dec] ->
  [(SubExp, Type)] ->
  Maybe [FunReturns]
applyFunReturns rets params args
  | Just _ <- applyRetType rettype params args =
    Just $ map correctDims rets
  | otherwise =
    Nothing
  where
    rettype = map declExtTypeOf rets
    parammap :: M.Map VName (SubExp, Type)
    parammap =
      M.fromList $
        zip (map paramName params) args

    substSubExp (Var v)
      | Just (se, _) <- M.lookup v parammap = se
    substSubExp se = se

    correctDims (MemPrim t) =
      MemPrim t
    correctDims (MemMem space) =
      MemMem space
    correctDims (MemArray et shape u memsummary) =
      MemArray et (correctShape shape) u $
        correctSummary memsummary
<<<<<<< HEAD
    correctDims (MemAcc arrs shape) =
      -- FIXME: probably not right, but for now let us assume that
      -- we are not passing accumulators across function calls.
      MemAcc arrs shape
=======
>>>>>>> 41e0aef4

    correctShape = Shape . map correctDim . shapeDims
    correctDim (Ext i) = Ext i
    correctDim (Free se) = Free $ substSubExp se

    correctSummary (ReturnsNewBlock space i ixfun) =
      ReturnsNewBlock space i ixfun
    correctSummary (ReturnsInBlock mem ixfun) =
      -- FIXME: we should also do a replacement in ixfun here.
      ReturnsInBlock mem' ixfun
      where
        mem' = case M.lookup mem parammap of
          Just (Var v, _) -> v
          _ -> mem<|MERGE_RESOLUTION|>--- conflicted
+++ resolved
@@ -1,8 +1,5 @@
 {-# LANGUAGE ConstraintKinds #-}
-<<<<<<< HEAD
-=======
 {-# LANGUAGE DeriveGeneric #-}
->>>>>>> 41e0aef4
 {-# LANGUAGE FlexibleContexts #-}
 {-# LANGUAGE FlexibleInstances #-}
 {-# LANGUAGE MultiParamTypeClasses #-}
@@ -106,10 +103,7 @@
   )
 where
 
-<<<<<<< HEAD
-=======
 import Control.Category
->>>>>>> 41e0aef4
 import Control.Monad.Except
 import Control.Monad.Reader
 import Control.Monad.State
@@ -141,13 +135,10 @@
 import qualified Futhark.TypeCheck as TC
 import Futhark.Util
 import qualified Futhark.Util.Pretty as PP
-<<<<<<< HEAD
-=======
 import GHC.Generics (Generic)
 import Language.SexpGrammar as Sexp
 import Language.SexpGrammar.Generic
 import Prelude hiding (id, (.))
->>>>>>> 41e0aef4
 
 type LetDecMem = MemInfo SubExp NoUniqueness MemBind
 
@@ -189,9 +180,6 @@
     -- expression, but what are you gonna do...
     Alloc SubExp Space
   | Inner inner
-<<<<<<< HEAD
-  deriving (Eq, Ord, Show)
-=======
   deriving (Eq, Ord, Show, Generic)
 
 instance SexpIso inner => SexpIso (MemOp inner) where
@@ -201,7 +189,6 @@
         With
           (. Sexp.list (Sexp.el (Sexp.sym "inner") >>> Sexp.el sexpIso))
           End
->>>>>>> 41e0aef4
 
 instance AllocOp (MemOp inner) where
   allocOp = Alloc
@@ -275,7 +262,6 @@
     MemPrim PrimType
   | -- | A memory block.
     MemMem Space
-<<<<<<< HEAD
   | -- | The array is stored in the named memory block, and with the
     -- given index function.  The index function maps indices in the
     -- array to /element/ offset, /not/ byte offsets!  To translate to
@@ -290,15 +276,6 @@
     -- handle to the underlying arrays which is what are really
     -- updated by 'UpdateAcc'.
     MemAcc [VName] (ShapeBase d)
-  deriving (Eq, Show, Ord) --- XXX Ord?
-=======
-  | -- | The array is stored in the named memory block,
-    -- and with the given index function.  The index
-    -- function maps indices in the array to /element/
-    -- offset, /not/ byte offsets!  To translate to byte
-    -- offsets, multiply the offset with the size of the
-    -- array element type.
-    MemArray PrimType (ShapeBase d) u ret
   deriving (Eq, Show, Ord, Generic) --- XXX Ord?
 
 instance (SexpIso d, SexpIso u, SexpIso ret) => SexpIso (MemInfo d u ret) where
@@ -307,9 +284,9 @@
       With (. Sexp.list (Sexp.el (Sexp.sym "prim") >>> Sexp.el sexpIso)) $
         With (. Sexp.list (Sexp.el (Sexp.sym "mem") >>> Sexp.el sexpIso)) $
           With
-            (. Sexp.list (Sexp.el (Sexp.sym "array") >>> Sexp.el sexpIso >>> Sexp.el sexpIso >>> Sexp.el sexpIso >>> Sexp.el sexpIso))
+            (. Sexp.list (Sexp.el (Sexp.sym "array") >>> Sexp.el sexpIso >>> Sexp.el sexpIso >>> Sexp.el sexpIso >>> Sexp.el sexpIso)) $
+            With (. Sexp.list (Sexp.el (Sexp.sym "acc") >>> Sexp.el sexpIso >>> Sexp.el sexpIso))
             End
->>>>>>> 41e0aef4
 
 type MemBound u = MemInfo SubExp u MemBind
 
@@ -360,10 +337,7 @@
   freeIn' (MemArray _ shape _ ret) = freeIn' shape <> freeIn' ret
   freeIn' (MemMem s) = freeIn' s
   freeIn' MemPrim {} = mempty
-<<<<<<< HEAD
   freeIn' (MemAcc arrs shape) = freeIn' arrs <> freeIn' shape
-=======
->>>>>>> 41e0aef4
 
 instance (Substitute d, Substitute ret) => Substitute (MemInfo d u ret) where
   substituteNames subst (MemArray bt shape u ret) =
@@ -372,13 +346,10 @@
       (substituteNames subst shape)
       u
       (substituteNames subst ret)
-<<<<<<< HEAD
   substituteNames substs (MemAcc arrs shape) =
     MemAcc
       (substituteNames substs arrs)
       (substituteNames substs shape)
-=======
->>>>>>> 41e0aef4
   substituteNames _ (MemMem space) =
     MemMem space
   substituteNames _ (MemPrim bt) =
@@ -391,21 +362,13 @@
   Engine.SimplifiableLore lore =>
   IxFun ->
   Engine.SimpleM lore IxFun
-<<<<<<< HEAD
-simplifyIxFun = traverse simplifyPrimExp
-=======
 simplifyIxFun = traverse $ fmap isInt32 . simplifyPrimExp . untyped
->>>>>>> 41e0aef4
 
 simplifyExtIxFun ::
   Engine.SimplifiableLore lore =>
   ExtIxFun ->
   Engine.SimpleM lore ExtIxFun
-<<<<<<< HEAD
-simplifyExtIxFun = traverse simplifyExtPrimExp
-=======
 simplifyExtIxFun = traverse $ fmap isInt32 . simplifyExtPrimExp . untyped
->>>>>>> 41e0aef4
 
 isStaticIxFun :: ExtIxFun -> Maybe IxFun
 isStaticIxFun = traverse $ traverse inst
@@ -423,18 +386,12 @@
     pure $ MemMem space
   simplify (MemArray bt shape u ret) =
     MemArray bt <$> Engine.simplify shape <*> pure u <*> Engine.simplify ret
-<<<<<<< HEAD
   simplify (MemAcc arrs shape) =
     MemAcc <$> Engine.simplify arrs <*> Engine.simplify shape
 
 instance
   ( PP.Pretty (ShapeBase d),
     PP.Pretty (TypeBase (ShapeBase d) u),
-=======
-
-instance
-  ( PP.Pretty (TypeBase (ShapeBase d) u),
->>>>>>> 41e0aef4
     PP.Pretty d,
     PP.Pretty u,
     PP.Pretty ret
@@ -463,16 +420,12 @@
   = -- | Located in this memory block with this index
     -- function.
     ArrayIn VName IxFun
-<<<<<<< HEAD
-  deriving (Show)
-=======
   deriving (Show, Generic)
 
 instance SexpIso MemBind where
   sexpIso = with $ \membind ->
     Sexp.list (Sexp.el sexpIso >>> Sexp.el sexpIso)
       >>> membind
->>>>>>> 41e0aef4
 
 instance Eq MemBind where
   _ == _ = True
@@ -503,9 +456,6 @@
   | -- | The operation returns a new (existential) memory
     -- block.
     ReturnsNewBlock Space Int ExtIxFun
-<<<<<<< HEAD
-  deriving (Show)
-=======
   deriving (Show, Generic)
 
 instance SexpIso MemReturn where
@@ -529,7 +479,6 @@
                 )
           )
           End
->>>>>>> 41e0aef4
 
 instance Eq MemReturn where
   _ == _ = True
@@ -567,11 +516,7 @@
     ReturnsInBlock mem (fixExtIxFun i (primExpFromSubExp int32 se) ixfun)
 
 fixExtIxFun :: Int -> PrimExp VName -> ExtIxFun -> ExtIxFun
-<<<<<<< HEAD
-fixExtIxFun i e = fmap $ replaceInPrimExp update
-=======
 fixExtIxFun i e = fmap $ isInt32 . replaceInPrimExp update . untyped
->>>>>>> 41e0aef4
   where
     update (Ext j) t
       | j > i = LeafExp (Ext $ j - 1) t
@@ -684,10 +629,7 @@
       case dec of
         MemPrim _ -> return ()
         MemMem {} -> return ()
-<<<<<<< HEAD
         MemAcc {} -> return ()
-=======
->>>>>>> 41e0aef4
         MemArray _ _ _ (ArrayIn _ ixfun)
           | IxFun.isLinear ixfun ->
             return ()
@@ -723,11 +665,8 @@
       MemPrim t
     toRet (MemMem space) =
       MemMem space
-<<<<<<< HEAD
     toRet (MemAcc arrs shape) =
       MemAcc arrs (fmap toExtSE shape)
-=======
->>>>>>> 41e0aef4
     toRet (MemArray pt shape u (ArrayIn mem ixfun))
       | Just i <- mem `elemIndex` ctx_names,
         Param _ (MemMem space) : _ <- drop i ctx =
@@ -759,24 +698,15 @@
 -- occurs.
 getExtMaps ::
   [(VName, Int)] ->
-<<<<<<< HEAD
-  ( M.Map (Ext VName) (PrimExp (Ext VName)),
-    M.Map (Ext VName) (PrimExp (Ext VName))
-=======
   ( M.Map (Ext VName) (TPrimExp Int32 (Ext VName)),
     M.Map (Ext VName) (TPrimExp Int32 (Ext VName))
->>>>>>> 41e0aef4
   )
 getExtMaps ctx_lst_ids =
   ( M.map leafExp $ M.mapKeys Free $ M.fromListWith (flip const) ctx_lst_ids,
     M.fromList $
       mapMaybe
         ( traverse
-<<<<<<< HEAD
-            ( fmap (\i -> LeafExp (Ext i) int32)
-=======
             ( fmap (\i -> isInt32 $ LeafExp (Ext i) int32)
->>>>>>> 41e0aef4
                 . (`lookup` ctx_lst_ids)
             )
             . uncurry (flip (,))
@@ -811,13 +741,10 @@
         | x == y = return ()
       checkReturn (MemMem x) (MemMem y)
         | x == y = return ()
-<<<<<<< HEAD
       checkReturn (MemAcc x_arrs x_shape) (MemAcc y_arrs y_shape)
         | x_arrs == y_arrs,
           shapeRank x_shape == shapeRank y_shape =
           zipWithM_ checkDim (shapeDims x_shape) (shapeDims y_shape)
-=======
->>>>>>> 41e0aef4
       checkReturn
         (MemArray x_pt x_shape _ x_ret)
         (MemArray y_pt y_shape _ y_ret)
@@ -970,11 +897,8 @@
     matches _ _ (MemPrim x) (MemPrim y) = x == y
     matches _ _ (MemMem x_space) (MemMem y_space) =
       x_space == y_space
-<<<<<<< HEAD
     matches _ _ (MemAcc x_arrs x_shape) (MemAcc y_arrs y_shape) =
       x_arrs == y_arrs && x_shape == y_shape
-=======
->>>>>>> 41e0aef4
     matches ctxids ctxexts (MemArray x_pt x_shape _ x_ret) (MemArray y_pt y_shape _ y_ret) =
       x_pt == y_pt && x_shape == y_shape
         && case (x_ret, y_ret) of
@@ -986,7 +910,6 @@
             Just (ReturnsNewBlock _ _ y_ixfun)
             ) ->
               let x_ixfun' = IxFun.substituteInIxFun ctxids x_ixfun
-<<<<<<< HEAD
                   y_ixfun' = IxFun.substituteInIxFun ctxexts y_ixfun
                in IxFun.closeEnough x_ixfun' y_ixfun'
           ( ReturnsNewBlock _ x_i x_ixfun,
@@ -994,15 +917,6 @@
             ) ->
               let x_ixfun' = IxFun.substituteInIxFun ctxids x_ixfun
                   y_ixfun' = IxFun.substituteInIxFun ctxexts y_ixfun
-=======
-                  y_ixfun' = IxFun.substituteInIxFun ctxexts y_ixfun
-               in IxFun.closeEnough x_ixfun' y_ixfun'
-          ( ReturnsNewBlock _ x_i x_ixfun,
-            Just (ReturnsNewBlock _ y_i y_ixfun)
-            ) ->
-              let x_ixfun' = IxFun.substituteInIxFun ctxids x_ixfun
-                  y_ixfun' = IxFun.substituteInIxFun ctxexts y_ixfun
->>>>>>> 41e0aef4
                in x_i == y_i && IxFun.closeEnough x_ixfun' y_ixfun'
           (_, Nothing) -> True
           _ -> False
@@ -1061,11 +975,7 @@
 lookupArraySummary ::
   (Mem lore, HasScope lore m, Monad m) =>
   VName ->
-<<<<<<< HEAD
-  m (VName, IxFun.IxFun (PrimExp VName))
-=======
   m (VName, IxFun.IxFun (TPrimExp Int32 VName))
->>>>>>> 41e0aef4
 lookupArraySummary name = do
   summary <- lookupMemInfo name
   case summary of
@@ -1139,11 +1049,8 @@
                   ReturnsNewBlock space i $
                     existentialiseIxFun (map patElemName ctx) ixfun
                 _ -> ReturnsInBlock mem $ existentialiseIxFun [] ixfun
-<<<<<<< HEAD
           MemAcc arrs shape ->
             MemAcc arrs $ Shape $ map ext $ shapeDims shape
-=======
->>>>>>> 41e0aef4
       )
 
 instance (PP.Pretty u, PP.Pretty r) => PrettyAnnot (PatElemT (MemInfo SubExp u r)) where
@@ -1181,49 +1088,31 @@
       return $ MemPrim bt
     addDec (Mem space) =
       return $ MemMem space
-<<<<<<< HEAD
     addDec t@(Array (ElemPrim pt) shape u)
       | existential t = do
         i <- get <* modify (+ 1)
         return $
           MemArray pt shape u $
-=======
-    addDec t@(Array bt shape u)
-      | existential t = do
-        i <- get <* modify (+ 1)
-        return $
-          MemArray bt shape u $
->>>>>>> 41e0aef4
             Just $
               ReturnsNewBlock DefaultSpace i $
                 IxFun.iota $ map convert $ shapeDims shape
       | otherwise =
-<<<<<<< HEAD
         return $ MemArray pt shape u Nothing
     addDec (Array (ElemAcc arrs) shape _) =
       return $ MemAcc arrs shape
     addDec (Acc arrs) =
       return $ MemAcc arrs mempty
-    convert (Ext i) = LeafExp (Ext i) int32
-    convert (Free v) = Free <$> primExpFromSubExp int32 v
+    convert (Ext i) = le32 (Ext i)
+    convert (Free v) = Free <$> pe32 v
 
 data ArrayVar
-  = ArrayVar PrimType Shape VName (IxFun.IxFun (PrimExp VName))
+  = ArrayVar PrimType Shape VName (IxFun.IxFun (TPrimExp Int32 VName))
   | ArrayAccVar [VName] Shape
-=======
-        return $ MemArray bt shape u Nothing
-    convert (Ext i) = isInt32 $ LeafExp (Ext i) int32
-    convert (Free v) = isInt32 $ Free <$> primExpFromSubExp int32 v
->>>>>>> 41e0aef4
 
 arrayVarReturns ::
   (HasScope lore m, Monad m, Mem lore) =>
   VName ->
-<<<<<<< HEAD
   m ArrayVar
-=======
-  m (PrimType, Shape, VName, IxFun)
->>>>>>> 41e0aef4
 arrayVarReturns v = do
   summary <- lookupMemInfo v
   case summary of
@@ -1266,7 +1155,6 @@
 expReturns (BasicOp (Opaque (Var v))) =
   pure <$> varReturns v
 expReturns (BasicOp (Reshape newshape v)) = do
-<<<<<<< HEAD
   info <- arrayVarReturns v
   let shape = Shape $ map (Free . newDim) newshape
   case info of
@@ -1276,7 +1164,7 @@
             Just $
               ReturnsInBlock mem $
                 existentialiseIxFun [] $
-                  IxFun.reshape ixfun $ map (fmap $ primExpFromSubExp int32) newshape
+                  IxFun.reshape ixfun $ map (fmap pe32) newshape
         ]
     ArrayAccVar arrs _ ->
       return [MemAcc arrs shape]
@@ -1296,7 +1184,7 @@
   info <- arrayVarReturns v
   case info of
     ArrayVar et (Shape dims) mem ixfun -> do
-      let offsets' = map (primExpFromSubExp int32) offsets
+      let offsets' = map pe32 offsets
           ixfun' = IxFun.rotate ixfun offsets'
       return
         [ MemArray et (Shape $ map Free dims) NoUniqueness $
@@ -1304,32 +1192,6 @@
         ]
     ArrayAccVar arrs shape ->
       return [MemAcc arrs (fmap Free shape)]
-=======
-  (et, _, mem, ixfun) <- arrayVarReturns v
-  return
-    [ MemArray et (Shape $ map (Free . newDim) newshape) NoUniqueness $
-        Just $
-          ReturnsInBlock mem $
-            existentialiseIxFun [] $
-              IxFun.reshape ixfun $ map (fmap $ isInt32 . primExpFromSubExp int32) newshape
-    ]
-expReturns (BasicOp (Rearrange perm v)) = do
-  (et, Shape dims, mem, ixfun) <- arrayVarReturns v
-  let ixfun' = IxFun.permute ixfun perm
-      dims' = rearrangeShape perm dims
-  return
-    [ MemArray et (Shape $ map Free dims') NoUniqueness $
-        Just $ ReturnsInBlock mem $ existentialiseIxFun [] ixfun'
-    ]
-expReturns (BasicOp (Rotate offsets v)) = do
-  (et, Shape dims, mem, ixfun) <- arrayVarReturns v
-  let offsets' = map (isInt32 . primExpFromSubExp int32) offsets
-      ixfun' = IxFun.rotate ixfun offsets'
-  return
-    [ MemArray et (Shape $ map Free dims) NoUniqueness $
-        Just $ ReturnsInBlock mem $ existentialiseIxFun [] ixfun'
-    ]
->>>>>>> 41e0aef4
 expReturns (BasicOp (Index v slice)) = do
   info <- sliceInfo v slice
   case info of
@@ -1340,7 +1202,6 @@
         ]
     MemPrim pt -> return [MemPrim pt]
     MemMem space -> return [MemMem space]
-<<<<<<< HEAD
     MemAcc arrs shape -> return [MemAcc arrs (fmap Free shape)]
 expReturns (BasicOp (Update v _ _)) =
   pure <$> varReturns v
@@ -1353,10 +1214,6 @@
   pure <$> varReturns acc
 expReturns (MkAcc shape arrs _) =
   return [MemAcc arrs $ fmap Free shape]
-=======
-expReturns (BasicOp (Update v _ _)) =
-  pure <$> varReturns v
->>>>>>> 41e0aef4
 expReturns (BasicOp op) =
   extReturns . staticShapes <$> primOpType op
 expReturns e@(DoLoop ctx val _ _) = do
@@ -1365,7 +1222,6 @@
   where
     typeWithDec t p =
       case (t, paramDec p) of
-<<<<<<< HEAD
         ( Array (ElemPrim pt) shape u,
           MemArray _ _ _ (ArrayIn mem ixfun)
           )
@@ -1387,23 +1243,6 @@
           return $ MemAcc arrs mempty
         (Prim pt, _) ->
           return $ MemPrim pt
-=======
-        (Array bt shape u, MemArray _ _ _ (ArrayIn mem ixfun))
-          | Just (i, mem_p) <- isMergeVar mem,
-            Mem space <- paramType mem_p ->
-            return $ MemArray bt shape u $ Just $ ReturnsNewBlock space i ixfun'
-          | otherwise ->
-            return
-              ( MemArray bt shape u $
-                  Just $ ReturnsInBlock mem ixfun'
-              )
-          where
-            ixfun' = existentialiseIxFun (map paramName mergevars) ixfun
-        (Array {}, _) ->
-          error "expReturns: Array return type but not array merge variable."
-        (Prim bt, _) ->
-          return $ MemPrim bt
->>>>>>> 41e0aef4
         (Mem {}, _) ->
           error "expReturns: loop returns memory block explicitly."
     isMergeVar v = find ((== v) . paramName . snd) $ zip [0 ..] mergevars
@@ -1421,30 +1260,19 @@
   Slice SubExp ->
   m (MemInfo SubExp NoUniqueness MemBind)
 sliceInfo v slice = do
-<<<<<<< HEAD
   info <- arrayVarReturns v
   case (info, sliceDims slice) of
     (ArrayVar et _ _ _, []) ->
       return $ MemPrim et
     (ArrayVar et _ mem ixfun, dims) ->
-=======
-  (et, _, mem, ixfun) <- arrayVarReturns v
-  case sliceDims slice of
-    [] -> return $ MemPrim et
-    dims ->
->>>>>>> 41e0aef4
       return $
         MemArray et (Shape dims) NoUniqueness $
           ArrayIn mem $
             IxFun.slice
               ixfun
-<<<<<<< HEAD
-              (map (fmap (primExpFromSubExp int32)) slice)
+              (map (fmap pe32) slice)
     (ArrayAccVar arrs _, dims) ->
       return $ MemAcc arrs (Shape dims)
-=======
-              (map (fmap (isInt32 . primExpFromSubExp int32)) slice)
->>>>>>> 41e0aef4
 
 class TypedOp (Op lore) => OpReturns lore where
   opReturns ::
@@ -1482,13 +1310,10 @@
     correctDims (MemArray et shape u memsummary) =
       MemArray et (correctShape shape) u $
         correctSummary memsummary
-<<<<<<< HEAD
     correctDims (MemAcc arrs shape) =
       -- FIXME: probably not right, but for now let us assume that
       -- we are not passing accumulators across function calls.
       MemAcc arrs shape
-=======
->>>>>>> 41e0aef4
 
     correctShape = Shape . map correctDim . shapeDims
     correctDim (Ext i) = Ext i
