{-# LANGUAGE TypeFamilies #-}
{-# LANGUAGE UndecidableInstances #-}

-- | Building blocks for defining representations where every array
-- is given information about which memory block is it based in, and
-- how array elements map to memory block offsets.
--
-- There are two primary concepts you will need to understand:
--
--  1. Memory blocks, which are Futhark values of type v'Mem'
--     (parametrized with their size).  These correspond to arbitrary
--     blocks of memory, and are created using the 'Alloc' operation.
--
--  2. Index functions, which describe a mapping from the index space
--     of an array (eg. a two-dimensional space for an array of type
--     @[[int]]@) to a one-dimensional offset into a memory block.
--     Thus, index functions describe how arbitrary-dimensional arrays
--     are mapped to the single-dimensional world of memory.
--
-- At a conceptual level, imagine that we have a two-dimensional array
-- @a@ of 32-bit integers, consisting of @n@ rows of @m@ elements
-- each.  This array could be represented in classic row-major format
-- with an index function like the following:
--
-- @
--   f(i,j) = i * m + j
-- @
--
-- When we want to know the location of element @a[2,3]@, we simply
-- call the index function as @f(2,3)@ and obtain @2*m+3@.  We could
-- also have chosen another index function, one that represents the
-- array in column-major (or "transposed") format:
--
-- @
--   f(i,j) = j * n + i
-- @
--
-- Index functions are not Futhark-level functions, but a special
-- construct that the final code generator will eventually use to
-- generate concrete access code.  By modifying the index functions we
-- can change how an array is represented in memory, which can permit
-- memory access pattern optimisations.
--
-- Every time we bind an array, whether in a @let@-binding, @loop@
-- merge parameter, or @lambda@ parameter, we have an annotation
-- specifying a memory block and an index function.  In some cases,
-- such as @let@-bindings for many expressions, we are free to specify
-- an arbitrary index function and memory block - for example, we get
-- to decide where 'Copy' stores its result - but in other cases the
-- type rules of the expression chooses for us.  For example, 'Index'
-- always produces an array in the same memory block as its input, and
-- with the same index function, except with some indices fixed.
module Futhark.IR.Mem
  ( LetDecMem,
    FParamMem,
    LParamMem,
    RetTypeMem,
    BranchTypeMem,
    MemOp (..),
    traverseMemOpStms,
    MemInfo (..),
    MemBound,
    MemBind (..),
    MemReturn (..),
    LMAD,
    ExtLMAD,
    isStaticLMAD,
    ExpReturns,
    BodyReturns,
    FunReturns,
    noUniquenessReturns,
    bodyReturnsToExpReturns,
    Mem,
    HasLetDecMem (..),
    OpReturns (..),
    varReturns,
    expReturns,
    extReturns,
    lookupMemInfo,
    subExpMemInfo,
    lookupArraySummary,
    lookupMemSpace,
    existentialiseLMAD,

    -- * Type checking parts
    matchBranchReturnType,
    matchPatToExp,
    matchFunctionReturnType,
    matchLoopResultMem,
    bodyReturnsFromPat,
    checkMemInfo,

    -- * Module re-exports
    module Futhark.IR.Prop,
    module Futhark.IR.Traversals,
    module Futhark.IR.Pretty,
    module Futhark.IR.Syntax,
    module Futhark.Analysis.PrimExp.Convert,
  )
where

import Control.Category
import Control.Monad
import Control.Monad.Except
import Control.Monad.Reader
import Control.Monad.State
import Data.Foldable (traverse_)
import Data.Function ((&))
import Data.Kind qualified
import Data.List (elemIndex, find)
import Data.Map.Strict qualified as M
import Data.Maybe
import Data.Text qualified as T
import Futhark.Analysis.Metrics
import Futhark.Analysis.PrimExp.Convert
import Futhark.Analysis.PrimExp.Simplify
import Futhark.Analysis.SymbolTable qualified as ST
import Futhark.IR.Aliases
  ( Aliases,
    CanBeAliased (..),
    removeExpAliases,
    removePatAliases,
    removeScopeAliases,
  )
<<<<<<< HEAD
import Futhark.IR.Mem.IxFun qualified as IxFun
=======
>>>>>>> 437bb3fe
import Futhark.IR.Mem.LMAD qualified as LMAD
import Futhark.IR.Pretty
import Futhark.IR.Prop
import Futhark.IR.Prop.Aliases
import Futhark.IR.Syntax
import Futhark.IR.Traversals
import Futhark.IR.TypeCheck qualified as TC
import Futhark.Optimise.Simplify.Engine qualified as Engine
import Futhark.Optimise.Simplify.Rep
import Futhark.Transform.Rename
import Futhark.Transform.Substitute
import Futhark.Util
import Futhark.Util.Pretty (docText, indent, ppTupleLines', pretty, (<+>), (</>))
import Futhark.Util.Pretty qualified as PP
import Prelude hiding (id, (.))

type LetDecMem = MemInfo SubExp NoUniqueness MemBind

type FParamMem = MemInfo SubExp Uniqueness MemBind

type LParamMem = MemInfo SubExp NoUniqueness MemBind

type RetTypeMem = FunReturns

type BranchTypeMem = BodyReturns

-- | The class of pattern element decorators that contain memory
-- information.
class HasLetDecMem t where
  letDecMem :: t -> LetDecMem

instance HasLetDecMem LetDecMem where
  letDecMem = id

instance (HasLetDecMem b) => HasLetDecMem (a, b) where
  letDecMem = letDecMem . snd

type Mem rep inner =
  ( FParamInfo rep ~ FParamMem,
    LParamInfo rep ~ LParamMem,
    HasLetDecMem (LetDec rep),
    RetType rep ~ RetTypeMem,
    BranchType rep ~ BranchTypeMem,
    ASTRep rep,
    OpReturns (inner rep),
    RephraseOp inner,
    Op rep ~ MemOp inner rep
  )

instance IsRetType FunReturns where
  primRetType = MemPrim
  applyRetType = applyFunReturns

instance IsBodyType BodyReturns where
  primBodyType = MemPrim

data MemOp (inner :: Data.Kind.Type -> Data.Kind.Type) (rep :: Data.Kind.Type)
  = -- | Allocate a memory block.
    Alloc SubExp Space
  | Inner (inner rep)
  deriving (Eq, Ord, Show)

-- | A helper for defining 'TraverseOpStms'.
traverseMemOpStms ::
  (Monad m) =>
  OpStmsTraverser m (inner rep) rep ->
  OpStmsTraverser m (MemOp inner rep) rep
traverseMemOpStms _ _ op@Alloc {} = pure op
traverseMemOpStms onInner f (Inner inner) = Inner <$> onInner f inner

instance (RephraseOp inner) => RephraseOp (MemOp inner) where
  rephraseInOp _ (Alloc e space) = pure (Alloc e space)
  rephraseInOp r (Inner x) = Inner <$> rephraseInOp r x

instance (FreeIn (inner rep)) => FreeIn (MemOp inner rep) where
  freeIn' (Alloc size _) = freeIn' size
  freeIn' (Inner k) = freeIn' k

instance (TypedOp (inner rep)) => TypedOp (MemOp inner rep) where
  opType (Alloc _ space) = pure [Mem space]
  opType (Inner k) = opType k

instance (AliasedOp (inner rep)) => AliasedOp (MemOp inner rep) where
  opAliases Alloc {} = [mempty]
  opAliases (Inner k) = opAliases k

  consumedInOp Alloc {} = mempty
  consumedInOp (Inner k) = consumedInOp k

instance (CanBeAliased inner) => CanBeAliased (MemOp inner) where
  addOpAliases _ (Alloc se space) = Alloc se space
  addOpAliases aliases (Inner k) = Inner $ addOpAliases aliases k

instance (Rename (inner rep)) => Rename (MemOp inner rep) where
  rename (Alloc size space) = Alloc <$> rename size <*> pure space
  rename (Inner k) = Inner <$> rename k

instance (Substitute (inner rep)) => Substitute (MemOp inner rep) where
  substituteNames subst (Alloc size space) = Alloc (substituteNames subst size) space
  substituteNames subst (Inner k) = Inner $ substituteNames subst k

instance (PP.Pretty (inner rep)) => PP.Pretty (MemOp inner rep) where
  pretty (Alloc e DefaultSpace) = "alloc" <> PP.apply [PP.pretty e]
  pretty (Alloc e s) = "alloc" <> PP.apply [PP.pretty e, PP.pretty s]
  pretty (Inner k) = PP.pretty k

instance (OpMetrics (inner rep)) => OpMetrics (MemOp inner rep) where
  opMetrics Alloc {} = seen "Alloc"
  opMetrics (Inner k) = opMetrics k

instance (IsOp (inner rep)) => IsOp (MemOp inner rep) where
  safeOp (Alloc (Constant (IntValue (Int64Value k))) _) = k >= 0
  safeOp Alloc {} = False
  safeOp (Inner k) = safeOp k
  cheapOp (Inner k) = cheapOp k
  cheapOp Alloc {} = True
  opDependencies op@(Alloc {}) = [freeIn op]
  opDependencies (Inner op) = opDependencies op

instance (CanBeWise inner) => CanBeWise (MemOp inner) where
  addOpWisdom (Alloc size space) = Alloc size space
  addOpWisdom (Inner k) = Inner $ addOpWisdom k

instance (ST.IndexOp (inner rep)) => ST.IndexOp (MemOp inner rep) where
  indexOp vtable k (Inner op) is = ST.indexOp vtable k op is
  indexOp _ _ _ _ = Nothing

-- | The LMAD representation used for memory annotations.
type LMAD = LMAD.LMAD (TPrimExp Int64 VName)

-- | An index function that may contain existential variables.
type ExtLMAD = LMAD.LMAD (TPrimExp Int64 (Ext VName))

-- | A summary of the memory information for every let-bound
-- identifier, function parameter, and return value.  Parameterisered
-- over uniqueness, dimension, and auxiliary array information.
data MemInfo d u ret
  = -- | A primitive value.
    MemPrim PrimType
  | -- | A memory block.
    MemMem Space
  | -- | The array is stored in the named memory block, and with the
    -- given index function.  The index function maps indices in the
    -- array to /element/ offset, /not/ byte offsets!  To translate to
    -- byte offsets, multiply the offset with the size of the array
    -- element type.
    MemArray PrimType (ShapeBase d) u ret
  | -- | An accumulator, which is not stored anywhere.
    MemAcc VName Shape [Type] u
  deriving (Eq, Show, Ord) --- XXX Ord?

type MemBound u = MemInfo SubExp u MemBind

instance (FixExt ret) => DeclExtTyped (MemInfo ExtSize Uniqueness ret) where
  declExtTypeOf (MemPrim pt) = Prim pt
  declExtTypeOf (MemMem space) = Mem space
  declExtTypeOf (MemArray pt shape u _) = Array pt shape u
  declExtTypeOf (MemAcc acc ispace ts u) = Acc acc ispace ts u

instance (FixExt ret) => ExtTyped (MemInfo ExtSize Uniqueness ret) where
  extTypeOf = fromDecl . declExtTypeOf

instance (FixExt ret) => ExtTyped (MemInfo ExtSize NoUniqueness ret) where
  extTypeOf (MemPrim pt) = Prim pt
  extTypeOf (MemMem space) = Mem space
  extTypeOf (MemArray pt shape u _) = Array pt shape u
  extTypeOf (MemAcc acc ispace ts u) = Acc acc ispace ts u

instance (FixExt ret) => FixExt (MemInfo ExtSize u ret) where
  fixExt _ _ (MemPrim pt) = MemPrim pt
  fixExt _ _ (MemMem space) = MemMem space
  fixExt _ _ (MemAcc acc ispace ts u) = MemAcc acc ispace ts u
  fixExt i se (MemArray pt shape u ret) =
    MemArray pt (fixExt i se shape) u (fixExt i se ret)

  mapExt _ (MemPrim pt) = MemPrim pt
  mapExt _ (MemMem space) = MemMem space
  mapExt _ (MemAcc acc ispace ts u) = MemAcc acc ispace ts u
  mapExt f (MemArray pt shape u ret) =
    MemArray pt (mapExt f shape) u (mapExt f ret)

instance Typed (MemInfo SubExp Uniqueness ret) where
  typeOf = fromDecl . declTypeOf

instance Typed (MemInfo SubExp NoUniqueness ret) where
  typeOf (MemPrim pt) = Prim pt
  typeOf (MemMem space) = Mem space
  typeOf (MemArray bt shape u _) = Array bt shape u
  typeOf (MemAcc acc ispace ts u) = Acc acc ispace ts u

instance DeclTyped (MemInfo SubExp Uniqueness ret) where
  declTypeOf (MemPrim bt) = Prim bt
  declTypeOf (MemMem space) = Mem space
  declTypeOf (MemArray bt shape u _) = Array bt shape u
  declTypeOf (MemAcc acc ispace ts u) = Acc acc ispace ts u

instance (FreeIn d, FreeIn ret) => FreeIn (MemInfo d u ret) where
  freeIn' (MemArray _ shape _ ret) = freeIn' shape <> freeIn' ret
  freeIn' (MemMem s) = freeIn' s
  freeIn' MemPrim {} = mempty
  freeIn' (MemAcc acc ispace ts _) = freeIn' (acc, ispace, ts)

instance (Substitute d, Substitute ret) => Substitute (MemInfo d u ret) where
  substituteNames subst (MemArray bt shape u ret) =
    MemArray
      bt
      (substituteNames subst shape)
      u
      (substituteNames subst ret)
  substituteNames substs (MemAcc acc ispace ts u) =
    MemAcc
      (substituteNames substs acc)
      (substituteNames substs ispace)
      (substituteNames substs ts)
      u
  substituteNames _ (MemMem space) =
    MemMem space
  substituteNames _ (MemPrim bt) =
    MemPrim bt

instance (Substitute d, Substitute ret) => Rename (MemInfo d u ret) where
  rename = substituteRename

simplifyLMAD ::
  (Engine.SimplifiableRep rep) =>
  LMAD ->
  Engine.SimpleM rep LMAD
simplifyLMAD = traverse $ fmap isInt64 . simplifyPrimExp . untyped

simplifyExtLMAD ::
  (Engine.SimplifiableRep rep) =>
  ExtLMAD ->
  Engine.SimpleM rep ExtLMAD
simplifyExtLMAD = traverse $ fmap isInt64 . simplifyExtPrimExp . untyped

isStaticLMAD :: ExtLMAD -> Maybe LMAD
isStaticLMAD = traverse $ traverse inst
  where
    inst Ext {} = Nothing
    inst (Free x) = Just x

instance
  (Engine.Simplifiable d, Engine.Simplifiable ret) =>
  Engine.Simplifiable (MemInfo d u ret)
  where
  simplify (MemPrim bt) =
    pure $ MemPrim bt
  simplify (MemMem space) =
    pure $ MemMem space
  simplify (MemArray bt shape u ret) =
    MemArray bt <$> Engine.simplify shape <*> pure u <*> Engine.simplify ret
  simplify (MemAcc acc ispace ts u) =
    MemAcc <$> Engine.simplify acc <*> Engine.simplify ispace <*> Engine.simplify ts <*> pure u

instance
  ( PP.Pretty (ShapeBase d),
    PP.Pretty (TypeBase (ShapeBase d) u),
    PP.Pretty d,
    PP.Pretty u,
    PP.Pretty ret
  ) =>
  PP.Pretty (MemInfo d u ret)
  where
  pretty (MemPrim bt) = PP.pretty bt
  pretty (MemMem DefaultSpace) = "mem"
  pretty (MemMem s) = "mem" <> PP.pretty s
  pretty (MemArray bt shape u ret) =
    PP.pretty (Array bt shape u) <+> "@" <+> PP.pretty ret
  pretty (MemAcc acc ispace ts u) =
    PP.pretty u <> PP.pretty (Acc acc ispace ts NoUniqueness :: Type)

-- | Memory information for an array bound somewhere in the program.
data MemBind
  = -- | Located in this memory block with this index
    -- function.
    ArrayIn VName LMAD
  deriving (Show)

instance Eq MemBind where
  _ == _ = True

instance Ord MemBind where
  _ `compare` _ = EQ

instance Rename MemBind where
  rename = substituteRename

instance Substitute MemBind where
  substituteNames substs (ArrayIn ident lmad) =
    ArrayIn (substituteNames substs ident) (substituteNames substs lmad)

instance PP.Pretty MemBind where
  pretty (ArrayIn mem lmad) =
    PP.pretty mem <+> "->" PP.</> PP.pretty lmad

instance FreeIn MemBind where
  freeIn' (ArrayIn mem lmad) = freeIn' mem <> freeIn' lmad

-- | A description of the memory properties of an array being returned
-- by an operation.
data MemReturn
  = -- | The array is located in a memory block that is
    -- already in scope.
    ReturnsInBlock VName ExtLMAD
  | -- | The operation returns a new (existential) memory
    -- block.
    ReturnsNewBlock Space Int ExtLMAD
  deriving (Show)

instance Eq MemReturn where
  _ == _ = True

instance Ord MemReturn where
  _ `compare` _ = EQ

instance Rename MemReturn where
  rename = substituteRename

instance Substitute MemReturn where
  substituteNames substs (ReturnsInBlock ident lmad) =
    ReturnsInBlock (substituteNames substs ident) (substituteNames substs lmad)
  substituteNames substs (ReturnsNewBlock space i lmad) =
    ReturnsNewBlock space i (substituteNames substs lmad)

instance FixExt MemReturn where
  fixExt i (Var v) (ReturnsNewBlock _ j lmad)
    | j == i =
        ReturnsInBlock v $
          fixExtLMAD
            i
            (primExpFromSubExp int64 (Var v))
            lmad
  fixExt i se (ReturnsNewBlock space j lmad) =
    ReturnsNewBlock
      space
      j'
      (fixExtLMAD i (primExpFromSubExp int64 se) lmad)
    where
      j'
        | i < j = j - 1
        | otherwise = j
  fixExt i se (ReturnsInBlock mem lmad) =
    ReturnsInBlock mem (fixExtLMAD i (primExpFromSubExp int64 se) lmad)

  mapExt f (ReturnsNewBlock space i lmad) =
    ReturnsNewBlock space (f i) lmad
  mapExt f (ReturnsInBlock mem lmad) =
    ReturnsInBlock mem (fmap (fmap f') lmad)
    where
      f' (Ext i) = Ext $ f i
      f' v = v

fixExtLMAD :: Int -> PrimExp VName -> ExtLMAD -> ExtLMAD
fixExtLMAD i e = fmap $ isInt64 . replaceInPrimExp update . untyped
  where
    update (Ext j) t
      | j > i = LeafExp (Ext $ j - 1) t
      | j == i = fmap Free e
      | otherwise = LeafExp (Ext j) t
    update (Free x) t = LeafExp (Free x) t

leafExp :: Int -> TPrimExp Int64 (Ext a)
leafExp i = isInt64 $ LeafExp (Ext i) int64

existentialiseLMAD :: [VName] -> LMAD -> ExtLMAD
existentialiseLMAD ctx = LMAD.substitute ctx' . fmap (fmap Free)
  where
    ctx' = M.map leafExp $ M.fromList $ zip (map Free ctx) [0 ..]

instance PP.Pretty MemReturn where
  pretty (ReturnsInBlock v lmad) =
    pretty v <+> "->" PP.</> PP.pretty lmad
  pretty (ReturnsNewBlock space i lmad) =
    "?" <> pretty i <> PP.pretty space <+> "->" PP.</> PP.pretty lmad

instance FreeIn MemReturn where
  freeIn' (ReturnsInBlock v lmad) = freeIn' v <> freeIn' lmad
  freeIn' (ReturnsNewBlock space _ lmad) = freeIn' space <> freeIn' lmad

instance Engine.Simplifiable MemReturn where
  simplify (ReturnsNewBlock space i lmad) =
    ReturnsNewBlock space i <$> simplifyExtLMAD lmad
  simplify (ReturnsInBlock v lmad) =
    ReturnsInBlock <$> Engine.simplify v <*> simplifyExtLMAD lmad

instance Engine.Simplifiable MemBind where
  simplify (ArrayIn mem lmad) =
    ArrayIn <$> Engine.simplify mem <*> simplifyLMAD lmad

instance Engine.Simplifiable [FunReturns] where
  simplify = mapM Engine.simplify

-- | The memory return of an expression.  An array is annotated with
-- @Maybe MemReturn@, which can be interpreted as the expression
-- either dictating exactly where the array is located when it is
-- returned (if 'Just'), or able to put it whereever the binding
-- prefers (if 'Nothing').
--
-- This is necessary to capture the difference between an expression
-- that is just an array-typed variable, in which the array being
-- "returned" is located where it already is, and a @copy@ expression,
-- whose entire purpose is to store an existing array in some
-- arbitrary location.  This is a consequence of the design decision
-- never to have implicit memory copies.
type ExpReturns = MemInfo ExtSize NoUniqueness (Maybe MemReturn)

-- | The return of a body, which must always indicate where
-- returned arrays are located.
type BodyReturns = MemInfo ExtSize NoUniqueness MemReturn

-- | The memory return of a function, which must always indicate where
-- returned arrays are located.
type FunReturns = MemInfo ExtSize Uniqueness MemReturn

maybeReturns :: MemInfo d u r -> MemInfo d u (Maybe r)
maybeReturns (MemArray bt shape u ret) =
  MemArray bt shape u $ Just ret
maybeReturns (MemPrim bt) =
  MemPrim bt
maybeReturns (MemMem space) =
  MemMem space
maybeReturns (MemAcc acc ispace ts u) =
  MemAcc acc ispace ts u

noUniquenessReturns :: MemInfo d u r -> MemInfo d NoUniqueness r
noUniquenessReturns (MemArray bt shape _ r) =
  MemArray bt shape NoUniqueness r
noUniquenessReturns (MemPrim bt) =
  MemPrim bt
noUniquenessReturns (MemMem space) =
  MemMem space
noUniquenessReturns (MemAcc acc ispace ts _) =
  MemAcc acc ispace ts NoUniqueness

funReturnsToExpReturns :: FunReturns -> ExpReturns
funReturnsToExpReturns = noUniquenessReturns . maybeReturns

bodyReturnsToExpReturns :: BodyReturns -> ExpReturns
bodyReturnsToExpReturns = noUniquenessReturns . maybeReturns

varInfoToExpReturns :: MemInfo SubExp NoUniqueness MemBind -> ExpReturns
varInfoToExpReturns (MemArray et shape u (ArrayIn mem lmad)) =
  MemArray et (fmap Free shape) u $
    Just $
      ReturnsInBlock mem $
        existentialiseLMAD [] lmad
varInfoToExpReturns (MemPrim pt) = MemPrim pt
varInfoToExpReturns (MemAcc acc ispace ts u) = MemAcc acc ispace ts u
varInfoToExpReturns (MemMem space) = MemMem space

matchRetTypeToResult ::
  (Mem rep inner, TC.Checkable rep) =>
  [FunReturns] ->
  Result ->
  TC.TypeM rep ()
matchRetTypeToResult rettype result = do
  scope <- askScope
  result_ts <- runReaderT (mapM (subExpMemInfo . resSubExp) result) $ removeScopeAliases scope
  matchReturnType rettype (map resSubExp result) result_ts

matchFunctionReturnType ::
  (Mem rep inner, TC.Checkable rep) =>
  [FunReturns] ->
  Result ->
  TC.TypeM rep ()
matchFunctionReturnType rettype result = do
  matchRetTypeToResult rettype result
  mapM_ (checkResultSubExp . resSubExp) result
  where
    checkResultSubExp Constant {} =
      pure ()
    checkResultSubExp (Var v) = do
      dec <- varMemInfo v
      case dec of
        MemPrim _ -> pure ()
        MemMem {} -> pure ()
        MemAcc {} -> pure ()
<<<<<<< HEAD
        MemArray _ _ _ (ArrayIn _ ixfun)
          | Just _ <- LMAD.isDirect $ IxFun.ixfunLMAD ixfun ->
=======
        MemArray _ _ _ (ArrayIn _ lmad)
          | LMAD.isDirect lmad ->
>>>>>>> 437bb3fe
              pure ()
          | otherwise ->
              TC.bad . TC.TypeError $
                "Array "
                  <> prettyText v
                  <> " returned by function, but has nontrivial index function:\n"
                  <> prettyText lmad

matchLoopResultMem ::
  (Mem rep inner, TC.Checkable rep) =>
  [FParam (Aliases rep)] ->
  Result ->
  TC.TypeM rep ()
matchLoopResultMem params = matchRetTypeToResult rettype
  where
    param_names = map paramName params

    -- Invent a ReturnType so we can pretend that the loop body is
    -- actually returning from a function.
    rettype = map (toRet . paramDec) params

    toExtV v
      | Just i <- v `elemIndex` param_names = Ext i
      | otherwise = Free v

    toExtSE (Var v) = Var <$> toExtV v
    toExtSE (Constant v) = Free $ Constant v

    toRet (MemPrim t) =
      MemPrim t
    toRet (MemMem space) =
      MemMem space
    toRet (MemAcc acc ispace ts u) =
      MemAcc acc ispace ts u
    toRet (MemArray pt shape u (ArrayIn mem lmad))
      | Just i <- mem `elemIndex` param_names,
        Param _ _ (MemMem space) : _ <- drop i params =
          MemArray pt shape' u $ ReturnsNewBlock space i lmad'
      | otherwise =
          MemArray pt shape' u $ ReturnsInBlock mem lmad'
      where
        shape' = fmap toExtSE shape
        lmad' = existentialiseLMAD param_names lmad

matchBranchReturnType ::
  (Mem rep inner, TC.Checkable rep) =>
  [BodyReturns] ->
  Body (Aliases rep) ->
  TC.TypeM rep ()
matchBranchReturnType rettype (Body _ stms res) = do
  scope <- askScope
  ts <- runReaderT (mapM (subExpMemInfo . resSubExp) res) $ removeScopeAliases (scope <> scopeOf stms)
  matchReturnType rettype (map resSubExp res) ts

-- | Helper function for index function unification.
--
-- The first return value maps a VName (wrapped in 'Free') to its Int
-- (wrapped in 'Ext').  In case of duplicates, it is mapped to the
-- *first* Int that occurs.
--
-- The second return value maps each Int (wrapped in an 'Ext') to a
-- 'LeafExp' 'Ext' with the Int at which its associated VName first
-- occurs.
getExtMaps ::
  [(VName, Int)] ->
  ( M.Map (Ext VName) (TPrimExp Int64 (Ext VName)),
    M.Map (Ext VName) (TPrimExp Int64 (Ext VName))
  )
getExtMaps ctx_lst_ids =
  ( M.map leafExp $ M.mapKeys Free $ M.fromListWith (const id) ctx_lst_ids,
    M.fromList $
      mapMaybe
        ( traverse
            ( fmap (\i -> isInt64 $ LeafExp (Ext i) int64)
                . (`lookup` ctx_lst_ids)
            )
            . uncurry (flip (,))
            . fmap Ext
        )
        ctx_lst_ids
  )

-- | Used for checking *function* returns; not other cases of bodies
-- being returned.
--
-- In particular, we are lax regarding the base of the index function in some cases.
matchReturnType ::
  (PP.Pretty u) =>
  [MemInfo ExtSize u MemReturn] ->
  [SubExp] ->
  [MemInfo SubExp NoUniqueness MemBind] ->
  TC.TypeM rep ()
matchReturnType rettype res ts = do
<<<<<<< HEAD
  let closeEnough f1 f2 = length (IxFun.shape f1) == length (IxFun.shape f2)
=======
  let existentialiseLMAD0 :: LMAD -> ExtLMAD
      existentialiseLMAD0 = fmap $ fmap Free
>>>>>>> 437bb3fe

      fetchCtx i = case maybeNth i $ zip res ts of
        Nothing ->
          throwError $ "Cannot find variable #" <> prettyText i <> " in results: " <> prettyText res
        Just (se, t) -> pure (se, t)

      checkReturn (MemPrim x) (MemPrim y)
        | x == y = pure ()
      checkReturn (MemMem x) (MemMem y)
        | x == y = pure ()
      checkReturn (MemAcc xacc xispace xts _) (MemAcc yacc yispace yts _)
        | (xacc, xispace, xts) == (yacc, yispace, yts) =
            pure ()
      checkReturn
        (MemArray x_pt x_shape _ x_ret)
        (MemArray y_pt y_shape _ y_ret)
          | x_pt == y_pt,
            shapeRank x_shape == shapeRank y_shape = do
              zipWithM_ checkDim (shapeDims x_shape) (shapeDims y_shape)
              checkMemReturn x_ret y_ret
      checkReturn x y =
        throwError $ T.unwords ["Expected", prettyText x, "but got", prettyText y]

      checkDim (Free x) y
        | x == y = pure ()
        | otherwise =
            throwError $ T.unwords ["Expected dim", prettyText x, "but got", prettyText y]
      checkDim (Ext i) y = do
        (x, _) <- fetchCtx i
        unless (x == y) . throwError . T.unwords $
          ["Expected ext dim", prettyText i, "=>", prettyText x, "but got", prettyText y]

      checkMemReturn (ReturnsInBlock x_mem x_lmad) (ArrayIn y_mem y_lmad)
        | x_mem == y_mem =
<<<<<<< HEAD
            unless (closeEnough x_ixfun y_ixfun) $
=======
            unless (LMAD.closeEnough x_lmad $ existentialiseLMAD0 y_lmad) $
>>>>>>> 437bb3fe
              throwError . T.unwords $
                [ "Index function unification failed (ReturnsInBlock)",
                  "\nlmad of body result: ",
                  prettyText y_lmad,
                  "\nlmad of return type: ",
                  prettyText x_lmad
                ]
      checkMemReturn
        (ReturnsNewBlock x_space x_ext x_lmad)
        (ArrayIn y_mem y_lmad) = do
          (x_mem, x_mem_type) <- fetchCtx x_ext
<<<<<<< HEAD
          unless (closeEnough x_ixfun y_ixfun) $
=======
          unless (LMAD.closeEnough x_lmad $ existentialiseLMAD0 y_lmad) $
>>>>>>> 437bb3fe
            throwError . docText $
              "Index function unification failed (ReturnsNewBlock)"
                </> "Lmad of body result:"
                </> indent 2 (pretty y_lmad)
                </> "Lmad of return type:"
                </> indent 2 (pretty x_lmad)
          case x_mem_type of
            MemMem y_space ->
              unless (x_space == y_space) . throwError . T.unwords $
                [ "Expected memory",
                  prettyText y_mem,
                  "in space",
                  prettyText x_space,
                  "but actually in space",
                  prettyText y_space
                ]
            t ->
              throwError . T.unwords $
                ["Expected memory", prettyText x_ext, "=>", prettyText x_mem, "but but has type", prettyText t]
      checkMemReturn x y =
        throwError . docText $
          "Expected array in"
            </> indent 2 (pretty x)
            </> "but array returned in"
            </> indent 2 (pretty y)

      bad s =
        TC.bad . TC.TypeError . docText $
          "Return type"
            </> indent 2 (ppTupleLines' $ map pretty rettype)
            </> "cannot match returns of results"
            </> indent 2 (ppTupleLines' $ map pretty ts)
            </> pretty s

  unless (length rettype == length ts) $
    TC.bad . TC.TypeError . docText $
      "Return type"
        </> indent 2 (ppTupleLines' $ map pretty rettype)
        </> "does not have same number of elements as results"
        </> indent 2 (ppTupleLines' $ map pretty ts)

  either bad pure =<< runExceptT (zipWithM_ checkReturn rettype ts)

matchPatToExp ::
  (Mem rep inner, LetDec rep ~ LetDecMem, TC.Checkable rep) =>
  Pat (LetDec (Aliases rep)) ->
  Exp (Aliases rep) ->
  TC.TypeM rep ()
matchPatToExp pat e = do
  scope <- asksScope removeScopeAliases
  rt <- maybe illformed pure $ runReader (expReturns $ removeExpAliases e) scope

  let (ctx_ids, val_ts) = unzip $ bodyReturnsFromPat $ removePatAliases pat
      (ctx_map_ids, ctx_map_exts) = getExtMaps $ zip ctx_ids [0 .. 1]
      ok =
        length val_ts == length rt
          && and (zipWith (matches ctx_map_ids ctx_map_exts) val_ts rt)

  unless ok . TC.bad . TC.TypeError . docText $
    "Expression type:"
      </> indent 2 (ppTupleLines' $ map pretty rt)
      </> "cannot match pattern type:"
      </> indent 2 (ppTupleLines' $ map pretty val_ts)
  where
    illformed =
      TC.bad $
        TC.TypeError . docText $
          "Expression"
            </> indent 2 (pretty e)
            </> "cannot be assigned an index function."

    matches _ _ (MemPrim x) (MemPrim y) = x == y
    matches _ _ (MemMem x_space) (MemMem y_space) =
      x_space == y_space
    matches _ _ (MemAcc x_accs x_ispace x_ts _) (MemAcc y_accs y_ispace y_ts _) =
      (x_accs, x_ispace, x_ts) == (y_accs, y_ispace, y_ts)
    matches ctxids ctxexts (MemArray x_pt x_shape _ x_ret) (MemArray y_pt y_shape _ y_ret) =
      x_pt == y_pt
        && x_shape == y_shape
        && case (x_ret, y_ret) of
          (ReturnsInBlock _ x_lmad, Just (ReturnsInBlock _ y_lmad)) ->
            let x_lmad' = LMAD.substitute ctxids x_lmad
                y_lmad' = LMAD.substitute ctxexts y_lmad
             in LMAD.closeEnough x_lmad' y_lmad'
          ( ReturnsInBlock _ x_lmad,
            Just (ReturnsNewBlock _ _ y_lmad)
            ) ->
              let x_lmad' = LMAD.substitute ctxids x_lmad
                  y_lmad' = LMAD.substitute ctxexts y_lmad
               in LMAD.closeEnough x_lmad' y_lmad'
          ( ReturnsNewBlock _ x_i x_lmad,
            Just (ReturnsNewBlock _ y_i y_lmad)
            ) ->
              let x_lmad' = LMAD.substitute ctxids x_lmad
                  y_lmad' = LMAD.substitute ctxexts y_lmad
               in x_i == y_i && LMAD.closeEnough x_lmad' y_lmad'
          (_, Nothing) -> True
          _ -> False
    matches _ _ _ _ = False

varMemInfo ::
  (Mem rep inner) =>
  VName ->
  TC.TypeM rep (MemInfo SubExp NoUniqueness MemBind)
varMemInfo name = do
  dec <- TC.lookupVar name

  case dec of
    LetName (_, summary) -> pure $ letDecMem summary
    FParamName summary -> pure $ noUniquenessReturns summary
    LParamName summary -> pure summary
    IndexName it -> pure $ MemPrim $ IntType it

nameInfoToMemInfo :: (Mem rep inner) => NameInfo rep -> MemBound NoUniqueness
nameInfoToMemInfo info =
  case info of
    FParamName summary -> noUniquenessReturns summary
    LParamName summary -> summary
    LetName summary -> letDecMem summary
    IndexName it -> MemPrim $ IntType it

lookupMemInfo ::
  (HasScope rep m, Mem rep inner) =>
  VName ->
  m (MemInfo SubExp NoUniqueness MemBind)
lookupMemInfo = fmap nameInfoToMemInfo . lookupInfo

subExpMemInfo ::
  (HasScope rep m, Mem rep inner) =>
  SubExp ->
  m (MemInfo SubExp NoUniqueness MemBind)
subExpMemInfo (Var v) = lookupMemInfo v
subExpMemInfo (Constant v) = pure $ MemPrim $ primValueType v

lookupArraySummary ::
  (Mem rep inner, HasScope rep m, Monad m) =>
  VName ->
  m (VName, LMAD.LMAD (TPrimExp Int64 VName))
lookupArraySummary name = do
  summary <- lookupMemInfo name
  case summary of
    MemArray _ _ _ (ArrayIn mem lmad) ->
      pure (mem, lmad)
    _ ->
      error . T.unpack $
        "Expected "
          <> prettyText name
          <> " to be array but bound to:\n"
          <> prettyText summary

lookupMemSpace ::
  (Mem rep inner, HasScope rep m, Monad m) =>
  VName ->
  m Space
lookupMemSpace name = do
  summary <- lookupMemInfo name
  case summary of
    MemMem space ->
      pure space
    _ ->
      error . T.unpack $
        "Expected "
          <> prettyText name
          <> " to be memory but bound to:\n"
          <> prettyText summary

checkMemInfo ::
  (TC.Checkable rep) =>
  VName ->
  MemInfo SubExp u MemBind ->
  TC.TypeM rep ()
checkMemInfo _ (MemPrim _) = pure ()
checkMemInfo _ (MemMem (ScalarSpace d _)) = mapM_ (TC.require [Prim int64]) d
checkMemInfo _ (MemMem _) = pure ()
checkMemInfo _ (MemAcc acc ispace ts u) =
  TC.checkType $ Acc acc ispace ts u
checkMemInfo name (MemArray _ shape _ (ArrayIn v lmad)) = do
  t <- lookupType v
  case t of
    Mem {} ->
      pure ()
    _ ->
      TC.bad $
        TC.TypeError $
          "Variable "
            <> prettyText v
            <> " used as memory block, but is of type "
            <> prettyText t
            <> "."

  TC.context ("in index function " <> prettyText lmad) $ do
    traverse_ (TC.requirePrimExp int64 . untyped) lmad
    unless (LMAD.shape lmad == map pe64 (shapeDims shape)) $
      TC.bad $
        TC.TypeError $
          "Shape of index function ("
            <> prettyText (LMAD.shape lmad)
            <> ") does not match shape of array "
            <> prettyText name
            <> " ("
            <> prettyText shape
            <> ")"

bodyReturnsFromPat ::
  Pat (MemBound NoUniqueness) -> [(VName, BodyReturns)]
bodyReturnsFromPat pat =
  map asReturns $ patElems pat
  where
    ctx = patElems pat

    ext (Var v)
      | Just (i, _) <- find ((== v) . patElemName . snd) $ zip [0 ..] ctx =
          Ext i
    ext se = Free se

    asReturns pe =
      ( patElemName pe,
        case patElemDec pe of
          MemPrim pt -> MemPrim pt
          MemMem space -> MemMem space
          MemArray pt shape u (ArrayIn mem lmad) ->
            MemArray pt (Shape $ map ext $ shapeDims shape) u $
              case find ((== mem) . patElemName . snd) $ zip [0 ..] ctx of
                Just (i, PatElem _ (MemMem space)) ->
                  ReturnsNewBlock space i $
                    existentialiseLMAD (map patElemName ctx) lmad
                _ -> ReturnsInBlock mem $ existentialiseLMAD [] lmad
          MemAcc acc ispace ts u -> MemAcc acc ispace ts u
      )

extReturns :: [ExtType] -> [ExpReturns]
extReturns ets =
  evalState (mapM addDec ets) 0
  where
    addDec (Prim bt) =
      pure $ MemPrim bt
    addDec (Mem space) =
      pure $ MemMem space
    addDec t@(Array bt shape u)
      | existential t = do
          i <- get <* modify (+ 1)
          pure . MemArray bt shape u . Just $
            ReturnsNewBlock DefaultSpace i $
              LMAD.iota 0 (map convert $ shapeDims shape)
      | otherwise =
          pure $ MemArray bt shape u Nothing
    addDec (Acc acc ispace ts u) =
      pure $ MemAcc acc ispace ts u
    convert (Ext i) = le64 (Ext i)
    convert (Free v) = Free <$> pe64 v

arrayVarReturns ::
  (HasScope rep m, Monad m, Mem rep inner) =>
  VName ->
  m (PrimType, Shape, VName, LMAD)
arrayVarReturns v = do
  summary <- lookupMemInfo v
  case summary of
    MemArray et shape _ (ArrayIn mem lmad) ->
      pure (et, Shape $ shapeDims shape, mem, lmad)
    _ ->
      error . T.unpack $ "arrayVarReturns: " <> prettyText v <> " is not an array."

varReturns ::
  (HasScope rep m, Monad m, Mem rep inner) =>
  VName ->
  m ExpReturns
varReturns v = do
  summary <- lookupMemInfo v
  case summary of
    MemPrim bt ->
      pure $ MemPrim bt
    MemArray et shape _ (ArrayIn mem lmad) ->
      pure $
        MemArray et (fmap Free shape) NoUniqueness $
          Just $
            ReturnsInBlock mem $
              existentialiseLMAD [] lmad
    MemMem space ->
      pure $ MemMem space
    MemAcc acc ispace ts u ->
      pure $ MemAcc acc ispace ts u

subExpReturns :: (HasScope rep m, Monad m, Mem rep inner) => SubExp -> m ExpReturns
subExpReturns (Var v) =
  varReturns v
subExpReturns (Constant v) =
  pure $ MemPrim $ primValueType v

-- | The return information of an expression.  This can be seen as the
-- "return type with memory annotations" of the expression.
--
-- This can produce Nothing, which signifies that the result is an
-- array layout that is not expressible as an index function.
expReturns ::
  (LocalScope rep m, Mem rep inner) =>
  Exp rep ->
  m (Maybe [ExpReturns])
expReturns (BasicOp (SubExp se)) =
  Just . pure <$> subExpReturns se
expReturns (BasicOp (Opaque _ (Var v))) =
  Just . pure <$> varReturns v
expReturns (BasicOp (Reshape k newshape v)) = do
  (et, _, mem, lmad) <- arrayVarReturns v
  case reshaper k lmad $ map pe64 $ shapeDims newshape of
    Just lmad' ->
      pure . Just $
        [ MemArray et (fmap Free newshape) NoUniqueness . Just $
            ReturnsInBlock mem (existentialiseLMAD [] lmad')
        ]
    Nothing -> pure Nothing
  where
    reshaper ReshapeArbitrary lmad =
      LMAD.reshape lmad
    reshaper ReshapeCoerce lmad =
      Just . LMAD.coerce lmad
expReturns (BasicOp (Rearrange perm v)) = do
  (et, Shape dims, mem, lmad) <- arrayVarReturns v
  let lmad' = LMAD.permute lmad perm
      dims' = rearrangeShape perm dims
  pure $
    Just
      [ MemArray et (Shape $ map Free dims') NoUniqueness $
          Just $
            ReturnsInBlock mem $
              existentialiseLMAD [] lmad'
      ]
expReturns (BasicOp (Index v slice)) = do
  Just . pure . varInfoToExpReturns <$> sliceInfo v slice
expReturns (BasicOp (Update _ v _ _)) =
  Just . pure <$> varReturns v
expReturns (BasicOp (FlatIndex v slice)) =
  Just . pure . varInfoToExpReturns <$> flatSliceInfo v slice
expReturns (BasicOp (FlatUpdate v _ _)) =
  Just . pure <$> varReturns v
expReturns (BasicOp op) =
  Just . extReturns . staticShapes <$> basicOpType op
expReturns e@(Loop merge _ _) = do
  t <- expExtType e
  Just <$> zipWithM typeWithDec t (map fst merge)
  where
    typeWithDec t p =
      case (t, paramDec p) of
        ( Array pt shape u,
          MemArray _ _ _ (ArrayIn mem lmad)
          )
            | Just (i, mem_p) <- isLoopVar mem,
              Mem space <- paramType mem_p ->
                pure $ MemArray pt shape u $ Just $ ReturnsNewBlock space i lmad'
            | otherwise ->
                pure $ MemArray pt shape u $ Just $ ReturnsInBlock mem lmad'
            where
              lmad' = existentialiseLMAD (map paramName mergevars) lmad
        (Array {}, _) ->
          error "expReturns: Array return type but not array merge variable."
        (Acc acc ispace ts u, _) ->
          pure $ MemAcc acc ispace ts u
        (Prim pt, _) ->
          pure $ MemPrim pt
        (Mem space, _) ->
          pure $ MemMem space
    isLoopVar v = find ((== v) . paramName . snd) $ zip [0 ..] mergevars
    mergevars = map fst merge
expReturns (Apply _ _ ret _) =
  pure $ Just $ map (funReturnsToExpReturns . fst) ret
expReturns (Match _ _ _ (MatchDec ret _)) =
  pure $ Just $ map bodyReturnsToExpReturns ret
expReturns (Op op) =
  Just <$> opReturns op
expReturns (WithAcc inputs lam) =
  Just
    <$> ( (<>)
            <$> (concat <$> mapM inputReturns inputs)
            <*>
            -- XXX: this is a bit dubious because it enforces extra copies.  I
            -- think WithAcc should perhaps have a return annotation like If.
            pure (extReturns $ staticShapes $ drop num_accs $ lambdaReturnType lam)
        )
  where
    inputReturns (_, arrs, _) = mapM varReturns arrs
    num_accs = length inputs

sliceInfo ::
  (Monad m, HasScope rep m, Mem rep inner) =>
  VName ->
  Slice SubExp ->
  m (MemInfo SubExp NoUniqueness MemBind)
sliceInfo v slice = do
  (et, _, mem, lmad) <- arrayVarReturns v
  case sliceDims slice of
    [] -> pure $ MemPrim et
    dims ->
      pure $
        MemArray et (Shape dims) NoUniqueness . ArrayIn mem $
          LMAD.slice lmad (fmap pe64 slice)

flatSliceInfo ::
  (Monad m, HasScope rep m, Mem rep inner) =>
  VName ->
  FlatSlice SubExp ->
  m (MemInfo SubExp NoUniqueness MemBind)
flatSliceInfo v slice@(FlatSlice offset idxs) = do
  (et, _, mem, lmad) <- arrayVarReturns v
  map (fmap pe64) idxs
    & FlatSlice (pe64 offset)
    & LMAD.flatSlice lmad
    & MemArray et (Shape (flatSliceDims slice)) NoUniqueness . ArrayIn mem
    & pure

class (IsOp op) => OpReturns op where
  opReturns :: (Mem rep inner, Monad m, HasScope rep m) => op -> m [ExpReturns]
  opReturns op = extReturns <$> opType op

instance (OpReturns (inner rep)) => OpReturns (MemOp inner rep) where
  opReturns (Alloc _ space) = pure [MemMem space]
  opReturns (Inner op) = opReturns op

instance OpReturns (NoOp rep) where
  opReturns NoOp = pure []

applyFunReturns ::
  (Typed dec) =>
  [FunReturns] ->
  [Param dec] ->
  [(SubExp, Type)] ->
  Maybe [FunReturns]
applyFunReturns rets params args
  | Just _ <- applyRetType rettype params args =
      Just $ map correctDims rets
  | otherwise =
      Nothing
  where
    rettype = map declExtTypeOf rets
    parammap :: M.Map VName (SubExp, Type)
    parammap =
      M.fromList $
        zip (map paramName params) args

    substSubExp (Var v)
      | Just (se, _) <- M.lookup v parammap = se
    substSubExp se = se

    correctDims (MemPrim t) =
      MemPrim t
    correctDims (MemMem space) =
      MemMem space
    correctDims (MemArray et shape u memsummary) =
      MemArray et (correctShape shape) u $
        correctSummary memsummary
    correctDims (MemAcc acc ispace ts u) =
      MemAcc acc ispace ts u

    correctShape = Shape . map correctDim . shapeDims
    correctDim (Ext i) = Ext i
    correctDim (Free se) = Free $ substSubExp se

    correctSummary (ReturnsNewBlock space i lmad) =
      ReturnsNewBlock space i lmad
    correctSummary (ReturnsInBlock mem lmad) =
      -- FIXME: we should also do a replacement in lmad here.
      ReturnsInBlock mem' lmad
      where
        mem' = case M.lookup mem parammap of
          Just (Var v, _) -> v
          _ -> mem<|MERGE_RESOLUTION|>--- conflicted
+++ resolved
@@ -122,10 +122,6 @@
     removePatAliases,
     removeScopeAliases,
   )
-<<<<<<< HEAD
-import Futhark.IR.Mem.IxFun qualified as IxFun
-=======
->>>>>>> 437bb3fe
 import Futhark.IR.Mem.LMAD qualified as LMAD
 import Futhark.IR.Pretty
 import Futhark.IR.Prop
@@ -603,13 +599,8 @@
         MemPrim _ -> pure ()
         MemMem {} -> pure ()
         MemAcc {} -> pure ()
-<<<<<<< HEAD
-        MemArray _ _ _ (ArrayIn _ ixfun)
-          | Just _ <- LMAD.isDirect $ IxFun.ixfunLMAD ixfun ->
-=======
         MemArray _ _ _ (ArrayIn _ lmad)
-          | LMAD.isDirect lmad ->
->>>>>>> 437bb3fe
+          | Just _ <- LMAD.isDirect lmad ->
               pure ()
           | otherwise ->
               TC.bad . TC.TypeError $
@@ -703,12 +694,8 @@
   [MemInfo SubExp NoUniqueness MemBind] ->
   TC.TypeM rep ()
 matchReturnType rettype res ts = do
-<<<<<<< HEAD
-  let closeEnough f1 f2 = length (IxFun.shape f1) == length (IxFun.shape f2)
-=======
   let existentialiseLMAD0 :: LMAD -> ExtLMAD
       existentialiseLMAD0 = fmap $ fmap Free
->>>>>>> 437bb3fe
 
       fetchCtx i = case maybeNth i $ zip res ts of
         Nothing ->
@@ -743,11 +730,7 @@
 
       checkMemReturn (ReturnsInBlock x_mem x_lmad) (ArrayIn y_mem y_lmad)
         | x_mem == y_mem =
-<<<<<<< HEAD
-            unless (closeEnough x_ixfun y_ixfun) $
-=======
             unless (LMAD.closeEnough x_lmad $ existentialiseLMAD0 y_lmad) $
->>>>>>> 437bb3fe
               throwError . T.unwords $
                 [ "Index function unification failed (ReturnsInBlock)",
                   "\nlmad of body result: ",
@@ -759,11 +742,7 @@
         (ReturnsNewBlock x_space x_ext x_lmad)
         (ArrayIn y_mem y_lmad) = do
           (x_mem, x_mem_type) <- fetchCtx x_ext
-<<<<<<< HEAD
-          unless (closeEnough x_ixfun y_ixfun) $
-=======
           unless (LMAD.closeEnough x_lmad $ existentialiseLMAD0 y_lmad) $
->>>>>>> 437bb3fe
             throwError . docText $
               "Index function unification failed (ReturnsNewBlock)"
                 </> "Lmad of body result:"
