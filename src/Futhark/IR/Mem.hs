{-# LANGUAGE ConstraintKinds #-}
{-# LANGUAGE FlexibleContexts #-}
{-# LANGUAGE FlexibleInstances #-}
{-# LANGUAGE MultiParamTypeClasses #-}
{-# LANGUAGE OverloadedStrings #-}
{-# LANGUAGE TypeFamilies #-}
{-# LANGUAGE UndecidableInstances #-}

-- | Building blocks for defining representations where every array
-- is given information about which memory block is it based in, and
-- how array elements map to memory block offsets.
--
-- There are two primary concepts you will need to understand:
--
--  1. Memory blocks, which are Futhark values of type v'Mem'
--     (parametrized with their size).  These correspond to arbitrary
--     blocks of memory, and are created using the 'Alloc' operation.
--
--  2. Index functions, which describe a mapping from the index space
--     of an array (eg. a two-dimensional space for an array of type
--     @[[int]]@) to a one-dimensional offset into a memory block.
--     Thus, index functions describe how arbitrary-dimensional arrays
--     are mapped to the single-dimensional world of memory.
--
-- At a conceptual level, imagine that we have a two-dimensional array
-- @a@ of 32-bit integers, consisting of @n@ rows of @m@ elements
-- each.  This array could be represented in classic row-major format
-- with an index function like the following:
--
-- @
--   f(i,j) = i * m + j
-- @
--
-- When we want to know the location of element @a[2,3]@, we simply
-- call the index function as @f(2,3)@ and obtain @2*m+3@.  We could
-- also have chosen another index function, one that represents the
-- array in column-major (or "transposed") format:
--
-- @
--   f(i,j) = j * n + i
-- @
--
-- Index functions are not Futhark-level functions, but a special
-- construct that the final code generator will eventually use to
-- generate concrete access code.  By modifying the index functions we
-- can change how an array is represented in memory, which can permit
-- memory access pattern optimisations.
--
-- Every time we bind an array, whether in a @let@-binding, @loop@
-- merge parameter, or @lambda@ parameter, we have an annotation
-- specifying a memory block and an index function.  In some cases,
-- such as @let@-bindings for many expressions, we are free to specify
-- an arbitrary index function and memory block - for example, we get
-- to decide where 'Copy' stores its result - but in other cases the
-- type rules of the expression chooses for us.  For example, 'Index'
-- always produces an array in the same memory block as its input, and
-- with the same index function, except with some indices fixed.
module Futhark.IR.Mem
  ( LetDecMem,
    FParamMem,
    LParamMem,
    RetTypeMem,
    BranchTypeMem,
    MemOp (..),
    traverseMemOpStms,
    MemInfo (..),
    MemBound,
    MemBind (..),
    MemReturn (..),
    IxFun,
    ExtIxFun,
    isStaticIxFun,
    ExpReturns,
    BodyReturns,
    FunReturns,
    noUniquenessReturns,
    bodyReturnsToExpReturns,
    Mem,
    HasLetDecMem (..),
    OpReturns (..),
    varReturns,
    expReturns,
    extReturns,
    lookupMemInfo,
    subExpMemInfo,
    lookupArraySummary,
    existentialiseIxFun,

    -- * Type checking parts
    matchBranchReturnType,
    matchPatToExp,
    matchFunctionReturnType,
    matchLoopResultMem,
    bodyReturnsFromPat,
    checkMemInfo,

    -- * Module re-exports
    module Futhark.IR.Prop,
    module Futhark.IR.Traversals,
    module Futhark.IR.Pretty,
    module Futhark.IR.Syntax,
    module Futhark.Analysis.PrimExp.Convert,
  )
where

import Control.Category
import Control.Monad.Except
import Control.Monad.Reader
import Control.Monad.State
import Data.Foldable (traverse_)
import Data.Function ((&))
import Data.List (elemIndex, find)
import qualified Data.Map.Strict as M
import Data.Maybe
import Futhark.Analysis.Metrics
import Futhark.Analysis.PrimExp.Convert
import Futhark.Analysis.PrimExp.Simplify
import qualified Futhark.Analysis.SymbolTable as ST
import Futhark.IR.Aliases
  ( Aliases,
    removeExpAliases,
    removePatAliases,
    removeScopeAliases,
  )
import qualified Futhark.IR.Mem.IxFun as IxFun
import Futhark.IR.Pretty
import Futhark.IR.Prop
import Futhark.IR.Prop.Aliases
import Futhark.IR.Syntax
import Futhark.IR.Traversals
import qualified Futhark.IR.TypeCheck as TC
import qualified Futhark.Optimise.Simplify.Engine as Engine
import Futhark.Optimise.Simplify.Rep
import Futhark.Transform.Rename
import Futhark.Transform.Substitute
import Futhark.Util
import Futhark.Util.Pretty (indent, ppr, text, (<+>), (</>))
import qualified Futhark.Util.Pretty as PP
import Prelude hiding (id, (.))

type LetDecMem = MemInfo SubExp NoUniqueness MemBind

type FParamMem = MemInfo SubExp Uniqueness MemBind

type LParamMem = MemInfo SubExp NoUniqueness MemBind

type RetTypeMem = FunReturns

type BranchTypeMem = BodyReturns

-- | The class of pattern element decorators that contain memory
-- information.
class HasLetDecMem t where
  letDecMem :: t -> LetDecMem

instance HasLetDecMem LetDecMem where
  letDecMem = id

instance HasLetDecMem b => HasLetDecMem (a, b) where
  letDecMem = letDecMem . snd

type Mem rep inner =
  ( FParamInfo rep ~ FParamMem,
    LParamInfo rep ~ LParamMem,
    HasLetDecMem (LetDec rep),
    RetType rep ~ RetTypeMem,
    BranchType rep ~ BranchTypeMem,
    ASTRep rep,
    OpReturns inner,
    Op rep ~ MemOp inner
  )

instance IsRetType FunReturns where
  primRetType = MemPrim
  applyRetType = applyFunReturns

instance IsBodyType BodyReturns where
  primBodyType = MemPrim

data MemOp inner
  = -- | Allocate a memory block.
    Alloc SubExp Space
  | Inner inner
  deriving (Eq, Ord, Show)

-- | A helper for defining 'TraverseOpStms'.
traverseMemOpStms ::
  Monad m =>
  OpStmsTraverser m inner rep ->
  OpStmsTraverser m (MemOp inner) rep
traverseMemOpStms _ _ op@Alloc {} = pure op
traverseMemOpStms onInner f (Inner inner) = Inner <$> onInner f inner

instance FreeIn inner => FreeIn (MemOp inner) where
  freeIn' (Alloc size _) = freeIn' size
  freeIn' (Inner k) = freeIn' k

instance TypedOp inner => TypedOp (MemOp inner) where
  opType (Alloc _ space) = pure [Mem space]
  opType (Inner k) = opType k

instance AliasedOp inner => AliasedOp (MemOp inner) where
  opAliases Alloc {} = [mempty]
  opAliases (Inner k) = opAliases k

  consumedInOp Alloc {} = mempty
  consumedInOp (Inner k) = consumedInOp k

instance CanBeAliased inner => CanBeAliased (MemOp inner) where
  type OpWithAliases (MemOp inner) = MemOp (OpWithAliases inner)
  removeOpAliases (Alloc se space) = Alloc se space
  removeOpAliases (Inner k) = Inner $ removeOpAliases k

  addOpAliases _ (Alloc se space) = Alloc se space
  addOpAliases aliases (Inner k) = Inner $ addOpAliases aliases k

instance Rename inner => Rename (MemOp inner) where
  rename (Alloc size space) = Alloc <$> rename size <*> pure space
  rename (Inner k) = Inner <$> rename k

instance Substitute inner => Substitute (MemOp inner) where
  substituteNames subst (Alloc size space) = Alloc (substituteNames subst size) space
  substituteNames subst (Inner k) = Inner $ substituteNames subst k

instance PP.Pretty inner => PP.Pretty (MemOp inner) where
  ppr (Alloc e DefaultSpace) = PP.text "alloc" <> PP.apply [PP.ppr e]
  ppr (Alloc e s) = PP.text "alloc" <> PP.apply [PP.ppr e, PP.ppr s]
  ppr (Inner k) = PP.ppr k

instance OpMetrics inner => OpMetrics (MemOp inner) where
  opMetrics Alloc {} = seen "Alloc"
  opMetrics (Inner k) = opMetrics k

instance IsOp inner => IsOp (MemOp inner) where
  safeOp (Alloc (Constant (IntValue (Int64Value k))) _) = k >= 0
  safeOp Alloc {} = False
  safeOp (Inner k) = safeOp k
  cheapOp (Inner k) = cheapOp k
  cheapOp Alloc {} = True

instance CanBeWise inner => CanBeWise (MemOp inner) where
  type OpWithWisdom (MemOp inner) = MemOp (OpWithWisdom inner)
  removeOpWisdom (Alloc size space) = Alloc size space
  removeOpWisdom (Inner k) = Inner $ removeOpWisdom k
  addOpWisdom (Alloc size space) = Alloc size space
  addOpWisdom (Inner k) = Inner $ addOpWisdom k

instance ST.IndexOp inner => ST.IndexOp (MemOp inner) where
  indexOp vtable k (Inner op) is = ST.indexOp vtable k op is
  indexOp _ _ _ _ = Nothing

-- | The index function representation used for memory annotations.
type IxFun = IxFun.IxFun (TPrimExp Int64 VName)

-- | An index function that may contain existential variables.
type ExtIxFun = IxFun.IxFun (TPrimExp Int64 (Ext VName))

-- | A summary of the memory information for every let-bound
-- identifier, function parameter, and return value.  Parameterisered
-- over uniqueness, dimension, and auxiliary array information.
data MemInfo d u ret
  = -- | A primitive value.
    MemPrim PrimType
  | -- | A memory block.
    MemMem Space
  | -- | The array is stored in the named memory block, and with the
    -- given index function.  The index function maps indices in the
    -- array to /element/ offset, /not/ byte offsets!  To translate to
    -- byte offsets, multiply the offset with the size of the array
    -- element type.
    MemArray PrimType (ShapeBase d) u ret
  | -- | An accumulator, which is not stored anywhere.
    MemAcc VName Shape [Type] u
  deriving (Eq, Show, Ord) --- XXX Ord?

type MemBound u = MemInfo SubExp u MemBind

instance FixExt ret => DeclExtTyped (MemInfo ExtSize Uniqueness ret) where
  declExtTypeOf (MemPrim pt) = Prim pt
  declExtTypeOf (MemMem space) = Mem space
  declExtTypeOf (MemArray pt shape u _) = Array pt shape u
  declExtTypeOf (MemAcc acc ispace ts u) = Acc acc ispace ts u

instance FixExt ret => ExtTyped (MemInfo ExtSize NoUniqueness ret) where
  extTypeOf (MemPrim pt) = Prim pt
  extTypeOf (MemMem space) = Mem space
  extTypeOf (MemArray pt shape u _) = Array pt shape u
  extTypeOf (MemAcc acc ispace ts u) = Acc acc ispace ts u

instance FixExt ret => FixExt (MemInfo ExtSize u ret) where
  fixExt _ _ (MemPrim pt) = MemPrim pt
  fixExt _ _ (MemMem space) = MemMem space
  fixExt i se (MemArray pt shape u ret) =
    MemArray pt (fixExt i se shape) u (fixExt i se ret)
  fixExt _ _ (MemAcc acc ispace ts u) = MemAcc acc ispace ts u

instance Typed (MemInfo SubExp Uniqueness ret) where
  typeOf = fromDecl . declTypeOf

instance Typed (MemInfo SubExp NoUniqueness ret) where
  typeOf (MemPrim pt) = Prim pt
  typeOf (MemMem space) = Mem space
  typeOf (MemArray bt shape u _) = Array bt shape u
  typeOf (MemAcc acc ispace ts u) = Acc acc ispace ts u

instance DeclTyped (MemInfo SubExp Uniqueness ret) where
  declTypeOf (MemPrim bt) = Prim bt
  declTypeOf (MemMem space) = Mem space
  declTypeOf (MemArray bt shape u _) = Array bt shape u
  declTypeOf (MemAcc acc ispace ts u) = Acc acc ispace ts u

instance (FreeIn d, FreeIn ret) => FreeIn (MemInfo d u ret) where
  freeIn' (MemArray _ shape _ ret) = freeIn' shape <> freeIn' ret
  freeIn' (MemMem s) = freeIn' s
  freeIn' MemPrim {} = mempty
  freeIn' (MemAcc acc ispace ts _) = freeIn' (acc, ispace, ts)

instance (Substitute d, Substitute ret) => Substitute (MemInfo d u ret) where
  substituteNames subst (MemArray bt shape u ret) =
    MemArray
      bt
      (substituteNames subst shape)
      u
      (substituteNames subst ret)
  substituteNames substs (MemAcc acc ispace ts u) =
    MemAcc
      (substituteNames substs acc)
      (substituteNames substs ispace)
      (substituteNames substs ts)
      u
  substituteNames _ (MemMem space) =
    MemMem space
  substituteNames _ (MemPrim bt) =
    MemPrim bt

instance (Substitute d, Substitute ret) => Rename (MemInfo d u ret) where
  rename = substituteRename

simplifyIxFun ::
  Engine.SimplifiableRep rep =>
  IxFun ->
  Engine.SimpleM rep IxFun
simplifyIxFun = traverse $ fmap isInt64 . simplifyPrimExp . untyped

simplifyExtIxFun ::
  Engine.SimplifiableRep rep =>
  ExtIxFun ->
  Engine.SimpleM rep ExtIxFun
simplifyExtIxFun = traverse $ fmap isInt64 . simplifyExtPrimExp . untyped

isStaticIxFun :: ExtIxFun -> Maybe IxFun
isStaticIxFun = traverse $ traverse inst
  where
    inst Ext {} = Nothing
    inst (Free x) = Just x

instance
  (Engine.Simplifiable d, Engine.Simplifiable ret) =>
  Engine.Simplifiable (MemInfo d u ret)
  where
  simplify (MemPrim bt) =
    return $ MemPrim bt
  simplify (MemMem space) =
    pure $ MemMem space
  simplify (MemArray bt shape u ret) =
    MemArray bt <$> Engine.simplify shape <*> pure u <*> Engine.simplify ret
  simplify (MemAcc acc ispace ts u) =
    MemAcc <$> Engine.simplify acc <*> Engine.simplify ispace <*> Engine.simplify ts <*> pure u

instance
  ( PP.Pretty (ShapeBase d),
    PP.Pretty (TypeBase (ShapeBase d) u),
    PP.Pretty d,
    PP.Pretty u,
    PP.Pretty ret
  ) =>
  PP.Pretty (MemInfo d u ret)
  where
  ppr (MemPrim bt) = PP.ppr bt
  ppr (MemMem DefaultSpace) = PP.text "mem"
  ppr (MemMem s) = PP.text "mem" <> PP.ppr s
  ppr (MemArray bt shape u ret) =
    PP.ppr (Array bt shape u) <+> PP.text "@" <+> PP.ppr ret
  ppr (MemAcc acc ispace ts u) =
    PP.ppr u <> PP.ppr (Acc acc ispace ts NoUniqueness :: Type)

-- | Memory information for an array bound somewhere in the program.
data MemBind
  = -- | Located in this memory block with this index
    -- function.
    ArrayIn VName IxFun
  deriving (Show)

instance Eq MemBind where
  _ == _ = True

instance Ord MemBind where
  _ `compare` _ = EQ

instance Rename MemBind where
  rename = substituteRename

instance Substitute MemBind where
  substituteNames substs (ArrayIn ident ixfun) =
    ArrayIn (substituteNames substs ident) (substituteNames substs ixfun)

instance PP.Pretty MemBind where
  ppr (ArrayIn mem ixfun) =
    PP.ppr mem <+> "->" PP.</> PP.ppr ixfun

instance FreeIn MemBind where
  freeIn' (ArrayIn mem ixfun) = freeIn' mem <> freeIn' ixfun

-- | A description of the memory properties of an array being returned
-- by an operation.
data MemReturn
  = -- | The array is located in a memory block that is
    -- already in scope.
    ReturnsInBlock VName ExtIxFun
  | -- | The operation returns a new (existential) memory
    -- block.
    ReturnsNewBlock Space Int ExtIxFun
  deriving (Show)

instance Eq MemReturn where
  _ == _ = True

instance Ord MemReturn where
  _ `compare` _ = EQ

instance Rename MemReturn where
  rename = substituteRename

instance Substitute MemReturn where
  substituteNames substs (ReturnsInBlock ident ixfun) =
    ReturnsInBlock (substituteNames substs ident) (substituteNames substs ixfun)
  substituteNames substs (ReturnsNewBlock space i ixfun) =
    ReturnsNewBlock space i (substituteNames substs ixfun)

instance FixExt MemReturn where
  fixExt i (Var v) (ReturnsNewBlock _ j ixfun)
    | j == i =
        ReturnsInBlock v $
          fixExtIxFun
            i
            (primExpFromSubExp int64 (Var v))
            ixfun
  fixExt i se (ReturnsNewBlock space j ixfun) =
    ReturnsNewBlock
      space
      j'
      (fixExtIxFun i (primExpFromSubExp int64 se) ixfun)
    where
      j'
        | i < j = j - 1
        | otherwise = j
  fixExt i se (ReturnsInBlock mem ixfun) =
    ReturnsInBlock mem (fixExtIxFun i (primExpFromSubExp int64 se) ixfun)

fixExtIxFun :: Int -> PrimExp VName -> ExtIxFun -> ExtIxFun
fixExtIxFun i e = fmap $ isInt64 . replaceInPrimExp update . untyped
  where
    update (Ext j) t
      | j > i = LeafExp (Ext $ j - 1) t
      | j == i = fmap Free e
      | otherwise = LeafExp (Ext j) t
    update (Free x) t = LeafExp (Free x) t

leafExp :: Int -> TPrimExp Int64 (Ext a)
leafExp i = isInt64 $ LeafExp (Ext i) int64

existentialiseIxFun :: [VName] -> IxFun -> ExtIxFun
existentialiseIxFun ctx = IxFun.substituteInIxFun ctx' . fmap (fmap Free)
  where
    ctx' = M.map leafExp $ M.fromList $ zip (map Free ctx) [0 ..]

instance PP.Pretty MemReturn where
  ppr (ReturnsInBlock v ixfun) =
    PP.parens $ ppr v <+> "->" PP.</> PP.ppr ixfun
  ppr (ReturnsNewBlock space i ixfun) =
    "?" <> ppr i <> PP.ppr space <+> "->" PP.</> PP.ppr ixfun

instance FreeIn MemReturn where
  freeIn' (ReturnsInBlock v ixfun) = freeIn' v <> freeIn' ixfun
  freeIn' (ReturnsNewBlock space _ ixfun) = freeIn' space <> freeIn' ixfun

instance Engine.Simplifiable MemReturn where
  simplify (ReturnsNewBlock space i ixfun) =
    ReturnsNewBlock space i <$> simplifyExtIxFun ixfun
  simplify (ReturnsInBlock v ixfun) =
    ReturnsInBlock <$> Engine.simplify v <*> simplifyExtIxFun ixfun

instance Engine.Simplifiable MemBind where
  simplify (ArrayIn mem ixfun) =
    ArrayIn <$> Engine.simplify mem <*> simplifyIxFun ixfun

instance Engine.Simplifiable [FunReturns] where
  simplify = mapM Engine.simplify

-- | The memory return of an expression.  An array is annotated with
-- @Maybe MemReturn@, which can be interpreted as the expression
-- either dictating exactly where the array is located when it is
-- returned (if 'Just'), or able to put it whereever the binding
-- prefers (if 'Nothing').
--
-- This is necessary to capture the difference between an expression
-- that is just an array-typed variable, in which the array being
-- "returned" is located where it already is, and a @copy@ expression,
-- whose entire purpose is to store an existing array in some
-- arbitrary location.  This is a consequence of the design decision
-- never to have implicit memory copies.
type ExpReturns = MemInfo ExtSize NoUniqueness (Maybe MemReturn)

-- | The return of a body, which must always indicate where
-- returned arrays are located.
type BodyReturns = MemInfo ExtSize NoUniqueness MemReturn

-- | The memory return of a function, which must always indicate where
-- returned arrays are located.
type FunReturns = MemInfo ExtSize Uniqueness MemReturn

maybeReturns :: MemInfo d u r -> MemInfo d u (Maybe r)
maybeReturns (MemArray bt shape u ret) =
  MemArray bt shape u $ Just ret
maybeReturns (MemPrim bt) =
  MemPrim bt
maybeReturns (MemMem space) =
  MemMem space
maybeReturns (MemAcc acc ispace ts u) =
  MemAcc acc ispace ts u

noUniquenessReturns :: MemInfo d u r -> MemInfo d NoUniqueness r
noUniquenessReturns (MemArray bt shape _ r) =
  MemArray bt shape NoUniqueness r
noUniquenessReturns (MemPrim bt) =
  MemPrim bt
noUniquenessReturns (MemMem space) =
  MemMem space
noUniquenessReturns (MemAcc acc ispace ts _) =
  MemAcc acc ispace ts NoUniqueness

funReturnsToExpReturns :: FunReturns -> ExpReturns
funReturnsToExpReturns = noUniquenessReturns . maybeReturns

bodyReturnsToExpReturns :: BodyReturns -> ExpReturns
bodyReturnsToExpReturns = noUniquenessReturns . maybeReturns

varInfoToExpReturns :: MemInfo SubExp NoUniqueness MemBind -> ExpReturns
varInfoToExpReturns (MemArray et shape u (ArrayIn mem ixfun)) =
  MemArray et (fmap Free shape) u $
    Just $ ReturnsInBlock mem $ existentialiseIxFun [] ixfun
varInfoToExpReturns (MemPrim pt) = MemPrim pt
varInfoToExpReturns (MemAcc acc ispace ts u) = MemAcc acc ispace ts u
varInfoToExpReturns (MemMem space) = MemMem space

matchRetTypeToResult ::
  (Mem rep inner, TC.Checkable rep) =>
  [FunReturns] ->
  Result ->
  TC.TypeM rep ()
matchRetTypeToResult rettype result = do
  scope <- askScope
  result_ts <- runReaderT (mapM (subExpMemInfo . resSubExp) result) $ removeScopeAliases scope
  matchReturnType rettype (map resSubExp result) result_ts

matchFunctionReturnType ::
  (Mem rep inner, TC.Checkable rep) =>
  [FunReturns] ->
  Result ->
  TC.TypeM rep ()
matchFunctionReturnType rettype result = do
  matchRetTypeToResult rettype result
  mapM_ (checkResultSubExp . resSubExp) result
  where
    checkResultSubExp Constant {} =
      return ()
    checkResultSubExp (Var v) = do
      dec <- varMemInfo v
      case dec of
        MemPrim _ -> return ()
        MemMem {} -> return ()
        MemAcc {} -> return ()
        MemArray _ _ _ (ArrayIn _ ixfun)
          | IxFun.isLinear ixfun ->
              return ()
          | otherwise ->
              TC.bad $
                TC.TypeError $
                  "Array " ++ pretty v
                    ++ " returned by function, but has nontrivial index function "
                    ++ pretty ixfun

matchLoopResultMem ::
  (Mem rep inner, TC.Checkable rep) =>
  [FParam (Aliases rep)] ->
  Result ->
  TC.TypeM rep ()
matchLoopResultMem params = matchRetTypeToResult rettype
  where
    param_names = map paramName params

    -- Invent a ReturnType so we can pretend that the loop body is
    -- actually returning from a function.
    rettype = map (toRet . paramDec) params

    toExtV v
      | Just i <- v `elemIndex` param_names = Ext i
      | otherwise = Free v

    toExtSE (Var v) = Var <$> toExtV v
    toExtSE (Constant v) = Free $ Constant v

    toRet (MemPrim t) =
      MemPrim t
    toRet (MemMem space) =
      MemMem space
    toRet (MemAcc acc ispace ts u) =
      MemAcc acc ispace ts u
    toRet (MemArray pt shape u (ArrayIn mem ixfun))
      | Just i <- mem `elemIndex` param_names,
        Param _ _ (MemMem space) : _ <- drop i params =
          MemArray pt shape' u $ ReturnsNewBlock space i ixfun'
      | otherwise =
          MemArray pt shape' u $ ReturnsInBlock mem ixfun'
      where
        shape' = fmap toExtSE shape
        ixfun' = existentialiseIxFun param_names ixfun

matchBranchReturnType ::
  (Mem rep inner, TC.Checkable rep) =>
  [BodyReturns] ->
  Body (Aliases rep) ->
  TC.TypeM rep ()
matchBranchReturnType rettype (Body _ stms res) = do
  scope <- askScope
  ts <- runReaderT (mapM (subExpMemInfo . resSubExp) res) $ removeScopeAliases (scope <> scopeOf stms)
  matchReturnType rettype (map resSubExp res) ts

-- | Helper function for index function unification.
--
-- The first return value maps a VName (wrapped in 'Free') to its Int
-- (wrapped in 'Ext').  In case of duplicates, it is mapped to the
-- *first* Int that occurs.
--
-- The second return value maps each Int (wrapped in an 'Ext') to a
-- 'LeafExp' 'Ext' with the Int at which its associated VName first
-- occurs.
getExtMaps ::
  [(VName, Int)] ->
  ( M.Map (Ext VName) (TPrimExp Int64 (Ext VName)),
    M.Map (Ext VName) (TPrimExp Int64 (Ext VName))
  )
getExtMaps ctx_lst_ids =
  ( M.map leafExp $ M.mapKeys Free $ M.fromListWith (const id) ctx_lst_ids,
    M.fromList $
      mapMaybe
        ( traverse
            ( fmap (\i -> isInt64 $ LeafExp (Ext i) int64)
                . (`lookup` ctx_lst_ids)
            )
            . uncurry (flip (,))
            . fmap Ext
        )
        ctx_lst_ids
  )

matchReturnType ::
  PP.Pretty u =>
  [MemInfo ExtSize u MemReturn] ->
  [SubExp] ->
  [MemInfo SubExp NoUniqueness MemBind] ->
  TC.TypeM rep ()
matchReturnType rettype res ts = do
  let existentialiseIxFun0 :: IxFun -> ExtIxFun
      existentialiseIxFun0 = fmap $ fmap Free

      fetchCtx i = case maybeNth i $ zip res ts of
        Nothing ->
          throwError $ "Cannot find variable #" ++ show i ++ " in results: " ++ pretty res
        Just (se, t) -> return (se, t)

      checkReturn (MemPrim x) (MemPrim y)
        | x == y = return ()
      checkReturn (MemMem x) (MemMem y)
        | x == y = return ()
      checkReturn (MemAcc xacc xispace xts _) (MemAcc yacc yispace yts _)
        | (xacc, xispace, xts) == (yacc, yispace, yts) =
            return ()
      checkReturn
        (MemArray x_pt x_shape _ x_ret)
        (MemArray y_pt y_shape _ y_ret)
          | x_pt == y_pt,
            shapeRank x_shape == shapeRank y_shape = do
              zipWithM_ checkDim (shapeDims x_shape) (shapeDims y_shape)
              checkMemReturn x_ret y_ret
      checkReturn x y =
        throwError $ unwords ["Expected", pretty x, "but got", pretty y]

      checkDim (Free x) y
        | x == y = return ()
        | otherwise =
            throwError $ unwords ["Expected dim", pretty x, "but got", pretty y]
      checkDim (Ext i) y = do
        (x, _) <- fetchCtx i
        unless (x == y) . throwError . unwords $
          ["Expected ext dim", pretty i, "=>", pretty x, "but got", pretty y]

      checkMemReturn (ReturnsInBlock x_mem x_ixfun) (ArrayIn y_mem y_ixfun)
        | x_mem == y_mem =
            unless (IxFun.closeEnough x_ixfun $ existentialiseIxFun0 y_ixfun) $
              throwError . unwords $
                [ "Index function unification failed (ReturnsInBlock)",
                  "\nixfun of body result: ",
                  pretty y_ixfun,
                  "\nixfun of return type: ",
<<<<<<< HEAD
                  pretty x_ixfun,
                  "\nand context elements: ",
                  pretty ctx_res
=======
                  pretty x_ixfun
>>>>>>> 18ca61a1
                ]
      checkMemReturn
        (ReturnsNewBlock x_space x_ext x_ixfun)
        (ArrayIn y_mem y_ixfun) = do
          (x_mem, x_mem_type) <- fetchCtx x_ext
          unless (IxFun.closeEnough x_ixfun $ existentialiseIxFun0 y_ixfun) $
            throwError . pretty $
              "Index function unification failed (ReturnsNewBlock)"
                </> "Ixfun of body result:"
                </> indent 2 (ppr y_ixfun)
                </> "Ixfun of return type:"
                </> indent 2 (ppr x_ixfun)
          case x_mem_type of
            MemMem y_space ->
              unless (x_space == y_space) . throwError . unwords $
                [ "Expected memory",
                  pretty y_mem,
                  "in space",
                  pretty x_space,
                  "but actually in space",
                  pretty y_space
                ]
            t ->
              throwError . unwords $
                ["Expected memory", pretty x_ext, "=>", pretty x_mem, "but but has type", pretty t]
      checkMemReturn x y =
        throwError . pretty $
          "Expected array in"
            </> indent 2 (ppr x)
            </> "but array returned in"
            </> indent 2 (ppr y)

      bad :: String -> TC.TypeM rep a
      bad s =
        TC.bad $
          TC.TypeError $
            pretty $
              "Return type"
                </> indent 2 (ppTuple' rettype)
                </> "cannot match returns of results"
                </> indent 2 (ppTuple' ts)
                </> text s

  either bad return =<< runExceptT (zipWithM_ checkReturn rettype ts)

matchPatToExp ::
  (Mem rep inner, LetDec rep ~ LetDecMem, TC.Checkable rep) =>
  Pat (LetDec (Aliases rep)) ->
  Exp (Aliases rep) ->
  TC.TypeM rep ()
matchPatToExp pat e = do
  scope <- asksScope removeScopeAliases
  rt <- runReaderT (expReturns $ removeExpAliases e) scope

  let (ctx_ids, val_ts) = unzip $ bodyReturnsFromPat $ removePatAliases pat
      (ctx_map_ids, ctx_map_exts) = getExtMaps $ zip ctx_ids [0 .. 1]

  unless
    ( length val_ts == length rt
        && and (zipWith (matches ctx_map_ids ctx_map_exts) val_ts rt)
    )
    $ TC.bad $
      TC.TypeError $
        "Expression type:\n  " ++ prettyTuple rt
          ++ "\ncannot match pattern type:\n  "
          ++ prettyTuple val_ts
  where
    matches _ _ (MemPrim x) (MemPrim y) = x == y
    matches _ _ (MemMem x_space) (MemMem y_space) =
      x_space == y_space
    matches _ _ (MemAcc x_accs x_ispace x_ts _) (MemAcc y_accs y_ispace y_ts _) =
      (x_accs, x_ispace, x_ts) == (y_accs, y_ispace, y_ts)
    matches ctxids ctxexts (MemArray x_pt x_shape _ x_ret) (MemArray y_pt y_shape _ y_ret) =
      x_pt == y_pt && x_shape == y_shape
        && case (x_ret, y_ret) of
          (ReturnsInBlock _ x_ixfun, Just (ReturnsInBlock _ y_ixfun)) ->
            let x_ixfun' = IxFun.substituteInIxFun ctxids x_ixfun
                y_ixfun' = IxFun.substituteInIxFun ctxexts y_ixfun
             in IxFun.closeEnough x_ixfun' y_ixfun'
          ( ReturnsInBlock _ x_ixfun,
            Just (ReturnsNewBlock _ _ y_ixfun)
            ) ->
              let x_ixfun' = IxFun.substituteInIxFun ctxids x_ixfun
                  y_ixfun' = IxFun.substituteInIxFun ctxexts y_ixfun
               in IxFun.closeEnough x_ixfun' y_ixfun'
          ( ReturnsNewBlock _ x_i x_ixfun,
            Just (ReturnsNewBlock _ y_i y_ixfun)
            ) ->
              let x_ixfun' = IxFun.substituteInIxFun ctxids x_ixfun
                  y_ixfun' = IxFun.substituteInIxFun ctxexts y_ixfun
               in x_i == y_i && IxFun.closeEnough x_ixfun' y_ixfun'
          (_, Nothing) -> True
          _ -> False
    matches _ _ _ _ = False

varMemInfo ::
  Mem rep inner =>
  VName ->
  TC.TypeM rep (MemInfo SubExp NoUniqueness MemBind)
varMemInfo name = do
  dec <- TC.lookupVar name

  case dec of
    LetName (_, summary) -> pure $ letDecMem summary
    FParamName summary -> pure $ noUniquenessReturns summary
    LParamName summary -> pure summary
    IndexName it -> pure $ MemPrim $ IntType it

nameInfoToMemInfo :: Mem rep inner => NameInfo rep -> MemBound NoUniqueness
nameInfoToMemInfo info =
  case info of
    FParamName summary -> noUniquenessReturns summary
    LParamName summary -> summary
    LetName summary -> letDecMem summary
    IndexName it -> MemPrim $ IntType it

lookupMemInfo ::
  (HasScope rep m, Mem rep inner) =>
  VName ->
  m (MemInfo SubExp NoUniqueness MemBind)
lookupMemInfo = fmap nameInfoToMemInfo . lookupInfo

subExpMemInfo ::
  (HasScope rep m, Monad m, Mem rep inner) =>
  SubExp ->
  m (MemInfo SubExp NoUniqueness MemBind)
subExpMemInfo (Var v) = lookupMemInfo v
subExpMemInfo (Constant v) = return $ MemPrim $ primValueType v

lookupArraySummary ::
  (Mem rep inner, HasScope rep m, Monad m) =>
  VName ->
  m (VName, IxFun.IxFun (TPrimExp Int64 VName))
lookupArraySummary name = do
  summary <- lookupMemInfo name
  case summary of
    MemArray _ _ _ (ArrayIn mem ixfun) ->
      return (mem, ixfun)
    _ ->
      error $
        "Expected " ++ pretty name ++ " to be array but bound to:\n"
          ++ pretty summary

checkMemInfo ::
  TC.Checkable rep =>
  VName ->
  MemInfo SubExp u MemBind ->
  TC.TypeM rep ()
checkMemInfo _ (MemPrim _) = return ()
checkMemInfo _ (MemMem (ScalarSpace d _)) = mapM_ (TC.require [Prim int64]) d
checkMemInfo _ (MemMem _) = return ()
checkMemInfo _ (MemAcc acc ispace ts u) =
  TC.checkType $ Acc acc ispace ts u
checkMemInfo name (MemArray _ shape _ (ArrayIn v ixfun)) = do
  t <- lookupType v
  case t of
    Mem {} ->
      return ()
    _ ->
      TC.bad $
        TC.TypeError $
          "Variable " ++ pretty v
            ++ " used as memory block, but is of type "
            ++ pretty t
            ++ "."

  TC.context ("in index function " ++ pretty ixfun) $ do
    traverse_ (TC.requirePrimExp int64 . untyped) ixfun
    let ixfun_rank = IxFun.rank ixfun
        ident_rank = shapeRank shape
    unless (ixfun_rank == ident_rank) $
      TC.bad $
        TC.TypeError $
          "Arity of index function (" ++ pretty ixfun_rank
            ++ ") does not match rank of array "
            ++ pretty name
            ++ " ("
            ++ show ident_rank
            ++ ")"

bodyReturnsFromPat ::
  Pat (MemBound NoUniqueness) -> [(VName, BodyReturns)]
bodyReturnsFromPat pat =
  map asReturns $ patElems pat
  where
    ctx = patElems pat

    ext (Var v)
      | Just (i, _) <- find ((== v) . patElemName . snd) $ zip [0 ..] ctx =
          Ext i
    ext se = Free se

    asReturns pe =
      ( patElemName pe,
        case patElemDec pe of
          MemPrim pt -> MemPrim pt
          MemMem space -> MemMem space
          MemArray pt shape u (ArrayIn mem ixfun) ->
            MemArray pt (Shape $ map ext $ shapeDims shape) u $
              case find ((== mem) . patElemName . snd) $ zip [0 ..] ctx of
                Just (i, PatElem _ (MemMem space)) ->
                  ReturnsNewBlock space i $
                    existentialiseIxFun (map patElemName ctx) ixfun
                _ -> ReturnsInBlock mem $ existentialiseIxFun [] ixfun
          MemAcc acc ispace ts u -> MemAcc acc ispace ts u
      )

extReturns :: [ExtType] -> [ExpReturns]
extReturns ets =
  evalState (mapM addDec ets) 0
  where
    addDec (Prim bt) =
      return $ MemPrim bt
    addDec (Mem space) =
      return $ MemMem space
    addDec t@(Array bt shape u)
      | existential t = do
          i <- get <* modify (+ 1)
          return $
            MemArray bt shape u $
              Just $
                ReturnsNewBlock DefaultSpace i $
                  IxFun.iota $ map convert $ shapeDims shape
      | otherwise =
          return $ MemArray bt shape u Nothing
    addDec (Acc acc ispace ts u) =
      return $ MemAcc acc ispace ts u
    convert (Ext i) = le64 (Ext i)
    convert (Free v) = Free <$> pe64 v

arrayVarReturns ::
  (HasScope rep m, Monad m, Mem rep inner) =>
  VName ->
  m (PrimType, Shape, VName, IxFun)
arrayVarReturns v = do
  summary <- lookupMemInfo v
  case summary of
    MemArray et shape _ (ArrayIn mem ixfun) ->
      return (et, Shape $ shapeDims shape, mem, ixfun)
    _ ->
      error $ "arrayVarReturns: " ++ pretty v ++ " is not an array."

varReturns ::
  (HasScope rep m, Monad m, Mem rep inner) =>
  VName ->
  m ExpReturns
varReturns v = do
  summary <- lookupMemInfo v
  case summary of
    MemPrim bt ->
      return $ MemPrim bt
    MemArray et shape _ (ArrayIn mem ixfun) ->
      return $
        MemArray et (fmap Free shape) NoUniqueness $
          Just $ ReturnsInBlock mem $ existentialiseIxFun [] ixfun
    MemMem space ->
      return $ MemMem space
    MemAcc acc ispace ts u ->
      return $ MemAcc acc ispace ts u

subExpReturns :: (HasScope rep m, Monad m, Mem rep inner) => SubExp -> m ExpReturns
subExpReturns (Var v) =
  varReturns v
subExpReturns (Constant v) =
  pure $ MemPrim $ primValueType v

-- | The return information of an expression.  This can be seen as the
-- "return type with memory annotations" of the expression.
expReturns ::
  ( Monad m,
    LocalScope rep m,
    Mem rep inner
  ) =>
  Exp rep ->
  m [ExpReturns]
expReturns (BasicOp (SubExp se)) =
  pure <$> subExpReturns se
expReturns (BasicOp (Opaque _ (Var v))) =
  pure <$> varReturns v
expReturns (BasicOp (Reshape newshape v)) = do
  (et, _, mem, ixfun) <- arrayVarReturns v
  return
    [ MemArray et (Shape $ map (Free . newDim) newshape) NoUniqueness $
        Just $
          ReturnsInBlock mem $
            existentialiseIxFun [] $
              IxFun.reshape ixfun $ map (fmap pe64) newshape
    ]
expReturns (BasicOp (Rearrange perm v)) = do
  (et, Shape dims, mem, ixfun) <- arrayVarReturns v
  let ixfun' = IxFun.permute ixfun perm
      dims' = rearrangeShape perm dims
  return
    [ MemArray et (Shape $ map Free dims') NoUniqueness $
        Just $ ReturnsInBlock mem $ existentialiseIxFun [] ixfun'
    ]
expReturns (BasicOp (Rotate offsets v)) = do
  (et, Shape dims, mem, ixfun) <- arrayVarReturns v
  let offsets' = map pe64 offsets
      ixfun' = IxFun.rotate ixfun offsets'
  return
    [ MemArray et (Shape $ map Free dims) NoUniqueness $
        Just $ ReturnsInBlock mem $ existentialiseIxFun [] ixfun'
    ]
expReturns (BasicOp (Index v slice)) = do
  pure . varInfoToExpReturns <$> sliceInfo v slice
expReturns (BasicOp (Update _ v _ _)) =
  pure <$> varReturns v
expReturns (BasicOp (FlatIndex v slice)) = do
  pure . varInfoToExpReturns <$> flatSliceInfo v slice
expReturns (BasicOp (FlatUpdate v _ _)) =
  pure <$> varReturns v
expReturns (BasicOp op) =
  extReturns . staticShapes <$> basicOpType op
expReturns e@(DoLoop merge _ _) = do
  t <- expExtType e
  zipWithM typeWithDec t $ map fst merge
  where
    typeWithDec t p =
      case (t, paramDec p) of
        ( Array pt shape u,
          MemArray _ _ _ (ArrayIn mem ixfun)
          )
            | Just (i, mem_p) <- isMergeVar mem,
              Mem space <- paramType mem_p ->
                return $ MemArray pt shape u $ Just $ ReturnsNewBlock space i ixfun'
            | otherwise ->
                return $ MemArray pt shape u $ Just $ ReturnsInBlock mem ixfun'
            where
              ixfun' = existentialiseIxFun (map paramName mergevars) ixfun
        (Array {}, _) ->
          error "expReturns: Array return type but not array merge variable."
        (Acc acc ispace ts u, _) ->
          return $ MemAcc acc ispace ts u
        (Prim pt, _) ->
          return $ MemPrim pt
        (Mem space, _) ->
          pure $ MemMem space
    isMergeVar v = find ((== v) . paramName . snd) $ zip [0 ..] mergevars
    mergevars = map fst merge
expReturns (Apply _ _ ret _) =
  return $ map funReturnsToExpReturns ret
expReturns (If _ _ _ (IfDec ret _)) =
  return $ map bodyReturnsToExpReturns ret
expReturns (Op op) =
  opReturns op
expReturns (WithAcc inputs lam) =
  (<>)
    <$> (concat <$> mapM inputReturns inputs)
    <*>
    -- XXX: this is a bit dubious because it enforces extra copies.  I
    -- think WithAcc should perhaps have a return annotation like If.
    pure (extReturns $ staticShapes $ drop num_accs $ lambdaReturnType lam)
  where
    inputReturns (_, arrs, _) = mapM varReturns arrs
    num_accs = length inputs

sliceInfo ::
  (Monad m, HasScope rep m, Mem rep inner) =>
  VName ->
  Slice SubExp ->
  m (MemInfo SubExp NoUniqueness MemBind)
sliceInfo v slice = do
  (et, _, mem, ixfun) <- arrayVarReturns v
  case sliceDims slice of
    [] -> return $ MemPrim et
    dims ->
      return $
        MemArray et (Shape dims) NoUniqueness . ArrayIn mem $
          IxFun.slice ixfun (fmap pe64 slice)

flatSliceInfo ::
  (Monad m, HasScope rep m, Mem rep inner) =>
  VName ->
  FlatSlice SubExp ->
  m (MemInfo SubExp NoUniqueness MemBind)
flatSliceInfo v slice@(FlatSlice offset idxs) = do
  (et, _, mem, ixfun) <- arrayVarReturns v
  map (fmap pe64) idxs
    & FlatSlice (pe64 offset)
    & IxFun.flatSlice ixfun
    & ArrayIn mem
    & MemArray et (Shape (flatSliceDims slice)) NoUniqueness
    & pure

class TypedOp op => OpReturns op where
  opReturns :: (Mem rep inner, Monad m, HasScope rep m) => op -> m [ExpReturns]
  opReturns op = extReturns <$> opType op

instance OpReturns inner => OpReturns (MemOp inner) where
  opReturns (Alloc _ space) = pure [MemMem space]
  opReturns (Inner op) = opReturns op

instance OpReturns () where
  opReturns () = pure []

applyFunReturns ::
  Typed dec =>
  [FunReturns] ->
  [Param dec] ->
  [(SubExp, Type)] ->
  Maybe [FunReturns]
applyFunReturns rets params args
  | Just _ <- applyRetType rettype params args =
      Just $ map correctDims rets
  | otherwise =
      Nothing
  where
    rettype = map declExtTypeOf rets
    parammap :: M.Map VName (SubExp, Type)
    parammap =
      M.fromList $
        zip (map paramName params) args

    substSubExp (Var v)
      | Just (se, _) <- M.lookup v parammap = se
    substSubExp se = se

    correctDims (MemPrim t) =
      MemPrim t
    correctDims (MemMem space) =
      MemMem space
    correctDims (MemArray et shape u memsummary) =
      MemArray et (correctShape shape) u $
        correctSummary memsummary
    correctDims (MemAcc acc ispace ts u) =
      MemAcc acc ispace ts u

    correctShape = Shape . map correctDim . shapeDims
    correctDim (Ext i) = Ext i
    correctDim (Free se) = Free $ substSubExp se

    correctSummary (ReturnsNewBlock space i ixfun) =
      ReturnsNewBlock space i ixfun
    correctSummary (ReturnsInBlock mem ixfun) =
      -- FIXME: we should also do a replacement in ixfun here.
      ReturnsInBlock mem' ixfun
      where
        mem' = case M.lookup mem parammap of
          Just (Var v, _) -> v
          _ -> mem<|MERGE_RESOLUTION|>--- conflicted
+++ resolved
@@ -713,13 +713,7 @@
                   "\nixfun of body result: ",
                   pretty y_ixfun,
                   "\nixfun of return type: ",
-<<<<<<< HEAD
-                  pretty x_ixfun,
-                  "\nand context elements: ",
-                  pretty ctx_res
-=======
                   pretty x_ixfun
->>>>>>> 18ca61a1
                 ]
       checkMemReturn
         (ReturnsNewBlock x_space x_ext x_ixfun)
