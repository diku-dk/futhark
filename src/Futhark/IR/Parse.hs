--- conflicted
+++ resolved
@@ -781,22 +781,6 @@
         <*> pure []
     pMapForm =
       SOAC.ScremaForm <$> pLambda pr <*> pure mempty <*> pure mempty
-<<<<<<< HEAD
-    pScatter =
-      keyword "scatter"
-        *> parens
-          ( SOAC.Scatter
-              <$> pSubExp
-              <* pComma
-              <*> braces (pVName `sepBy` pComma)
-              <* pComma
-              <*> many (pDest <* pComma)
-              <*> pLambda pr
-          )
-    pDest =
-      parens $ (,,) <$> pShape <* pComma <*> pInt <* pComma <*> pVName
-=======
->>>>>>> 8102e57b
     pHist =
       keyword "hist"
         *> parens
