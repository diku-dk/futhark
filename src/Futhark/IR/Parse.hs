--- conflicted
+++ resolved
@@ -623,10 +623,8 @@
           <$> pSubExp <* pComma
           <*> braces (pVName `sepBy` pComma) <* pComma
           <*> pure SOAC.Sequential
-<<<<<<< HEAD
-          <*> pLambda pr <* pComma
-          <*> braces (pSubExp `sepBy` pComma)
-          <*> many (pComma *> pVName)
+          <*> braces (pSubExp `sepBy` pComma) <* pComma
+          <*> pLambda pr
     pVJP =
       parens $
         SOAC.VJP
@@ -639,10 +637,6 @@
           <$> pLambda pr <* pComma
           <*> braces (pSubExp `sepBy` pComma) <* pComma
           <*> braces (pSubExp `sepBy` pComma)
-=======
-          <*> braces (pSubExp `sepBy` pComma) <* pComma
-          <*> pLambda pr
->>>>>>> 6865225d
 
 pSizeClass :: Parser Kernel.SizeClass
 pSizeClass =
