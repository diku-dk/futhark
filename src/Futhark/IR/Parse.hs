--- conflicted
+++ resolved
@@ -961,30 +961,10 @@
         <*> pShape
         <* pComma
         <*> pLambda pr
-<<<<<<< HEAD
-    pScatterOp =
-      SegOp.SegPostOp
-        <$> pLambda pr
-        <* pComma
-        <*> pShape
-    pSegRed = pSegOp' SegOp.SegRed pSegBinOp
-    pSegScan =
-      SegOp.SegScan
-        <$> pLvl
-        <*> pSegSpace
-        <*> parens (pSegBinOp `sepBy` pComma)
-        <* pComma
-        <*> pScatterOp
-        <* pColon
-        <*> pTypes
-        <*> braces (pKernelBody pr)
-    pSegHist = pSegOp' SegOp.SegHist pHistOp
-=======
     pSegMap = pSegOp' SegOp.SegMap
     pSegRed = pSegOp' SegOp.SegRed <*> parens (pSegBinOp `sepBy` pComma)
     pSegScan = pSegOp' SegOp.SegScan <*> parens (pSegBinOp `sepBy` pComma)
     pSegHist = pSegOp' SegOp.SegHist <*> parens (pHistOp `sepBy` pComma)
->>>>>>> 6e8674d1
 
 pSegLevel :: Parser GPU.SegLevel
 pSegLevel =
