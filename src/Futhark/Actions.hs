{-# LANGUAGE FlexibleContexts #-}

-- | All (almost) compiler pipelines end with an 'Action', which does
-- something with the result of the pipeline.
module Futhark.Actions
<<<<<<< HEAD
  ( printAction
  , impCodeGenAction
  , kernelImpCodeGenAction
  , multicoreImpCodeGenAction
  , metricsAction
  , compileCAction
  , compileOpenCLAction
  , compileCUDAAction
  , compileMulticoreAction
  , sexpAction
=======
  ( printAction,
    impCodeGenAction,
    kernelImpCodeGenAction,
    metricsAction,
    compileCAction,
    compileOpenCLAction,
    compileCUDAAction,
    sexpAction,
>>>>>>> 3cfc932a
  )
where

import Control.Monad
import Control.Monad.IO.Class
import qualified Data.ByteString.Lazy.Char8 as ByteString
import Futhark.Analysis.Alias
import Futhark.Analysis.Metrics
import qualified Futhark.CodeGen.Backends.CCUDA as CCUDA
import qualified Futhark.CodeGen.Backends.COpenCL as COpenCL
import qualified Futhark.CodeGen.Backends.SequentialC as SequentialC
import qualified Futhark.CodeGen.ImpGen.Kernels as ImpGenKernels
import qualified Futhark.CodeGen.ImpGen.Sequential as ImpGenSequential
import Futhark.Compiler.CLI
import Futhark.IR
import Futhark.IR.KernelsMem (KernelsMem)
import Futhark.IR.Prop.Aliases
import Futhark.IR.SeqMem (SeqMem)
<<<<<<< HEAD
import Futhark.IR.MCMem (MCMem)
import qualified Futhark.CodeGen.ImpGen.Sequential as ImpGenSequential
import qualified Futhark.CodeGen.ImpGen.Kernels as ImpGenKernels
import qualified Futhark.CodeGen.ImpGen.Multicore as ImpGenMulticore
import qualified Futhark.CodeGen.Backends.SequentialC as SequentialC
import qualified Futhark.CodeGen.Backends.CCUDA as CCUDA
import qualified Futhark.CodeGen.Backends.COpenCL as COpenCL
import qualified Futhark.CodeGen.Backends.MulticoreC as MulticoreC
import Futhark.Analysis.Metrics
=======
>>>>>>> 3cfc932a
import Futhark.Util (runProgramWithExitCode)
import Language.SexpGrammar as Sexp
import System.Exit
import System.FilePath
import qualified System.Info

-- | Print the result to stdout, with alias annotations.
printAction :: (ASTLore lore, CanBeAliased (Op lore)) => Action lore
printAction =
  Action
    { actionName = "Prettyprint",
      actionDescription = "Prettyprint the resulting internal representation on standard output.",
      actionProcedure = liftIO . putStrLn . pretty . aliasAnalysis
    }

-- | Print metrics about AST node counts to stdout.
metricsAction :: OpMetrics (Op lore) => Action lore
metricsAction =
  Action
    { actionName = "Compute metrics",
      actionDescription = "Print metrics on the final AST.",
      actionProcedure = liftIO . putStr . show . progMetrics
    }

-- | Convert the program to sequential ImpCode and print it to stdout.
impCodeGenAction :: Action SeqMem
impCodeGenAction =
  Action
    { actionName = "Compile imperative",
      actionDescription = "Translate program into imperative IL and write it on standard output.",
      actionProcedure = liftIO . putStrLn . pretty . snd <=< ImpGenSequential.compileProg
    }

-- | Convert the program to GPU ImpCode and print it to stdout.
kernelImpCodeGenAction :: Action KernelsMem
kernelImpCodeGenAction =
  Action
    { actionName = "Compile imperative kernels",
      actionDescription = "Translate program into imperative IL with kernels and write it on standard output.",
      actionProcedure = liftIO . putStrLn . pretty . snd <=< ImpGenKernels.compileProgOpenCL
    }

multicoreImpCodeGenAction :: Action MCMem
multicoreImpCodeGenAction =
  Action { actionName = "Compile to imperative multicore"
         , actionDescription = "Translate program into imperative multicore IL and write it on standard output."
         , actionProcedure = liftIO . putStrLn . pretty . snd <=< ImpGenMulticore.compileProg
         }

-- | Print metrics about AST node counts to stdout.
sexpAction :: ASTLore lore => Action lore
sexpAction =
  Action
    { actionName = "Print sexps",
      actionDescription = "Print sexps on the final IR.",
      actionProcedure = liftIO . helper
    }
  where
    helper :: ASTLore lore => Prog lore -> IO ()
    helper prog =
      case encodePretty prog of
        Right prog' -> do
          ByteString.putStrLn prog'
          let prog'' = decode prog'
          unless (prog'' == Right prog) $
            error $
              "S-exp not isomorph!\n"
                ++ either show pretty prog''
        Left s ->
          error $ "Couldn't encode program: " ++ s

-- | The @futhark c@ action.
compileCAction :: FutharkConfig -> CompilerMode -> FilePath -> Action SeqMem
compileCAction fcfg mode outpath =
  Action
    { actionName = "Compile to OpenCL",
      actionDescription = "Compile to OpenCL",
      actionProcedure = helper
    }
  where
    helper prog = do
      cprog <- handleWarnings fcfg $ SequentialC.compileProg prog
      let cpath = outpath `addExtension` "c"
          hpath = outpath `addExtension` "h"

      case mode of
        ToLibrary -> do
          let (header, impl) = SequentialC.asLibrary cprog
          liftIO $ writeFile hpath header
          liftIO $ writeFile cpath impl
        ToExecutable -> do
          liftIO $ writeFile cpath $ SequentialC.asExecutable cprog
          ret <-
            liftIO $
              runProgramWithExitCode
                "gcc"
                [cpath, "-O3", "-std=c99", "-lm", "-o", outpath]
                mempty
          case ret of
            Left err ->
              externalErrorS $ "Failed to run gcc: " ++ show err
            Right (ExitFailure code, _, gccerr) ->
              externalErrorS $
                "gcc failed with code "
                  ++ show code
                  ++ ":\n"
                  ++ gccerr
            Right (ExitSuccess, _, _) ->
              return ()

-- | The @futhark opencl@ action.
compileOpenCLAction :: FutharkConfig -> CompilerMode -> FilePath -> Action KernelsMem
compileOpenCLAction fcfg mode outpath =
  Action
    { actionName = "Compile to OpenCL",
      actionDescription = "Compile to OpenCL",
      actionProcedure = helper
    }
  where
    helper prog = do
      cprog <- handleWarnings fcfg $ COpenCL.compileProg prog
      let cpath = outpath `addExtension` "c"
          hpath = outpath `addExtension` "h"
          extra_options
            | System.Info.os == "darwin" =
              ["-framework", "OpenCL"]
            | System.Info.os == "mingw32" =
              ["-lOpenCL64"]
            | otherwise =
              ["-lOpenCL"]

      case mode of
        ToLibrary -> do
          let (header, impl) = COpenCL.asLibrary cprog
          liftIO $ writeFile hpath header
          liftIO $ writeFile cpath impl
        ToExecutable -> do
          liftIO $ writeFile cpath $ COpenCL.asExecutable cprog
          ret <-
            liftIO $
              runProgramWithExitCode
                "gcc"
                ([cpath, "-O", "-std=c99", "-lm", "-o", outpath] ++ extra_options)
                mempty
          case ret of
            Left err ->
              externalErrorS $ "Failed to run gcc: " ++ show err
            Right (ExitFailure code, _, gccerr) ->
              externalErrorS $
                "gcc failed with code "
                  ++ show code
                  ++ ":\n"
                  ++ gccerr
            Right (ExitSuccess, _, _) ->
              return ()

-- | The @futhark cuda@ action.
compileCUDAAction :: FutharkConfig -> CompilerMode -> FilePath -> Action KernelsMem
compileCUDAAction fcfg mode outpath =
  Action
    { actionName = "Compile to CUDA",
      actionDescription = "Compile to CUDA",
      actionProcedure = helper
    }
  where
    helper prog = do
      cprog <- handleWarnings fcfg $ CCUDA.compileProg prog
      let cpath = outpath `addExtension` "c"
          hpath = outpath `addExtension` "h"
          extra_options =
            [ "-lcuda",
              "-lcudart",
              "-lnvrtc"
            ]
      case mode of
        ToLibrary -> do
          let (header, impl) = CCUDA.asLibrary cprog
          liftIO $ writeFile hpath header
          liftIO $ writeFile cpath impl
        ToExecutable -> do
          liftIO $ writeFile cpath $ CCUDA.asExecutable cprog
          let args =
                [cpath, "-O", "-std=c99", "-lm", "-o", outpath]
                  ++ extra_options
          ret <- liftIO $ runProgramWithExitCode "gcc" args mempty
          case ret of
            Left err ->
              externalErrorS $ "Failed to run gcc: " ++ show err
            Right (ExitFailure code, _, gccerr) ->
              externalErrorS $
                "gcc failed with code "
                  ++ show code
                  ++ ":\n"
                  ++ gccerr
            Right (ExitSuccess, _, _) ->
              return ()

-- | The @futhark multicore@ action.
compileMulticoreAction :: FutharkConfig -> CompilerMode -> FilePath -> Action MCMem
compileMulticoreAction fcfg mode outpath =
  Action { actionName = "Compile to multicore"
         , actionDescription = "Compile to multicore"
         , actionProcedure = helper }
  where
    helper prog = do
      cprog <- handleWarnings fcfg $ MulticoreC.compileProg prog
      let cpath = outpath `addExtension` "c"
          hpath = outpath `addExtension` "h"

      case mode of
        ToLibrary -> do
          let (header, impl) = MulticoreC.asLibrary cprog
          liftIO $ writeFile hpath header
          liftIO $ writeFile cpath impl
        ToExecutable -> do
          liftIO $ writeFile cpath $ MulticoreC.asExecutable cprog
          -- let debug_flags = ["-g", "-fno-omit-frame-pointer", "-fsanitize=address", "-fsanitize=integer", "-fsanitize=undefined", "-fno-sanitize-recover=null"]
          ret <- liftIO $ runProgramWithExitCode "gcc"
                 [cpath, "-O3", "-pthread", "-std=c11", "-lm", "-o", outpath] mempty
          case ret of
            Left err ->
              externalErrorS $ "Failed to run gcc: " ++ show err
            Right (ExitFailure code, _, gccerr) ->
              externalErrorS $ "gcc failed with code " ++
              show code ++ ":\n" ++ gccerr
            Right (ExitSuccess, _, _) ->
              return ()<|MERGE_RESOLUTION|>--- conflicted
+++ resolved
@@ -3,27 +3,16 @@
 -- | All (almost) compiler pipelines end with an 'Action', which does
 -- something with the result of the pipeline.
 module Futhark.Actions
-<<<<<<< HEAD
-  ( printAction
-  , impCodeGenAction
-  , kernelImpCodeGenAction
-  , multicoreImpCodeGenAction
-  , metricsAction
-  , compileCAction
-  , compileOpenCLAction
-  , compileCUDAAction
-  , compileMulticoreAction
-  , sexpAction
-=======
   ( printAction,
     impCodeGenAction,
     kernelImpCodeGenAction,
+    multicoreImpCodeGenAction,
     metricsAction,
     compileCAction,
     compileOpenCLAction,
     compileCUDAAction,
+    compileMulticoreAction,
     sexpAction,
->>>>>>> 3cfc932a
   )
 where
 
@@ -34,26 +23,17 @@
 import Futhark.Analysis.Metrics
 import qualified Futhark.CodeGen.Backends.CCUDA as CCUDA
 import qualified Futhark.CodeGen.Backends.COpenCL as COpenCL
+import qualified Futhark.CodeGen.Backends.MulticoreC as MulticoreC
 import qualified Futhark.CodeGen.Backends.SequentialC as SequentialC
 import qualified Futhark.CodeGen.ImpGen.Kernels as ImpGenKernels
+import qualified Futhark.CodeGen.ImpGen.Multicore as ImpGenMulticore
 import qualified Futhark.CodeGen.ImpGen.Sequential as ImpGenSequential
 import Futhark.Compiler.CLI
 import Futhark.IR
 import Futhark.IR.KernelsMem (KernelsMem)
+import Futhark.IR.MCMem (MCMem)
 import Futhark.IR.Prop.Aliases
 import Futhark.IR.SeqMem (SeqMem)
-<<<<<<< HEAD
-import Futhark.IR.MCMem (MCMem)
-import qualified Futhark.CodeGen.ImpGen.Sequential as ImpGenSequential
-import qualified Futhark.CodeGen.ImpGen.Kernels as ImpGenKernels
-import qualified Futhark.CodeGen.ImpGen.Multicore as ImpGenMulticore
-import qualified Futhark.CodeGen.Backends.SequentialC as SequentialC
-import qualified Futhark.CodeGen.Backends.CCUDA as CCUDA
-import qualified Futhark.CodeGen.Backends.COpenCL as COpenCL
-import qualified Futhark.CodeGen.Backends.MulticoreC as MulticoreC
-import Futhark.Analysis.Metrics
-=======
->>>>>>> 3cfc932a
 import Futhark.Util (runProgramWithExitCode)
 import Language.SexpGrammar as Sexp
 import System.Exit
@@ -98,10 +78,11 @@
 
 multicoreImpCodeGenAction :: Action MCMem
 multicoreImpCodeGenAction =
-  Action { actionName = "Compile to imperative multicore"
-         , actionDescription = "Translate program into imperative multicore IL and write it on standard output."
-         , actionProcedure = liftIO . putStrLn . pretty . snd <=< ImpGenMulticore.compileProg
-         }
+  Action
+    { actionName = "Compile to imperative multicore",
+      actionDescription = "Translate program into imperative multicore IL and write it on standard output.",
+      actionProcedure = liftIO . putStrLn . pretty . snd <=< ImpGenMulticore.compileProg
+    }
 
 -- | Print metrics about AST node counts to stdout.
 sexpAction :: ASTLore lore => Action lore
@@ -254,9 +235,11 @@
 -- | The @futhark multicore@ action.
 compileMulticoreAction :: FutharkConfig -> CompilerMode -> FilePath -> Action MCMem
 compileMulticoreAction fcfg mode outpath =
-  Action { actionName = "Compile to multicore"
-         , actionDescription = "Compile to multicore"
-         , actionProcedure = helper }
+  Action
+    { actionName = "Compile to multicore",
+      actionDescription = "Compile to multicore",
+      actionProcedure = helper
+    }
   where
     helper prog = do
       cprog <- handleWarnings fcfg $ MulticoreC.compileProg prog
@@ -271,13 +254,20 @@
         ToExecutable -> do
           liftIO $ writeFile cpath $ MulticoreC.asExecutable cprog
           -- let debug_flags = ["-g", "-fno-omit-frame-pointer", "-fsanitize=address", "-fsanitize=integer", "-fsanitize=undefined", "-fno-sanitize-recover=null"]
-          ret <- liftIO $ runProgramWithExitCode "gcc"
-                 [cpath, "-O3", "-pthread", "-std=c11", "-lm", "-o", outpath] mempty
-          case ret of
-            Left err ->
-              externalErrorS $ "Failed to run gcc: " ++ show err
-            Right (ExitFailure code, _, gccerr) ->
-              externalErrorS $ "gcc failed with code " ++
-              show code ++ ":\n" ++ gccerr
+          ret <-
+            liftIO $
+              runProgramWithExitCode
+                "gcc"
+                [cpath, "-O3", "-pthread", "-std=c11", "-lm", "-o", outpath]
+                mempty
+          case ret of
+            Left err ->
+              externalErrorS $ "Failed to run gcc: " ++ show err
+            Right (ExitFailure code, _, gccerr) ->
+              externalErrorS $
+                "gcc failed with code "
+                  ++ show code
+                  ++ ":\n"
+                  ++ gccerr
             Right (ExitSuccess, _, _) ->
               return ()