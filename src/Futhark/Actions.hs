{-# LANGUAGE FlexibleContexts #-}
module Futhark.Actions
  ( printAction
  , impCodeGenAction
  , kernelImpCodeGenAction
  , multicoreImpCodeGenAction
  , rangeAction
  , metricsAction
  )
where

import Control.Monad
import Control.Monad.IO.Class

import Futhark.Pipeline
import Futhark.Analysis.Alias
import Futhark.Analysis.Range
import Futhark.Representation.AST
import Futhark.Representation.AST.Attributes.Aliases
import Futhark.Representation.ExplicitMemory (ExplicitMemory)
import qualified Futhark.CodeGen.ImpGen.Sequential as ImpGenSequential
import qualified Futhark.CodeGen.ImpGen.Kernels as ImpGenKernels
import qualified Futhark.CodeGen.ImpGen.Multicore as ImpGenMulticore
import Futhark.Representation.AST.Attributes.Ranges (CanBeRanged)
import Futhark.Analysis.Metrics

printAction :: (Attributes lore, CanBeAliased (Op lore)) => Action lore
printAction =
  Action { actionName = "Prettyprint"
         , actionDescription = "Prettyprint the resulting internal representation on standard output."
         , actionProcedure = liftIO . putStrLn . pretty . aliasAnalysis
         }

rangeAction :: (Attributes lore, CanBeRanged (Op lore)) => Action lore
rangeAction =
    Action { actionName = "Range analysis"
           , actionDescription = "Print the program with range annotations added."
           , actionProcedure = liftIO . putStrLn . pretty . rangeAnalysis
           }

metricsAction :: OpMetrics (Op lore) => Action lore
metricsAction =
  Action { actionName = "Compute metrics"
         , actionDescription = "Print metrics on the final AST."
         , actionProcedure = liftIO . putStr . show . progMetrics
         }

impCodeGenAction :: Action ExplicitMemory
impCodeGenAction =
  Action { actionName = "Compile imperative"
         , actionDescription = "Translate program into imperative IL and write it on standard output."
         , actionProcedure = liftIO . putStrLn . pretty <=< ImpGenSequential.compileProg
         }

kernelImpCodeGenAction :: Action ExplicitMemory
kernelImpCodeGenAction =
  Action { actionName = "Compile imperative kernels"
         , actionDescription = "Translate program into imperative IL with kernels and write it on standard output."
<<<<<<< HEAD
         , actionProcedure = liftIO . putStrLn . pretty <=< ImpGenKernels.compileProg
         }

multicoreImpCodeGenAction :: Action ExplicitMemory
multicoreImpCodeGenAction =
  Action { actionName = "Compile to imperative multicore"
         , actionDescription = "Translate program into imperative multicore IL and write it on standard output."
         , actionProcedure = liftIO . putStrLn . pretty <=< ImpGenMulticore.compileProg
=======
         , actionProcedure = liftIO . putStrLn . pretty <=< ImpGenKernels.compileProgOpenCL
>>>>>>> 7dbd8349
         }<|MERGE_RESOLUTION|>--- conflicted
+++ resolved
@@ -56,8 +56,7 @@
 kernelImpCodeGenAction =
   Action { actionName = "Compile imperative kernels"
          , actionDescription = "Translate program into imperative IL with kernels and write it on standard output."
-<<<<<<< HEAD
-         , actionProcedure = liftIO . putStrLn . pretty <=< ImpGenKernels.compileProg
+         , actionProcedure = liftIO . putStrLn . pretty <=< ImpGenKernels.compileProgOpenCL
          }
 
 multicoreImpCodeGenAction :: Action ExplicitMemory
@@ -65,7 +64,4 @@
   Action { actionName = "Compile to imperative multicore"
          , actionDescription = "Translate program into imperative multicore IL and write it on standard output."
          , actionProcedure = liftIO . putStrLn . pretty <=< ImpGenMulticore.compileProg
-=======
-         , actionProcedure = liftIO . putStrLn . pretty <=< ImpGenKernels.compileProgOpenCL
->>>>>>> 7dbd8349
          }