{-# LANGUAGE FlexibleContexts #-}
{-# LANGUAGE OverloadedStrings #-}
{-# LANGUAGE Safe #-}
{-# LANGUAGE Strict #-}
{-# LANGUAGE TupleSections #-}
{-# LANGUAGE TypeFamilies #-}

-- |
--
-- This module implements a transformation from source to core
-- Futhark.
module Futhark.Internalise (internaliseProg) where

import Control.Monad.Reader
import Control.Monad.State
import Data.Bitraversable
import Data.List (find, intercalate, intersperse, transpose)
import qualified Data.List.NonEmpty as NE
import qualified Data.Map.Strict as M
import qualified Data.Set as S
import Futhark.IR.SOACS as I hiding (stmPattern)
import Futhark.Internalise.AccurateSizes
import Futhark.Internalise.Bindings
import Futhark.Internalise.Defunctionalise as Defunctionalise
import Futhark.Internalise.Defunctorise as Defunctorise
import Futhark.Internalise.Lambdas
import Futhark.Internalise.LiftLambdas as LiftLambdas
import Futhark.Internalise.Monad as I
import Futhark.Internalise.Monomorphise as Monomorphise
import Futhark.Internalise.TypesValues
import Futhark.Transform.Rename as I
import Futhark.Util (splitAt3)
import Language.Futhark as E hiding (TypeArg)
import Language.Futhark.Semantic (Imports)

-- | Convert a program in source Futhark to a program in the Futhark
-- core language.
internaliseProg ::
  MonadFreshNames m =>
  Bool ->
  Imports ->
  m (I.Prog SOACS)
internaliseProg always_safe prog = do
  prog_decs <- Defunctorise.transformProg prog
  prog_decs' <- Monomorphise.transformProg prog_decs
  prog_decs'' <- LiftLambdas.transformProg prog_decs'
  prog_decs''' <- Defunctionalise.transformProg prog_decs''
  (consts, funs) <-
    runInternaliseM always_safe (internaliseValBinds prog_decs''')
  I.renameProg $ I.Prog consts funs

internaliseAttr :: E.AttrInfo -> Attr
internaliseAttr (E.AttrAtom v) = I.AttrAtom v
internaliseAttr (E.AttrComp f attrs) = I.AttrComp f $ map internaliseAttr attrs

internaliseAttrs :: [E.AttrInfo] -> Attrs
internaliseAttrs = mconcat . map (oneAttr . internaliseAttr)

internaliseValBinds :: [E.ValBind] -> InternaliseM ()
internaliseValBinds = mapM_ internaliseValBind

internaliseFunName :: VName -> Name
internaliseFunName = nameFromString . pretty

internaliseValBind :: E.ValBind -> InternaliseM ()
internaliseValBind fb@(E.ValBind entry fname retdecl (Info (rettype, _)) tparams params body _ attrs loc) = do
  localConstsScope $
    bindingParams tparams params $ \shapeparams params' -> do
      let shapenames = map I.paramName shapeparams

      msg <- case retdecl of
        Just dt ->
          errorMsg
            . ("Function return value does not match shape of type " :)
            <$> typeExpForError dt
        Nothing -> return $ errorMsg ["Function return value does not match shape of declared return type."]

      ((rettype', body_res), body_stms) <- collectStms $ do
        body_res <- internaliseExp (baseString fname <> "_res") body
        rettype_bad <-
          internaliseReturnType rettype
            =<< mapM subExpType body_res
        let rettype' = zeroExts rettype_bad
        return (rettype', body_res)
      body' <-
        ensureResultExtShape msg loc (map I.fromDecl rettype') $
          mkBody body_stms body_res

      let all_params = shapeparams ++ concat params'

      let fd =
            I.FunDef
              Nothing
              (internaliseAttrs attrs)
              (internaliseFunName fname)
              rettype'
              all_params
              body'

      if null params'
        then bindConstant fname fd
        else
          bindFunction
            fname
            fd
            ( shapenames,
              map declTypeOf $ concat params',
              all_params,
              applyRetType rettype' all_params
            )

  case entry of
    Just (Info entry') -> generateEntryPoint entry' fb
    Nothing -> return ()
  where
    zeroExts ts = generaliseExtTypes ts ts

allDimsFreshInType :: MonadFreshNames m => E.PatternType -> m E.PatternType
allDimsFreshInType = bitraverse onDim pure
  where
    onDim (E.NamedDim v) =
      E.NamedDim . E.qualName <$> newVName (baseString $ E.qualLeaf v)
    onDim _ =
      E.NamedDim . E.qualName <$> newVName "size"

-- | Replace all named dimensions with a fresh name, and remove all
-- constant dimensions.  The point is to remove the constraints, but
-- keep the names around.  We use this for constructing the entry
-- point parameters.
allDimsFreshInPat :: MonadFreshNames m => E.Pattern -> m E.Pattern
allDimsFreshInPat (PatternAscription p _ _) =
  allDimsFreshInPat p
allDimsFreshInPat (PatternParens p _) =
  allDimsFreshInPat p
allDimsFreshInPat (Id v (Info t) loc) =
  Id v <$> (Info <$> allDimsFreshInType t) <*> pure loc
allDimsFreshInPat (TuplePattern ps loc) =
  TuplePattern <$> mapM allDimsFreshInPat ps <*> pure loc
allDimsFreshInPat (RecordPattern ps loc) =
  RecordPattern <$> mapM (traverse allDimsFreshInPat) ps <*> pure loc
allDimsFreshInPat (Wildcard (Info t) loc) =
  Wildcard <$> (Info <$> allDimsFreshInType t) <*> pure loc
allDimsFreshInPat (PatternLit e (Info t) loc) =
  PatternLit e <$> (Info <$> allDimsFreshInType t) <*> pure loc
allDimsFreshInPat (PatternConstr c (Info t) pats loc) =
  PatternConstr c <$> (Info <$> allDimsFreshInType t)
    <*> mapM allDimsFreshInPat pats
    <*> pure loc

data EntryTrust
  = -- | This parameter or return value is an opaque type.  When a
    -- parameter, this implies that it must have been returned by a
    -- previous call to Futhark, and hence we can preserve (constant)
    -- size constraints.
    EntryTrusted
  | -- | The type is directly exposed.  Any size constraint cannot be
    -- trusted.
    EntryUntrusted

entryTrust :: EntryType -> EntryTrust
entryTrust t
  | E.Scalar (E.Prim E.Unsigned {}) <- E.entryType t =
    EntryUntrusted
  | E.Array _ _ (E.Prim E.Unsigned {}) _ <- E.entryType t =
    EntryUntrusted
  | E.Scalar E.Prim {} <- E.entryType t =
    EntryUntrusted
  | E.Array _ _ E.Prim {} _ <- E.entryType t =
    EntryUntrusted
  | otherwise =
    EntryTrusted

fixEntryParamSizes :: MonadFreshNames m => E.Pattern -> EntryTrust -> m E.Pattern
fixEntryParamSizes p EntryTrusted = pure p
fixEntryParamSizes p EntryUntrusted = allDimsFreshInPat p

-- When we are returning a value from the entry point, we fully
-- existentialise the return type.  This is because it might otherwise
-- refer to sizes that are not in scope, because the generated entry
-- point function does not keep the size parameters of the original
-- entry point.
fullyExistential ::
  [[I.TypeBase ExtShape u]] ->
  [[I.TypeBase ExtShape u]]
fullyExistential tss =
  evalState (mapM (mapM (bitraverse (traverse onDim) pure)) tss) 0
  where
    onDim _ = do
      i <- get
      modify (+ 1)
      pure $ Ext i

generateEntryPoint :: E.EntryPoint -> E.ValBind -> InternaliseM ()
generateEntryPoint (E.EntryPoint e_paramts e_rettype) vb = localConstsScope $ do
  let (E.ValBind _ ofname _ (Info (rettype, _)) _ params _ _ attrs loc) = vb
  -- We replace all shape annotations, so there should be no constant
  -- parameters here.
  params_fresh <- zipWithM fixEntryParamSizes params $ map entryTrust e_paramts
  let tparams =
        map (`E.TypeParamDim` mempty) $
          S.toList $
            mconcat $ map E.patternDimNames params_fresh
  bindingParams tparams params_fresh $ \shapeparams params' -> do
    entry_rettype <- fullyExistential <$> internaliseEntryReturnType rettype
    let entry' = entryPoint (zip e_paramts params') (e_rettype, entry_rettype)
        args = map (I.Var . I.paramName) $ concat params'

    entry_body <- insertStmsM $ do
      -- Special case the (rare) situation where the entry point is
      -- not a function.
      maybe_const <- lookupConst ofname
      vals <- case maybe_const of
        Just ses ->
          return ses
        Nothing ->
          fst <$> funcall "entry_result" (E.qualName ofname) args loc
      ctx <-
        extractShapeContext (concat entry_rettype)
          <$> mapM (fmap I.arrayDims . subExpType) vals
      resultBodyM (ctx ++ vals)

    addFunDef $
      I.FunDef
        (Just entry')
        (internaliseAttrs attrs)
        (baseName ofname)
        (concat entry_rettype)
        (shapeparams ++ concat params')
        entry_body

entryPoint ::
  [(E.EntryType, [I.FParam])] ->
  ( E.EntryType,
    [[I.TypeBase ExtShape Uniqueness]]
  ) ->
  I.EntryPoint
entryPoint params (eret, crets) =
  ( concatMap (entryPointType . preParam) params,
    case ( isTupleRecord $ entryType eret,
           entryAscribed eret
         ) of
      (Just ts, Just (E.TETuple e_ts _)) ->
        concatMap entryPointType $
          zip (zipWith E.EntryType ts (map Just e_ts)) crets
      (Just ts, Nothing) ->
        concatMap entryPointType $
          zip (map (`E.EntryType` Nothing) ts) crets
      _ ->
        entryPointType (eret, concat crets)
  )
  where
    preParam (e_t, ps) = (e_t, staticShapes $ map I.paramDeclType ps)

    entryPointType (t, ts)
      | E.Scalar (E.Prim E.Unsigned {}) <- E.entryType t =
        [I.TypeUnsigned]
      | E.Array _ _ (E.Prim E.Unsigned {}) _ <- E.entryType t =
        [I.TypeUnsigned]
      | E.Scalar E.Prim {} <- E.entryType t =
        [I.TypeDirect]
      | E.Array _ _ E.Prim {} _ <- E.entryType t =
        [I.TypeDirect]
      | otherwise =
        [I.TypeOpaque desc $ length ts]
      where
        desc = maybe (pretty t') typeExpOpaqueName $ E.entryAscribed t
        t' = noSizes (E.entryType t) `E.setUniqueness` Nonunique
    typeExpOpaqueName (TEApply te TypeArgExpDim {} _) =
      typeExpOpaqueName te
    typeExpOpaqueName (TEArray te _ _) =
      let (d, te') = withoutDims te
       in "arr_" ++ typeExpOpaqueName te'
            ++ "_"
            ++ show (1 + d)
            ++ "d"
    typeExpOpaqueName te = pretty te

    withoutDims (TEArray te _ _) =
      let (d, te') = withoutDims te
       in (d + 1, te')
    withoutDims te = (0 :: Int, te)

internaliseBody :: String -> E.Exp -> InternaliseM Body
internaliseBody desc e =
  insertStmsM $ resultBody <$> internaliseExp (desc <> "_res") e

bodyFromStms ::
  InternaliseM (Result, a) ->
  InternaliseM (Body, a)
bodyFromStms m = do
  ((res, a), stms) <- collectStms m
  (,a) <$> mkBodyM stms res

internaliseExp :: String -> E.Exp -> InternaliseM [I.SubExp]
internaliseExp desc (E.Parens e _) =
  internaliseExp desc e
internaliseExp desc (E.QualParens _ e _) =
  internaliseExp desc e
internaliseExp desc (E.StringLit vs _) =
  fmap pure $
    letSubExp desc $
      I.BasicOp $ I.ArrayLit (map constant vs) $ I.Prim int8
internaliseExp _ (E.Var (E.QualName _ name) _ _) = do
  subst <- lookupSubst name
  case subst of
    Just substs -> return substs
    Nothing -> pure [I.Var name]
internaliseExp desc (E.Index e idxs (Info ret, Info retext) loc) = do
  vs <- internaliseExpToVars "indexed" e
  dims <- case vs of
    [] -> return [] -- Will this happen?
    v : _ -> I.arrayDims <$> lookupType v
  (idxs', cs) <- internaliseSlice loc dims idxs
  let index v = do
        v_t <- lookupType v
        return $ I.BasicOp $ I.Index v $ fullSlice v_t idxs'
  ses <- certifying cs $ letSubExps desc =<< mapM index vs
  bindExtSizes (E.toStruct ret) retext ses
  return ses

-- XXX: we map empty records and tuples to bools, because otherwise
-- arrays of unit will lose their sizes.
internaliseExp _ (E.TupLit [] _) =
  return [constant True]
internaliseExp _ (E.RecordLit [] _) =
  return [constant True]
internaliseExp desc (E.TupLit es _) = concat <$> mapM (internaliseExp desc) es
internaliseExp desc (E.RecordLit orig_fields _) =
  concatMap snd . sortFields . M.unions <$> mapM internaliseField orig_fields
  where
    internaliseField (E.RecordFieldExplicit name e _) =
      M.singleton name <$> internaliseExp desc e
    internaliseField (E.RecordFieldImplicit name t loc) =
      internaliseField $
        E.RecordFieldExplicit
          (baseName name)
          (E.Var (E.qualName name) t loc)
          loc
internaliseExp desc (E.ArrayLit es (Info arr_t) loc)
  -- If this is a multidimensional array literal of primitives, we
  -- treat it specially by flattening it out followed by a reshape.
  -- This cuts down on the amount of statements that are produced, and
  -- thus allows us to efficiently handle huge array literals - a
  -- corner case, but an important one.
  | Just ((eshape, e') : es') <- mapM isArrayLiteral es,
    not $ null eshape,
    all ((eshape ==) . fst) es',
    Just basetype <- E.peelArray (length eshape) arr_t = do
    let flat_lit = E.ArrayLit (e' ++ concatMap snd es') (Info basetype) loc
        new_shape = length es : eshape
    flat_arrs <- internaliseExpToVars "flat_literal" flat_lit
    forM flat_arrs $ \flat_arr -> do
      flat_arr_t <- lookupType flat_arr
      let new_shape' =
            reshapeOuter
              (map (DimNew . intConst Int64 . toInteger) new_shape)
              1
              $ I.arrayShape flat_arr_t
      letSubExp desc $ I.BasicOp $ I.Reshape new_shape' flat_arr
  | otherwise = do
    es' <- mapM (internaliseExp "arr_elem") es
    arr_t_ext <- internaliseType $ E.toStruct arr_t

    rowtypes <-
      case mapM (fmap rowType . hasStaticShape . I.fromDecl) arr_t_ext of
        Just ts -> pure ts
        Nothing ->
          -- XXX: the monomorphiser may create single-element array
          -- literals with an unknown row type.  In those cases we
          -- need to look at the types of the actual elements.
          -- Fixing this in the monomorphiser is a lot more tricky
          -- than just working around it here.
          case es' of
            [] -> error $ "internaliseExp ArrayLit: existential type: " ++ pretty arr_t
            e' : _ -> mapM subExpType e'

    let arraylit ks rt = do
          ks' <-
            mapM
              ( ensureShape
                  "shape of element differs from shape of first element"
                  loc
                  rt
                  "elem_reshaped"
              )
              ks
          return $ I.BasicOp $ I.ArrayLit ks' rt

    letSubExps desc
      =<< if null es'
        then mapM (arraylit []) rowtypes
        else zipWithM arraylit (transpose es') rowtypes
  where
    isArrayLiteral :: E.Exp -> Maybe ([Int], [E.Exp])
    isArrayLiteral (E.ArrayLit inner_es _ _) = do
      (eshape, e) : inner_es' <- mapM isArrayLiteral inner_es
      guard $ all ((eshape ==) . fst) inner_es'
      return (length inner_es : eshape, e ++ concatMap snd inner_es')
    isArrayLiteral e =
      Just ([], [e])
internaliseExp desc (E.Range start maybe_second end (Info ret, Info retext) loc) = do
  start' <- internaliseExp1 "range_start" start
  end' <- internaliseExp1 "range_end" $ case end of
    DownToExclusive e -> e
    ToInclusive e -> e
    UpToExclusive e -> e
  maybe_second' <-
    traverse (internaliseExp1 "range_second") maybe_second

  -- Construct an error message in case the range is invalid.
  let conv = case E.typeOf start of
        E.Scalar (E.Prim (E.Unsigned _)) -> asIntZ Int64
        _ -> asIntS Int64
  start'_i64 <- conv start'
  end'_i64 <- conv end'
  maybe_second'_i64 <- traverse conv maybe_second'
  let errmsg =
        errorMsg $
          ["Range "]
            ++ [ErrorInt64 start'_i64]
            ++ ( case maybe_second'_i64 of
                   Nothing -> []
                   Just second_i64 -> ["..", ErrorInt64 second_i64]
               )
            ++ ( case end of
                   DownToExclusive {} -> ["..>"]
                   ToInclusive {} -> ["..."]
                   UpToExclusive {} -> ["..<"]
               )
            ++ [ErrorInt64 end'_i64, " is invalid."]

  (it, le_op, lt_op) <-
    case E.typeOf start of
      E.Scalar (E.Prim (E.Signed it)) -> return (it, CmpSle it, CmpSlt it)
      E.Scalar (E.Prim (E.Unsigned it)) -> return (it, CmpUle it, CmpUlt it)
      start_t -> error $ "Start value in range has type " ++ pretty start_t

  let one = intConst it 1
      negone = intConst it (-1)
      default_step = case end of
        DownToExclusive {} -> negone
        ToInclusive {} -> one
        UpToExclusive {} -> one

  (step, step_zero) <- case maybe_second' of
    Just second' -> do
      subtracted_step <-
        letSubExp "subtracted_step" $
          I.BasicOp $ I.BinOp (I.Sub it I.OverflowWrap) second' start'
      step_zero <- letSubExp "step_zero" $ I.BasicOp $ I.CmpOp (I.CmpEq $ IntType it) start' second'
      return (subtracted_step, step_zero)
    Nothing ->
      return (default_step, constant False)

  step_sign <- letSubExp "s_sign" $ BasicOp $ I.UnOp (I.SSignum it) step
  step_sign_i64 <- asIntS Int64 step_sign

  bounds_invalid_downwards <-
    letSubExp "bounds_invalid_downwards" $
      I.BasicOp $ I.CmpOp le_op start' end'
  bounds_invalid_upwards <-
    letSubExp "bounds_invalid_upwards" $
      I.BasicOp $ I.CmpOp lt_op end' start'

  (distance, step_wrong_dir, bounds_invalid) <- case end of
    DownToExclusive {} -> do
      step_wrong_dir <-
        letSubExp "step_wrong_dir" $
          I.BasicOp $ I.CmpOp (I.CmpEq $ IntType it) step_sign one
      distance <-
        letSubExp "distance" $
          I.BasicOp $ I.BinOp (Sub it I.OverflowWrap) start' end'
      distance_i64 <- asIntS Int64 distance
      return (distance_i64, step_wrong_dir, bounds_invalid_downwards)
    UpToExclusive {} -> do
      step_wrong_dir <-
        letSubExp "step_wrong_dir" $
          I.BasicOp $ I.CmpOp (I.CmpEq $ IntType it) step_sign negone
      distance <- letSubExp "distance" $ I.BasicOp $ I.BinOp (Sub it I.OverflowWrap) end' start'
      distance_i64 <- asIntS Int64 distance
      return (distance_i64, step_wrong_dir, bounds_invalid_upwards)
    ToInclusive {} -> do
      downwards <-
        letSubExp "downwards" $
          I.BasicOp $ I.CmpOp (I.CmpEq $ IntType it) step_sign negone
      distance_downwards_exclusive <-
        letSubExp "distance_downwards_exclusive" $
          I.BasicOp $ I.BinOp (Sub it I.OverflowWrap) start' end'
      distance_upwards_exclusive <-
        letSubExp "distance_upwards_exclusive" $
          I.BasicOp $ I.BinOp (Sub it I.OverflowWrap) end' start'

      bounds_invalid <-
        letSubExp "bounds_invalid" $
          I.If
            downwards
            (resultBody [bounds_invalid_downwards])
            (resultBody [bounds_invalid_upwards])
            $ ifCommon [I.Prim I.Bool]
      distance_exclusive <-
        letSubExp "distance_exclusive" $
          I.If
            downwards
            (resultBody [distance_downwards_exclusive])
            (resultBody [distance_upwards_exclusive])
            $ ifCommon [I.Prim $ IntType it]
      distance_exclusive_i64 <- asIntS Int64 distance_exclusive
      distance <-
        letSubExp "distance" $
          I.BasicOp $
            I.BinOp
              (Add Int64 I.OverflowWrap)
              distance_exclusive_i64
              (intConst Int64 1)
      return (distance, constant False, bounds_invalid)

  step_invalid <-
    letSubExp "step_invalid" $
      I.BasicOp $ I.BinOp I.LogOr step_wrong_dir step_zero

  invalid <-
    letSubExp "range_invalid" $
      I.BasicOp $ I.BinOp I.LogOr step_invalid bounds_invalid
  valid <- letSubExp "valid" $ I.BasicOp $ I.UnOp I.Not invalid
  cs <- assert "range_valid_c" valid errmsg loc

  step_i64 <- asIntS Int64 step
  pos_step <-
    letSubExp "pos_step" $
      I.BasicOp $ I.BinOp (Mul Int64 I.OverflowWrap) step_i64 step_sign_i64

  num_elems <-
    certifying cs $
      letSubExp "num_elems" $
        I.BasicOp $ I.BinOp (SDivUp Int64 I.Unsafe) distance pos_step

  se <- letSubExp desc (I.BasicOp $ I.Iota num_elems start' step it)
  bindExtSizes (E.toStruct ret) retext [se]
  return [se]
internaliseExp desc (E.Ascript e _ _) =
  internaliseExp desc e
internaliseExp desc (E.Coerce e (TypeDecl dt (Info et)) (Info ret, Info retext) loc) = do
  ses <- internaliseExp desc e
  ts <- internaliseReturnType et =<< mapM subExpType ses
  dt' <- typeExpForError dt
  bindExtSizes (E.toStruct ret) retext ses
  forM (zip ses ts) $ \(e', t') -> do
    dims <- arrayDims <$> subExpType e'
    let parts =
          ["Value of (core language) shape ("]
            ++ intersperse ", " (map ErrorInt64 dims)
            ++ [") cannot match shape of type `"]
            ++ dt'
            ++ ["`."]
    ensureExtShape (errorMsg parts) loc (I.fromDecl t') desc e'
internaliseExp desc (E.Negate e _) = do
  e' <- internaliseExp1 "negate_arg" e
  et <- subExpType e'
  case et of
    I.Prim (I.IntType t) ->
      letTupExp' desc $ I.BasicOp $ I.BinOp (I.Sub t I.OverflowWrap) (I.intConst t 0) e'
    I.Prim (I.FloatType t) ->
      letTupExp' desc $ I.BasicOp $ I.BinOp (I.FSub t) (I.floatConst t 0) e'
    _ -> error "Futhark.Internalise.internaliseExp: non-numeric type in Negate"
internaliseExp desc e@E.Apply {} = do
  (qfname, args, ret, retext) <- findFuncall e
  -- Argument evaluation is outermost-in so that any existential sizes
  -- created by function applications can be brought into scope.
  let fname = nameFromString $ pretty $ baseName $ qualLeaf qfname
      loc = srclocOf e
      arg_desc = nameToString fname ++ "_arg"

  -- Some functions are magical (overloaded) and we handle that here.
  ses <-
    case () of
      -- Overloaded functions never take array arguments (except
      -- equality, but those cannot be existential), so we can safely
      -- ignore the existential dimensions.
      ()
        | Just internalise <- isOverloadedFunction qfname (map fst args) loc ->
          internalise desc
        | Just (rettype, _) <- M.lookup fname I.builtInFunctions -> do
          let tag ses = [(se, I.Observe) | se <- ses]
          args' <- reverse <$> mapM (internaliseArg arg_desc) (reverse args)
          let args'' = concatMap tag args'
          letTupExp' desc $
            I.Apply
              fname
              args''
              [I.Prim rettype]
              (Safe, loc, [])
        | otherwise -> do
          args' <- concat . reverse <$> mapM (internaliseArg arg_desc) (reverse args)
          fst <$> funcall desc qfname args' loc

  bindExtSizes ret retext ses
  return ses
internaliseExp desc (E.LetPat pat e body (Info ret, Info retext) _) = do
  ses <- internalisePat desc pat e body (internaliseExp desc)
  bindExtSizes (E.toStruct ret) retext ses
  return ses
internaliseExp _ (E.LetFun ofname _ _ _ _) =
  error $ "Unexpected LetFun " ++ pretty ofname
internaliseExp desc (E.DoLoop sparams mergepat mergeexp form loopbody (Info (ret, retext)) loc) = do
  ses <- internaliseExp "loop_init" mergeexp
  ((loopbody', (form', shapepat, mergepat', mergeinit')), initstms) <-
    collectStms $ handleForm ses form

  addStms initstms
  mergeinit_ts' <- mapM subExpType mergeinit'

  ctxinit <- argShapes (map I.paramName shapepat) mergepat' mergeinit_ts'

  let ctxmerge = zip shapepat ctxinit
      valmerge = zip mergepat' mergeinit'
      dropCond = case form of
        E.While {} -> drop 1
        _ -> id

  -- Ensure that the result of the loop matches the shapes of the
  -- merge parameters.  XXX: Ideally they should already match (by
  -- the source language type rules), but some of our
  -- transformations (esp. defunctionalisation) strips out some size
  -- information.  For a type-correct source program, these reshapes
  -- should simplify away.
  let merge = ctxmerge ++ valmerge
      merge_ts = map (I.paramType . fst) merge
  loopbody'' <-
    localScope (scopeOfFParams $ map fst merge) $
      inScopeOf form' $
        insertStmsM $
          resultBodyM
            =<< ensureArgShapes
              "shape of loop result does not match shapes in loop parameter"
              loc
              (map (I.paramName . fst) ctxmerge)
              merge_ts
            =<< bodyBind loopbody'

  attrs <- asks envAttrs
  loop_res <-
    map I.Var . dropCond
      <$> attributing
        attrs
        (letTupExp desc (I.DoLoop ctxmerge valmerge form' loopbody''))
  bindExtSizes (E.toStruct ret) retext loop_res
  return loop_res
  where
    sparams' = map (`TypeParamDim` mempty) sparams

    forLoop mergepat' shapepat mergeinit form' =
      bodyFromStms $
        inScopeOf form' $ do
          ses <- internaliseExp "loopres" loopbody
          sets <- mapM subExpType ses
          shapeargs <- argShapes (map I.paramName shapepat) mergepat' sets
          return
            ( shapeargs ++ ses,
              ( form',
                shapepat,
                mergepat',
                mergeinit
              )
            )

    handleForm mergeinit (E.ForIn x arr) = do
      arr' <- internaliseExpToVars "for_in_arr" arr
      arr_ts <- mapM lookupType arr'
      let w = arraysSize 0 arr_ts

      i <- newVName "i"

      ts <- mapM subExpType mergeinit
      bindingLoopParams sparams' mergepat ts $
        \shapepat mergepat' ->
          bindingLambdaParams [x] (map rowType arr_ts) $ \x_params -> do
            let loopvars = zip x_params arr'
            forLoop mergepat' shapepat mergeinit $
              I.ForLoop i Int64 w loopvars
    handleForm mergeinit (E.For i num_iterations) = do
      num_iterations' <- internaliseExp1 "upper_bound" num_iterations
      num_iterations_t <- I.subExpType num_iterations'
      it <- case num_iterations_t of
        I.Prim (IntType it) -> return it
        _ -> error "internaliseExp DoLoop: invalid type"

      ts <- mapM subExpType mergeinit
      bindingLoopParams sparams' mergepat ts $
        \shapepat mergepat' ->
          forLoop mergepat' shapepat mergeinit $
<<<<<<< HEAD
            I.ForLoop i' it num_iterations' []
    handleForm mergeinit (E.While cond) = do
      ts <- mapM subExpType mergeinit
      bindingLoopParams sparams' mergepat ts $ \shapepat mergepat' -> do
=======
            I.ForLoop (E.identName i) it num_iterations' []
    handleForm mergeinit (E.While cond) =
      bindingLoopParams sparams' mergepat $ \shapepat mergepat' -> do
>>>>>>> 1d213abc
        mergeinit_ts <- mapM subExpType mergeinit
        -- We need to insert 'cond' twice - once for the initial
        -- condition (do we enter the loop at all?), and once with the
        -- result values of the loop (do we continue into the next
        -- iteration?).  This is safe, as the type rules for the
        -- external language guarantees that 'cond' does not consume
        -- anything.
        shapeinit <- argShapes (map I.paramName shapepat) mergepat' mergeinit_ts

        (loop_initial_cond, init_loop_cond_bnds) <- collectStms $ do
          forM_ (zip shapepat shapeinit) $ \(p, se) ->
            letBindNames [paramName p] $ BasicOp $ SubExp se
          forM_ (zip mergepat' mergeinit) $ \(p, se) ->
            unless (se == I.Var (paramName p)) $
              letBindNames [paramName p] $
                BasicOp $
                  case se of
                    I.Var v
                      | not $ primType $ paramType p ->
                        Reshape (map DimCoercion $ arrayDims $ paramType p) v
                    _ -> SubExp se
          internaliseExp1 "loop_cond" cond

        addStms init_loop_cond_bnds

        bodyFromStms $ do
          ses <- internaliseExp "loopres" loopbody
          sets <- mapM subExpType ses
          loop_while <- newParam "loop_while" $ I.Prim I.Bool
          shapeargs <- argShapes (map I.paramName shapepat) mergepat' sets

          -- Careful not to clobber anything.
          loop_end_cond_body <- renameBody <=< insertStmsM $ do
            forM_ (zip shapepat shapeargs) $ \(p, se) ->
              unless (se == I.Var (paramName p)) $
                letBindNames [paramName p] $ BasicOp $ SubExp se
            forM_ (zip mergepat' ses) $ \(p, se) ->
              unless (se == I.Var (paramName p)) $
                letBindNames [paramName p] $
                  BasicOp $
                    case se of
                      I.Var v
                        | not $ primType $ paramType p ->
                          Reshape (map DimCoercion $ arrayDims $ paramType p) v
                      _ -> SubExp se
            resultBody <$> internaliseExp "loop_cond" cond
          loop_end_cond <- bodyBind loop_end_cond_body

          return
            ( shapeargs ++ loop_end_cond ++ ses,
              ( I.WhileLoop $ I.paramName loop_while,
                shapepat,
                loop_while : mergepat',
                loop_initial_cond : mergeinit
              )
            )
internaliseExp desc (E.LetWith name src idxs ve body t loc) = do
  let pat = E.Id (E.identName name) (E.identType name) loc
      src_t = E.fromStruct <$> E.identType src
      e = E.Update (E.Var (E.qualName $ E.identName src) src_t loc) idxs ve loc
  internaliseExp desc $ E.LetPat pat e body (t, Info []) loc
internaliseExp desc (E.Update src slice ve loc) = do
  ves <- internaliseExp "lw_val" ve
  srcs <- internaliseExpToVars "src" src
  dims <- case srcs of
    [] -> return [] -- Will this happen?
    v : _ -> I.arrayDims <$> lookupType v
  (idxs', cs) <- internaliseSlice loc dims slice

  let comb sname ve' = do
        sname_t <- lookupType sname
        let full_slice = fullSlice sname_t idxs'
            rowtype = sname_t `setArrayDims` sliceDims full_slice
        ve'' <-
          ensureShape
            "shape of value does not match shape of source array"
            loc
            rowtype
            "lw_val_correct_shape"
            ve'
        letInPlace desc sname full_slice $ BasicOp $ SubExp ve''
  certifying cs $ map I.Var <$> zipWithM comb srcs ves
internaliseExp desc (E.RecordUpdate src fields ve _ _) = do
  src' <- internaliseExp desc src
  ve' <- internaliseExp desc ve
  replace (E.typeOf src `setAliases` ()) fields ve' src'
  where
    replace (E.Scalar (E.Record m)) (f : fs) ve' src'
      | Just t <- M.lookup f m = do
        i <-
          fmap sum $
            mapM (internalisedTypeSize . snd) $
              takeWhile ((/= f) . fst) $ sortFields m
        k <- internalisedTypeSize t
        let (bef, to_update, aft) = splitAt3 i k src'
        src'' <- replace t fs ve' to_update
        return $ bef ++ src'' ++ aft
    replace _ _ ve' _ = return ve'
internaliseExp desc (E.Attr attr e _) =
  local f $ internaliseExp desc e
  where
    attrs = oneAttr $ internaliseAttr attr
    f env
      | "unsafe" `inAttrs` attrs,
        not $ envSafe env =
        env {envDoBoundsChecks = False}
      | otherwise =
        env {envAttrs = envAttrs env <> attrs}
internaliseExp desc (E.Assert e1 e2 (Info check) loc) = do
  e1' <- internaliseExp1 "assert_cond" e1
  c <- assert "assert_c" e1' (errorMsg [ErrorString $ "Assertion is false: " <> check]) loc
  -- Make sure there are some bindings to certify.
  certifying c $ mapM rebind =<< internaliseExp desc e2
  where
    rebind v = do
      v' <- newVName "assert_res"
      letBindNames [v'] $ I.BasicOp $ I.SubExp v
      return $ I.Var v'
internaliseExp _ (E.Constr c es (Info (E.Scalar (E.Sum fs))) _) = do
  (ts, constr_map) <- internaliseSumType $ M.map (map E.toStruct) fs
  es' <- concat <$> mapM (internaliseExp "payload") es

  let noExt _ = return $ intConst Int64 0
  ts' <- instantiateShapes noExt $ map fromDecl ts

  case M.lookup c constr_map of
    Just (i, js) ->
      (intConst Int8 (toInteger i) :) <$> clauses 0 ts' (zip js es')
    Nothing ->
      error "internaliseExp Constr: missing constructor"
  where
    clauses j (t : ts) js_to_es
      | Just e <- j `lookup` js_to_es =
        (e :) <$> clauses (j + 1) ts js_to_es
      | otherwise = do
        blank <- letSubExp "zero" =<< eBlank t
        (blank :) <$> clauses (j + 1) ts js_to_es
    clauses _ [] _ =
      return []
internaliseExp _ (E.Constr _ _ (Info t) loc) =
  error $ "internaliseExp: constructor with type " ++ pretty t ++ " at " ++ locStr loc
internaliseExp desc (E.Match e cs (Info ret, Info retext) _) = do
  ses <- internaliseExp (desc ++ "_scrutinee") e
  res <-
    case NE.uncons cs of
      (CasePat pCase eCase _, Nothing) -> do
        (_, pertinent) <- generateCond pCase ses
        internalisePat' pCase pertinent eCase (internaliseExp desc)
      (c, Just cs') -> do
        let CasePat pLast eLast _ = NE.last cs'
        bFalse <- do
          (_, pertinent) <- generateCond pLast ses
          eLast' <- internalisePat' pLast pertinent eLast (internaliseBody desc)
          foldM (\bf c' -> eBody $ return $ generateCaseIf ses c' bf) eLast' $
            reverse $ NE.init cs'
        letTupExp' desc =<< generateCaseIf ses c bFalse
  bindExtSizes (E.toStruct ret) retext res
  return res

-- The "interesting" cases are over, now it's mostly boilerplate.

internaliseExp _ (E.Literal v _) =
  return [I.Constant $ internalisePrimValue v]
internaliseExp _ (E.IntLit v (Info t) _) =
  case t of
    E.Scalar (E.Prim (E.Signed it)) ->
      return [I.Constant $ I.IntValue $ intValue it v]
    E.Scalar (E.Prim (E.Unsigned it)) ->
      return [I.Constant $ I.IntValue $ intValue it v]
    E.Scalar (E.Prim (E.FloatType ft)) ->
      return [I.Constant $ I.FloatValue $ floatValue ft v]
    _ -> error $ "internaliseExp: nonsensical type for integer literal: " ++ pretty t
internaliseExp _ (E.FloatLit v (Info t) _) =
  case t of
    E.Scalar (E.Prim (E.FloatType ft)) ->
      return [I.Constant $ I.FloatValue $ floatValue ft v]
    _ -> error $ "internaliseExp: nonsensical type for float literal: " ++ pretty t
internaliseExp desc (E.If ce te fe (Info ret, Info retext) _) = do
  ses <-
    letTupExp' desc
      =<< eIf
        (BasicOp . SubExp <$> internaliseExp1 "cond" ce)
        (internaliseBody (desc <> "_t") te)
        (internaliseBody (desc <> "_f") fe)
  bindExtSizes (E.toStruct ret) retext ses
  return ses

-- Builtin operators are handled specially because they are
-- overloaded.
internaliseExp desc (E.Project k e (Info rt) _) = do
  n <- internalisedTypeSize $ rt `setAliases` ()
  i' <- fmap sum $
    mapM internalisedTypeSize $
      case E.typeOf e `setAliases` () of
        E.Scalar (Record fs) ->
          map snd $ takeWhile ((/= k) . fst) $ sortFields fs
        t -> [t]
  take n . drop i' <$> internaliseExp desc e
internaliseExp _ e@E.BinOp {} =
  error $ "internaliseExp: Unexpected BinOp " ++ pretty e
internaliseExp _ e@E.Lambda {} =
  error $ "internaliseExp: Unexpected lambda at " ++ locStr (srclocOf e)
internaliseExp _ e@E.OpSection {} =
  error $ "internaliseExp: Unexpected operator section at " ++ locStr (srclocOf e)
internaliseExp _ e@E.OpSectionLeft {} =
  error $ "internaliseExp: Unexpected left operator section at " ++ locStr (srclocOf e)
internaliseExp _ e@E.OpSectionRight {} =
  error $ "internaliseExp: Unexpected right operator section at " ++ locStr (srclocOf e)
internaliseExp _ e@E.ProjectSection {} =
  error $ "internaliseExp: Unexpected projection section at " ++ locStr (srclocOf e)
internaliseExp _ e@E.IndexSection {} =
  error $ "internaliseExp: Unexpected index section at " ++ locStr (srclocOf e)

internaliseArg :: String -> (E.Exp, Maybe VName) -> InternaliseM [SubExp]
internaliseArg desc (arg, argdim) = do
  arg' <- internaliseExp desc arg
  case (arg', argdim) of
    ([se], Just d) -> letBindNames [d] $ BasicOp $ SubExp se
    _ -> return ()
  return arg'

elemPrimType :: I.ElemType -> I.PrimType
elemPrimType ElemAcc {} = error "elemPrimType: accumulator"
elemPrimType (ElemPrim t) = t

subExpPrimType :: I.SubExp -> InternaliseM I.PrimType
subExpPrimType = fmap (elemPrimType . I.elemType) . subExpType

generateCond :: E.Pattern -> [I.SubExp] -> InternaliseM (I.SubExp, [I.SubExp])
generateCond orig_p orig_ses = do
  (cmps, pertinent, _) <- compares orig_p orig_ses
  cmp <- letSubExp "matches" =<< eAll cmps
  return (cmp, pertinent)
  where
    -- Literals are always primitive values.
    compares (E.PatternLit l t _) (se : ses) = do
      e' <- case l of
        PatLitPrim v -> pure $ constant $ internalisePrimValue v
        PatLitInt x -> internaliseExp1 "constant" $ E.IntLit x t mempty
        PatLitFloat x -> internaliseExp1 "constant" $ E.FloatLit x t mempty
      t' <- subExpPrimType se
      cmp <- letSubExp "match_lit" $ I.BasicOp $ I.CmpOp (I.CmpEq t') e' se
      return ([cmp], [se], ses)
    compares (E.PatternConstr c (Info (E.Scalar (E.Sum fs))) pats _) (se : ses) = do
      (payload_ts, m) <- internaliseSumType $ M.map (map toStruct) fs
      case M.lookup c m of
        Just (i, payload_is) -> do
          let i' = intConst Int8 $ toInteger i
          let (payload_ses, ses') = splitAt (length payload_ts) ses
          cmp <- letSubExp "match_constr" $ I.BasicOp $ I.CmpOp (I.CmpEq int8) i' se
          (cmps, pertinent, _) <- comparesMany pats $ map (payload_ses !!) payload_is
          return (cmp : cmps, pertinent, ses')
        Nothing ->
          error "generateCond: missing constructor"
    compares (E.PatternConstr _ (Info t) _ _) _ =
      error $ "generateCond: PatternConstr has nonsensical type: " ++ pretty t
    compares (E.Id _ t loc) ses =
      compares (E.Wildcard t loc) ses
    compares (E.Wildcard (Info t) _) ses = do
      n <- internalisedTypeSize $ E.toStruct t
      let (id_ses, rest_ses) = splitAt n ses
      return ([], id_ses, rest_ses)
    compares (E.PatternParens pat _) ses =
      compares pat ses
    compares (E.TuplePattern pats _) ses =
      comparesMany pats ses
    compares (E.RecordPattern fs _) ses =
      comparesMany (map snd $ E.sortFields $ M.fromList fs) ses
    compares (E.PatternAscription pat _ _) ses =
      compares pat ses
    compares pat [] =
      error $ "generateCond: No values left for pattern " ++ pretty pat

    comparesMany [] ses = return ([], [], ses)
    comparesMany (pat : pats) ses = do
      (cmps1, pertinent1, ses') <- compares pat ses
      (cmps2, pertinent2, ses'') <- comparesMany pats ses'
      return
        ( cmps1 <> cmps2,
          pertinent1 <> pertinent2,
          ses''
        )

generateCaseIf :: [I.SubExp] -> Case -> I.Body -> InternaliseM I.Exp
generateCaseIf ses (CasePat p eCase _) bFail = do
  (cond, pertinent) <- generateCond p ses
  eCase' <- internalisePat' p pertinent eCase (internaliseBody "case")
  eIf (eSubExp cond) (return eCase') (return bFail)

internalisePat ::
  String ->
  E.Pattern ->
  E.Exp ->
  E.Exp ->
  (E.Exp -> InternaliseM a) ->
  InternaliseM a
internalisePat desc p e body m = do
  ses <- internaliseExp desc' e
  internalisePat' p ses body m
  where
    desc' = case S.toList $ E.patternIdents p of
      [v] -> baseString $ E.identName v
      _ -> desc

internalisePat' ::
  E.Pattern ->
  [I.SubExp] ->
  E.Exp ->
  (E.Exp -> InternaliseM a) ->
  InternaliseM a
internalisePat' p ses body m = do
  ses_ts <- mapM subExpType ses
  stmPattern p ses_ts $ \pat_names -> do
    forM_ (zip pat_names ses) $ \(v, se) ->
      letBindNames [v] $ I.BasicOp $ I.SubExp se
    m body

internaliseSlice ::
  SrcLoc ->
  [SubExp] ->
  [E.DimIndex] ->
  InternaliseM ([I.DimIndex SubExp], Certificates)
internaliseSlice loc dims idxs = do
  (idxs', oks, parts) <- unzip3 <$> zipWithM internaliseDimIndex dims idxs
  ok <- letSubExp "index_ok" =<< eAll oks
  let msg =
        errorMsg $
          ["Index ["] ++ intercalate [", "] parts
            ++ ["] out of bounds for array of shape ["]
            ++ intersperse "][" (map ErrorInt64 $ take (length idxs) dims)
            ++ ["]."]
  c <- assert "index_certs" ok msg loc
  return (idxs', c)

internaliseDimIndex ::
  SubExp ->
  E.DimIndex ->
  InternaliseM (I.DimIndex SubExp, SubExp, [ErrorMsgPart SubExp])
internaliseDimIndex w (E.DimFix i) = do
  (i', _) <- internaliseDimExp "i" i
  let lowerBound =
        I.BasicOp $
          I.CmpOp (I.CmpSle I.Int64) (I.constant (0 :: I.Int64)) i'
      upperBound =
        I.BasicOp $
          I.CmpOp (I.CmpSlt I.Int64) i' w
  ok <- letSubExp "bounds_check" =<< eBinOp I.LogAnd (pure lowerBound) (pure upperBound)
  return (I.DimFix i', ok, [ErrorInt64 i'])

-- Special-case an important common case that otherwise leads to horrible code.
internaliseDimIndex
  w
  ( E.DimSlice
      Nothing
      Nothing
      (Just (E.Negate (E.IntLit 1 _ _) _))
    ) = do
    w_minus_1 <-
      letSubExp "w_minus_1" $
        BasicOp $ I.BinOp (Sub Int64 I.OverflowWrap) w one
    return
      ( I.DimSlice w_minus_1 w $ intConst Int64 (-1),
        constant True,
        mempty
      )
    where
      one = constant (1 :: Int64)
internaliseDimIndex w (E.DimSlice i j s) = do
  s' <- maybe (return one) (fmap fst . internaliseDimExp "s") s
  s_sign <- letSubExp "s_sign" $ BasicOp $ I.UnOp (I.SSignum Int64) s'
  backwards <- letSubExp "backwards" $ I.BasicOp $ I.CmpOp (I.CmpEq int64) s_sign negone
  w_minus_1 <- letSubExp "w_minus_1" $ BasicOp $ I.BinOp (Sub Int64 I.OverflowWrap) w one
  let i_def =
        letSubExp "i_def" $
          I.If
            backwards
            (resultBody [w_minus_1])
            (resultBody [zero])
            $ ifCommon [I.Prim int64]
      j_def =
        letSubExp "j_def" $
          I.If
            backwards
            (resultBody [negone])
            (resultBody [w])
            $ ifCommon [I.Prim int64]
  i' <- maybe i_def (fmap fst . internaliseDimExp "i") i
  j' <- maybe j_def (fmap fst . internaliseDimExp "j") j
  j_m_i <- letSubExp "j_m_i" $ BasicOp $ I.BinOp (Sub Int64 I.OverflowWrap) j' i'
  -- Something like a division-rounding-up, but accomodating negative
  -- operands.
  let divRounding x y =
        eBinOp
          (SQuot Int64 Unsafe)
          ( eBinOp
              (Add Int64 I.OverflowWrap)
              x
              (eBinOp (Sub Int64 I.OverflowWrap) y (eSignum $ toExp s'))
          )
          y
  n <- letSubExp "n" =<< divRounding (toExp j_m_i) (toExp s')

  -- Bounds checks depend on whether we are slicing forwards or
  -- backwards.  If forwards, we must check '0 <= i && i <= j'.  If
  -- backwards, '-1 <= j && j <= i'.  In both cases, we check '0 <=
  -- i+n*s && i+(n-1)*s < w'.  We only check if the slice is nonempty.
  empty_slice <- letSubExp "empty_slice" $ I.BasicOp $ I.CmpOp (CmpEq int64) n zero

  m <- letSubExp "m" $ I.BasicOp $ I.BinOp (Sub Int64 I.OverflowWrap) n one
  m_t_s <- letSubExp "m_t_s" $ I.BasicOp $ I.BinOp (Mul Int64 I.OverflowWrap) m s'
  i_p_m_t_s <- letSubExp "i_p_m_t_s" $ I.BasicOp $ I.BinOp (Add Int64 I.OverflowWrap) i' m_t_s
  zero_leq_i_p_m_t_s <-
    letSubExp "zero_leq_i_p_m_t_s" $
      I.BasicOp $ I.CmpOp (I.CmpSle Int64) zero i_p_m_t_s
  i_p_m_t_s_leq_w <-
    letSubExp "i_p_m_t_s_leq_w" $
      I.BasicOp $ I.CmpOp (I.CmpSle Int64) i_p_m_t_s w
  i_p_m_t_s_lth_w <-
    letSubExp "i_p_m_t_s_leq_w" $
      I.BasicOp $ I.CmpOp (I.CmpSlt Int64) i_p_m_t_s w

  zero_lte_i <- letSubExp "zero_lte_i" $ I.BasicOp $ I.CmpOp (I.CmpSle Int64) zero i'
  i_lte_j <- letSubExp "i_lte_j" $ I.BasicOp $ I.CmpOp (I.CmpSle Int64) i' j'
  forwards_ok <-
    letSubExp "forwards_ok"
      =<< eAll [zero_lte_i, zero_lte_i, i_lte_j, zero_leq_i_p_m_t_s, i_p_m_t_s_lth_w]

  negone_lte_j <- letSubExp "negone_lte_j" $ I.BasicOp $ I.CmpOp (I.CmpSle Int64) negone j'
  j_lte_i <- letSubExp "j_lte_i" $ I.BasicOp $ I.CmpOp (I.CmpSle Int64) j' i'
  backwards_ok <-
    letSubExp "backwards_ok"
      =<< eAll
        [negone_lte_j, negone_lte_j, j_lte_i, zero_leq_i_p_m_t_s, i_p_m_t_s_leq_w]

  slice_ok <-
    letSubExp "slice_ok" $
      I.If
        backwards
        (resultBody [backwards_ok])
        (resultBody [forwards_ok])
        $ ifCommon [I.Prim I.Bool]
  ok_or_empty <-
    letSubExp "ok_or_empty" $
      I.BasicOp $ I.BinOp I.LogOr empty_slice slice_ok

  let parts = case (i, j, s) of
        (_, _, Just {}) ->
          [ maybe "" (const $ ErrorInt64 i') i,
            ":",
            maybe "" (const $ ErrorInt64 j') j,
            ":",
            ErrorInt64 s'
          ]
        (_, Just {}, _) ->
          [ maybe "" (const $ ErrorInt64 i') i,
            ":",
            ErrorInt64 j'
          ]
            ++ maybe mempty (const [":", ErrorInt64 s']) s
        (_, Nothing, Nothing) ->
          [ErrorInt64 i', ":"]
  return (I.DimSlice i' n s', ok_or_empty, parts)
  where
    zero = constant (0 :: Int64)
    negone = constant (-1 :: Int64)
    one = constant (1 :: Int64)

internaliseScanOrReduce ::
  String ->
  String ->
  (SubExp -> I.Lambda -> [SubExp] -> [VName] -> InternaliseM (SOAC SOACS)) ->
  (E.Exp, E.Exp, E.Exp, SrcLoc) ->
  InternaliseM [SubExp]
internaliseScanOrReduce desc what f (lam, ne, arr, loc) = do
  arrs <- internaliseExpToVars (what ++ "_arr") arr
  nes <- internaliseExp (what ++ "_ne") ne
  nes' <- forM (zip nes arrs) $ \(ne', arr') -> do
    rowtype <- I.stripArray 1 <$> lookupType arr'
    ensureShape
      "Row shape of input array does not match shape of neutral element"
      loc
      rowtype
      (what ++ "_ne_right_shape")
      ne'
  nests <- mapM I.subExpType nes'
  arrts <- mapM lookupType arrs
  lam' <- internaliseFoldLambda internaliseLambda lam nests arrts
  w <- arraysSize 0 <$> mapM lookupType arrs
  letTupExp' desc . I.Op =<< f w lam' nes' arrs

internaliseHist ::
  String ->
  E.Exp ->
  E.Exp ->
  E.Exp ->
  E.Exp ->
  E.Exp ->
  E.Exp ->
  SrcLoc ->
  InternaliseM [SubExp]
internaliseHist desc rf hist op ne buckets img loc = do
  rf' <- internaliseExp1 "hist_rf" rf
  ne' <- internaliseExp "hist_ne" ne
  hist' <- internaliseExpToVars "hist_hist" hist
  buckets' <-
    letExp "hist_buckets" . BasicOp . SubExp
      =<< internaliseExp1 "hist_buckets" buckets
  img' <- internaliseExpToVars "hist_img" img

  -- reshape neutral element to have same size as the destination array
  ne_shp <- forM (zip ne' hist') $ \(n, h) -> do
    rowtype <- I.stripArray 1 <$> lookupType h
    ensureShape
      "Row shape of destination array does not match shape of neutral element"
      loc
      rowtype
      "hist_ne_right_shape"
      n
  ne_ts <- mapM I.subExpType ne_shp
  his_ts <- mapM lookupType hist'
  op' <- internaliseFoldLambda internaliseLambda op ne_ts his_ts

  -- reshape return type of bucket function to have same size as neutral element
  -- (modulo the index)
  bucket_param <- newParam "bucket_p" $ I.Prim int64
  img_params <- mapM (newParam "img_p" . rowType) =<< mapM lookupType img'
  let params = bucket_param : img_params
      rettype = I.Prim int64 : ne_ts
      body = mkBody mempty $ map (I.Var . paramName) params
  body' <-
    localScope (scopeOfLParams params) $
      ensureResultShape
        "Row shape of value array does not match row shape of hist target"
        (srclocOf img)
        rettype
        body

  -- get sizes of histogram and image arrays
  w_hist <- arraysSize 0 <$> mapM lookupType hist'
  w_img <- arraysSize 0 <$> mapM lookupType img'

  -- Generate an assertion and reshapes to ensure that buckets' and
  -- img' are the same size.
  b_shape <- I.arrayShape <$> lookupType buckets'
  let b_w = shapeSize 0 b_shape
  cmp <- letSubExp "bucket_cmp" $ I.BasicOp $ I.CmpOp (I.CmpEq I.int64) b_w w_img
  c <-
    assert
      "bucket_cert"
      cmp
      "length of index and value array does not match"
      loc
  buckets'' <-
    certifying c $
      letExp (baseString buckets') $
        I.BasicOp $ I.Reshape (reshapeOuter [DimCoercion w_img] 1 b_shape) buckets'

  letTupExp' desc $
    I.Op $
      I.Hist w_img [HistOp w_hist rf' hist' ne_shp op'] (I.Lambda params body' rettype) $ buckets'' : img'

internaliseStreamMap ::
  String ->
  StreamOrd ->
  E.Exp ->
  E.Exp ->
  InternaliseM [SubExp]
internaliseStreamMap desc o lam arr = do
  arrs <- internaliseExpToVars "stream_input" arr
  lam' <- internaliseStreamMapLambda internaliseLambda lam $ map I.Var arrs
  w <- arraysSize 0 <$> mapM lookupType arrs
  let form = I.Parallel o Commutative (I.Lambda [] (mkBody mempty []) []) []
  letTupExp' desc $ I.Op $ I.Stream w form lam' arrs

internaliseStreamRed ::
  String ->
  StreamOrd ->
  Commutativity ->
  E.Exp ->
  E.Exp ->
  E.Exp ->
  InternaliseM [SubExp]
internaliseStreamRed desc o comm lam0 lam arr = do
  arrs <- internaliseExpToVars "stream_input" arr
  rowts <- mapM (fmap I.rowType . lookupType) arrs
  (lam_params, lam_body) <-
    internaliseStreamLambda internaliseLambda lam rowts
  let (chunk_param, _, lam_val_params) =
        partitionChunkedFoldParameters 0 lam_params

  -- Synthesize neutral elements by applying the fold function
  -- to an empty chunk.
  letBindNames [I.paramName chunk_param] $
    I.BasicOp $ I.SubExp $ constant (0 :: Int64)
  forM_ lam_val_params $ \p ->
    letBindNames [I.paramName p] $
      I.BasicOp $
        I.Scratch (I.elemType $ I.paramType p) $
          I.arrayDims $ I.paramType p
  nes <- bodyBind =<< renameBody lam_body

  nes_ts <- mapM I.subExpType nes
  outsz <- arraysSize 0 <$> mapM lookupType arrs
  let acc_arr_tps = [I.arrayOf t (I.Shape [outsz]) NoUniqueness | t <- nes_ts]
  lam0' <- internaliseFoldLambda internaliseLambda lam0 nes_ts acc_arr_tps

  let lam0_acc_params = take (length nes) $ I.lambdaParams lam0'
  lam_acc_params <- forM lam0_acc_params $ \p -> do
    name <- newVName $ baseString $ I.paramName p
    return p {I.paramName = name}

  -- Make sure the chunk size parameter comes first.
  let lam_params' = chunk_param : lam_acc_params ++ lam_val_params

  body_with_lam0 <-
    ensureResultShape
      "shape of result does not match shape of initial value"
      (srclocOf lam0)
      nes_ts
      <=< insertStmsM
      $ localScope (scopeOfLParams lam_params') $ do
        lam_res <- bodyBind lam_body
        lam_res' <-
          ensureArgShapes
            "shape of chunk function result does not match shape of initial value"
            (srclocOf lam)
            []
            (map I.typeOf $ I.lambdaParams lam0')
            lam_res
        new_lam_res <-
          eLambda lam0' $
            map eSubExp $
              map (I.Var . paramName) lam_acc_params ++ lam_res'
        return $ resultBody new_lam_res

  let form = I.Parallel o comm lam0' nes
      lam' =
        I.Lambda
          { lambdaParams = lam_params',
            lambdaBody = body_with_lam0,
            lambdaReturnType = nes_ts
          }
  w <- arraysSize 0 <$> mapM lookupType arrs
  letTupExp' desc $ I.Op $ I.Stream w form lam' arrs

internaliseStreamAcc ::
  String ->
  E.Exp ->
  Maybe (E.Exp, E.Exp) ->
  E.Exp ->
  E.Exp ->
  InternaliseM [SubExp]
internaliseStreamAcc desc dest op lam bs = do
  dest' <- internaliseExpToVars "scatter_dest" dest
  dest_ts <- mapM lookupType dest'
  bs' <- internaliseExpToVars "scatter_input" bs

  op' <-
    case op of
      Just (op_lam, ne) -> do
        ne' <- internaliseExp "hist_ne" ne
        ne_ts <- mapM I.subExpType ne'
        (lam_params, lam_body, lam_rettype) <- internaliseLambda op_lam $ ne_ts ++ ne_ts
        let op_lam' = I.Lambda lam_params lam_body lam_rettype
        return $ Just (op_lam', ne')
      Nothing ->
        return Nothing

  w <- arraysSize 0 <$> mapM lookupType bs'
  acc <- letExp "scatter_acc" $ MkAcc (Shape [w]) dest' op'

  lam' <-
    internaliseMapLambda internaliseLambda lam $
      map I.Var $ acc : bs'

  acc' <-
    letExp "scatter_acc_res" $
      I.Op $
        I.Screma w (I.mapSOAC lam') $
          acc : bs'

  letTupExp' desc (BasicOp $ UnAcc acc' dest_ts)

internaliseExp1 :: String -> E.Exp -> InternaliseM I.SubExp
internaliseExp1 desc e = do
  vs <- internaliseExp desc e
  case vs of
    [se] -> return se
    _ -> error "Internalise.internaliseExp1: was passed not just a single subexpression"

-- | Promote to dimension type as appropriate for the original type.
-- Also return original type.
internaliseDimExp :: String -> E.Exp -> InternaliseM (I.SubExp, IntType)
internaliseDimExp s e = do
  e' <- internaliseExp1 s e
  case E.typeOf e of
    E.Scalar (E.Prim (Signed it)) -> (,it) <$> asIntS Int64 e'
    _ -> error "internaliseDimExp: bad type"

internaliseExpToVars :: String -> E.Exp -> InternaliseM [I.VName]
internaliseExpToVars desc e =
  mapM asIdent =<< internaliseExp desc e
  where
    asIdent (I.Var v) = return v
    asIdent se = letExp desc $ I.BasicOp $ I.SubExp se

internaliseOperation ::
  String ->
  E.Exp ->
  (I.VName -> InternaliseM I.BasicOp) ->
  InternaliseM [I.SubExp]
internaliseOperation s e op = do
  vs <- internaliseExpToVars s e
  letSubExps s =<< mapM (fmap I.BasicOp . op) vs

certifyingNonzero ::
  SrcLoc ->
  IntType ->
  SubExp ->
  InternaliseM a ->
  InternaliseM a
certifyingNonzero loc t x m = do
  zero <-
    letSubExp "zero" $
      I.BasicOp $
        CmpOp (CmpEq (IntType t)) x (intConst t 0)
  nonzero <- letSubExp "nonzero" $ I.BasicOp $ UnOp Not zero
  c <- assert "nonzero_cert" nonzero "division by zero" loc
  certifying c m

certifyingNonnegative ::
  SrcLoc ->
  IntType ->
  SubExp ->
  InternaliseM a ->
  InternaliseM a
certifyingNonnegative loc t x m = do
  nonnegative <-
    letSubExp "nonnegative" $
      I.BasicOp $
        CmpOp (CmpSle t) (intConst t 0) x
  c <- assert "nonzero_cert" nonnegative "negative exponent" loc
  certifying c m

internaliseBinOp ::
  SrcLoc ->
  String ->
  E.BinOp ->
  I.SubExp ->
  I.SubExp ->
  E.PrimType ->
  E.PrimType ->
  InternaliseM [I.SubExp]
internaliseBinOp _ desc E.Plus x y (E.Signed t) _ =
  simpleBinOp desc (I.Add t I.OverflowWrap) x y
internaliseBinOp _ desc E.Plus x y (E.Unsigned t) _ =
  simpleBinOp desc (I.Add t I.OverflowWrap) x y
internaliseBinOp _ desc E.Plus x y (E.FloatType t) _ =
  simpleBinOp desc (I.FAdd t) x y
internaliseBinOp _ desc E.Minus x y (E.Signed t) _ =
  simpleBinOp desc (I.Sub t I.OverflowWrap) x y
internaliseBinOp _ desc E.Minus x y (E.Unsigned t) _ =
  simpleBinOp desc (I.Sub t I.OverflowWrap) x y
internaliseBinOp _ desc E.Minus x y (E.FloatType t) _ =
  simpleBinOp desc (I.FSub t) x y
internaliseBinOp _ desc E.Times x y (E.Signed t) _ =
  simpleBinOp desc (I.Mul t I.OverflowWrap) x y
internaliseBinOp _ desc E.Times x y (E.Unsigned t) _ =
  simpleBinOp desc (I.Mul t I.OverflowWrap) x y
internaliseBinOp _ desc E.Times x y (E.FloatType t) _ =
  simpleBinOp desc (I.FMul t) x y
internaliseBinOp loc desc E.Divide x y (E.Signed t) _ =
  certifyingNonzero loc t y $
    simpleBinOp desc (I.SDiv t I.Unsafe) x y
internaliseBinOp loc desc E.Divide x y (E.Unsigned t) _ =
  certifyingNonzero loc t y $
    simpleBinOp desc (I.UDiv t I.Unsafe) x y
internaliseBinOp _ desc E.Divide x y (E.FloatType t) _ =
  simpleBinOp desc (I.FDiv t) x y
internaliseBinOp _ desc E.Pow x y (E.FloatType t) _ =
  simpleBinOp desc (I.FPow t) x y
internaliseBinOp loc desc E.Pow x y (E.Signed t) _ =
  certifyingNonnegative loc t y $
    simpleBinOp desc (I.Pow t) x y
internaliseBinOp _ desc E.Pow x y (E.Unsigned t) _ =
  simpleBinOp desc (I.Pow t) x y
internaliseBinOp loc desc E.Mod x y (E.Signed t) _ =
  certifyingNonzero loc t y $
    simpleBinOp desc (I.SMod t I.Unsafe) x y
internaliseBinOp loc desc E.Mod x y (E.Unsigned t) _ =
  certifyingNonzero loc t y $
    simpleBinOp desc (I.UMod t I.Unsafe) x y
internaliseBinOp _ desc E.Mod x y (E.FloatType t) _ =
  simpleBinOp desc (I.FMod t) x y
internaliseBinOp loc desc E.Quot x y (E.Signed t) _ =
  certifyingNonzero loc t y $
    simpleBinOp desc (I.SQuot t I.Unsafe) x y
internaliseBinOp loc desc E.Quot x y (E.Unsigned t) _ =
  certifyingNonzero loc t y $
    simpleBinOp desc (I.UDiv t I.Unsafe) x y
internaliseBinOp loc desc E.Rem x y (E.Signed t) _ =
  certifyingNonzero loc t y $
    simpleBinOp desc (I.SRem t I.Unsafe) x y
internaliseBinOp loc desc E.Rem x y (E.Unsigned t) _ =
  certifyingNonzero loc t y $
    simpleBinOp desc (I.UMod t I.Unsafe) x y
internaliseBinOp _ desc E.ShiftR x y (E.Signed t) _ =
  simpleBinOp desc (I.AShr t) x y
internaliseBinOp _ desc E.ShiftR x y (E.Unsigned t) _ =
  simpleBinOp desc (I.LShr t) x y
internaliseBinOp _ desc E.ShiftL x y (E.Signed t) _ =
  simpleBinOp desc (I.Shl t) x y
internaliseBinOp _ desc E.ShiftL x y (E.Unsigned t) _ =
  simpleBinOp desc (I.Shl t) x y
internaliseBinOp _ desc E.Band x y (E.Signed t) _ =
  simpleBinOp desc (I.And t) x y
internaliseBinOp _ desc E.Band x y (E.Unsigned t) _ =
  simpleBinOp desc (I.And t) x y
internaliseBinOp _ desc E.Xor x y (E.Signed t) _ =
  simpleBinOp desc (I.Xor t) x y
internaliseBinOp _ desc E.Xor x y (E.Unsigned t) _ =
  simpleBinOp desc (I.Xor t) x y
internaliseBinOp _ desc E.Bor x y (E.Signed t) _ =
  simpleBinOp desc (I.Or t) x y
internaliseBinOp _ desc E.Bor x y (E.Unsigned t) _ =
  simpleBinOp desc (I.Or t) x y
internaliseBinOp _ desc E.Equal x y t _ =
  simpleCmpOp desc (I.CmpEq $ internalisePrimType t) x y
internaliseBinOp _ desc E.NotEqual x y t _ = do
  eq <- letSubExp (desc ++ "true") $ I.BasicOp $ I.CmpOp (I.CmpEq $ internalisePrimType t) x y
  fmap pure $ letSubExp desc $ I.BasicOp $ I.UnOp I.Not eq
internaliseBinOp _ desc E.Less x y (E.Signed t) _ =
  simpleCmpOp desc (I.CmpSlt t) x y
internaliseBinOp _ desc E.Less x y (E.Unsigned t) _ =
  simpleCmpOp desc (I.CmpUlt t) x y
internaliseBinOp _ desc E.Leq x y (E.Signed t) _ =
  simpleCmpOp desc (I.CmpSle t) x y
internaliseBinOp _ desc E.Leq x y (E.Unsigned t) _ =
  simpleCmpOp desc (I.CmpUle t) x y
internaliseBinOp _ desc E.Greater x y (E.Signed t) _ =
  simpleCmpOp desc (I.CmpSlt t) y x -- Note the swapped x and y
internaliseBinOp _ desc E.Greater x y (E.Unsigned t) _ =
  simpleCmpOp desc (I.CmpUlt t) y x -- Note the swapped x and y
internaliseBinOp _ desc E.Geq x y (E.Signed t) _ =
  simpleCmpOp desc (I.CmpSle t) y x -- Note the swapped x and y
internaliseBinOp _ desc E.Geq x y (E.Unsigned t) _ =
  simpleCmpOp desc (I.CmpUle t) y x -- Note the swapped x and y
internaliseBinOp _ desc E.Less x y (E.FloatType t) _ =
  simpleCmpOp desc (I.FCmpLt t) x y
internaliseBinOp _ desc E.Leq x y (E.FloatType t) _ =
  simpleCmpOp desc (I.FCmpLe t) x y
internaliseBinOp _ desc E.Greater x y (E.FloatType t) _ =
  simpleCmpOp desc (I.FCmpLt t) y x -- Note the swapped x and y
internaliseBinOp _ desc E.Geq x y (E.FloatType t) _ =
  simpleCmpOp desc (I.FCmpLe t) y x -- Note the swapped x and y

-- Relational operators for booleans.
internaliseBinOp _ desc E.Less x y E.Bool _ =
  simpleCmpOp desc I.CmpLlt x y
internaliseBinOp _ desc E.Leq x y E.Bool _ =
  simpleCmpOp desc I.CmpLle x y
internaliseBinOp _ desc E.Greater x y E.Bool _ =
  simpleCmpOp desc I.CmpLlt y x -- Note the swapped x and y
internaliseBinOp _ desc E.Geq x y E.Bool _ =
  simpleCmpOp desc I.CmpLle y x -- Note the swapped x and y
internaliseBinOp _ _ op _ _ t1 t2 =
  error $
    "Invalid binary operator " ++ pretty op
      ++ " with operand types "
      ++ pretty t1
      ++ ", "
      ++ pretty t2

simpleBinOp ::
  String ->
  I.BinOp ->
  I.SubExp ->
  I.SubExp ->
  InternaliseM [I.SubExp]
simpleBinOp desc bop x y =
  letTupExp' desc $ I.BasicOp $ I.BinOp bop x y

simpleCmpOp ::
  String ->
  I.CmpOp ->
  I.SubExp ->
  I.SubExp ->
  InternaliseM [I.SubExp]
simpleCmpOp desc op x y =
  letTupExp' desc $ I.BasicOp $ I.CmpOp op x y

findFuncall ::
  E.Exp ->
  InternaliseM
    ( E.QualName VName,
      [(E.Exp, Maybe VName)],
      E.StructType,
      [VName]
    )
findFuncall (E.Var fname (Info t) _) =
  return (fname, [], E.toStruct t, [])
findFuncall (E.Apply f arg (Info (_, argext)) (Info ret, Info retext) _) = do
  (fname, args, _, _) <- findFuncall f
  return (fname, args ++ [(arg, argext)], E.toStruct ret, retext)
findFuncall e =
  error $ "Invalid function expression in application: " ++ pretty e

-- The type of a body.  Watch out: this only works for the degenerate
-- case where the body does not already return its context.
bodyExtType :: Body -> InternaliseM [ExtType]
bodyExtType (Body _ stms res) =
  existentialiseExtTypes (M.keys stmsscope) . staticShapes
    <$> extendedScope (traverse subExpType res) stmsscope
  where
    stmsscope = scopeOf stms

internaliseLambda :: InternaliseLambda
internaliseLambda (E.Parens e _) rowtypes =
  internaliseLambda e rowtypes
internaliseLambda (E.Lambda params body _ (Info (_, rettype)) _) rowtypes =
  bindingLambdaParams params rowtypes $ \params' -> do
    body' <- internaliseBody "lam" body
    rettype' <- internaliseLambdaReturnType rettype =<< bodyExtType body'
    return (params', body', rettype')
internaliseLambda e _ = error $ "internaliseLambda: unexpected expression:\n" ++ pretty e

-- | Some operators and functions are overloaded or otherwise special
-- - we detect and treat them here.
isOverloadedFunction ::
  E.QualName VName ->
  [E.Exp] ->
  SrcLoc ->
  Maybe (String -> InternaliseM [SubExp])
isOverloadedFunction qname args loc = do
  guard $ baseTag (qualLeaf qname) <= maxIntrinsicTag
  let handlers =
        [ handleSign,
          handleIntrinsicOps,
          handleOps,
          handleSOACs,
          handleAccs,
          handleRest
        ]
  msum [h args $ baseString $ qualLeaf qname | h <- handlers]
  where
    handleSign [x] "sign_i8" = Just $ toSigned I.Int8 x
    handleSign [x] "sign_i16" = Just $ toSigned I.Int16 x
    handleSign [x] "sign_i32" = Just $ toSigned I.Int32 x
    handleSign [x] "sign_i64" = Just $ toSigned I.Int64 x
    handleSign [x] "unsign_i8" = Just $ toUnsigned I.Int8 x
    handleSign [x] "unsign_i16" = Just $ toUnsigned I.Int16 x
    handleSign [x] "unsign_i32" = Just $ toUnsigned I.Int32 x
    handleSign [x] "unsign_i64" = Just $ toUnsigned I.Int64 x
    handleSign _ _ = Nothing

    handleIntrinsicOps [x] s
      | Just unop <- find ((== s) . pretty) allUnOps = Just $ \desc -> do
        x' <- internaliseExp1 "x" x
        fmap pure $ letSubExp desc $ I.BasicOp $ I.UnOp unop x'
    handleIntrinsicOps [TupLit [x, y] _] s
      | Just bop <- find ((== s) . pretty) allBinOps = Just $ \desc -> do
        x' <- internaliseExp1 "x" x
        y' <- internaliseExp1 "y" y
        fmap pure $ letSubExp desc $ I.BasicOp $ I.BinOp bop x' y'
      | Just cmp <- find ((== s) . pretty) allCmpOps = Just $ \desc -> do
        x' <- internaliseExp1 "x" x
        y' <- internaliseExp1 "y" y
        fmap pure $ letSubExp desc $ I.BasicOp $ I.CmpOp cmp x' y'
    handleIntrinsicOps [x] s
      | Just conv <- find ((== s) . pretty) allConvOps = Just $ \desc -> do
        x' <- internaliseExp1 "x" x
        fmap pure $ letSubExp desc $ I.BasicOp $ I.ConvOp conv x'
    handleIntrinsicOps _ _ = Nothing

    -- Short-circuiting operators are magical.
    handleOps [x, y] "&&" = Just $ \desc ->
      internaliseExp desc $
        E.If x y (E.Literal (E.BoolValue False) mempty) (Info $ E.Scalar $ E.Prim E.Bool, Info []) mempty
    handleOps [x, y] "||" = Just $ \desc ->
      internaliseExp desc $
        E.If x (E.Literal (E.BoolValue True) mempty) y (Info $ E.Scalar $ E.Prim E.Bool, Info []) mempty
    -- Handle equality and inequality specially, to treat the case of
    -- arrays.
    handleOps [xe, ye] op
      | Just cmp_f <- isEqlOp op = Just $ \desc -> do
        xe' <- internaliseExp "x" xe
        ye' <- internaliseExp "y" ye
        rs <- zipWithM (doComparison desc) xe' ye'
        cmp_f desc =<< letSubExp "eq" =<< eAll rs
      where
        isEqlOp "!=" = Just $ \desc eq ->
          letTupExp' desc $ I.BasicOp $ I.UnOp I.Not eq
        isEqlOp "==" = Just $ \_ eq ->
          return [eq]
        isEqlOp _ = Nothing

        doComparison desc x y = do
          x_t <- I.subExpType x
          y_t <- I.subExpType y
          case x_t of
            I.Prim t -> letSubExp desc $ I.BasicOp $ I.CmpOp (I.CmpEq t) x y
            _ -> do
              let x_dims = I.arrayDims x_t
                  y_dims = I.arrayDims y_t
              dims_match <- forM (zip x_dims y_dims) $ \(x_dim, y_dim) ->
                letSubExp "dim_eq" $ I.BasicOp $ I.CmpOp (I.CmpEq int64) x_dim y_dim
              shapes_match <- letSubExp "shapes_match" =<< eAll dims_match
              compare_elems_body <- runBodyBinder $ do
                -- Flatten both x and y.
                x_num_elems <-
                  letSubExp "x_num_elems"
                    =<< foldBinOp (I.Mul Int64 I.OverflowUndef) (constant (1 :: Int64)) x_dims
                x' <- letExp "x" $ I.BasicOp $ I.SubExp x
                y' <- letExp "x" $ I.BasicOp $ I.SubExp y
                x_flat <- letExp "x_flat" $ I.BasicOp $ I.Reshape [I.DimNew x_num_elems] x'
                y_flat <- letExp "y_flat" $ I.BasicOp $ I.Reshape [I.DimNew x_num_elems] y'

                -- Compare the elements.
                cmp_lam <- cmpOpLambda $ I.CmpEq (elemPrimType (elemType x_t))
                cmps <-
                  letExp "cmps" $
                    I.Op $
                      I.Screma x_num_elems (I.mapSOAC cmp_lam) [x_flat, y_flat]

                -- Check that all were equal.
                and_lam <- binOpLambda I.LogAnd I.Bool
                reduce <- I.reduceSOAC [Reduce Commutative and_lam [constant True]]
                all_equal <- letSubExp "all_equal" $ I.Op $ I.Screma x_num_elems reduce [cmps]
                return $ resultBody [all_equal]

              letSubExp "arrays_equal" $
                I.If shapes_match compare_elems_body (resultBody [constant False]) $
                  ifCommon [I.Prim I.Bool]
    handleOps [x, y] name
      | Just bop <- find ((name ==) . pretty) [minBound .. maxBound :: E.BinOp] =
        Just $ \desc -> do
          x' <- internaliseExp1 "x" x
          y' <- internaliseExp1 "y" y
          case (E.typeOf x, E.typeOf y) of
            (E.Scalar (E.Prim t1), E.Scalar (E.Prim t2)) ->
              internaliseBinOp loc desc bop x' y' t1 t2
            _ -> error "Futhark.Internalise.internaliseExp: non-primitive type in BinOp."
    handleOps _ _ = Nothing

    handleSOACs [TupLit [lam, arr] _] "map" = Just $ \desc -> do
      arr' <- internaliseExpToVars "map_arr" arr
      lam' <- internaliseMapLambda internaliseLambda lam $ map I.Var arr'
      w <- arraysSize 0 <$> mapM lookupType arr'
      letTupExp' desc $
        I.Op $
          I.Screma w (I.mapSOAC lam') arr'
    handleSOACs [TupLit [k, lam, arr] _] "partition" = do
      k' <- fromIntegral <$> fromInt32 k
      Just $ \_desc -> do
        arrs <- internaliseExpToVars "partition_input" arr
        lam' <- internalisePartitionLambda internaliseLambda k' lam $ map I.Var arrs
        uncurry (++) <$> partitionWithSOACS (fromIntegral k') lam' arrs
      where
        fromInt32 (Literal (SignedValue (Int32Value k')) _) = Just k'
        fromInt32 (IntLit k' (Info (E.Scalar (E.Prim (Signed Int32)))) _) = Just $ fromInteger k'
        fromInt32 _ = Nothing
    handleSOACs [TupLit [lam, ne, arr] _] "reduce" = Just $ \desc ->
      internaliseScanOrReduce desc "reduce" reduce (lam, ne, arr, loc)
      where
        reduce w red_lam nes arrs =
          I.Screma w
            <$> I.reduceSOAC [Reduce Noncommutative red_lam nes] <*> pure arrs
    handleSOACs [TupLit [lam, ne, arr] _] "reduce_comm" = Just $ \desc ->
      internaliseScanOrReduce desc "reduce" reduce (lam, ne, arr, loc)
      where
        reduce w red_lam nes arrs =
          I.Screma w
            <$> I.reduceSOAC [Reduce Commutative red_lam nes] <*> pure arrs
    handleSOACs [TupLit [lam, ne, arr] _] "scan" = Just $ \desc ->
      internaliseScanOrReduce desc "scan" reduce (lam, ne, arr, loc)
      where
        reduce w scan_lam nes arrs =
          I.Screma w <$> I.scanSOAC [Scan scan_lam nes] <*> pure arrs
    handleSOACs [TupLit [op, f, arr] _] "reduce_stream" = Just $ \desc ->
      internaliseStreamRed desc InOrder Noncommutative op f arr
    handleSOACs [TupLit [op, f, arr] _] "reduce_stream_per" = Just $ \desc ->
      internaliseStreamRed desc Disorder Commutative op f arr
    handleSOACs [TupLit [f, arr] _] "map_stream" = Just $ \desc ->
      internaliseStreamMap desc InOrder f arr
    handleSOACs [TupLit [f, arr] _] "map_stream_per" = Just $ \desc ->
      internaliseStreamMap desc Disorder f arr
    handleSOACs [TupLit [rf, dest, op, ne, buckets, img] _] "hist" = Just $ \desc ->
      internaliseHist desc rf dest op ne buckets img loc
    handleSOACs _ _ = Nothing

    handleAccs [TupLit [dest, f, bs] _] "scatter_stream" = Just $ \desc ->
      internaliseStreamAcc desc dest Nothing f bs
    handleAccs [TupLit [dest, op, ne, f, bs] _] "hist_stream" = Just $ \desc ->
      internaliseStreamAcc desc dest (Just (op, ne)) f bs
    handleAccs [TupLit [acc, i, v] _] "acc_write" = Just $ \desc -> do
      acc' <- head <$> internaliseExpToVars "acc" acc
      i' <- internaliseExp1 "acc_i" i
      vs <- internaliseExp "acc_v" v
      fmap pure $ letSubExp desc $ BasicOp $ UpdateAcc acc' [i'] vs
    handleAccs _ _ = Nothing

    handleRest [x] "!" = Just $ complementF x
    handleRest [x] "opaque" = Just $ \desc ->
      mapM (letSubExp desc . BasicOp . Opaque) =<< internaliseExp "opaque_arg" x
    handleRest [E.TupLit [a, si, v] _] "scatter" = Just $ scatterF a si v
    handleRest [E.TupLit [n, m, arr] _] "unflatten" = Just $ \desc -> do
      arrs <- internaliseExpToVars "unflatten_arr" arr
      n' <- internaliseExp1 "n" n
      m' <- internaliseExp1 "m" m
      -- The unflattened dimension needs to have the same number of elements
      -- as the original dimension.
      old_dim <- I.arraysSize 0 <$> mapM lookupType arrs
      dim_ok <-
        letSubExp "dim_ok"
          =<< eCmpOp
            (I.CmpEq I.int64)
            (eBinOp (I.Mul Int64 I.OverflowUndef) (eSubExp n') (eSubExp m'))
            (eSubExp old_dim)
      dim_ok_cert <-
        assert
          "dim_ok_cert"
          dim_ok
          "new shape has different number of elements than old shape"
          loc
      certifying dim_ok_cert $
        forM arrs $ \arr' -> do
          arr_t <- lookupType arr'
          letSubExp desc $
            I.BasicOp $
              I.Reshape (reshapeOuter [DimNew n', DimNew m'] 1 $ I.arrayShape arr_t) arr'
    handleRest [arr] "flatten" = Just $ \desc -> do
      arrs <- internaliseExpToVars "flatten_arr" arr
      forM arrs $ \arr' -> do
        arr_t <- lookupType arr'
        let n = arraySize 0 arr_t
            m = arraySize 1 arr_t
        k <- letSubExp "flat_dim" $ I.BasicOp $ I.BinOp (Mul Int64 I.OverflowUndef) n m
        letSubExp desc $
          I.BasicOp $
            I.Reshape (reshapeOuter [DimNew k] 2 $ I.arrayShape arr_t) arr'
    handleRest [TupLit [x, y] _] "concat" = Just $ \desc -> do
      xs <- internaliseExpToVars "concat_x" x
      ys <- internaliseExpToVars "concat_y" y
      outer_size <- arraysSize 0 <$> mapM lookupType xs
      let sumdims xsize ysize =
            letSubExp "conc_tmp" $
              I.BasicOp $
                I.BinOp (I.Add I.Int64 I.OverflowUndef) xsize ysize
      ressize <-
        foldM sumdims outer_size
          =<< mapM (fmap (arraysSize 0) . mapM lookupType) [ys]

      let conc xarr yarr =
            I.BasicOp $ I.Concat 0 xarr [yarr] ressize
      letSubExps desc $ zipWith conc xs ys
    handleRest [TupLit [offset, e] _] "rotate" = Just $ \desc -> do
      offset' <- internaliseExp1 "rotation_offset" offset
      internaliseOperation desc e $ \v -> do
        r <- I.arrayRank <$> lookupType v
        let zero = intConst Int64 0
            offsets = offset' : replicate (r -1) zero
        return $ I.Rotate offsets v
    handleRest [e] "transpose" = Just $ \desc ->
      internaliseOperation desc e $ \v -> do
        r <- I.arrayRank <$> lookupType v
        return $ I.Rearrange ([1, 0] ++ [2 .. r -1]) v
    handleRest [TupLit [x, y] _] "zip" = Just $ \desc ->
      (++) <$> internaliseExp (desc ++ "_zip_x") x
        <*> internaliseExp (desc ++ "_zip_y") y
    handleRest [x] "unzip" = Just $ flip internaliseExp x
    handleRest [x] "trace" = Just $ flip internaliseExp x
    handleRest [x] "break" = Just $ flip internaliseExp x
    handleRest _ _ = Nothing

    toSigned int_to e desc = do
      e' <- internaliseExp1 "trunc_arg" e
      case E.typeOf e of
        E.Scalar (E.Prim E.Bool) ->
          letTupExp' desc $
            I.If
              e'
              (resultBody [intConst int_to 1])
              (resultBody [intConst int_to 0])
              $ ifCommon [I.Prim $ I.IntType int_to]
        E.Scalar (E.Prim (E.Signed int_from)) ->
          letTupExp' desc $ I.BasicOp $ I.ConvOp (I.SExt int_from int_to) e'
        E.Scalar (E.Prim (E.Unsigned int_from)) ->
          letTupExp' desc $ I.BasicOp $ I.ConvOp (I.ZExt int_from int_to) e'
        E.Scalar (E.Prim (E.FloatType float_from)) ->
          letTupExp' desc $ I.BasicOp $ I.ConvOp (I.FPToSI float_from int_to) e'
        _ -> error "Futhark.Internalise: non-numeric type in ToSigned"

    toUnsigned int_to e desc = do
      e' <- internaliseExp1 "trunc_arg" e
      case E.typeOf e of
        E.Scalar (E.Prim E.Bool) ->
          letTupExp' desc $
            I.If
              e'
              (resultBody [intConst int_to 1])
              (resultBody [intConst int_to 0])
              $ ifCommon [I.Prim $ I.IntType int_to]
        E.Scalar (E.Prim (E.Signed int_from)) ->
          letTupExp' desc $ I.BasicOp $ I.ConvOp (I.ZExt int_from int_to) e'
        E.Scalar (E.Prim (E.Unsigned int_from)) ->
          letTupExp' desc $ I.BasicOp $ I.ConvOp (I.ZExt int_from int_to) e'
        E.Scalar (E.Prim (E.FloatType float_from)) ->
          letTupExp' desc $ I.BasicOp $ I.ConvOp (I.FPToUI float_from int_to) e'
        _ -> error "Futhark.Internalise.internaliseExp: non-numeric type in ToUnsigned"

    complementF e desc = do
      e' <- internaliseExp1 "complement_arg" e
      et <- subExpType e'
      case et of
        I.Prim (I.IntType t) ->
          letTupExp' desc $ I.BasicOp $ I.UnOp (I.Complement t) e'
        I.Prim I.Bool ->
          letTupExp' desc $ I.BasicOp $ I.UnOp I.Not e'
        _ ->
          error "Futhark.Internalise.internaliseExp: non-int/bool type in Complement"

    scatterF a si v desc = do
      si' <- letExp "write_si" . BasicOp . SubExp =<< internaliseExp1 "write_arg_i" si
      svs <- internaliseExpToVars "write_arg_v" v
      sas <- internaliseExpToVars "write_arg_a" a

      si_shape <- I.arrayShape <$> lookupType si'
      let si_w = shapeSize 0 si_shape
      sv_ts <- mapM lookupType svs

      svs' <- forM (zip svs sv_ts) $ \(sv, sv_t) -> do
        let sv_shape = I.arrayShape sv_t
            sv_w = arraySize 0 sv_t

        -- Generate an assertion and reshapes to ensure that sv and si' are the same
        -- size.
        cmp <-
          letSubExp "write_cmp" $
            I.BasicOp $
              I.CmpOp (I.CmpEq I.int64) si_w sv_w
        c <-
          assert
            "write_cert"
            cmp
            "length of index and value array does not match"
            loc
        certifying c $
          letExp (baseString sv ++ "_write_sv") $
            I.BasicOp $ I.Reshape (reshapeOuter [DimCoercion si_w] 1 sv_shape) sv

      indexType <- rowType <$> lookupType si'
      indexName <- newVName "write_index"
      valueNames <- replicateM (length sv_ts) $ newVName "write_value"

      sa_ts <- mapM lookupType sas
      let bodyTypes = replicate (length sv_ts) indexType ++ map rowType sa_ts
          paramTypes = indexType : map rowType sv_ts
          bodyNames = indexName : valueNames
          bodyParams = zipWith I.Param bodyNames paramTypes

      -- This body is pretty boring right now, as every input is exactly the output.
      -- But it can get funky later on if fused with something else.
      body <- localScope (scopeOfLParams bodyParams) $
        insertStmsM $ do
          let outs = replicate (length valueNames) indexName ++ valueNames
          results <- forM outs $ \name ->
            letSubExp "write_res" $ I.BasicOp $ I.SubExp $ I.Var name
          ensureResultShape
            "scatter value has wrong size"
            loc
            bodyTypes
            $ resultBody results

      let lam =
            I.Lambda
              { I.lambdaParams = bodyParams,
                I.lambdaReturnType = bodyTypes,
                I.lambdaBody = body
              }
          sivs = si' : svs'

      let sa_ws = map (arraySize 0) sa_ts
      letTupExp' desc $ I.Op $ I.Scatter si_w lam sivs $ zip3 sa_ws (repeat 1) sas

funcall ::
  String ->
  QualName VName ->
  [SubExp] ->
  SrcLoc ->
  InternaliseM ([SubExp], [I.ExtType])
funcall desc (QualName _ fname) args loc = do
  (shapes, value_paramts, fun_params, rettype_fun) <-
    lookupFunction fname
  argts <- mapM subExpType args

  shapeargs <- argShapes shapes fun_params argts
  let diets =
        replicate (length shapeargs) I.ObservePrim
          ++ map I.diet value_paramts
  args' <-
    ensureArgShapes
      "function arguments of wrong shape"
      loc
      (map I.paramName fun_params)
      (map I.paramType fun_params)
      (shapeargs ++ args)
  argts' <- mapM subExpType args'
  case rettype_fun $ zip args' argts' of
    Nothing ->
      error $
        concat
          [ "Cannot apply ",
            pretty fname,
            " to ",
            show (length args'),
            " arguments\n ",
            pretty args',
            "\nof types\n ",
            pretty argts',
            "\nFunction has ",
            show (length fun_params),
            " parameters\n ",
            pretty fun_params
          ]
    Just ts -> do
      safety <- askSafety
      attrs <- asks envAttrs
      ses <-
        attributing attrs $
          letTupExp' desc $
            I.Apply (internaliseFunName fname) (zip args' diets) ts (safety, loc, mempty)
      return (ses, map I.fromDecl ts)

-- Bind existential names defined by an expression, based on the
-- concrete values that expression evaluated to.  This most
-- importantly should be done after function calls, but also
-- everything else that can produce existentials in the source
-- language.
bindExtSizes :: E.StructType -> [VName] -> [SubExp] -> InternaliseM ()
bindExtSizes ret retext ses = do
  ts <- internaliseType ret
  ses_ts <- mapM subExpType ses

  let combine t1 t2 =
        mconcat $ zipWith combine' (arrayExtDims t1) (arrayDims t2)
      combine' (I.Free (I.Var v)) se
        | v `elem` retext = M.singleton v se
      combine' _ _ = mempty

  forM_ (M.toList $ mconcat $ zipWith combine ts ses_ts) $ \(v, se) ->
    letBindNames [v] $ BasicOp $ SubExp se

askSafety :: InternaliseM Safety
askSafety = do
  check <- asks envDoBoundsChecks
  return $ if check then I.Safe else I.Unsafe

-- Implement partitioning using maps, scans and writes.
partitionWithSOACS :: Int -> I.Lambda -> [I.VName] -> InternaliseM ([I.SubExp], [I.SubExp])
partitionWithSOACS k lam arrs = do
  arr_ts <- mapM lookupType arrs
  let w = arraysSize 0 arr_ts
  classes_and_increments <- letTupExp "increments" $ I.Op $ I.Screma w (mapSOAC lam) arrs
  (classes, increments) <- case classes_and_increments of
    classes : increments -> return (classes, take k increments)
    _ -> error "partitionWithSOACS"

  add_lam_x_params <-
    replicateM k $ I.Param <$> newVName "x" <*> pure (I.Prim int64)
  add_lam_y_params <-
    replicateM k $ I.Param <$> newVName "y" <*> pure (I.Prim int64)
  add_lam_body <- runBodyBinder $
    localScope (scopeOfLParams $ add_lam_x_params ++ add_lam_y_params) $
      fmap resultBody $
        forM (zip add_lam_x_params add_lam_y_params) $ \(x, y) ->
          letSubExp "z" $
            I.BasicOp $
              I.BinOp
                (I.Add Int64 I.OverflowUndef)
                (I.Var $ I.paramName x)
                (I.Var $ I.paramName y)
  let add_lam =
        I.Lambda
          { I.lambdaBody = add_lam_body,
            I.lambdaParams = add_lam_x_params ++ add_lam_y_params,
            I.lambdaReturnType = replicate k $ I.Prim int64
          }
      nes = replicate (length increments) $ intConst Int64 0

  scan <- I.scanSOAC [I.Scan add_lam nes]
  all_offsets <- letTupExp "offsets" $ I.Op $ I.Screma w scan increments

  -- We have the offsets for each of the partitions, but we also need
  -- the total sizes, which are the last elements in the offests.  We
  -- just have to be careful in case the array is empty.
  last_index <- letSubExp "last_index" $ I.BasicOp $ I.BinOp (I.Sub Int64 OverflowUndef) w $ constant (1 :: Int64)
  nonempty_body <- runBodyBinder $
    fmap resultBody $
      forM all_offsets $ \offset_array ->
        letSubExp "last_offset" $ I.BasicOp $ I.Index offset_array [I.DimFix last_index]
  let empty_body = resultBody $ replicate k $ constant (0 :: Int64)
  is_empty <- letSubExp "is_empty" $ I.BasicOp $ I.CmpOp (CmpEq int64) w $ constant (0 :: Int64)
  sizes <-
    letTupExp "partition_size" $
      I.If is_empty empty_body nonempty_body $
        ifCommon $ replicate k $ I.Prim int64

  -- The total size of all partitions must necessarily be equal to the
  -- size of the input array.

  -- Create scratch arrays for the result.
  blanks <- forM arr_ts $ \arr_t ->
    letExp "partition_dest" $
      I.BasicOp $ Scratch (I.elemType arr_t) (w : drop 1 (I.arrayDims arr_t))

  -- Now write into the result.
  write_lam <- do
    c_param <- I.Param <$> newVName "c" <*> pure (I.Prim int64)
    offset_params <- replicateM k $ I.Param <$> newVName "offset" <*> pure (I.Prim int64)
    value_params <- forM arr_ts $ \arr_t ->
      I.Param <$> newVName "v" <*> pure (I.rowType arr_t)
    (offset, offset_stms) <-
      collectStms $
        mkOffsetLambdaBody
          (map I.Var sizes)
          (I.Var $ I.paramName c_param)
          0
          offset_params
    return
      I.Lambda
        { I.lambdaParams = c_param : offset_params ++ value_params,
          I.lambdaReturnType =
            replicate (length arr_ts) (I.Prim int64)
              ++ map I.rowType arr_ts,
          I.lambdaBody =
            mkBody offset_stms $
              replicate (length arr_ts) offset
                ++ map (I.Var . I.paramName) value_params
        }
  results <-
    letTupExp "partition_res" $
      I.Op $
        I.Scatter
          w
          write_lam
          (classes : all_offsets ++ arrs)
          $ zip3 (repeat w) (repeat 1) blanks
  sizes' <-
    letSubExp "partition_sizes" $
      I.BasicOp $
        I.ArrayLit (map I.Var sizes) $ I.Prim int64
  return (map I.Var results, [sizes'])
  where
    mkOffsetLambdaBody ::
      [SubExp] ->
      SubExp ->
      Int ->
      [I.LParam] ->
      InternaliseM SubExp
    mkOffsetLambdaBody _ _ _ [] =
      return $ constant (-1 :: Int64)
    mkOffsetLambdaBody sizes c i (p : ps) = do
      is_this_one <-
        letSubExp "is_this_one" $
          I.BasicOp $
            I.CmpOp (CmpEq int64) c $
              intConst Int64 $ toInteger i
      next_one <- mkOffsetLambdaBody sizes c (i + 1) ps
      this_one <-
        letSubExp "this_offset"
          =<< foldBinOp
            (Add Int64 OverflowUndef)
            (constant (-1 :: Int64))
            (I.Var (I.paramName p) : take i sizes)
      letSubExp "total_res" $
        I.If
          is_this_one
          (resultBody [this_one])
          (resultBody [next_one])
          $ ifCommon [I.Prim int64]

typeExpForError :: E.TypeExp VName -> InternaliseM [ErrorMsgPart SubExp]
typeExpForError (E.TEVar qn _) =
  return [ErrorString $ pretty qn]
typeExpForError (E.TEUnique te _) =
  ("*" :) <$> typeExpForError te
typeExpForError (E.TEArray te d _) = do
  d' <- dimExpForError d
  te' <- typeExpForError te
  return $ ["[", d', "]"] ++ te'
typeExpForError (E.TETuple tes _) = do
  tes' <- mapM typeExpForError tes
  return $ ["("] ++ intercalate [", "] tes' ++ [")"]
typeExpForError (E.TERecord fields _) = do
  fields' <- mapM onField fields
  return $ ["{"] ++ intercalate [", "] fields' ++ ["}"]
  where
    onField (k, te) =
      (ErrorString (pretty k ++ ": ") :) <$> typeExpForError te
typeExpForError (E.TEArrow _ t1 t2 _) = do
  t1' <- typeExpForError t1
  t2' <- typeExpForError t2
  return $ t1' ++ [" -> "] ++ t2'
typeExpForError (E.TEApply t arg _) = do
  t' <- typeExpForError t
  arg' <- case arg of
    TypeArgExpType argt -> typeExpForError argt
    TypeArgExpDim d _ -> pure <$> dimExpForError d
  return $ t' ++ [" "] ++ arg'
typeExpForError (E.TESum cs _) = do
  cs' <- mapM (onClause . snd) cs
  return $ intercalate [" | "] cs'
  where
    onClause c = do
      c' <- mapM typeExpForError c
      return $ intercalate [" "] c'

dimExpForError :: E.DimExp VName -> InternaliseM (ErrorMsgPart SubExp)
dimExpForError (DimExpNamed d _) = do
  substs <- lookupSubst $ E.qualLeaf d
  d' <- case substs of
    Just [v] -> return v
    _ -> return $ I.Var $ E.qualLeaf d
  return $ ErrorInt64 d'
dimExpForError (DimExpConst d _) =
  return $ ErrorString $ pretty d
dimExpForError DimExpAny = return ""

-- A smart constructor that compacts neighbouring literals for easier
-- reading in the IR.
errorMsg :: [ErrorMsgPart a] -> ErrorMsg a
errorMsg = ErrorMsg . compact
  where
    compact [] = []
    compact (ErrorString x : ErrorString y : parts) =
      compact (ErrorString (x ++ y) : parts)
    compact (x : y) = x : compact y<|MERGE_RESOLUTION|>--- conflicted
+++ resolved
@@ -688,16 +688,10 @@
       bindingLoopParams sparams' mergepat ts $
         \shapepat mergepat' ->
           forLoop mergepat' shapepat mergeinit $
-<<<<<<< HEAD
-            I.ForLoop i' it num_iterations' []
+            I.ForLoop (E.identName i) it num_iterations' []
     handleForm mergeinit (E.While cond) = do
       ts <- mapM subExpType mergeinit
       bindingLoopParams sparams' mergepat ts $ \shapepat mergepat' -> do
-=======
-            I.ForLoop (E.identName i) it num_iterations' []
-    handleForm mergeinit (E.While cond) =
-      bindingLoopParams sparams' mergepat $ \shapepat mergepat' -> do
->>>>>>> 1d213abc
         mergeinit_ts <- mapM subExpType mergeinit
         -- We need to insert 'cond' twice - once for the initial
         -- condition (do we enter the loop at all?), and once with the
