--- conflicted
+++ resolved
@@ -157,15 +157,11 @@
       Just v_tan -> pure v_tan
       Nothing -> do
         t <- lookupType v
-<<<<<<< HEAD
         when (isAcc t) $
           error $
             "Missing tangent for accumulator " <> prettyString v
         tan_shape <- askShape
-        letExp (baseString v <> "_implicit_tan") $ zeroExp $ t `arrayOfShape` tan_shape
-=======
-        letExp (baseName v <> "_implicit_tan") $ zeroExp t
->>>>>>> 46d9aabb
+        letExp (baseName v <> "_implicit_tan") $ zeroExp $ t `arrayOfShape` tan_shape
   bundleTan v = do
     v_tan <- tangent v
     pure (v, v_tan)
@@ -381,7 +377,7 @@
     then pure v
     else do
       let perm = vecPerm tan_shape v_t
-      letExp (baseString v <> "_tr") $ BasicOp $ Rearrange v perm
+      letExp (baseName v <> "_tr") $ BasicOp $ Rearrange v perm
 
 soacInputsWithTangents :: [VName] -> ADM [VName]
 soacInputsWithTangents xs = do
