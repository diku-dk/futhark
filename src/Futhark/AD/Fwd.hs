{-# LANGUAGE TypeFamilies #-}

module Futhark.AD.Fwd (fwdJVP) where

import Control.Monad
import Control.Monad.Reader
import Control.Monad.State.Strict
import Data.Bifunctor (second)
import Data.List (transpose)
import Data.List.NonEmpty (NonEmpty (..))
import Data.Map qualified as M
import Futhark.AD.Derivatives
import Futhark.Analysis.PrimExp.Convert
import Futhark.Builder
import Futhark.Construct
import Futhark.IR.SOACS

zeroTan :: Type -> ADM SubExp
zeroTan (Prim t) = pure $ constant $ blankPrimValue t
zeroTan t = error $ "zeroTan on non-primitive type: " ++ prettyString t

zeroExp :: Type -> Exp SOACS
zeroExp (Prim pt) =
  BasicOp $ SubExp $ Constant $ blankPrimValue pt
zeroExp (Array pt shape _) =
  BasicOp $ Replicate shape $ Constant $ blankPrimValue pt
zeroExp t = error $ "zeroExp: " ++ show t

tanType :: (ArrayShape s, Monoid u) => TypeBase s u -> ADM (TypeBase s u)
tanType (Acc acc ispace ts u) = do
  ts_tan <- mapM tanType ts
  pure $ Acc acc ispace (ts ++ ts_tan) u
tanType t = do
  shape <- askShape
  pure $
    arrayOf
      (Prim (elemType t))
      (shape `prependShape` arrayShape t)
      (uniqueness t)

slocal' :: ADM a -> ADM a
slocal' = slocal id

slocal :: (RState -> RState) -> ADM a -> ADM a
slocal f m = do
  s <- get
  modify f
  a <- m
  modify $ \s' -> s' {stateTans = stateTans s}
  pure a

data RState = RState
  { stateTans :: M.Map VName VName,
    stateNameSource :: VNameSource
  }

newtype ADM a = ADM (BuilderT SOACS (ReaderT Shape (State RState)) a)
  deriving
    ( Functor,
      Applicative,
      Monad,
      MonadState RState,
      MonadFreshNames,
      HasScope SOACS,
      LocalScope SOACS
    )

instance MonadBuilder ADM where
  type Rep ADM = SOACS
  mkExpDecM pat e = ADM $ mkExpDecM pat e
  mkBodyM bnds res = ADM $ mkBodyM bnds res
  mkLetNamesM pat e = ADM $ mkLetNamesM pat e

  addStms = ADM . addStms
  collectStms (ADM m) = ADM $ collectStms m

instance MonadFreshNames (State RState) where
  getNameSource = gets stateNameSource
  putNameSource src = modify (\env -> env {stateNameSource = src})

askShape :: ADM Shape
askShape = ADM $ lift ask

runADM :: (MonadFreshNames m) => Shape -> ADM a -> m a
runADM shape (ADM m) =
  modifyNameSource $ \vn ->
    second stateNameSource $
      runState
        (runReaderT (fst <$> runBuilderT m mempty) shape)
        (RState mempty vn)

tanVName :: VName -> ADM VName
tanVName v = newVName (baseString v <> "_tan")

insertTan :: VName -> VName -> ADM ()
insertTan v v' =
  modify $ \env -> env {stateTans = M.insert v v' (stateTans env)}

class TanBuilder a where
  newTan :: a -> ADM a
  bundleNew :: a -> ADM [a]

bundleNewList :: (TanBuilder a) => [a] -> ADM [a]
bundleNewList = fmap mconcat . mapM bundleNew

instance (ArrayShape s, Monoid u) => TanBuilder (PatElem (TypeBase s u)) where
  newTan (PatElem p t)
    | isAcc t = do
        insertTan p p
        t' <- tanType t
        pure $ PatElem p t'
    | otherwise = do
        p' <- tanVName p
        insertTan p p'
        t' <- tanType t
        pure $ PatElem p' t'
  bundleNew pe@(PatElem _ t) = do
    pe' <- newTan pe
    if isAcc t
      then pure [pe']
      else pure [pe, pe']

newTanPat :: (TanBuilder (PatElem t)) => Pat t -> ADM (Pat t)
newTanPat (Pat pes) = Pat <$> mapM newTan pes

bundleNewPat :: (TanBuilder (PatElem t)) => Pat t -> ADM (Pat t)
bundleNewPat (Pat pes) = Pat <$> bundleNewList pes

instance (ArrayShape s, Monoid u) => TanBuilder (Param (TypeBase s u)) where
  newTan (Param _ p t) = do
    PatElem p' t' <- newTan $ PatElem p t
    pure $ Param mempty p' t'
  bundleNew param@(Param _ _ (Prim Unit)) =
    pure [param]
  bundleNew param@(Param _ _ t) = do
    param' <- newTan param
    if isAcc t
      then pure [param']
      else pure [param, param']

instance
  (ArrayShape s, Monoid u, Tangent a) =>
  TanBuilder (Param (TypeBase s u), a)
  where
  newTan (p, x) = (,) <$> newTan p <*> tangent x
  bundleNew (p, x) = do
    b <- bundleNew p
    x_tan <- tangent x
    pure $ zip b [x, x_tan]

class Tangent a where
  tangent :: a -> ADM a
  bundleTan :: a -> ADM [a]

instance (ArrayShape s, Monoid u) => Tangent (TypeBase s u) where
  tangent = tanType
  bundleTan t
    | isAcc t = do
        t' <- tangent t
        pure [t']
    | otherwise = do
        t' <- tangent t
        pure [t, t']

bundleTangents :: (Tangent a) => [a] -> ADM [a]
bundleTangents = (mconcat <$>) . mapM bundleTan

instance Tangent VName where
  tangent v = do
    maybeTan <- gets $ M.lookup v . stateTans
    case maybeTan of
      Just v_tan -> pure v_tan
      Nothing -> do
        t <- lookupType v
        letExp (baseString v <> "_implicit_tan") $ zeroExp t
  bundleTan v = do
    t <- lookupType v
    if isAcc t
      then pure [v]
      else do
        v_tan <- tangent v
        pure [v, v_tan]

instance Tangent SubExp where
  tangent (Constant c) = zeroTan $ Prim $ primValueType c
  tangent (Var v) = Var <$> tangent v
  bundleTan c@Constant {} = do
    c_tan <- tangent c
    pure [c, c_tan]
  bundleTan (Var v) = fmap Var <$> bundleTan v

instance Tangent SubExpRes where
  tangent (SubExpRes cs se) = SubExpRes cs <$> tangent se
  bundleTan (SubExpRes cs se) = map (SubExpRes cs) <$> bundleTan se

asVName :: SubExp -> ADM VName
asVName (Var v) = pure v
asVName (Constant x) = letExp "v" $ BasicOp $ SubExp $ Constant x

withTan ::
  SubExp ->
  (SubExp -> ADM (Exp SOACS)) ->
  ADM (Exp SOACS)
withTan x f = do
  shape <- askShape
  x_tan <- tangent x
  if shape == mempty
    then f x_tan
    else do
      let w = shapeSize 0 shape
      x_tan_v <- asVName x_tan
      x_tan_p <- newParam "x_tanp" . rowType =<< lookupType x_tan_v
      lam <- mkLambda [x_tan_p] $ do
        fmap (subExpsRes . pure) . letSubExp "tan"
          =<< f (Var (paramName x_tan_p))
      pure $ Op $ Screma w [x_tan_v] (mapSOAC lam)

withTans ::
  PrimType ->
  SubExp ->
  SubExp ->
  (PrimExp VName -> PrimExp VName -> PrimExp VName) ->
  ADM (Exp SOACS)
withTans t x y f = do
  shape <- askShape
  x_tan <- asVName =<< tangent x
  y_tan <- asVName =<< tangent y
  if shape == mempty
    then toExp $ f (LeafExp x_tan t) (LeafExp y_tan t)
    else do
      let w = shapeSize 0 shape
      x_tan_p <- newParam "x_tanp" . rowType =<< lookupType x_tan
      y_tan_p <- newParam "y_tanp" . rowType =<< lookupType y_tan
      lam <- mkLambda [x_tan_p, y_tan_p] $ do
        fmap (subExpsRes . pure) . letSubExp "tan" <=< toExp $
          f
            (LeafExp (paramName x_tan_p) t)
            (LeafExp (paramName y_tan_p) t)
      pure $ Op $ Screma w [x_tan, y_tan] (mapSOAC lam)

basicFwd :: Pat Type -> StmAux () -> BasicOp -> ADM ()
basicFwd pat aux op = do
  pat_tan <- newTanPat pat
  case op of
    SubExp se -> do
      se_tan <- tangent se
      addStm $ Let pat_tan aux $ BasicOp $ SubExp se_tan
    Opaque opaqueop se -> do
      se_tan <- tangent se
      addStm $ Let pat_tan aux $ BasicOp $ Opaque opaqueop se_tan
    ArrayLit ses t -> do
      ses_tan <- mapM tangent ses
      addStm $ Let pat_tan aux $ BasicOp $ ArrayLit ses_tan t
    UnOp unop x -> do
      let t = unOpType unop
          x_pe = primExpFromSubExp t x
          dx = pdUnOp unop x_pe
      auxing aux $ letBindNames (patNames pat_tan) <=< withTan x $ \x_tan ->
        toExp $ primExpFromSubExp t x_tan ~*~ dx
    BinOp bop x y -> do
      let t = binOpType bop
      auxing aux . letBindNames (patNames pat_tan) <=< withTans t x y $
        \x_tan y_tan ->
          let (wrt_x, wrt_y) =
                pdBinOp bop (primExpFromSubExp t x) (primExpFromSubExp t y)
           in x_tan ~*~ wrt_x ~+~ y_tan ~*~ wrt_y
    CmpOp {} ->
      addStm $ Let pat_tan aux $ zeroExp $ Prim Bool
    ConvOp cop x -> do
      x_tan <- tangent x
      addStm $ Let pat_tan aux $ BasicOp $ ConvOp cop x_tan
    Assert {} -> pure ()
    Index arr slice -> do
      arr_tan <- tangent arr
      dims <- shapeDims <$> askShape
      let slice' = Slice $ map sliceDim dims <> unSlice slice
      addStm $ Let pat_tan aux $ BasicOp $ Index arr_tan slice'
    Update safety arr slice se -> do
      arr_tan <- tangent arr
      se_tan <- tangent se
      addStm $ Let pat_tan aux $ BasicOp $ Update safety arr_tan slice se_tan
    Concat d (arr :| arrs) w -> do
      arr_tan <- tangent arr
      arrs_tans <- mapM tangent arrs
<<<<<<< HEAD
      r <- shapeRank <$> askShape
      addStm $ Let pat_tan aux $ BasicOp $ Concat (d + r) (arr_tan :| arrs_tans) w
    Manifest ds arr -> do
      arr_tan <- tangent arr
      r <- shapeRank <$> askShape
      addStm . Let pat_tan aux . BasicOp $
        Manifest ([0 .. r - 1] ++ map (+ r) ds) arr_tan
    Iota n _ _ it -> do
      shape <- askShape
      addStm . Let pat_tan aux . BasicOp $
        Replicate (shape <> Shape [n]) (intConst it 0)
    Replicate n x ->
      auxing aux $ letBind pat_tan <=< withTan x $ \x_tan ->
        pure $ BasicOp $ Replicate n x_tan
    Scratch t shape -> do
      tan_shape <- askShape
      addStm $ Let pat_tan aux $ BasicOp $ Scratch t $ shapeDims tan_shape <> shape
    Reshape k reshape arr -> do
      arr_tan <- tangent arr
      shape <- askShape
      addStm $ Let pat_tan aux $ BasicOp $ Reshape k (shape <> reshape) arr_tan
    Rearrange perm arr -> do
      arr_tan <- tangent arr
      r <- shapeRank <$> askShape
      addStm . Let pat_tan aux . BasicOp $
        Rearrange ([0 .. r - 1] <> map (+ r) perm) arr_tan
=======
      addStm $ Let pat_tan aux $ BasicOp $ Concat d (arr_tan :| arrs_tans) w
    Manifest arr ds -> do
      arr_tan <- tangent arr
      addStm $ Let pat_tan aux $ BasicOp $ Manifest arr_tan ds
    Iota n _ _ it -> do
      addStm $ Let pat_tan aux $ BasicOp $ Replicate (Shape [n]) (intConst it 0)
    Replicate n x -> do
      x_tan <- tangent x
      addStm $ Let pat_tan aux $ BasicOp $ Replicate n x_tan
    Scratch t shape ->
      addStm $ Let pat_tan aux $ BasicOp $ Scratch t shape
    Reshape arr reshape -> do
      arr_tan <- tangent arr
      addStm $ Let pat_tan aux $ BasicOp $ Reshape arr_tan reshape
    Rearrange arr perm -> do
      arr_tan <- tangent arr
      addStm $ Let pat_tan aux $ BasicOp $ Rearrange arr_tan perm
>>>>>>> 1233781e
    _ -> error $ "basicFwd: Unsupported op " ++ prettyString op

fwdLambda :: Lambda SOACS -> ADM (Lambda SOACS)
fwdLambda (Lambda params ret body) = do
  params' <- bundleNewList params
  Lambda params'
    <$> bundleTangents ret
    <*> localScope (scopeOfLParams params') (fwdBody body)

fwdStreamLambda :: Lambda SOACS -> ADM (Lambda SOACS)
fwdStreamLambda (Lambda params ret body) = do
  params' <- (take 1 params ++) <$> bundleNewList (drop 1 params)
  Lambda params'
    <$> bundleTangents ret
    <*> localScope (scopeOfLParams params') (fwdBody body)

interleave :: [a] -> [a] -> [a]
interleave xs ys = concat $ transpose [xs, ys]

zeroFromSubExp :: SubExp -> ADM VName
zeroFromSubExp (Constant c) =
  letExp "zero" . BasicOp . SubExp . Constant $
    blankPrimValue (primValueType c)
zeroFromSubExp (Var v) = do
  t <- lookupType v
  letExp "zero" $ zeroExp t

fwdSOAC :: Pat Type -> StmAux () -> SOAC SOACS -> ADM ()
fwdSOAC pat aux (Screma size xs (ScremaForm f scs reds)) = do
  pat' <- bundleNewPat pat
  xs' <- bundleTangents xs
  f' <- fwdLambda f
  scs' <- mapM fwdScan scs
  reds' <- mapM fwdRed reds
  addStm $ Let pat' aux $ Op $ Screma size xs' $ ScremaForm f' scs' reds'
  where
    zeroTans lam =
      mapM (letSubExp "zero" . zeroExp <=< tanType) $ lambdaReturnType lam

    fwdScan :: Scan SOACS -> ADM (Scan SOACS)
    fwdScan sc = do
      op' <- fwdLambda $ scanLambda sc
      neutral_tans <- zeroTans $ scanLambda sc
      pure $
        Scan
          { scanNeutral = scanNeutral sc `interleave` neutral_tans,
            scanLambda = op'
          }
    fwdRed :: Reduce SOACS -> ADM (Reduce SOACS)
    fwdRed red = do
      op' <- fwdLambda $ redLambda red
      neutral_tans <- zeroTans $ redLambda red
      pure $
        Reduce
          { redComm = redComm red,
            redLambda = op',
            redNeutral = redNeutral red `interleave` neutral_tans
          }
fwdSOAC pat aux (Stream size xs nes lam) = do
  pat' <- bundleNewPat pat
  lam' <- fwdStreamLambda lam
  xs' <- bundleTangents xs
  nes_tan <- mapM (fmap Var . zeroFromSubExp) nes
  let nes' = interleave nes nes_tan
  addStm $ Let pat' aux $ Op $ Stream size xs' nes' lam'
fwdSOAC pat aux (Hist w arrs ops bucket_fun) = do
  pat' <- bundleNewPat pat
  ops' <- mapM fwdHist ops
  bucket_fun' <- fwdHistBucket bucket_fun
  arrs' <- bundleTangents arrs
  addStm $ Let pat' aux $ Op $ Hist w arrs' ops' bucket_fun'
  where
    n_indices = sum $ map (shapeRank . histShape) ops
    fwdBodyHist (Body _ stms res) = buildBody_ $ do
      mapM_ fwdStm stms
      let (res_is, res_vs) = splitAt n_indices res
      (res_is ++) <$> bundleTangents res_vs
    fwdHistBucket l@(Lambda params ret body) =
      let (r_is, r_vs) = splitAt n_indices ret
       in Lambda
            <$> bundleNewList params
            <*> ((r_is ++) <$> bundleTangents r_vs)
            <*> inScopeOf l (fwdBodyHist body)

    fwdHist :: HistOp SOACS -> ADM (HistOp SOACS)
    fwdHist (HistOp shape rf dest nes op) = do
      dest' <- bundleTangents dest
      nes_tan <- mapM (fmap Var . zeroFromSubExp) nes
      op' <- fwdLambda op
      pure $
        HistOp
          { histShape = shape,
            histRaceFactor = rf,
            histDest = dest',
            histNeutral = interleave nes nes_tan,
            histOp = op'
          }
fwdSOAC _ _ JVP {} =
  error "fwdSOAC: nested JVP not allowed."
fwdSOAC _ _ VJP {} =
  error "fwdSOAC: nested VJP not allowed."

fwdStm :: Stm SOACS -> ADM ()
fwdStm (Let pat aux (BasicOp (UpdateAcc safety acc i x))) = do
  pat' <- bundleNewPat pat
  x' <- bundleTangents x
  acc_tan <- tangent acc
  addStm $ Let pat' aux $ BasicOp $ UpdateAcc safety acc_tan i x'
fwdStm stm@(Let pat aux (BasicOp e)) = do
  -- XXX: this has to be too naive.
  unless (any isAcc $ patTypes pat) $ addStm stm
  basicFwd pat aux e
fwdStm stm@(Let pat _ (Apply f args _ _))
  | Just (ret, argts) <- M.lookup f builtInFunctions = do
      addStm stm
      arg_tans <-
        zipWith primExpFromSubExp argts <$> mapM (tangent . fst) args
      pat_tan <- newTanPat pat
      let arg_pes = zipWith primExpFromSubExp argts (map fst args)
      case pdBuiltin f arg_pes of
        Nothing ->
          error $ "No partial derivative defined for builtin function: " ++ prettyString f
        Just derivs -> do
          let convertTo tt e
                | e_t == tt = e
                | otherwise =
                    case (tt, e_t) of
                      (IntType tt', IntType ft) -> ConvOpExp (SExt ft tt') e
                      (FloatType tt', FloatType ft) -> ConvOpExp (FPConv ft tt') e
                      (Bool, FloatType ft) -> ConvOpExp (FToB ft) e
                      (FloatType tt', Bool) -> ConvOpExp (BToF tt') e
                      _ -> error $ "fwdStm.convertTo: " ++ prettyString (f, tt, e_t)
                where
                  e_t = primExpType e
          zipWithM_ (letBindNames . pure) (patNames pat_tan)
            =<< mapM toExp (zipWith (~*~) (map (convertTo ret) arg_tans) derivs)
fwdStm (Let pat aux (Match ses cases defbody (MatchDec ret ifsort))) = do
  cases' <- slocal' $ mapM (traverse fwdBody) cases
  defbody' <- slocal' $ fwdBody defbody
  pat' <- bundleNewPat pat
  ret' <- bundleTangents ret
  addStm $ Let pat' aux $ Match ses cases' defbody' $ MatchDec ret' ifsort
fwdStm (Let pat aux (Loop val_pats loop@(WhileLoop v) body)) = do
  val_pats' <- bundleNewList val_pats
  pat' <- bundleNewPat pat
  body' <-
    localScope (scopeOfFParams (map fst val_pats) <> scopeOfLoopForm loop) . slocal' $
      fwdBody body
  addStm $ Let pat' aux $ Loop val_pats' (WhileLoop v) body'
fwdStm (Let pat aux (Loop val_pats loop@(ForLoop i it bound) body)) = do
  pat' <- bundleNewPat pat
  val_pats' <- bundleNewList val_pats
  body' <-
    localScope (scopeOfFParams (map fst val_pats) <> scopeOfLoopForm loop) . slocal' $
      fwdBody body
  addStm $ Let pat' aux $ Loop val_pats' (ForLoop i it bound) body'
fwdStm (Let pat aux (WithAcc inputs lam)) = do
  inputs' <- forM inputs $ \(shape, arrs, op) -> do
    arrs_tan <- mapM tangent arrs
    op' <- case op of
      Nothing -> pure Nothing
      Just (op_lam, nes) -> do
        nes_tan <- mapM (fmap Var . zeroFromSubExp) nes
        op_lam' <- fwdLambda op_lam
        case op_lam' of
          Lambda ps ret body -> do
            let op_lam'' = Lambda (removeIndexTans (shapeRank shape) ps) ret body
            pure $ Just (op_lam'', interleave nes nes_tan)
    pure (shape, arrs <> arrs_tan, op')
  pat' <- bundleNewPat pat
  lam' <- fwdLambda lam
  addStm $ Let pat' aux $ WithAcc inputs' lam'
  where
    removeIndexTans 0 ps = ps
    removeIndexTans i (p : _ : ps) = p : removeIndexTans (i - 1) ps
    removeIndexTans _ ps = ps
fwdStm (Let pat aux (Op soac)) = fwdSOAC pat aux soac
fwdStm stm =
  error $ "unhandled forward mode AD for Stm: " ++ prettyString stm ++ "\n" ++ show stm

fwdBody :: Body SOACS -> ADM (Body SOACS)
fwdBody (Body _ stms res) = buildBody_ $ do
  mapM_ fwdStm stms
  bundleTangents res

fwdBodyTansLast :: Body SOACS -> ADM (Body SOACS)
fwdBodyTansLast (Body _ stms res) = buildBody_ $ do
  mapM_ fwdStm stms
  (res <>) <$> mapM tangent res

fwdJVP ::
  (MonadFreshNames m) =>
  Scope SOACS ->
  Shape ->
  Lambda SOACS ->
  m (Lambda SOACS)
fwdJVP scope shape (Lambda params _ body) =
  runADM shape . localScope scope $ do
    params_tan <- mapM newTan params
    mkLambda (params <> params_tan) $
      bodyBind =<< fwdBodyTansLast body<|MERGE_RESOLUTION|>--- conflicted
+++ resolved
@@ -282,14 +282,13 @@
     Concat d (arr :| arrs) w -> do
       arr_tan <- tangent arr
       arrs_tans <- mapM tangent arrs
-<<<<<<< HEAD
       r <- shapeRank <$> askShape
       addStm $ Let pat_tan aux $ BasicOp $ Concat (d + r) (arr_tan :| arrs_tans) w
-    Manifest ds arr -> do
+    Manifest arr ds -> do
       arr_tan <- tangent arr
       r <- shapeRank <$> askShape
       addStm . Let pat_tan aux . BasicOp $
-        Manifest ([0 .. r - 1] ++ map (+ r) ds) arr_tan
+        Manifest arr_tan ([0 .. r - 1] ++ map (+ r) ds)
     Iota n _ _ it -> do
       shape <- askShape
       addStm . Let pat_tan aux . BasicOp $
@@ -300,34 +299,15 @@
     Scratch t shape -> do
       tan_shape <- askShape
       addStm $ Let pat_tan aux $ BasicOp $ Scratch t $ shapeDims tan_shape <> shape
-    Reshape k reshape arr -> do
+    Reshape arr reshape -> do
       arr_tan <- tangent arr
       shape <- askShape
-      addStm $ Let pat_tan aux $ BasicOp $ Reshape k (shape <> reshape) arr_tan
-    Rearrange perm arr -> do
+      addStm $ Let pat_tan aux $ BasicOp $ Reshape arr_tan (newshapeInner shape reshape)
+    Rearrange arr perm -> do
       arr_tan <- tangent arr
       r <- shapeRank <$> askShape
       addStm . Let pat_tan aux . BasicOp $
-        Rearrange ([0 .. r - 1] <> map (+ r) perm) arr_tan
-=======
-      addStm $ Let pat_tan aux $ BasicOp $ Concat d (arr_tan :| arrs_tans) w
-    Manifest arr ds -> do
-      arr_tan <- tangent arr
-      addStm $ Let pat_tan aux $ BasicOp $ Manifest arr_tan ds
-    Iota n _ _ it -> do
-      addStm $ Let pat_tan aux $ BasicOp $ Replicate (Shape [n]) (intConst it 0)
-    Replicate n x -> do
-      x_tan <- tangent x
-      addStm $ Let pat_tan aux $ BasicOp $ Replicate n x_tan
-    Scratch t shape ->
-      addStm $ Let pat_tan aux $ BasicOp $ Scratch t shape
-    Reshape arr reshape -> do
-      arr_tan <- tangent arr
-      addStm $ Let pat_tan aux $ BasicOp $ Reshape arr_tan reshape
-    Rearrange arr perm -> do
-      arr_tan <- tangent arr
-      addStm $ Let pat_tan aux $ BasicOp $ Rearrange arr_tan perm
->>>>>>> 1233781e
+        Rearrange arr_tan ([0 .. r - 1] <> map (+ r) perm)
     _ -> error $ "basicFwd: Unsupported op " ++ prettyString op
 
 fwdLambda :: Lambda SOACS -> ADM (Lambda SOACS)
