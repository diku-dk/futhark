module Futhark.AD.Rev.Scan (diffScan, diffScanVec, diffScanAdd) where

import Control.Monad
import Data.List (transpose)
import Futhark.AD.Rev.Monad
import Futhark.Analysis.PrimExp.Convert
import Futhark.Builder
import Futhark.IR.SOACS
import Futhark.IR.SOACS.Simplify (simplifyLambda)
import Futhark.Tools
import Futhark.Transform.Rename
import Futhark.Util (chunk)

data FirstOrSecond = WrtFirst | WrtSecond

identityM :: Int -> Type -> ADM [[SubExp]]
identityM n t =
  traverse
    (traverse (letSubExp "id"))
    [[if i == j then oneExp t else zeroExp t | i <- [1 .. n]] | j <- [1 .. n]]

matrixMul :: [[PrimExp VName]] -> [[PrimExp VName]] -> PrimType -> [[PrimExp VName]]
matrixMul m1 m2 t =
  let zero = primExpFromSubExp t $ Constant $ blankPrimValue t
   in [[foldl (~+~) zero $ zipWith (~*~) r q | q <- transpose m2] | r <- m1]

matrixVecMul :: [[PrimExp VName]] -> [PrimExp VName] -> PrimType -> [PrimExp VName]
matrixVecMul m v t =
  let zero = primExpFromSubExp t $ Constant $ blankPrimValue t
   in [foldl (~+~) zero $ zipWith (~*~) v r | r <- m]

vectorAdd :: [PrimExp VName] -> [PrimExp VName] -> [PrimExp VName]
vectorAdd = zipWith (~+~)

orderArgs :: Special -> [a] -> [[a]]
orderArgs s lst =
  let d = div (length lst) $ specialScans s
   in chunk d lst

-- computes `d(x op y)/dx` or d(x op y)/dy
mkScanAdjointLam :: VjpOps -> Lambda SOACS -> FirstOrSecond -> [SubExp] -> ADM (Lambda SOACS)
mkScanAdjointLam ops lam0 which adjs = do
  let len = length $ lambdaReturnType lam0
  lam <- renameLambda lam0
  let p2diff =
        case which of
          WrtFirst -> take len $ lambdaParams lam
          WrtSecond -> drop len $ lambdaParams lam
  vjpLambda ops (fmap AdjVal adjs) (map paramName p2diff) lam

-- Should generate something like:
-- `\ j -> let i = n - 1 - j
--         if i < n-1 then ( ys_adj[i], df2dx ys[i] xs[i+1]) else (ys_adj[i],1) )`
-- where `ys` is  the result of scan
--       `xs` is  the input  of scan
--       `ys_adj` is the known adjoint of ys
--       `j` draw values from `iota n`
mkScanFusedMapLam ::
  VjpOps ->
  SubExp ->
  Lambda SOACS ->
  [VName] ->
  [VName] ->
  [VName] ->
  Special ->
  Int ->
  ADM (Lambda SOACS)
mkScanFusedMapLam ops w scn_lam xs ys ys_adj s d = do
  let sc = specialCase s
  let k = specialSubSize s
  ys_ts <- traverse lookupType ys
  idmat <- identityM (length ys) $ rowType $ head ys_ts
  lams <- traverse (mkScanAdjointLam ops scn_lam WrtFirst) idmat
  par_i <- newParam "i" $ Prim int64
  let i = paramName par_i
  mkLambda [par_i] $
    fmap varsRes . letTupExp "x"
      =<< eIf
        (toExp $ le64 i .==. 0)
        ( buildBody_ $ do
            j <- letSubExp "j" =<< toExp (pe64 w - (le64 i + 1))
            y_s <- forM ys_adj $ \y_ ->
              letSubExp (baseString y_ ++ "_j") =<< eIndex y_ (eSubExp j)
            let zso = orderArgs s y_s
            let ido = orderArgs s $ case_jac k sc idmat
            pure $ subExpsRes $ concat $ zipWith (++) zso $ fmap concat ido
        )
        ( buildBody_ $ do
            j <- letSubExp "j" =<< toExp (pe64 w - (le64 i + 1))
            j1 <- letSubExp "j1" =<< toExp (pe64 w - le64 i)
            y_s <- forM ys_adj $ \y_ ->
              letSubExp (baseString y_ ++ "_j") =<< eIndex y_ (eSubExp j)

            let args =
                  map (`eIndex` eSubExp j) ys ++ map (`eIndex` eSubExp j1) xs
            lam_rs <- traverse (`eLambda` args) lams

            let yso = orderArgs s $ subExpsRes y_s
            let jaco = orderArgs s $ case_jac k sc $ transpose lam_rs

            pure $ concat $ zipWith (++) yso $ fmap concat jaco
        )
  where
    case_jac :: Int -> SpecialCase -> [[a]] -> [[a]]
    case_jac _ Generic jac = jac
    case_jac k ZeroQuadrant jac =
      concat
        $ zipWith
          (\i -> map (take k . drop (i * k)))
          [0 .. d `div` k]
        $ chunk k jac
    case_jac k MatrixMul jac =
      take k <$> take k jac

-- a1 a2 b -> a2 + b * a1
linFunT0 :: [PrimExp VName] -> [PrimExp VName] -> [[PrimExp VName]] -> Special -> PrimType -> [PrimExp VName]
linFunT0 a1 a2 b s pt =
  let t = case specialCase s of
        MatrixMul ->
          concatMap (\v -> matrixVecMul b v pt) $ chunk (specialSubSize s) a1
        _ -> matrixVecMul b a1 pt
   in a2 `vectorAdd` t

-- \(a1, b1) (a2, b2) -> (a2 + b2 * a1, b2 * b1)
mkScanLinFunO :: Type -> Special -> ADM (Scan SOACS)
mkScanLinFunO t s = do
  let pt = elemType t
  neu_elm <- mkNeutral $ specialNeutral s
  let (as, bs) = specialParams s
  (a1s, b1s, a2s, b2s) <- mkParams (as, bs)
  let pet = primExpFromSubExp pt . Var
  let (_, n) = specialNeutral s

  lam <- mkLambda (map (\v -> Param mempty v (rowType t)) (a1s ++ b1s ++ a2s ++ b2s)) . fmap subExpsRes $ do
    let [a1s', b1s', a2s', b2s'] = (fmap . fmap) pet [a1s, b1s, a2s, b2s]
    let (b1sm, b2sm) = (chunk n b1s', chunk n b2s')

    let t0 = linFunT0 a1s' a2s' b2sm s pt
    let t1 = concat $ matrixMul b2sm b1sm pt
    traverse (letSubExp "r" <=< toExp) $ t0 ++ t1

  pure $ Scan lam neu_elm
  where
    mkNeutral (a, b) = do
      zeros <- replicateM a $ letSubExp "zeros" $ zeroExp $ rowType t
      idmat <- identityM b $ Prim $ elemType t
      pure $ zeros ++ concat idmat

    mkParams (a, b) = do
      a1s <- replicateM a $ newVName "a1"
      b1s <- replicateM b $ newVName "b1"
      a2s <- replicateM a $ newVName "a2"
      b2s <- replicateM b $ newVName "b2"
      pure (a1s, b1s, a2s, b2s)

-- perform the final map
-- let xs_contribs =
--    map3 (\ i a r -> if i==0 then r else (df2dy (ys[i-1]) a) \bar{*} r)
--         (iota n) xs (reverse ds)
mkScanFinalMap :: VjpOps -> SubExp -> Lambda SOACS -> [VName] -> [VName] -> [VName] -> ADM [VName]
mkScanFinalMap ops w scan_lam xs ys ds = do
  let eltps = lambdaReturnType scan_lam

  par_i <- newParam "i" $ Prim int64
  let i = paramName par_i
  par_x <- zipWithM (\x -> newParam (baseString x ++ "_par_x")) xs eltps

  map_lam <-
    mkLambda (par_i : par_x) $ do
      j <- letSubExp "j" =<< toExp (pe64 w - (le64 i + 1))

      dj <-
        traverse
          (\dd -> letExp (baseString dd ++ "_dj") =<< eIndex dd (eSubExp j))
          ds

      fmap varsRes . letTupExp "scan_contribs"
        =<< eIf
          (toExp $ le64 i .==. 0)
          (resultBodyM $ fmap Var dj)
          ( buildBody_ $ do
<<<<<<< HEAD
              im1 <- letSubExp "im1" =<< toExp (le64 i - 1)
              ys_im1 <- forM ys $ \y ->
                letSubExp (baseString y <> "_im1") =<< eIndex y [eSubExp im1]

              lam_res <-
                mapM (letExp "const" . BasicOp . SubExp . resSubExp)
                  =<< eLambda lam (map eSubExp $ ys_im1 ++ map (Var . paramName) par_x)
=======
              lam <- mkScanAdjointLam ops scan_lam WrtSecond $ fmap Var dj
>>>>>>> a2381611

              im1 <- letSubExp "im1" =<< toExp (le64 i - 1)
              ys_im1 <- forM ys $ \y -> do
                y_t <- lookupType y
                letSubExp (baseString y ++ "_last") $ BasicOp $ Index y $ fullSlice y_t [DimFix im1]

              let args = map eSubExp $ ys_im1 ++ map (Var . paramName) par_x
              eLambda lam args
          )

  iota <- letExp "iota" $ BasicOp $ Iota w (intConst Int64 0) (intConst Int64 1) Int64
  letTupExp "scan_contribs" $ Op $ Screma w (iota : xs) $ mapSOAC map_lam

data SpecialCase
  = Generic
  | ZeroQuadrant
  | MatrixMul
  deriving (Show)

data Special = Special
  { specialNeutral :: (Int, Int),
    specialParams :: (Int, Int),
    specialScans :: Int,
    specialSubSize :: Int,
    specialCase :: SpecialCase
  }
  deriving (Show)

subMats :: Int -> [[Exp SOACS]] -> Exp SOACS -> Maybe Int
subMats d mat zero =
  let sub_d = filter (\x -> d `mod` x == 0) [1 .. (d `div` 2)]
      poss = map (\m -> all (ok m) $ zip mat [0 .. d - 1]) sub_d
      tmp = filter fst (zip poss sub_d)
   in if null tmp then Nothing else Just $ snd $ head tmp
  where
    ok m (row, i) =
      all (\(v, j) -> v == zero || (i `div` m == j `div` m)) $
        zip row [0 .. d - 1]

cases :: Int -> Type -> [[Exp SOACS]] -> Special
cases d t mat
  | Just k <- subMats d mat $ zeroExp t =
      let nonZeros = zipWith (\i -> map (take k . drop (i * k))) [0 .. d `div` k] $ chunk k mat
       in if all (== head nonZeros) $ tail nonZeros
            then Special (d, k) (d, k * k) 1 k MatrixMul
            else Special (k, k) (k, k * k) (d `div` k) k ZeroQuadrant
cases d _ _ = Special (d, d) (d, d * d) 1 d Generic

identifyCase :: VjpOps -> Lambda SOACS -> ADM Special
identifyCase ops lam = do
  let t = lambdaReturnType lam
  let d = length t
  idmat <- identityM d $ head t
  lams <- traverse (mkScanAdjointLam ops lam WrtFirst) idmat

  par1 <- traverse (newParam "tmp1") t
  par2 <- traverse (newParam "tmp2") t
  jac_lam <- mkLambda (par1 ++ par2) $ do
    let args = fmap eParam $ par1 ++ par2
    lam_rs <- traverse (`eLambda` args) lams

    pure $ concat (transpose lam_rs)

  simp <- simplifyLambda jac_lam
  let jac = chunk d $ fmap (BasicOp . SubExp . resSubExp) $ bodyResult $ lambdaBody simp
  pure $ cases d (head t) jac

diffScan :: VjpOps -> [VName] -> SubExp -> [VName] -> Scan SOACS -> ADM ()
diffScan ops ys w as scan = do
  sc <- identifyCase ops (scanLambda scan)
  let d = length as
  ys_adj <- mapM lookupAdjVal ys
  as_ts <- mapM lookupType as
  map1_lam <- mkScanFusedMapLam ops w (scanLambda scan) as ys ys_adj sc d
  scans_lin_fun_o <- mkScanLinFunO (head as_ts) sc
  scan_lams <- mkScans (specialScans sc) scans_lin_fun_o
  iota <-
    letExp "iota" $ BasicOp $ Iota w (intConst Int64 0) (intConst Int64 1) Int64
  r_scan <-
    letTupExp "adj_ctrb_scan" . Op . Screma w [iota] $
      scanomapSOAC scan_lams map1_lam

  as_contribs <- mkScanFinalMap ops w (scanLambda scan) as ys (splitScanRes sc r_scan d)
  zipWithM_ updateAdj as as_contribs
  where
    mkScans :: Int -> Scan SOACS -> ADM [Scan SOACS]
    mkScans d s =
      replicateM d $ do
        lam' <- renameLambda $ scanLambda s
        pure $ Scan lam' $ scanNeutral s

    splitScanRes sc res d =
      concat $ take (div d $ specialScans sc) <$> orderArgs sc res

diffScanVec ::
  VjpOps ->
  [VName] ->
  StmAux () ->
  SubExp ->
  Lambda SOACS ->
  [SubExp] ->
  [VName] ->
  ADM () ->
  ADM ()
diffScanVec ops ys aux w lam ne as m = do
  stmts <- collectStms_ $ do
    rank <- arrayRank <$> lookupType (head as)
    let rear = [1, 0] ++ drop 2 [0 .. rank - 1]

    transp_as <-
      traverse
        (\a -> letExp (baseString a ++ "_transp") $ BasicOp $ Rearrange rear a)
        as

    ts <- traverse lookupType transp_as
    let n = arraysSize 0 ts

    as_par <- traverse (newParam "as_par" . rowType) ts
    ne_par <- traverse (newParam "ne_par") $ lambdaReturnType lam

    scan_form <- scanSOAC [Scan lam (map (Var . paramName) ne_par)]

    map_lam <-
      mkLambda (as_par ++ ne_par) . fmap varsRes . letTupExp "map_res" . Op $
        Screma w (map paramName as_par) scan_form

    transp_ys <-
      letTupExp "trans_ys" . Op $
        Screma n (transp_as ++ subExpVars ne) (mapSOAC map_lam)

    zipWithM
      (\y x -> auxing aux $ letBindNames [y] $ BasicOp $ Rearrange rear x)
      ys
      transp_ys

  foldr (vjpStm ops) m stmts

diffScanAdd :: VjpOps -> VName -> SubExp -> Lambda SOACS -> SubExp -> VName -> ADM ()
diffScanAdd _ops ys n lam' ne as = do
  lam <- renameLambda lam'
  ys_bar <- lookupAdjVal ys

  map_scan <- rev_arr_lam ys_bar

  iota <-
    letExp "iota" $ BasicOp $ Iota n (intConst Int64 0) (intConst Int64 1) Int64

  scan_res <-
    letExp "res_rev" $ Op $ Screma n [iota] $ scanomapSOAC [Scan lam [ne]] map_scan

  rev_lam <- rev_arr_lam scan_res
  contrb <- letExp "contrb" $ Op $ Screma n [iota] $ mapSOAC rev_lam

  updateAdj as contrb
  where
    rev_arr_lam :: VName -> ADM (Lambda SOACS)
    rev_arr_lam arr = do
      par_i <- newParam "i" $ Prim int64
      mkLambda [par_i] $ do
        a <-
          letExp "ys_bar_rev"
            =<< eIndex arr (toExp (pe64 n - le64 (paramName par_i) - 1))
        pure [varRes a]<|MERGE_RESOLUTION|>--- conflicted
+++ resolved
@@ -80,7 +80,7 @@
         ( buildBody_ $ do
             j <- letSubExp "j" =<< toExp (pe64 w - (le64 i + 1))
             y_s <- forM ys_adj $ \y_ ->
-              letSubExp (baseString y_ ++ "_j") =<< eIndex y_ (eSubExp j)
+              letSubExp (baseString y_ ++ "_j") =<< eIndex y_ [eSubExp j]
             let zso = orderArgs s y_s
             let ido = orderArgs s $ case_jac k sc idmat
             pure $ subExpsRes $ concat $ zipWith (++) zso $ fmap concat ido
@@ -89,10 +89,10 @@
             j <- letSubExp "j" =<< toExp (pe64 w - (le64 i + 1))
             j1 <- letSubExp "j1" =<< toExp (pe64 w - le64 i)
             y_s <- forM ys_adj $ \y_ ->
-              letSubExp (baseString y_ ++ "_j") =<< eIndex y_ (eSubExp j)
+              letSubExp (baseString y_ ++ "_j") =<< eIndex y_ [eSubExp j]
 
             let args =
-                  map (`eIndex` eSubExp j) ys ++ map (`eIndex` eSubExp j1) xs
+                  map (`eIndex` [eSubExp j]) ys ++ map (`eIndex` [eSubExp j1]) xs
             lam_rs <- traverse (`eLambda` args) lams
 
             let yso = orderArgs s $ subExpsRes y_s
@@ -171,7 +171,7 @@
 
       dj <-
         traverse
-          (\dd -> letExp (baseString dd ++ "_dj") =<< eIndex dd (eSubExp j))
+          (\dd -> letExp (baseString dd ++ "_dj") =<< eIndex dd [eSubExp j])
           ds
 
       fmap varsRes . letTupExp "scan_contribs"
@@ -179,22 +179,11 @@
           (toExp $ le64 i .==. 0)
           (resultBodyM $ fmap Var dj)
           ( buildBody_ $ do
-<<<<<<< HEAD
+              lam <- mkScanAdjointLam ops scan_lam WrtSecond $ fmap Var dj
+
               im1 <- letSubExp "im1" =<< toExp (le64 i - 1)
               ys_im1 <- forM ys $ \y ->
                 letSubExp (baseString y <> "_im1") =<< eIndex y [eSubExp im1]
-
-              lam_res <-
-                mapM (letExp "const" . BasicOp . SubExp . resSubExp)
-                  =<< eLambda lam (map eSubExp $ ys_im1 ++ map (Var . paramName) par_x)
-=======
-              lam <- mkScanAdjointLam ops scan_lam WrtSecond $ fmap Var dj
->>>>>>> a2381611
-
-              im1 <- letSubExp "im1" =<< toExp (le64 i - 1)
-              ys_im1 <- forM ys $ \y -> do
-                y_t <- lookupType y
-                letSubExp (baseString y ++ "_last") $ BasicOp $ Index y $ fullSlice y_t [DimFix im1]
 
               let args = map eSubExp $ ys_im1 ++ map (Var . paramName) par_x
               eLambda lam args
@@ -351,5 +340,5 @@
       mkLambda [par_i] $ do
         a <-
           letExp "ys_bar_rev"
-            =<< eIndex arr (toExp (pe64 n - le64 (paramName par_i) - 1))
+            =<< eIndex arr [toExp (pe64 n - le64 (paramName par_i) - 1)]
         pure [varRes a]