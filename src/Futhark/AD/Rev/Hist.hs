{-# LANGUAGE FlexibleContexts #-}
{-# LANGUAGE FlexibleInstances #-}
{-# LANGUAGE MultiParamTypeClasses #-}
{-# LANGUAGE OverloadedStrings #-}
{-# LANGUAGE TypeFamilies #-}

module Futhark.AD.Rev.Hist
  ( diffMinMaxHist,
    diffMulHist,
    diffAddHist,
    diffVecHist,
    diffHist,
  )
where

import Control.Monad
import Futhark.AD.Rev.Monad
import Futhark.Analysis.PrimExp.Convert
import Futhark.Builder
import Futhark.IR.SOACS
import Futhark.Tools
import Futhark.Transform.Rename

getBinOpPlus :: PrimType -> BinOp
getBinOpPlus (IntType x) = Add x OverflowUndef
getBinOpPlus (FloatType f) = FAdd f
getBinOpPlus _ = error "In getBinOpMul, Hist.hs: input not supported"

getBinOpDiv :: PrimType -> BinOp
getBinOpDiv (IntType t) = SDiv t Unsafe
getBinOpDiv (FloatType t) = FDiv t
getBinOpDiv _ = error "In getBinOpDiv, Hist.hs: input not supported"

withinBounds :: [(SubExp, VName)] -> TPrimExp Bool VName
withinBounds [] = TPrimExp $ ValueExp (BoolValue True)
withinBounds [(q, i)] = (le64 i .<. pe64 q) .&&. (pe64 (intConst Int64 (-1)) .<. le64 i)
withinBounds (qi : qis) = withinBounds [qi] .&&. withinBounds qis

elseIf ::
  (MonadBuilder m, BranchType (Rep m) ~ ExtType) =>
  PrimType ->
  [(m (Exp (Rep m)), m (Exp (Rep m)))] ->
  [m (Body (Rep m))] ->
  m (Exp (Rep m))
elseIf t [(c1, c2)] [bt, bf] =
  eIf
    (eCmpOp (CmpEq t) c1 c2)
    bt
    bf
elseIf t ((c1, c2) : cs) (bt : bs) =
  eIf
    (eCmpOp (CmpEq t) c1 c2)
    bt
    $ eBody
    $ pure
    $ elseIf t cs bs
elseIf _ _ _ = error "In elseIf, Hist.hs: input not supported"

bindSubExpRes :: (MonadBuilder m) => Name -> [SubExpRes] -> m [VName]
bindSubExpRes s =
  traverse
    ( \(SubExpRes cs se) -> do
        bn <- newVName s
        certifying cs $ letBindNames [bn] $ BasicOp $ SubExp se
        pure bn
    )

nestedmap :: [SubExp] -> [PrimType] -> Lambda SOACS -> ADM (Lambda SOACS)
nestedmap [] _ lam = pure lam
nestedmap s@(h : r) pt lam = do
  params <- traverse (\tp -> newParam "x" $ Array tp (Shape s) NoUniqueness) pt
  body <- nestedmap r pt lam
  mkLambda params $
    fmap varsRes . letTupExp "res" . Op . Screma h (map paramName params)
      =<< mapSOAC body

-- \ds hs -> map2 lam ds hs
mkF' :: Lambda SOACS -> [Type] -> SubExp -> ADM ([VName], [VName], Lambda SOACS)
mkF' lam tps n = do
  lam' <- renameLambda lam

  ds_params <- traverse (newParam "ds_param") tps
  hs_params <- traverse (newParam "hs_param") tps
  let ds_pars = fmap paramName ds_params
  let hs_pars = fmap paramName hs_params
  lam_map <-
    mkLambda (ds_params <> hs_params) $
      fmap varsRes . letTupExp "map_f'" . Op . Screma n (ds_pars <> hs_pars)
        =<< mapSOAC lam'

  pure (ds_pars, hs_pars, lam_map)

-- \ls as rs -> map3 (\li ai ri -> li `lam` ai `lam` ri) ls as rs
mkF :: Lambda SOACS -> [Type] -> SubExp -> ADM ([VName], Lambda SOACS)
mkF lam tps n = do
  lam_l <- renameLambda lam
  lam_r <- renameLambda lam
  let q = length $ lambdaReturnType lam
      (lps, aps) = splitAt q $ lambdaParams lam_l
      (ips, rps) = splitAt q $ lambdaParams lam_r
  lam' <- mkLambda (lps <> aps <> rps) $ do
    lam_l_res <- bodyBind $ lambdaBody lam_l
    forM_ (zip ips lam_l_res) $ \(ip, SubExpRes cs se) ->
      certifying cs $ letBindNames [paramName ip] $ BasicOp $ SubExp se
    bodyBind $ lambdaBody lam_r

  ls_params <- traverse (newParam "ls_param") tps
  as_params <- traverse (newParam "as_param") tps
  rs_params <- traverse (newParam "rs_param") tps
  let map_params = ls_params <> as_params <> rs_params
  lam_map <-
    mkLambda map_params
      . fmap varsRes
      . letTupExp "map_f"
      . Op
      . Screma n (map paramName map_params)
      =<< mapSOAC lam'

  pure (map paramName as_params, lam_map)

mapout :: VName -> SubExp -> SubExp -> ADM VName
mapout is n w = do
  par_is <- newParam "is" $ Prim int64
  is'_lam <-
    mkLambda [par_is] $
      fmap varsRes . letTupExp "is'"
        =<< eIf
          (toExp $ withinBounds $ pure (w, paramName par_is))
          (eBody $ pure $ eParam par_is)
          (eBody $ pure $ eSubExp w)

  letExp "is'" . Op . Screma n (pure is) =<< mapSOAC is'_lam

multiScatter :: [VName] -> VName -> [VName] -> ADM [VName]
multiScatter dst is vs =
  doScatter "scatter_res" 1 dst (is : vs) $ pure . map (Var . paramName)

multiIndex :: [VName] -> [DimIndex SubExp] -> ADM [VName]
multiIndex vs s = do
  traverse
    ( \x -> do
        t <- lookupType x
        letExp "sorted" $ BasicOp $ Index x (fullSlice t s)
    )
    vs

--
-- special case of histogram with min/max as operator.
-- Original, assuming `is: [n]i64` and `dst: [w]btp`
--     let x = reduce_by_index dst minmax ne is vs
-- Forward sweep:
--     need to copy dst: reverse sweep might use it 7
--       (see ex. in reducebyindexminmax6.fut where the first map requires the original dst to be differentiated).
--     let dst_cpy = copy dst
--     let (x, x_inds) = zip vs (iota n)
--                       |> reduce_by_index (dst_cpy,-1s) argminmax (ne,-1) is
--
-- Reverse sweep:
--     dst_bar += map2 (\i b -> if i == -1
--                              then b
--                              else 0
--                     ) x_inds x_bar

--     vs_ctrbs = map2 (\i b -> if i == -1
--                              then 0
--                              else vs_bar[i] + b
--                     ) x_inds x_bar
--     vs_bar <- scatter vs_bar x_inds vs_ctrbs
diffMinMaxHist ::
  VjpOps -> VName -> StmAux () -> SubExp -> BinOp -> SubExp -> VName -> VName -> SubExp -> SubExp -> VName -> ADM () -> ADM ()
diffMinMaxHist _ops x aux n minmax ne is vs w rf dst m = do
  let t = binOpType minmax
  vs_type <- lookupType vs
  let vs_elm_type = elemType vs_type
  let vs_dims = arrayDims vs_type
  let inner_dims = tail vs_dims
  let nr_dims = length vs_dims
  dst_type <- lookupType dst
  let dst_dims = arrayDims dst_type

  dst_cpy <-
    letExp (baseName dst <> "_copy") . BasicOp $
      Replicate mempty (Var dst)

  acc_v_p <- newParam "acc_v" $ Prim t
  acc_i_p <- newParam "acc_i" $ Prim int64
  v_p <- newParam "v" $ Prim t
  i_p <- newParam "i" $ Prim int64
  hist_lam_inner <-
    mkLambda [acc_v_p, acc_i_p, v_p, i_p] $
      fmap varsRes . letTupExp "idx_res"
        =<< eIf
          (eCmpOp (CmpEq t) (eParam acc_v_p) (eParam v_p))
          ( eBody
              [ eParam acc_v_p,
                eBinOp (SMin Int64) (eParam acc_i_p) (eParam i_p)
              ]
          )
          ( eBody
              [ eIf
                  ( eCmpOp
                      (CmpEq t)
                      (eParam acc_v_p)
                      (eBinOp minmax (eParam acc_v_p) (eParam v_p))
                  )
                  (eBody [eParam acc_v_p, eParam acc_i_p])
                  (eBody [eParam v_p, eParam i_p])
              ]
          )
  hist_lam <- nestedmap inner_dims [vs_elm_type, int64, vs_elm_type, int64] hist_lam_inner

  dst_minus_ones <-
    letExp "minus_ones" . BasicOp $
      Replicate (Shape dst_dims) (intConst Int64 (-1))
  ne_minus_ones <-
    letSubExp "minus_ones" . BasicOp $
      Replicate (Shape inner_dims) (intConst Int64 (-1))
  iota_n <-
    letExp "red_iota" . BasicOp $
      Iota n (intConst Int64 0) (intConst Int64 1) Int64

  inp_iota <- do
    if nr_dims == 1
      then pure iota_n
      else do
        i <- newParam "i" $ Prim int64
        lam <-
          mkLambda [i] $
            fmap varsRes . letTupExp "res" =<< do
              pure $ BasicOp $ Replicate (Shape inner_dims) $ Var $ paramName i

        letExp "res" . Op . Screma n [iota_n] =<< mapSOAC lam

  let hist_op = HistOp (Shape [w]) rf [dst_cpy, dst_minus_ones] [ne, if nr_dims == 1 then intConst Int64 (-1) else ne_minus_ones] hist_lam
  f' <- mkIdentityLambda [Prim int64, rowType vs_type, rowType $ Array int64 (Shape vs_dims) NoUniqueness]
  x_inds <- newVName (baseName x <> "_inds")
  auxing aux $
    letBindNames [x, x_inds] $
      Op $
        Hist n [is, vs, inp_iota] [hist_op] f'

  m

  x_bar <- lookupAdjVal x

  x_ind_dst <- newParam (baseName x <> "_ind_param") $ Prim int64
  x_bar_dst <- newParam (baseName x <> "_bar_param") $ Prim t
  dst_lam_inner <-
    mkLambda [x_ind_dst, x_bar_dst] $
      fmap varsRes . letTupExp "dst_bar"
        =<< eIf
          (toExp $ le64 (paramName x_ind_dst) .==. -1)
          (eBody $ pure $ eParam x_bar_dst)
          (eBody $ pure $ eSubExp $ Constant $ blankPrimValue t)
  dst_lam <- nestedmap inner_dims [int64, vs_elm_type] dst_lam_inner

  dst_bar <-
<<<<<<< HEAD
    letExp (baseString dst <> "_bar") . Op . Screma w [x_inds, x_bar]
      =<< mapSOAC dst_lam
=======
    letExp (baseName dst <> "_bar") . Op $
      Screma w [x_inds, x_bar] (mapSOAC dst_lam)
>>>>>>> c601beea

  updateAdj dst dst_bar

  vs_bar <- lookupAdjVal vs

  inds' <- traverse (letExp "inds" . BasicOp . Replicate (Shape [w]) . Var) =<< mk_indices inner_dims []
  let inds = x_inds : inds'

  par_x_ind_vs <- replicateM nr_dims $ newParam (baseName x <> "_ind_param") $ Prim int64
  par_x_bar_vs <- newParam (baseName x <> "_bar_param") $ Prim t
  vs_lam_inner <-
    mkLambda (par_x_bar_vs : par_x_ind_vs) $
      fmap varsRes . letTupExp "res"
        =<< eIf
          (toExp $ le64 (paramName $ head par_x_ind_vs) .==. -1)
          (eBody $ pure $ eSubExp $ Constant $ blankPrimValue t)
          ( eBody $
              pure $ do
                vs_bar_i <-
                  letSubExp (baseName vs_bar <> "_el") . BasicOp $
                    Index vs_bar . Slice $
                      fmap (DimFix . Var . paramName) par_x_ind_vs
                eBinOp (getBinOpPlus t) (eParam par_x_bar_vs) (eSubExp vs_bar_i)
          )
  vs_lam <- nestedmap inner_dims (vs_elm_type : replicate nr_dims int64) vs_lam_inner

  vs_bar_p <-
<<<<<<< HEAD
    letExp (baseString vs <> "_partial") . Op . Screma w (x_bar : inds)
      =<< mapSOAC vs_lam
=======
    letExp (baseName vs <> "_partial") . Op $
      Screma w (x_bar : inds) (mapSOAC vs_lam)
>>>>>>> c601beea

  q <-
    letSubExp "q"
      =<< foldBinOp (Mul Int64 OverflowUndef) (intConst Int64 1) dst_dims

  scatter_inps <- do
    -- traverse (letExp "flat" . BasicOp . Reshape [DimNew q]) $ inds ++ [vs_bar_p]
    -- ToDo: Cosmin asks: is the below the correct translation of the line above?
    forM (inds ++ [vs_bar_p]) $ \v -> do
      v_t <- lookupType v
      letExp "flat" . BasicOp . Reshape v $
        reshapeAll (arrayShape v_t) (Shape [q])

  vs_bar' <-
    fmap head $
      doScatter (baseName vs <> "_bar") nr_dims [vs_bar] scatter_inps $
        pure . map (Var . paramName)
  insAdj vs vs_bar'
  where
    mk_indices :: [SubExp] -> [SubExp] -> ADM [VName]
    mk_indices [] _ = pure []
    mk_indices [d] iotas = do
      reps <- traverse (letExp "rep" . BasicOp . Replicate (Shape [d])) iotas
      iota_d <-
        letExp "red_iota" . BasicOp $
          Iota d (intConst Int64 0) (intConst Int64 1) Int64
      pure $ reps ++ [iota_d]
    mk_indices (d : dims) iotas = do
      iota_d <-
        letExp "red_iota" . BasicOp $
          Iota d (intConst Int64 0) (intConst Int64 1) Int64

      i_param <- newParam "i" $ Prim int64
      lam <-
        mkLambda [i_param] $
          fmap varsRes $
            mk_indices dims $
              iotas ++ [Var $ paramName i_param]

      letTupExp "res" . Op . Screma d [iota_d] =<< mapSOAC lam

--
-- special case of histogram with multiplication as operator.
-- Original, assuming `is: [n]i64` and `dst: [w]btp`
--     let x = reduce_by_index dst (*) ne is vs
-- Forward sweep:
--     dst does not need to be copied: dst is not overwritten
--     let (ps, zs) = map (\v -> if v == 0 then (1,1) else (v,0)) vs
--     let non_zero_prod = reduce_by_index nes (*) ne is ps
--     let zero_count = reduce_by_index 0s (+) 0 is zs
--     let h_part = map2 (\p c -> if c == 0 then p else 0
--                       ) non_zero_prod zero_count
--     let x = map2 (*) dst h_part
--
-- Reverse sweep:
--     dst_bar += map2 (*) h_part x_bar

--     let part_bar = map2 (*) dst x_bar
--     vs_bar += map2 (\i v -> let zr_cts = zero_count[i]
--                             let pr_bar = part_bar[i]
--                             let nz_prd = non_zero_prod[i]
--                             in if zr_cts == 0
--                             then pr_bar * (nz_prd / v)
--                             else if zr_cts == 1 and v == 0
--                             then nz_prd * pr_bar
--                             else 0
--                    ) is vs
diffMulHist ::
  VjpOps -> VName -> StmAux () -> SubExp -> BinOp -> SubExp -> VName -> VName -> SubExp -> SubExp -> VName -> ADM () -> ADM ()
diffMulHist _ops x aux n mul ne is vs w rf dst m = do
  let t = binOpType mul
  vs_type <- lookupType vs
  let vs_dims = arrayDims vs_type
  let vs_elm_type = elemType vs_type
  dst_type <- lookupType dst
  let dst_dims = arrayDims dst_type
  let inner_dims = tail vs_dims

  v_param <- newParam "v" $ Prim t
  lam_ps_zs_inner <-
    mkLambda [v_param] $
      fmap varsRes . letTupExp "map_res"
        =<< eIf
          (eCmpOp (CmpEq t) (eParam v_param) (eSubExp $ Constant $ blankPrimValue t))
          (eBody $ fmap eSubExp [Constant $ onePrimValue t, intConst Int64 1])
          (eBody [eParam v_param, eSubExp $ intConst Int64 0])
  lam_ps_zs <- nestedmap vs_dims [vs_elm_type] lam_ps_zs_inner
  ps_zs_res <- eLambda lam_ps_zs [eSubExp $ Var vs]
  ps_zs <- bindSubExpRes "ps_zs" ps_zs_res
  let [ps, zs] = ps_zs

  lam_mul_inner <- binOpLambda mul t
  lam_mul <- nestedmap inner_dims [vs_elm_type, vs_elm_type] lam_mul_inner
  nz_prods0 <- letExp "nz_prd" $ BasicOp $ Replicate (Shape [w]) ne
  let hist_nzp = HistOp (Shape [w]) rf [nz_prods0] [ne] lam_mul

  lam_add_inner <- binOpLambda (Add Int64 OverflowUndef) int64
  lam_add <- nestedmap inner_dims [int64, int64] lam_add_inner
  zr_counts0 <- letExp "zr_cts" $ BasicOp $ Replicate (Shape dst_dims) (intConst Int64 0)
  zrn_ne <- letSubExp "zr_ne" $ BasicOp $ Replicate (Shape inner_dims) (intConst Int64 0)
  let hist_zrn = HistOp (Shape [w]) rf [zr_counts0] [if length vs_dims == 1 then intConst Int64 0 else zrn_ne] lam_add

  f' <- mkIdentityLambda [Prim int64, Prim int64, rowType vs_type, rowType $ Array int64 (Shape vs_dims) NoUniqueness]
  nz_prods <- newVName "non_zero_prod"
  zr_counts <- newVName "zero_count"
  auxing aux $
    letBindNames [nz_prods, zr_counts] $
      Op $
        Hist n [is, is, ps, zs] [hist_nzp, hist_zrn] f'

  p_param <- newParam "prod" $ Prim t
  c_param <- newParam "count" $ Prim int64
  lam_h_part_inner <-
    mkLambda [p_param, c_param] $
      fmap varsRes . letTupExp "h_part"
        =<< eIf
          (toExp $ 0 .==. le64 (paramName c_param))
          (eBody $ pure $ eParam p_param)
          (eBody $ pure $ eSubExp $ Constant $ blankPrimValue t)
  lam_h_part <- nestedmap dst_dims [vs_elm_type, int64] lam_h_part_inner
  h_part_res <- eLambda lam_h_part $ map (eSubExp . Var) [nz_prods, zr_counts]
  h_part' <- bindSubExpRes "h_part" h_part_res
  let [h_part] = h_part'

  lam_mul_inner' <- binOpLambda mul t
  lam_mul' <- nestedmap dst_dims [vs_elm_type, vs_elm_type] lam_mul_inner'
  x_res <- eLambda lam_mul' $ map (eSubExp . Var) [dst, h_part]
  x' <- bindSubExpRes "x" x_res
  auxing aux $ letBindNames [x] $ BasicOp $ SubExp $ Var $ head x'

  m

  x_bar <- lookupAdjVal x

  lam_mul'' <- renameLambda lam_mul'
  dst_bar_res <- eLambda lam_mul'' $ map (eSubExp . Var) [h_part, x_bar]
  dst_bar <- bindSubExpRes (baseName dst <> "_bar") dst_bar_res
  updateAdj dst $ head dst_bar

  lam_mul''' <- renameLambda lam_mul'
  part_bar_res <- eLambda lam_mul''' $ map (eSubExp . Var) [dst, x_bar]
  part_bar' <- bindSubExpRes "part_bar" part_bar_res
  let [part_bar] = part_bar'

  inner_params <- zipWithM newParam ["zr_cts", "pr_bar", "nz_prd", "a"] $ map Prim [int64, t, t, t]
  let [zr_cts, pr_bar, nz_prd, a_param] = inner_params
  lam_vsbar_inner <-
    mkLambda inner_params $
      fmap varsRes . letTupExp "vs_bar" =<< do
        eIf
          (eCmpOp (CmpEq int64) (eSubExp $ intConst Int64 0) (eParam zr_cts))
          (eBody $ pure $ eBinOp mul (eParam pr_bar) $ eBinOp (getBinOpDiv t) (eParam nz_prd) $ eParam a_param)
          ( eBody $
              pure $
                eIf
                  ( eBinOp
                      LogAnd
                      (eCmpOp (CmpEq int64) (eSubExp $ intConst Int64 1) (eParam zr_cts))
                      (eCmpOp (CmpEq t) (eSubExp $ Constant $ blankPrimValue t) $ eParam a_param)
                  )
                  (eBody $ pure $ eBinOp mul (eParam nz_prd) (eParam pr_bar))
                  (eBody $ pure $ eSubExp $ Constant $ blankPrimValue t)
          )

  lam_vsbar_middle <- nestedmap inner_dims [int64, t, t, t] lam_vsbar_inner

  i_param <- newParam "i" $ Prim int64
  a_param' <- newParam "a" $ rowType vs_type
  lam_vsbar <-
    mkLambda [i_param, a_param'] $
      fmap varsRes . letTupExp "vs_bar"
        =<< eIf
          (toExp $ withinBounds $ pure (w, paramName i_param))
          ( buildBody_ $ do
              let i = fullSlice vs_type [DimFix $ Var $ paramName i_param]
              names <- traverse newVName ["zr_cts", "pr_bar", "nz_prd"]
              zipWithM_ (\name -> letBindNames [name] . BasicOp . flip Index i) names [zr_counts, part_bar, nz_prods]
              eLambda lam_vsbar_middle $ map (eSubExp . Var) names <> [eParam a_param']
          )
          (eBody $ pure $ pure $ zeroExp $ rowType dst_type)

  vs_bar <-
<<<<<<< HEAD
    letExp (baseString vs <> "_bar") . Op . Screma n [is, vs]
      =<< mapSOAC lam_vsbar
=======
    letExp (baseName vs <> "_bar") $ Op $ Screma n [is, vs] $ mapSOAC lam_vsbar
>>>>>>> c601beea

  updateAdj vs vs_bar

--
-- special case of histogram with add as operator.
-- Original, assuming `is: [n]i64` and `dst: [w]btp`
--     let x = reduce_by_index dst (+) ne is vs
-- Forward sweep:
--     need to copy dst: reverse sweep might use it 7
--       (see ex. in reducebyindexminmax6.fut where the first map requires the original dst to be differentiated).
--     let dst_cpy = copy dst
--     let x = reduce_by_index dst_cpy (+) ne is vs
--
-- Reverse sweep:
--     dst_bar += x_bar
--
--     vs_bar += map (\i -> x_bar[i]) is
diffAddHist ::
  VjpOps -> VName -> StmAux () -> SubExp -> Lambda SOACS -> SubExp -> VName -> VName -> SubExp -> SubExp -> VName -> ADM () -> ADM ()
diffAddHist _ops x aux n add ne is vs w rf dst m = do
  let t = paramDec $ head $ lambdaParams add

  dst_cpy <-
    letExp (baseName dst <> "_copy") . BasicOp $
      Replicate mempty (Var dst)

  f <- mkIdentityLambda [Prim int64, t]
  auxing aux . letBindNames [x] . Op $
    Hist n [is, vs] [HistOp (Shape [w]) rf [dst_cpy] [ne] add] f

  m

  x_bar <- lookupAdjVal x

  updateAdj dst x_bar

  x_type <- lookupType x
  i_param <- newParam (baseName vs <> "_i") $ Prim int64
  let i = paramName i_param
  lam_vsbar <-
    mkLambda [i_param] $
      fmap varsRes . letTupExp "vs_bar"
        =<< eIf
          (toExp $ withinBounds $ pure (w, i))
          (eBody $ pure $ pure $ BasicOp $ Index x_bar $ fullSlice x_type [DimFix $ Var i])
          (eBody $ pure $ eSubExp ne)

<<<<<<< HEAD
  vs_bar <-
    letExp (baseString vs <> "_bar") . Op . Screma n [is]
      =<< mapSOAC lam_vsbar
=======
  vs_bar <- letExp (baseName vs <> "_bar") $ Op $ Screma n [is] $ mapSOAC lam_vsbar
>>>>>>> c601beea
  updateAdj vs vs_bar

-- Special case for vectorised combining operator. Rewrite
--   reduce_by_index dst (map2 op) nes is vss
-- to
--   map3 (\dst_col vss_col ne ->
--           reduce_by_index dst_col op ne is vss_col
--        ) (transpose dst) (transpose vss) nes |> transpose
-- before differentiating.
diffVecHist ::
  VjpOps ->
  VName ->
  StmAux () ->
  SubExp ->
  Lambda SOACS ->
  VName ->
  VName ->
  VName ->
  SubExp ->
  SubExp ->
  VName ->
  ADM () ->
  ADM ()
diffVecHist ops x aux n op nes is vss w rf dst m = do
  stms <- collectStms_ $ do
    rank <- arrayRank <$> lookupType vss
    let dims = [1, 0] ++ drop 2 [0 .. rank - 1]

    dstT <- letExp "dstT" $ BasicOp $ Rearrange dst dims
    vssT <- letExp "vssT" $ BasicOp $ Rearrange vss dims
    t_dstT <- lookupType dstT
    t_vssT <- lookupType vssT
    t_nes <- lookupType nes

    dst_col <- newParam "dst_col" $ rowType t_dstT
    vss_col <- newParam "vss_col" $ rowType t_vssT
    ne <- newParam "ne" $ rowType t_nes

    f <- mkIdentityLambda (Prim int64 : lambdaReturnType op)
    map_lam <-
      mkLambda [dst_col, vss_col, ne] $ do
        -- TODO Have to copy dst_col, but isn't it already unique?
        dst_col_cpy <-
          letExp "dst_col_cpy" . BasicOp $
            Replicate mempty (Var $ paramName dst_col)
        fmap (varsRes . pure) . letExp "col_res" $
          Op $
            Hist
              n
              [is, paramName vss_col]
              [HistOp (Shape [w]) rf [dst_col_cpy] [Var $ paramName ne] op]
              f
    histT <-
      letExp "histT" . Op . Screma (arraySize 0 t_dstT) [dstT, vssT, nes]
        =<< mapSOAC map_lam
    auxing aux . letBindNames [x] . BasicOp $ Rearrange histT dims
  foldr (vjpStm ops) m stms

--
-- a step in the radix sort implementation
-- it assumes the key we are sorting
-- after is [n]i64 and it is the first VName
--
-- local def radix_sort_step [n] 't (xs: [n]t) (get_bit: i32 -> t -> i32)
--                                  (digit_n: i32): [n]t =
--   let num x = get_bit (digit_n+1) x * 2 + get_bit digit_n x
--   let pairwise op (a1,b1,c1,d1) (a2,b2,c2,d2) =
--     (a1 `op` a2, b1 `op` b2, c1 `op` c2, d1 `op` d2)
--   let bins = xs |> map num
--   let flags = bins |> map (\x -> if x == 0 then (1,0,0,0)
--                                  else if x == 1 then (0,1,0,0)
--                                  else if x == 2 then (0,0,1,0)
--                                  else (0,0,0,1))
--   let offsets = scan (pairwise (+)) (0,0,0,0) flags
--   let (na,nb,nc,_nd) = last offsets
--   let f bin (a,b,c,d) = match bin
--                         case 0 -> a-1
--                         case 1 -> na+b-1
--                         case 2 -> na+nb+c-1
--                         case _ -> na+nb+nc+d-1
--   let is = map2 f bins offsets
--   in scatter scratch is xs
radixSortStep :: [VName] -> [Type] -> SubExp -> SubExp -> SubExp -> ADM [VName]
radixSortStep xs tps bit n w = do
  -- let is = head xs
  is <- mapout (head xs) n w

  num_param <- newParam "num" $ Prim int64
  num_lam <-
    mkLambda [num_param] $
      fmap varsRes . letTupExp "num_res"
        =<< eBinOp
          (Add Int64 OverflowUndef)
          ( eBinOp
              (And Int64)
              (eBinOp (AShr Int64) (eParam num_param) (eSubExp bit))
              (iConst 1)
          )
          ( eBinOp
              (Mul Int64 OverflowUndef)
              (iConst 2)
              ( eBinOp
                  (And Int64)
                  (eBinOp (AShr Int64) (eParam num_param) (eBinOp (Add Int64 OverflowUndef) (eSubExp bit) (iConst 1)))
                  (iConst 1)
              )
          )

  bins <- letExp "bins" . Op . Screma n [is] =<< mapSOAC num_lam
  flag_param <- newParam "flag" $ Prim int64
  flag_lam <-
    mkLambda [flag_param] $
      fmap varsRes . letTupExp "flag_res"
        =<< elseIf
          int64
          (map ((,) (eParam flag_param) . iConst) [0 .. 2])
          (map (eBody . fmap iConst . (\i -> map (\j -> if i == j then 1 else 0) [0 .. 3])) ([0 .. 3] :: [Integer]))

  flags <-
    letTupExp "flags" . Op . Screma n [bins]
      =<< mapSOAC flag_lam

  scan_params <- traverse (flip newParam $ Prim int64) ["a1", "b1", "c1", "d1", "a2", "b2", "c2", "d2"]
  scan_lam <-
    mkLambda scan_params $
      fmap subExpsRes . mapM (letSubExp "scan_res") =<< do
        uncurry (zipWithM (eBinOp $ Add Int64 OverflowUndef)) $ splitAt 4 $ map eParam scan_params

  scan <- scanSOAC $ pure $ Scan scan_lam $ map (intConst Int64) [0, 0, 0, 0]
  offsets <- letTupExp "offsets" $ Op $ Screma n flags scan

  ind <- letSubExp "ind_last" =<< eBinOp (Sub Int64 OverflowUndef) (eSubExp n) (iConst 1)
  let i = Slice [DimFix ind]
  nabcd <- traverse newVName ["na", "nb", "nc", "nd"]
  zipWithM_ (\abcd -> letBindNames [abcd] . BasicOp . flip Index i) nabcd offsets

  let vars = map Var nabcd
  map_params <- traverse (flip newParam $ Prim int64) ["bin", "a", "b", "c", "d"]
  map_lam <-
    mkLambda map_params $
      fmap varsRes . letTupExp "map_res"
        =<< elseIf
          int64
          (map ((,) (eParam $ head map_params) . iConst) [0 .. 2])
          ( zipWith
              ( \j p ->
                  eBody $
                    pure $ do
                      t <- letSubExp "t" =<< eBinOp (Sub Int64 OverflowUndef) (eParam p) (iConst 1)
                      foldBinOp (Add Int64 OverflowUndef) (intConst Int64 0) (t : take j vars)
              )
              [0 .. 3]
              (tail map_params)
          )

  nis <- letExp "nis" . Op . Screma n (bins : offsets) =<< mapSOAC map_lam

  scatter_dst <- traverse (\t -> letExp "scatter_dst" $ BasicOp $ Scratch (elemType t) (arrayDims t)) tps
  multiScatter scatter_dst nis xs
  where
    iConst c = eSubExp $ intConst Int64 c

--
-- the radix sort implementation
-- def radix_sort [n] 't (xs: [n]i64) =
--   let iters = if n == 0 then 0 else 32
--   in loop xs for i < iters do radix_sort_step xs i64.get_bit (i*2)
radixSort :: [VName] -> SubExp -> SubExp -> ADM [VName]
radixSort xs n w = do
  logw <- log2 =<< letSubExp "w1" =<< toExp (pe64 w + 1)
  -- ceil logw by (logw + 1) / 2
  iters <- letSubExp "iters" =<< toExp (untyped (pe64 logw + 1) ~/~ untyped (pe64 (intConst Int64 2)))

  types <- traverse lookupType xs
  params <- zipWithM (\x -> newParam (baseName x) . flip toDecl Nonunique) xs types
  i <- newVName "i"
  loopbody <- buildBody_ . localScope (scopeOfFParams params) $
    fmap varsRes $ do
      bit <- letSubExp "bit" =<< toExp (le64 i * 2)
      radixSortStep (map paramName params) types bit n w

  letTupExp "sorted" $
    Loop
      (zip params $ map Var xs)
      (ForLoop i Int64 iters)
      loopbody
  where
    log2 :: SubExp -> ADM SubExp
    log2 m = do
      params <- zipWithM newParam ["cond", "r", "i"] $ map Prim [Bool, int64, int64]
      let [cond, r, i] = params

      body <- buildBody_ . localScope (scopeOfFParams params) $ do
        r' <- letSubExp "r'" =<< toExp (le64 (paramName r) .>>. 1)
        cond' <- letSubExp "cond'" =<< toExp (bNot $ pe64 r' .==. 0)
        i' <- letSubExp "i'" =<< toExp (le64 (paramName i) + 1)
        pure $ subExpsRes [cond', r', i']

      cond_init <- letSubExp "test" =<< toExp (bNot $ pe64 m .==. 0)

      l <-
        letTupExp' "log2res" $
          Loop
            (zip params [cond_init, m, Constant $ blankPrimValue int64])
            (WhileLoop $ paramName cond)
            body

      let [_, _, res] = l
      pure res

radixSort' :: [VName] -> SubExp -> SubExp -> ADM [VName]
radixSort' xs n w = do
  iota_n <-
    letExp "red_iota" . BasicOp $
      Iota n (intConst Int64 0) (intConst Int64 1) Int64

  radres <- radixSort [head xs, iota_n] n w
  let [is', iota'] = radres

  i_param <- newParam "i" $ Prim int64
  let slice = [DimFix $ Var $ paramName i_param]
  map_lam <- mkLambda [i_param] $ varsRes <$> multiIndex (tail xs) slice

  sorted <-
    letTupExp "sorted" . Op . Screma n [iota']
      =<< mapSOAC map_lam
  pure $ iota' : is' : sorted

--
-- generic case of histogram.
-- Original, assuming `is: [n]i64` and `dst: [w]btp`
--   let xs = reduce_by_index dst odot ne is as
-- Forward sweep:
-- let h_part = reduce_by_index (replicate w ne) odot ne is as
-- let xs = map2 odot dst h_part
-- Reverse sweep:
-- h_part_bar += f'' dst h_part
-- dst_bar += f' dst h_part

-- let flag = map (\i -> i == 0 || sis[i] != sis[i-1]) (iota n)
-- let flag_rev = map (\i -> i==0 || flag[n-i]) (iota n)
-- let ls = seg_scan_exc odot ne flag sas
-- let rs = reverse sas |>
--          seg_scan_exc odot ne flag_rev |> reverse
-- let f_bar = map (\i -> if i < w && -1 < w
--                        then h_part_bar[i]
--                        else 0s
--                 ) sis
-- let sas_bar = f f_dst ls sas rs
-- as_bar += scatter (Scratch alpha n) siota sas_bar
-- Where:
--  siota: 'iota n' sorted wrt 'is'
--  sis: 'is' sorted wrt 'is'
--  sas: 'as' sorted wrt 'is'
--  f'' = vjpLambda xs_bar h_part (map2 odot)
--  f' = vjpLambda xs_bar dst (map2 odot)
--  f  = vjpLambda f_bar sas (map4 (\di li ai ri -> di odot li odot ai odot ri))
--  0s is an alpha-dimensional array with 0 (possibly 0-dim)
diffHist :: VjpOps -> [VName] -> StmAux () -> SubExp -> Lambda SOACS -> [SubExp] -> [VName] -> [SubExp] -> SubExp -> [VName] -> ADM () -> ADM ()
diffHist ops xs aux n lam0 ne as w rf dst m = do
  as_type <- traverse lookupType $ tail as
  dst_type <- traverse lookupType dst

  nes <- traverse (letExp "new_dst" . BasicOp . Replicate (Shape $ pure $ head w)) ne

  h_map <- mkIdentityLambda $ Prim int64 : map rowType as_type
  h_part <- traverse (newVName . flip (<>) "_h_part" . baseName) xs
  auxing aux . letBindNames h_part . Op $
    Hist n as [HistOp (Shape w) rf nes ne lam0] h_map

  lam0' <- renameLambda lam0
  auxing aux . letBindNames xs . Op . Screma (head w) (dst <> h_part)
    =<< mapSOAC lam0'

  m

  xs_bar <- traverse lookupAdjVal xs

  (dst_params, hp_params, f') <- mkF' lam0 dst_type $ head w
  f'_adj_dst <- vjpLambda ops (map adjFromVar xs_bar) dst_params f'
  f'_adj_hp <- vjpLambda ops (map adjFromVar xs_bar) hp_params f'

  dst_bar' <- eLambda f'_adj_dst $ map (eSubExp . Var) $ dst <> h_part
  dst_bar <- bindSubExpRes "dst_bar" dst_bar'
  zipWithM_ updateAdj dst dst_bar

  h_part_bar' <- eLambda f'_adj_hp $ map (eSubExp . Var) $ dst <> h_part
  h_part_bar <- bindSubExpRes "h_part_bar" h_part_bar'

  lam <- renameLambda lam0
  lam' <- renameLambda lam0

  -- is' <- mapout (head as) n (head w)
  -- sorted <- radixSort' (is' : tail as) n $ head w
  sorted <- radixSort' as n $ head w
  let siota = head sorted
  let sis = head $ tail sorted
  let sas = drop 2 sorted

  iota_n <-
    letExp "iota" $ BasicOp $ Iota n (intConst Int64 0) (intConst Int64 1) Int64

  par_i <- newParam "i" $ Prim int64
  flag_lam <- mkFlagLam par_i sis
  flag <- letExp "flag" . Op . Screma n [iota_n] =<< mapSOAC flag_lam

  -- map (\i -> (if flag[i] then (true,ne) else (false,vs[i-1]), if i==0 || flag[n-i] then (true,ne) else (false,vs[n-i]))) (iota n)
  par_i' <- newParam "i" $ Prim int64
  let i' = paramName par_i'
  g_lam <-
    mkLambda [par_i'] $
      fmap subExpsRes . mapM (letSubExp "scan_inps") =<< do
        im1 <- letSubExp "i_1" =<< toExp (le64 i' - 1)
        nmi <- letSubExp "n_i" =<< toExp (pe64 n - le64 i')
        let s1 = [DimFix im1]
        let s2 = [DimFix nmi]

        -- flag array for left scan
        f1 <- letSubExp "f1" $ BasicOp $ Index flag $ Slice [DimFix $ Var i']

        -- array for left scan
        r1 <-
          letTupExp' "r1"
            =<< eIf
              (eSubExp f1)
              (eBody $ fmap eSubExp ne)
              (eBody . fmap (eSubExp . Var) =<< multiIndex sas s1)

        -- array for right scan inc flag
        r2 <-
          letTupExp' "r2"
            =<< eIf
              (toExp $ le64 i' .==. 0)
              (eBody $ fmap eSubExp $ Constant (onePrimValue Bool) : ne)
              ( eBody $
                  pure $ do
                    eIf
                      (pure $ BasicOp $ Index flag $ Slice s2)
                      (eBody $ fmap eSubExp $ Constant (onePrimValue Bool) : ne)
                      ( eBody . fmap eSubExp . (Constant (blankPrimValue Bool) :) . fmap Var
                          =<< multiIndex sas s2
                      )
              )

        traverse eSubExp $ f1 : r1 ++ r2

  -- scan (\(f1,v1) (f2,v2) ->
  --   let f = f1 || f2
  --   let v = if f2 then v2 else g v1 v2
  --   in (f,v) ) (false,ne) (zip flags vals)
  scan_lams <-
    traverse
      ( \l -> do
          f1 <- newParam "f1" $ Prim Bool
          f2 <- newParam "f2" $ Prim Bool
          ps <- lambdaParams <$> renameLambda lam0
          let (p1, p2) = splitAt (length ne) ps

          mkLambda (f1 : p1 ++ f2 : p2) $
            fmap varsRes . letTupExp "scan_res" =<< do
              let f = eBinOp LogOr (eParam f1) (eParam f2)
              eIf
                (eParam f2)
                (eBody $ f : fmap eParam p2)
                ( eBody . (f :) . fmap (eSubExp . Var)
                    =<< bindSubExpRes "gres"
                    =<< eLambda l (fmap eParam ps)
                )
      )
      [lam, lam']

  let ne' = Constant (BoolValue False) : ne

  scansres <-
    letTupExp "adj_ctrb_scan" . Op . Screma n [iota_n]
      =<< scanomapSOAC (map (`Scan` ne') scan_lams) g_lam

  let (_ : ls_arr, _ : rs_arr_rev) = splitAt (length ne + 1) scansres

  -- map (\i -> if i < w && -1 < w then (xs_bar[i], dst[i]) else (0,ne)) sis
  par_i'' <- newParam "i" $ Prim int64
  let i'' = paramName par_i''
  map_lam <-
    mkLambda [par_i''] $
      fmap varsRes . letTupExp "scan_res"
        =<< eIf
          (toExp $ withinBounds $ pure (head w, i''))
          (eBody . fmap (eSubExp . Var) =<< multiIndex h_part_bar [DimFix $ Var i''])
          ( eBody $ do
              map (\t -> pure $ BasicOp $ Replicate (Shape $ tail $ arrayDims t) (Constant $ blankPrimValue $ elemType t)) as_type
          )

  f_bar <- letTupExp "f_bar" . Op . Screma n [sis] =<< mapSOAC map_lam

  (as_params, f) <- mkF lam0 as_type n
  f_adj <- vjpLambda ops (map adjFromVar f_bar) as_params f

  -- map (\i -> rs_arr_rev[n-i-1]) (iota n)
  par_i''' <- newParam "i" $ Prim int64
  let i''' = paramName par_i'''
  rev_lam <- mkLambda [par_i'''] $ do
    nmim1 <- letSubExp "n_i_1" =<< toExp (pe64 n - le64 i''' - 1)
    varsRes <$> multiIndex rs_arr_rev [DimFix nmim1]

  rs_arr <-
    letTupExp "rs_arr" . Op . Screma n [iota_n]
      =<< mapSOAC rev_lam

  sas_bar <-
    bindSubExpRes "sas_bar"
      =<< eLambda f_adj (map (eSubExp . Var) $ ls_arr <> sas <> rs_arr)

  scatter_dst <- traverse (\t -> letExp "scatter_dst" $ BasicOp $ Scratch (elemType t) (arrayDims t)) as_type
  as_bar <- multiScatter scatter_dst siota sas_bar

  zipWithM_ updateAdj (tail as) as_bar
  where
    -- map (\i -> if i == 0 then true else is[i] != is[i-1]) (iota n)
    mkFlagLam :: LParam SOACS -> VName -> ADM (Lambda SOACS)
    mkFlagLam par_i sis =
      mkLambda [par_i] $
        fmap varsRes . letTupExp "flag" =<< do
          let i = paramName par_i
          eIf
            (toExp (le64 i .==. 0))
            (eBody $ pure $ eSubExp $ Constant $ onePrimValue Bool)
            ( eBody $
                pure $ do
                  i_p <- letExp "i_p" =<< toExp (le64 i - 1)
                  vs <- traverse (letExp "vs" . BasicOp . Index sis . Slice . pure . DimFix . Var) [i, i_p]
                  let [vs_i, vs_p] = vs
                  toExp $ bNot $ le64 vs_i .==. le64 vs_p
            )<|MERGE_RESOLUTION|>--- conflicted
+++ resolved
@@ -255,13 +255,8 @@
   dst_lam <- nestedmap inner_dims [int64, vs_elm_type] dst_lam_inner
 
   dst_bar <-
-<<<<<<< HEAD
-    letExp (baseString dst <> "_bar") . Op . Screma w [x_inds, x_bar]
+    letExp (baseName dst <> "_bar") . Op . Screma w [x_inds, x_bar]
       =<< mapSOAC dst_lam
-=======
-    letExp (baseName dst <> "_bar") . Op $
-      Screma w [x_inds, x_bar] (mapSOAC dst_lam)
->>>>>>> c601beea
 
   updateAdj dst dst_bar
 
@@ -289,13 +284,8 @@
   vs_lam <- nestedmap inner_dims (vs_elm_type : replicate nr_dims int64) vs_lam_inner
 
   vs_bar_p <-
-<<<<<<< HEAD
-    letExp (baseString vs <> "_partial") . Op . Screma w (x_bar : inds)
+    letExp (baseName vs <> "_partial") . Op . Screma w (x_bar : inds)
       =<< mapSOAC vs_lam
-=======
-    letExp (baseName vs <> "_partial") . Op $
-      Screma w (x_bar : inds) (mapSOAC vs_lam)
->>>>>>> c601beea
 
   q <-
     letSubExp "q"
@@ -478,12 +468,8 @@
           (eBody $ pure $ pure $ zeroExp $ rowType dst_type)
 
   vs_bar <-
-<<<<<<< HEAD
-    letExp (baseString vs <> "_bar") . Op . Screma n [is, vs]
+    letExp (baseName vs <> "_bar") . Op . Screma n [is, vs]
       =<< mapSOAC lam_vsbar
-=======
-    letExp (baseName vs <> "_bar") $ Op $ Screma n [is, vs] $ mapSOAC lam_vsbar
->>>>>>> c601beea
 
   updateAdj vs vs_bar
 
@@ -531,13 +517,9 @@
           (eBody $ pure $ pure $ BasicOp $ Index x_bar $ fullSlice x_type [DimFix $ Var i])
           (eBody $ pure $ eSubExp ne)
 
-<<<<<<< HEAD
   vs_bar <-
-    letExp (baseString vs <> "_bar") . Op . Screma n [is]
+    letExp (baseName vs <> "_bar") . Op . Screma n [is]
       =<< mapSOAC lam_vsbar
-=======
-  vs_bar <- letExp (baseName vs <> "_bar") $ Op $ Screma n [is] $ mapSOAC lam_vsbar
->>>>>>> c601beea
   updateAdj vs vs_bar
 
 -- Special case for vectorised combining operator. Rewrite
