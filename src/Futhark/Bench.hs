--- conflicted
+++ resolved
@@ -17,16 +17,6 @@
 
 import Control.Applicative
 import Control.Monad.Except
-<<<<<<< HEAD
-import qualified Data.Aeson as JSON
-import qualified Data.Aeson.Encoding as JSON
-import qualified Data.Aeson.Key as JSON
-import qualified Data.Aeson.KeyMap as JSON
-import qualified Data.ByteString.Char8 as SBS
-import qualified Data.ByteString.Lazy.Char8 as LBS
-import qualified Data.DList as DL
-import qualified Data.Map as M
-=======
 import Data.Aeson qualified as JSON
 import Data.Aeson.Key qualified as JSON
 import Data.Aeson.KeyMap qualified as JSON
@@ -34,7 +24,6 @@
 import Data.ByteString.Lazy.Char8 qualified as LBS
 import Data.DList qualified as DL
 import Data.Map qualified as M
->>>>>>> 8f427635
 import Data.Maybe
 import Data.Text qualified as T
 import Data.Time.Clock
@@ -123,19 +112,9 @@
     JSON.object [("datasets", JSON.toJSON $ DataResults r)]
   )
 
-benchResultJSON' :: BenchResult -> JSON.Series
-benchResultJSON' (BenchResult prog r) =
-  JSON.pair (JSON.fromString prog) $
-    JSON.pairs $
-      JSON.pair "datasets" $
-        JSON.toEncoding $
-          DataResults r
-
 instance JSON.ToJSON BenchResults where
   toJSON (BenchResults rs) =
     JSON.object $ map benchResultJSON rs
-  toEncoding (BenchResults rs) =
-    JSON.pairs $ foldMap benchResultJSON' rs
 
 instance JSON.FromJSON BenchResults where
   parseJSON = JSON.withObject "benchmarks" $ \o ->
