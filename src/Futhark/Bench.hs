--- conflicted
+++ resolved
@@ -260,13 +260,7 @@
         call_lines <- cmdEither (cmdCall server entry outs ins)
         when (any inputConsumed input_types) reloadInput
         case mapMaybe runtime call_lines of
-<<<<<<< HEAD
-          [call_runtime] -> return (RunResult call_runtime, call_lines)
-=======
-          [call_runtime] -> do
-            liftIO $ fromMaybe (const $ pure ()) (runResultAction opts) call_runtime
-            pure (RunResult call_runtime, call_lines)
->>>>>>> 762ac8a0
+          [call_runtime] -> pure (RunResult call_runtime, call_lines)
           [] -> throwError "Could not find runtime in output."
           ls -> throwError $ "Ambiguous runtimes: " <> T.pack (show ls)
 
@@ -274,15 +268,11 @@
     -- First one uncounted warmup run.
     void $ cmdEither $ cmdCall server entry outs ins
     freeOuts
-<<<<<<< HEAD
 
     ys <- runTimed (doRun <* freeOuts) opts (fromInteger 0) []
 
     xs <- runLoop (doRun <* freeOuts) opts ys
 
-=======
-    xs <- replicateM (runRuns opts - 1) (doRun <* freeOuts)
->>>>>>> 762ac8a0
     y <- doRun
 
     pure $ xs ++ [y]
