{-# LANGUAGE GeneralizedNewtypeDeriving #-}
{-# LANGUAGE TypeFamilies #-}
{-# LANGUAGE FlexibleContexts #-}
{-# LANGUAGE FlexibleInstances #-}
{-# LANGUAGE MultiParamTypeClasses #-}
{-# LANGUAGE TupleSections #-}
{-# LANGUAGE ConstraintKinds #-}
{-# LANGUAGE UndecidableInstances #-}
{-# LANGUAGE DefaultSignatures #-}
-- | A generic transformation for adding memory allocations to a
-- Futhark program.  Specialised by specific representations in
-- submodules.
module Futhark.Pass.ExplicitAllocations
       ( explicitAllocationsGeneric
       , explicitAllocationsInStmsGeneric
       , ExpHint(..)
       , defaultExpHints

       , Allocable
       , Allocator(..)
       , AllocM
       , AllocEnv(..)
       , SizeSubst(..)
       , allocInStms
       , allocForArray

       , simplifiable
       , arraySizeInBytesExp

       , mkLetNamesB'
       , mkLetNamesB''

       -- * Module re-exports
       --
       -- These are highly likely to be needed by any downstream
       -- users.
       , module Control.Monad.Reader
       , module Futhark.MonadFreshNames
       , module Futhark.Pass
       , module Futhark.Tools
       )
where

import Control.Monad.State
import Control.Monad.Writer
import Control.Monad.Reader
import Control.Monad.RWS.Strict
import qualified Data.Map.Strict as M
import qualified Data.Set as S
import Data.Maybe
import Data.List (zip4, partition, sort)

import Futhark.Optimise.Simplify.Lore (mkWiseBody)
import Futhark.MonadFreshNames
import Futhark.IR.Mem
import qualified Futhark.IR.Mem.IxFun as IxFun
import Futhark.Tools
import Futhark.Optimise.Simplify.Engine (SimpleOps (..))
import qualified Futhark.Optimise.Simplify.Engine as Engine
import Futhark.Pass
import Futhark.Util (splitFromEnd, takeLast)

data AllocStm = SizeComputation VName (PrimExp VName)
              | Allocation VName SubExp Space
              | ArrayCopy VName VName
                    deriving (Eq, Ord, Show)

bindAllocStm :: (MonadBinder m, Op (Lore m) ~ MemOp inner) =>
                AllocStm -> m ()
bindAllocStm (SizeComputation name pe) =
  letBindNames [name] =<< toExp (coerceIntPrimExp Int64 pe)
bindAllocStm (Allocation name size space) =
  letBindNames [name] $ Op $ Alloc size space
bindAllocStm (ArrayCopy name src) =
  letBindNames [name] $ BasicOp $ Copy src

class (MonadFreshNames m, HasScope lore m, Mem lore) =>
      Allocator lore m where
  addAllocStm :: AllocStm -> m ()
  askDefaultSpace :: m Space

  default addAllocStm :: (Allocable fromlore lore,
                          m ~ AllocM fromlore lore)
                      => AllocStm -> m ()
  addAllocStm (SizeComputation name se) =
    letBindNames [name] =<< toExp (coerceIntPrimExp Int64 se)
  addAllocStm (Allocation name size space) =
    letBindNames [name] $ Op $ allocOp size space
  addAllocStm (ArrayCopy name src) =
    letBindNames [name] $ BasicOp $ Copy src

  -- | The subexpression giving the number of elements we should
  -- allocate space for.  See 'ChunkMap' comment.
  dimAllocationSize :: SubExp -> m SubExp

  default dimAllocationSize :: m ~ AllocM fromlore lore
                               => SubExp -> m SubExp
  dimAllocationSize (Var v) =
    -- It is important to recurse here, as the substitution may itself
    -- be a chunk size.
    maybe (return $ Var v) dimAllocationSize =<< asks (M.lookup v . chunkMap)
  dimAllocationSize size =
    return size

  -- | Get those names that are known to be constants at run-time.
  askConsts :: m (S.Set VName)

  expHints :: Exp lore -> m [ExpHint]
  expHints = defaultExpHints

allocateMemory :: Allocator lore m =>
                  String -> SubExp -> Space -> m VName
allocateMemory desc size space = do
  v <- newVName desc
  addAllocStm $ Allocation v size space
  return v

computeSize :: Allocator lore m =>
               String -> PrimExp VName -> m SubExp
computeSize desc se = do
  v <- newVName desc
  addAllocStm $ SizeComputation v se
  return $ Var v

type Allocable fromlore tolore =
  (PrettyLore fromlore, PrettyLore tolore,
   Mem tolore,
   FParamInfo fromlore ~ DeclType,
   LParamInfo fromlore ~ Type,
   BranchType fromlore ~ ExtType,
   RetType fromlore ~ DeclExtType,
   BodyDec fromlore ~ (),
   BodyDec tolore ~ (),
   ExpDec tolore ~ (),
   SizeSubst (Op tolore),
   BinderOps tolore)

-- | A mapping from chunk names to their maximum size.  XXX FIXME
-- HACK: This is part of a hack to add loop-invariant allocations to
-- reduce kernels, because memory expansion does not use range
-- analysis yet (it should).
type ChunkMap = M.Map VName SubExp

data AllocEnv fromlore tolore  =
  AllocEnv { chunkMap :: ChunkMap
           , aggressiveReuse :: Bool
             -- ^ Aggressively try to reuse memory in do-loops -
             -- should be True inside kernels, False outside.
           , allocSpace :: Space
             -- ^ When allocating memory, put it in this memory space.
             -- This is primarily used to ensure that group-wide
             -- statements store their results in local memory.
           , envConsts :: S.Set VName
             -- ^ The set of names that are known to be constants at
             -- kernel compile time.
           , allocInOp :: Op fromlore -> AllocM fromlore tolore (Op tolore)
           , envExpHints :: Exp tolore -> AllocM fromlore tolore [ExpHint]
           }

-- | Monad for adding allocations to an entire program.
newtype AllocM fromlore tolore a =
  AllocM (BinderT tolore (ReaderT (AllocEnv fromlore tolore) (State VNameSource)) a)
  deriving (Applicative, Functor, Monad,
             MonadFreshNames,
             HasScope tolore,
             LocalScope tolore,
             MonadReader (AllocEnv fromlore tolore))

instance (Allocable fromlore tolore, Allocator tolore (AllocM fromlore tolore)) =>
         MonadBinder (AllocM fromlore tolore) where
  type Lore (AllocM fromlore tolore) = tolore

  mkExpDecM _ _ = return ()

  mkLetNamesM names e = do
    pat <- patternWithAllocations names e
    return $ Let pat (defAux ()) e

  mkBodyM bnds res = return $ Body () bnds res

  addStms binding = AllocM $ addBinderStms binding
  collectStms (AllocM m) = AllocM $ collectBinderStms m

instance (Allocable fromlore tolore) =>
         Allocator tolore (AllocM fromlore tolore) where
  expHints e = do
    f <- asks envExpHints
    f e
  askDefaultSpace = asks allocSpace

  askConsts = asks envConsts

runAllocM :: MonadFreshNames m =>
             (Op fromlore -> AllocM fromlore tolore (Op tolore))
          -> (Exp tolore -> AllocM fromlore tolore [ExpHint])
          -> AllocM fromlore tolore a -> m a
runAllocM handleOp hints (AllocM m) =
  fmap fst $ modifyNameSource $ runState $ runReaderT (runBinderT m mempty) env
  where env = AllocEnv { chunkMap = mempty
                       , aggressiveReuse = False
                       , allocSpace = DefaultSpace
                       , envConsts = mempty
                       , allocInOp = handleOp
                       , envExpHints = hints
                       }

-- | Monad for adding allocations to a single pattern.
newtype PatAllocM lore a = PatAllocM (RWS
                                      (Scope lore)
                                      [AllocStm]
                                      VNameSource
                                      a)
                    deriving (Applicative, Functor, Monad,
                              HasScope lore,
                              MonadWriter [AllocStm],
                              MonadFreshNames)

instance Mem lore => Allocator lore (PatAllocM lore) where
  addAllocStm = tell . pure
  dimAllocationSize = return
  askDefaultSpace = return DefaultSpace
  askConsts = pure mempty

runPatAllocM :: MonadFreshNames m =>
                PatAllocM lore a -> Scope lore
             -> m (a, [AllocStm])
runPatAllocM (PatAllocM m) mems =
  modifyNameSource $ frob . runRWS m mems
  where frob (a,s,w) = ((a,w),s)

arraySizeInBytesExp :: Type -> PrimExp VName
arraySizeInBytesExp t =
  product
    [ toInt64 $ product $ map (primExpFromSubExp int32) (arrayDims t)
    , ValueExp $ IntValue $ Int64Value $ primByteSize $ elemType t ]
  where toInt64 = ConvOpExp $ SExt Int32 Int64

arraySizeInBytesExpM :: Allocator lore m => Type -> m (PrimExp VName)
arraySizeInBytesExpM t = do
  dims <- mapM dimAllocationSize (arrayDims t)
  let dim_prod_i32 = product $ map (toInt64 . primExpFromSubExp int32) dims
  let elm_size_i64 = ValueExp $ IntValue $ Int64Value $ primByteSize $ elemType t
  return $ product [ dim_prod_i32, elm_size_i64 ]
  where toInt64 = ConvOpExp $ SExt Int32 Int64

arraySizeInBytes :: Allocator lore m => Type -> m SubExp
arraySizeInBytes = computeSize "bytes" <=< arraySizeInBytesExpM

-- | Allocate memory for a value of the given type.
allocForArray :: Allocator lore m =>
                 Type -> Space -> m VName
allocForArray t space = do
  size <- arraySizeInBytes t
  allocateMemory "mem" size space

allocsForStm :: (Allocator lore m, ExpDec lore ~ ()) =>
                [Ident] -> [Ident] -> Exp lore
             -> m (Stm lore)
allocsForStm sizeidents validents e = do
  rts <- expReturns e
  hints <- expHints e
  (ctxElems, valElems) <- allocsForPattern sizeidents validents rts hints
  return $ Let (Pattern ctxElems valElems) (defAux ()) e

patternWithAllocations :: (Allocator lore m, ExpDec lore ~ ()) =>
                          [VName]
                       -> Exp lore
                       -> m (Pattern lore)
patternWithAllocations names e = do
  (ts',sizes) <- instantiateShapes' =<< expExtType e
  let identForBindage name t =
        pure $ Ident name t
  vals <- sequence [ identForBindage name t | (name, t) <- zip names ts' ]
  stmPattern <$> allocsForStm sizes vals e

allocsForPattern :: Allocator lore m =>
                    [Ident] -> [Ident] -> [ExpReturns] -> [ExpHint]
                 -> m ([PatElem lore],
                       [PatElem lore])
allocsForPattern sizeidents validents rts hints = do
  let sizes' = [ PatElem size $ MemPrim int32 | size <- map identName sizeidents ]
  (vals, (exts, mems)) <-
    runWriterT $ forM (zip3 validents rts hints) $ \(ident, rt, hint) -> do
      let shape = arrayShape $ identType ident
      case rt of
        MemPrim _ -> do
          summary <- lift $ summaryForBindage (identType ident) hint
          return $ PatElem (identName ident) summary

        MemMem space ->
          return $ PatElem (identName ident) $
          MemMem space

        MemArray bt _ u (Just (ReturnsInBlock mem extixfun)) -> do
          (patels, ixfn) <- instantiateExtIxFun ident extixfun
          tell (patels, [])

          return $ PatElem (identName ident) $
            MemArray bt shape u $
            ArrayIn mem ixfn

        MemArray _ extshape _ Nothing
          | Just _ <- knownShape extshape -> do
            summary <- lift $ summaryForBindage (identType ident) hint
            return $ PatElem (identName ident) summary

        MemArray bt _ u (Just (ReturnsNewBlock space _ extixfn)) -> do
          -- treat existential index function first
          (patels, ixfn) <- instantiateExtIxFun ident extixfn
          tell (patels, [])

          memid <- lift $ mkMemIdent ident space
          tell ([], [PatElem (identName memid) $ MemMem space])
          return $ PatElem (identName ident) $ MemArray bt shape u $
            ArrayIn (identName memid) ixfn

        _ -> error "Impossible case reached in allocsForPattern!"

  return (sizes' <> exts <> mems,
          vals)
  where knownShape = mapM known . shapeDims
        known (Free v) = Just v
        known Ext{} = Nothing

        mkMemIdent :: (MonadFreshNames m) => Ident -> Space -> m Ident
        mkMemIdent ident space = do
          let memname = baseString (identName ident) <> "_mem"
          newIdent memname $ Mem space

        instantiateExtIxFun :: MonadFreshNames m =>
                               Ident -> ExtIxFun ->
                               m ([PatElemT (MemInfo d u ret)], IxFun)
        instantiateExtIxFun idd ext_ixfn = do
          let isAndPtps = S.toList $
                          foldMap onlyExts $
                          foldMap leafExpTypes ext_ixfn

          -- Find the existentials that reuse the sizeidents, and
          -- those that need new pattern elements.  Assumes that the
          -- Exts form a contiguous interval of integers.
          let (size_exts, new_exts) =
                span ((<length sizeidents) . fst) $ sort isAndPtps
          (new_substs, patels) <-
            fmap unzip $ forM new_exts $ \(i, t) -> do
            v <- newVName $ baseString (identName idd) <> "_ixfn"
            return ((Ext i, LeafExp (Free v) t),
                    PatElem v $ MemPrim t)
          let size_substs = zipWith (\(i, t) ident ->
                                    (Ext i, LeafExp (Free (identName ident)) t))
                            size_exts sizeidents
              substs = M.fromList $ new_substs <> size_substs
          ixfn <- instantiateIxFun $ IxFun.substituteInIxFun substs ext_ixfn

          return (patels, ixfn)

onlyExts :: (Ext a, PrimType) -> S.Set (Int, PrimType)
onlyExts (Free _, _) = S.empty
onlyExts (Ext i, t) = S.singleton (i, t)


instantiateIxFun :: Monad m => ExtIxFun -> m IxFun
instantiateIxFun = traverse $ traverse inst
  where inst Ext{} = error "instantiateIxFun: not yet"
        inst (Free x) = return x

summaryForBindage :: Allocator lore m =>
                     Type -> ExpHint
                  -> m (MemBound NoUniqueness)
summaryForBindage (Prim bt) _ =
  return $ MemPrim bt
summaryForBindage (Mem space) _ =
  return $ MemMem space
summaryForBindage t@(Array bt shape u) NoHint = do
  m <- allocForArray t =<< askDefaultSpace
  return $ directIxFun bt shape u m t
summaryForBindage t (Hint ixfun space) = do
  let bt = elemType t
  bytes <- computeSize "bytes" $
           product [ConvOpExp (SExt Int32 Int64) (product (IxFun.base ixfun)),
                    fromIntegral (primByteSize (elemType t)::Int64)]
  m <- allocateMemory "mem" bytes space
  return $ MemArray bt (arrayShape t) NoUniqueness $ ArrayIn m ixfun

lookupMemSpace :: (HasScope lore m, Monad m) => VName -> m Space
lookupMemSpace v = do
  t <- lookupType v
  case t of
    Mem space -> return space
    _ -> error $ "lookupMemSpace: " ++ pretty v ++ " is not a memory block."

directIxFun :: PrimType -> Shape -> u -> VName -> Type -> MemBound u
directIxFun bt shape u mem t =
  MemArray bt shape u $ ArrayIn mem $
  IxFun.iota $ map (primExpFromSubExp int32) $ arrayDims t

allocInFParams :: (Allocable fromlore tolore) =>
                  [(FParam fromlore, Space)] ->
                  ([FParam tolore] -> AllocM fromlore tolore a)
               -> AllocM fromlore tolore a
allocInFParams params m = do
  (valparams, memparams) <-
    runWriterT $ mapM (uncurry allocInFParam) params
  let params' = memparams <> valparams
      summary = scopeOfFParams params'
  localScope summary $ m params'

allocInFParam :: (Allocable fromlore tolore) =>
                 FParam fromlore
              -> Space
              -> WriterT [FParam tolore]
                 (AllocM fromlore tolore) (FParam tolore)
allocInFParam param pspace =
  case paramDeclType param of
    Array bt shape u -> do
      let memname = baseString (paramName param) <> "_mem"
          ixfun = IxFun.iota $ map (primExpFromSubExp int32) $ shapeDims shape
      mem <- lift $ newVName memname
      tell [Param mem $ MemMem pspace]
      return param { paramDec =  MemArray bt shape u $ ArrayIn mem ixfun }
    Prim bt ->
      return param { paramDec = MemPrim bt }
    Mem space ->
      return param { paramDec = MemMem space }

allocInMergeParams :: (Allocable fromlore tolore,
                       Allocator tolore (AllocM fromlore tolore)) =>
                      [VName]
                   -> [(FParam fromlore,SubExp)]
                   -> ([FParam tolore]
                       -> [FParam tolore]
                       -> ([SubExp] -> AllocM fromlore tolore ([SubExp], [SubExp]))
                       -> AllocM fromlore tolore a)
                   -> AllocM fromlore tolore a
allocInMergeParams variant merge m = do
  ((valparams, handle_loop_subexps), mem_params) <-
    runWriterT $ unzip <$> mapM allocInMergeParam merge
  let mergeparams' = mem_params <> valparams
      summary = scopeOfFParams mergeparams'

      mk_loop_res ses = do
        (valargs, memargs) <-
          runWriterT $ zipWithM ($) handle_loop_subexps ses
        return (memargs, valargs)

  localScope summary $ m mem_params valparams mk_loop_res
  where allocInMergeParam (mergeparam, Var v)
          | Array bt shape u <- paramDeclType mergeparam = do
              (mem, ixfun) <- lift $ lookupArraySummary v
              space <- lift $ lookupMemSpace mem
              reuse <- asks aggressiveReuse
              if space /= Space "local" &&
                 reuse &&
                 u == Unique &&
                 loopInvariantShape mergeparam
                then return (mergeparam { paramDec = MemArray bt shape Unique $ ArrayIn mem ixfun },
                             lift . ensureArrayIn (paramType mergeparam) mem ixfun)
                else do def_space <- asks allocSpace
                        doDefault mergeparam def_space

        allocInMergeParam (mergeparam, _) = doDefault mergeparam =<< lift askDefaultSpace

        doDefault mergeparam space = do
          mergeparam' <- allocInFParam mergeparam space
          return (mergeparam', linearFuncallArg (paramType mergeparam) space)

        variant_names = variant ++ map (paramName . fst) merge
        loopInvariantShape =
          not . any (`elem` variant_names) . subExpVars . arrayDims . paramType

ensureArrayIn :: (Allocable fromlore tolore,
                  Allocator tolore (AllocM fromlore tolore)) =>
                 Type -> VName -> IxFun -> SubExp
              -> AllocM fromlore tolore SubExp
ensureArrayIn _ _ _ (Constant v) =
  error $ "ensureArrayIn: " ++ pretty v ++ " cannot be an array."
ensureArrayIn t mem ixfun (Var v) = do
  (src_mem, src_ixfun) <- lookupArraySummary v
  if src_mem == mem && src_ixfun == ixfun
    then return $ Var v
    else do copy <- newIdent (baseString v ++ "_ensure_copy") t
            let summary = MemArray (elemType t) (arrayShape t) NoUniqueness $
                          ArrayIn mem ixfun
                pat = Pattern [] [PatElem (identName copy) summary]
            letBind pat $ BasicOp $ Copy v
            return $ Var $ identName copy

ensureDirectArray :: (Allocable fromlore tolore,
                      Allocator tolore (AllocM fromlore tolore)) =>
                     Maybe Space -> VName -> AllocM fromlore tolore (VName, SubExp)
ensureDirectArray space_ok v = do
  (mem, ixfun) <- lookupArraySummary v
  mem_space <- lookupMemSpace mem
  default_space <- askDefaultSpace
  if IxFun.isDirect ixfun && maybe True (==mem_space) space_ok
    then return (mem, Var v)
    else needCopy (fromMaybe default_space space_ok)
  where needCopy space =
          -- We need to do a new allocation, copy 'v', and make a new
          -- binding for the size of the memory block.
          allocLinearArray space (baseString v) v

allocLinearArray :: (Allocable fromlore tolore, Allocator tolore (AllocM fromlore tolore)) =>
                    Space -> String -> VName
                 -> AllocM fromlore tolore (VName, SubExp)
allocLinearArray space s v = do
  t <- lookupType v
  mem <- allocForArray t space
  v' <- newIdent (s ++ "_linear") t
  let pat = Pattern [] [PatElem (identName v') $
                        directIxFun (elemType t) (arrayShape t)
                        NoUniqueness mem t]
  addStm $ Let pat (defAux ()) $ BasicOp $ Copy v
  return (mem, Var $ identName v')

funcallArgs :: (Allocable fromlore tolore,
                Allocator tolore (AllocM fromlore tolore)) =>
               [(SubExp,Diet)] -> AllocM fromlore tolore [(SubExp,Diet)]
funcallArgs args = do
  (valargs, mem_and_size_args) <- runWriterT $ forM args $ \(arg,d) -> do
    t <- lift $ subExpType arg
    space <- lift askDefaultSpace
    arg' <- linearFuncallArg t space arg
    return (arg', d)
  return $ map (,Observe) mem_and_size_args <> valargs

linearFuncallArg :: (Allocable fromlore tolore,
                     Allocator tolore (AllocM fromlore tolore)) =>
                    Type -> Space -> SubExp
                 -> WriterT [SubExp] (AllocM fromlore tolore) SubExp
linearFuncallArg Array{} space (Var v) = do
  (mem, arg') <- lift $ ensureDirectArray (Just space) v
  tell [Var mem]
  return arg'
linearFuncallArg _ _ arg =
  return arg

explicitAllocationsGeneric :: (Allocable fromlore tolore,
                               Allocator tolore (AllocM fromlore tolore)) =>
                              (Op fromlore -> AllocM fromlore tolore (Op tolore))
                           -> (Exp tolore -> AllocM fromlore tolore [ExpHint])
                           -> Pass fromlore tolore
explicitAllocationsGeneric handleOp hints =
  Pass "explicit allocations" "Transform program to explicit memory representation" $
  intraproceduralTransformationWithConsts onStms allocInFun
  where onStms stms = runAllocM handleOp hints $ allocInStms stms pure

        allocInFun consts (FunDef entry fname rettype params fbody) =
          runAllocM handleOp hints $ inScopeOf consts $
          allocInFParams (zip params $ repeat DefaultSpace) $ \params' -> do
          fbody' <- insertStmsM $ allocInFunBody
                    (map (const $ Just DefaultSpace) rettype) fbody
          return $ FunDef entry fname (memoryInDeclExtType rettype) params' fbody'

explicitAllocationsInStmsGeneric :: (MonadFreshNames m, HasScope tolore m,
                                     Allocable fromlore tolore) =>
                                    (Op fromlore -> AllocM fromlore tolore (Op tolore))
                                 -> (Exp tolore -> AllocM fromlore tolore [ExpHint])
                                 -> Stms fromlore -> m (Stms tolore)
explicitAllocationsInStmsGeneric handleOp hints stms = do
  scope <- askScope
  runAllocM handleOp hints $ localScope scope $ allocInStms stms return

memoryInDeclExtType :: [DeclExtType] -> [FunReturns]
memoryInDeclExtType ts = evalState (mapM addMem ts) $ startOfFreeIDRange ts
  where addMem (Prim t) = return $ MemPrim t
        addMem Mem{} = error "memoryInDeclExtType: too much memory"
        addMem (Array bt shape u) = do
          i <- get <* modify (+1)
          return $ MemArray bt shape u $ ReturnsNewBlock DefaultSpace i $
            IxFun.iota $ map convert $ shapeDims shape

        convert (Ext i) = LeafExp (Ext i) int32
        convert (Free v) = Free <$> primExpFromSubExp int32 v

startOfFreeIDRange :: [TypeBase ExtShape u] -> Int
startOfFreeIDRange = S.size . shapeContext

bodyReturnMemCtx :: (Allocable fromlore tolore, Allocator tolore (AllocM fromlore tolore)) =>
                    SubExp -> AllocM fromlore tolore [SubExp]
bodyReturnMemCtx Constant{} =
  return []
bodyReturnMemCtx (Var v) = do
  info <- lookupMemInfo v
  case info of
    MemPrim{} -> return []
    MemMem{} -> return [] -- should not happen
    MemArray _ _ _ (ArrayIn mem _) -> return [Var mem]

allocInFunBody :: (Allocable fromlore tolore, Allocator tolore (AllocM fromlore tolore)) =>
                  [Maybe Space] -> Body fromlore -> AllocM fromlore tolore (Body tolore)
allocInFunBody space_oks (Body _ bnds res) =
  allocInStms bnds $ \bnds' -> do
    (res'', allocs) <- collectStms $ do
      res' <- zipWithM ensureDirect space_oks' res
      let (ctx_res, val_res) = splitFromEnd num_vals res'
      mem_ctx_res <- concat <$> mapM bodyReturnMemCtx val_res
      return $ ctx_res <> mem_ctx_res <> val_res
    return $ Body () (bnds'<>allocs) res''
  where num_vals = length space_oks
        space_oks' = replicate (length res - num_vals) Nothing ++ space_oks

ensureDirect :: (Allocable fromlore tolore, Allocator tolore (AllocM fromlore tolore)) =>
                Maybe Space -> SubExp -> AllocM fromlore tolore SubExp
ensureDirect _ se@Constant{} = return se
ensureDirect space_ok (Var v) = do
  bt <- primType <$> lookupType v
  if bt
    then return $ Var v
    else do (_, v') <- ensureDirectArray space_ok v
            return v'

allocInStms :: (Allocable fromlore tolore) =>
               Stms fromlore -> (Stms tolore -> AllocM fromlore tolore a)
            -> AllocM fromlore tolore a
allocInStms origstms m = allocInStms' (stmsToList origstms) mempty
  where allocInStms' [] stms' =
          m stms'
        allocInStms' (x:xs) stms' = do
          allocstms <- allocInStm' x
          localScope (scopeOf allocstms) $ do
            let stms_substs = foldMap sizeSubst allocstms
                stms_consts = foldMap stmConsts allocstms
                f env = env { chunkMap = stms_substs <> chunkMap env
                            , envConsts = stms_consts <> envConsts env
                            }
            local f $ allocInStms' xs (stms'<>allocstms)
        allocInStm' bnd = do
          ((),stms') <- collectStms $ certifying (stmCerts bnd) $ allocInStm bnd
          return stms'

allocInStm :: (Allocable fromlore tolore, Allocator tolore (AllocM fromlore tolore)) =>
              Stm fromlore -> AllocM fromlore tolore ()
allocInStm (Let (Pattern sizeElems valElems) _ e) = do
  e' <- allocInExp e
  let sizeidents = map patElemIdent sizeElems
      validents = map patElemIdent valElems
  bnd <- allocsForStm sizeidents validents e'
  addStm bnd

allocInExp :: (Allocable fromlore tolore, Allocator tolore (AllocM fromlore tolore)) =>
              Exp fromlore -> AllocM fromlore tolore (Exp tolore)
allocInExp (DoLoop ctx val form (Body () bodybnds bodyres)) =
  allocInMergeParams mempty ctx $ \_ ctxparams' _ ->
  allocInMergeParams (map paramName ctxparams') val $
  \new_ctx_params valparams' mk_loop_val -> do
  form' <- allocInLoopForm form
  localScope (scopeOf form') $ do
    (valinit_ctx, valinit') <- mk_loop_val valinit
    body' <- insertStmsM $ allocInStms bodybnds $ \bodybnds' -> do
      ((val_ses,valres'),val_retbnds) <- collectStms $ mk_loop_val valres
      return $ Body () (bodybnds'<>val_retbnds) (ctxres++val_ses++valres')
    return $
      DoLoop
      (zip (ctxparams'++new_ctx_params) (ctxinit++valinit_ctx))
      (zip valparams' valinit')
      form' body'
  where (_ctxparams, ctxinit) = unzip ctx
        (_valparams, valinit) = unzip val
        (ctxres, valres) = splitAt (length ctx) bodyres
allocInExp (Apply fname args rettype loc) = do
  args' <- funcallArgs args
  return $ Apply fname args' (memoryInDeclExtType rettype) loc
allocInExp (If cond tbranch0 fbranch0 (IfDec rets ifsort)) = do
  let num_rets = length rets
  -- switch to the explicit-mem rep, but do nothing about results
  (tbranch, tm_ixfs) <- allocInIfBody num_rets tbranch0
  (fbranch, fm_ixfs) <- allocInIfBody num_rets fbranch0
  tspaces <- mkSpaceOks num_rets tbranch
  fspaces <- mkSpaceOks num_rets fbranch
  -- try to generalize (antiunify) the index functions of the then and else bodies
  let sp_substs = zipWith generalize (zip tspaces tm_ixfs) (zip fspaces fm_ixfs)
      (spaces, subs) = unzip sp_substs
      tsubs = map (selectSub fst) subs
      fsubs = map (selectSub snd) subs
  (tbranch', trets) <- addResCtxInIfBody rets tbranch spaces tsubs
  (fbranch', frets) <- addResCtxInIfBody rets fbranch spaces fsubs
  if frets /= trets then error "In allocInExp, IF case: antiunification of then/else produce different ExtInFn!"
    else do -- above is a sanity check; implementation continues on else branch
    let res_then = bodyResult tbranch'
        res_else = bodyResult fbranch'
        size_ext = length res_then - length trets
        (ind_ses0, r_then_else) =
            partition (\(r_then, r_else, _) -> r_then == r_else) $
            zip3 res_then res_else [0 .. size_ext - 1]
        (r_then_ext, r_else_ext, _) = unzip3 r_then_else
        ind_ses = zipWith (\(se, _, i) k -> (i-k, se)) ind_ses0
                  [0 .. length ind_ses0 - 1]
        rets'' = foldl (\acc (i, se) -> fixExt i se acc) trets ind_ses
        tbranch'' = tbranch' { bodyResult = r_then_ext ++ drop size_ext res_then }
        fbranch'' = fbranch' { bodyResult = r_else_ext ++ drop size_ext res_else }
        res_if_expr = If cond tbranch'' fbranch'' $ IfDec rets'' ifsort
    return res_if_expr
      where generalize :: (Maybe Space, Maybe MemBind) -> (Maybe Space, Maybe MemBind)
                       -> (Maybe Space, Maybe (ExtIxFun, [(PrimExp VName, PrimExp VName)]))
            generalize (Just sp1, Just (ArrayIn _ ixf1)) (Just sp2, Just (ArrayIn _ ixf2)) =
              if sp1 /= sp2 then (Just sp1, Nothing)
              else case IxFun.leastGeneralGeneralization ixf1 ixf2 of
                Just (ixf, m) -> (Just sp1, Just (ixf, m))
                Nothing -> (Just sp1, Nothing)
            generalize (mbsp1, _) _ = (mbsp1, Nothing)

            selectSub :: ((a, a) -> a) -> Maybe (ExtIxFun, [(a, a)]) ->
                         Maybe (ExtIxFun, [a])
            selectSub f (Just (ixfn, m)) = Just (ixfn, map f m)
            selectSub _ Nothing = Nothing

            -- | Just introduces the new representation (index functions); but
            -- does not unify (e.g., does not ensures direct); implementation
            -- extends `allocInBodyNoDirect`, but also return `MemBind`
            allocInIfBody :: (Allocable fromlore tolore, Allocator tolore (AllocM fromlore tolore)) =>
                             Int -> Body fromlore -> AllocM fromlore tolore (Body tolore, [Maybe MemBind])
            allocInIfBody num_vals (Body _ bnds res) =
              allocInStms bnds $ \bnds' -> do
                let (_, val_res) = splitFromEnd num_vals res
                mem_ixfs <- mapM bodyReturnMIxf val_res
                return (Body () bnds' res, mem_ixfs)
                  where
                    bodyReturnMIxf Constant{} = return Nothing
                    bodyReturnMIxf (Var v) = do
                      info <- lookupMemInfo v
                      case info of
                        MemArray _ptp _shp _u mem_ixf -> return $ Just mem_ixf
                        _ -> return Nothing
allocInExp e = mapExpM alloc e
  where alloc =
          identityMapper { mapOnBody = error "Unhandled Body in ExplicitAllocations"
                         , mapOnRetType = error "Unhandled RetType in ExplicitAllocations"
                         , mapOnBranchType = error "Unhandled BranchType in ExplicitAllocations"
                         , mapOnFParam = error "Unhandled FParam in ExplicitAllocations"
                         , mapOnLParam = error "Unhandled LParam in ExplicitAllocations"
                         , mapOnOp = \op -> do handle <- asks allocInOp
                                               handle op
                         }

addResCtxInIfBody :: (Allocable fromlore tolore, Allocator tolore (AllocM fromlore tolore)) =>
                     [ExtType] -> Body tolore -> [Maybe Space] ->
                     [Maybe (ExtIxFun, [PrimExp VName])] ->
                     AllocM fromlore tolore (Body tolore, [BodyReturns])
addResCtxInIfBody ifrets (Body _ bnds res) spaces substs = do
  let num_vals = length ifrets
      (ctx_res, val_res) = splitFromEnd num_vals res
  ((res', bodyrets'), all_body_stms) <- collectStms $ do
    mapM_ addStm bnds
    (val_res', ext_ses_res, mem_ctx_res, bodyrets, total_existentials) <-
      foldM helper ([], [], [], [], length ctx_res) (zip4 ifrets val_res substs spaces)
    return (ctx_res <> ext_ses_res <> mem_ctx_res <> val_res',
             -- We need to adjust the ReturnsNewBlock existentials, because they
             -- should always be numbered _after_ all other existentials in the
             -- return values.
            reverse $ fst $ foldl adjustNewBlockExistential ([], total_existentials) bodyrets)
  body' <- mkBodyM all_body_stms res'
  return (body', bodyrets')
    where
      helper (res_acc, ext_acc, ctx_acc, br_acc, k) (ifr, r, mbixfsub, sp) =
        case mbixfsub of
          Nothing -> do
            -- does NOT generalize/antiunify; ensure direct
            r' <- ensureDirect sp r
            mem_ctx_r <- bodyReturnMemCtx r'
            let body_ret = inspect ifr sp
            return (res_acc ++ [r'],
                    ext_acc,
                    ctx_acc ++ mem_ctx_r,
                    br_acc ++ [body_ret],
                    k)
          Just (ixfn, m) -> do -- generalizes
            let i = length m
            ext_ses <- mapM (toSubExp "ixfn_exist") m
            mem_ctx_r <- bodyReturnMemCtx r
            let sp' = fromMaybe DefaultSpace sp
                ixfn' = fmap (adjustExtPE k) ixfn
                exttp = case ifr of
                          Array pt shp' u ->
                            MemArray pt shp' u $
                            ReturnsNewBlock sp' 0 ixfn'
                          _ -> error "Impossible case reached in addResCtxInIfBody"
            return (res_acc ++ [r],
                    ext_acc ++ ext_ses,
                    ctx_acc ++ mem_ctx_r,
                    br_acc ++ [exttp],
                    k + i)

      adjustNewBlockExistential :: ([BodyReturns], Int) -> BodyReturns -> ([BodyReturns], Int)
      adjustNewBlockExistential (acc, k) (MemArray pt shp u (ReturnsNewBlock space _ ixfun)) =
        (MemArray pt shp u (ReturnsNewBlock space k ixfun) : acc, k + 1)
      adjustNewBlockExistential (acc, k) x = (x : acc, k)

      inspect (Array pt shape u) space =
        let space' = fromMaybe DefaultSpace space
            bodyret = MemArray pt shape u $ ReturnsNewBlock space' 0 $
              IxFun.iota $ map convert $ shapeDims shape
        in bodyret
      inspect (Prim pt) _ = MemPrim pt
      inspect (Mem space) _ = MemMem space

      convert (Ext i) = LeafExp (Ext i) int32
      convert (Free v) = Free <$> primExpFromSubExp int32 v

      adjustExtV :: Int -> Ext VName -> Ext VName
      adjustExtV _ (Free v) = Free v
      adjustExtV k (Ext i) = Ext (k + i)

      adjustExtPE :: Int -> PrimExp (Ext VName) -> PrimExp (Ext VName)
      adjustExtPE k = fmap (adjustExtV k)

mkSpaceOks :: (Mem tolore, LocalScope tolore m) =>
              Int -> Body tolore -> m [Maybe Space]
mkSpaceOks num_vals (Body _ stms res) =
  inScopeOf stms $
  mapM mkSpaceOK $ takeLast num_vals res
  where mkSpaceOK (Var v) = do
          v_info <- lookupMemInfo v
          case v_info of MemArray _ _ _ (ArrayIn mem _) -> do
                           mem_info <- lookupMemInfo mem
                           case mem_info of MemMem space -> return $ Just space
                                            _ -> return Nothing
                         _ -> return Nothing
        mkSpaceOK _ = return Nothing

allocInLoopForm :: (Allocable fromlore tolore,
                    Allocator tolore (AllocM fromlore tolore)) =>
                   LoopForm fromlore -> AllocM fromlore tolore (LoopForm tolore)
allocInLoopForm (WhileLoop v) = return $ WhileLoop v
allocInLoopForm (ForLoop i it n loopvars) =
  ForLoop i it n <$> mapM allocInLoopVar loopvars
  where allocInLoopVar (p,a) = do
          (mem, ixfun) <- lookupArraySummary a
          case paramType p of
            Array bt shape u -> do
              dims <- map (primExpFromSubExp int32) . arrayDims <$> lookupType a
              let ixfun' = IxFun.slice ixfun $
                           fullSliceNum dims [DimFix $ LeafExp i int32]
              return (p { paramDec = MemArray bt shape u $ ArrayIn mem ixfun' }, a)
            Prim bt ->
              return (p { paramDec = MemPrim bt }, a)
            Mem space ->
              return (p { paramDec = MemMem space }, a)

class SizeSubst op where
  opSizeSubst :: PatternT dec -> op -> ChunkMap
  opIsConst :: op -> Bool
  opIsConst = const False

instance SizeSubst () where
  opSizeSubst _ _ = mempty

instance SizeSubst op => SizeSubst (MemOp op) where
  opSizeSubst pat (Inner op) = opSizeSubst pat op
  opSizeSubst _ _ = mempty

  opIsConst (Inner op) = opIsConst op
  opIsConst _ = False

sizeSubst :: SizeSubst (Op lore) => Stm lore -> ChunkMap
sizeSubst (Let pat _ (Op op)) = opSizeSubst pat op
sizeSubst _ = mempty

stmConsts :: SizeSubst (Op lore) => Stm lore -> S.Set VName
stmConsts (Let pat _ (Op op))
  | opIsConst op = S.fromList $ patternNames pat
stmConsts _ = mempty

mkLetNamesB' :: (Op (Lore m) ~ MemOp inner,
                 MonadBinder m, ExpDec (Lore m) ~ (),
                 Allocator (Lore m) (PatAllocM (Lore m))) =>
                ExpDec (Lore m) -> [VName] -> Exp (Lore m) -> m (Stm (Lore m))
mkLetNamesB' dec names e = do
  scope <- askScope
  pat <- bindPatternWithAllocations scope names e
  return $ Let pat (defAux dec) e

mkLetNamesB'' :: (Op (Lore m) ~ MemOp inner, ExpDec lore ~ (),
                   HasScope (Engine.Wise lore) m, Allocator lore (PatAllocM lore),
                   MonadBinder m, Engine.CanBeWise (Op lore)) =>
                 [VName] -> Exp (Engine.Wise lore)
              -> m (Stm (Engine.Wise lore))
mkLetNamesB'' names e = do
  scope <- Engine.removeScopeWisdom <$> askScope
  (pat, prestms) <- runPatAllocM (patternWithAllocations names $ Engine.removeExpWisdom e) scope
  mapM_ bindAllocStm prestms
  let pat' = Engine.addWisdomToPattern pat e
      dec = Engine.mkWiseExpDec pat' () e
  return $ Let pat' (defAux dec) e

simplifiable :: (Engine.SimplifiableLore lore,
                 ExpDec lore ~ (),
                 BodyDec lore ~ (),
                 Op lore ~ MemOp inner,
                 Allocator lore (PatAllocM lore)) =>
                (inner -> Engine.SimpleM lore (Engine.OpWithWisdom inner, Stms (Engine.Wise lore)))
             -> SimpleOps lore
simplifiable simplifyInnerOp =
<<<<<<< HEAD
  SimpleOps mkExpDecS' mkBodyS' mkLetNamesS' protectOp simplifyOp
=======
  SimpleOps mkExpDecS' mkBodyS' protectOp simplifyOp
>>>>>>> c826dfc2
  where mkExpDecS' _ pat e =
          return $ Engine.mkWiseExpDec pat () e

        mkBodyS' _ bnds res = return $ mkWiseBody () bnds res

        protectOp taken pat (Alloc size space) = Just $ do
          tbody <- resultBodyM [size]
          fbody <- resultBodyM [intConst Int64 0]
          size' <- letSubExp "hoisted_alloc_size" $
                   If taken tbody fbody $ IfDec [MemPrim int64] IfFallback
<<<<<<< HEAD
          letBind_ pat $ Op $ Alloc size' space
=======
          letBind pat $ Op $ Alloc size' space
>>>>>>> c826dfc2
        protectOp _ _ _ = Nothing

        simplifyOp (Alloc size space) =
          (,) <$> (Alloc <$> Engine.simplify size <*> pure space) <*> pure mempty
        simplifyOp (Inner k) = do (k', hoisted) <- simplifyInnerOp k
                                  return (Inner k', hoisted)

bindPatternWithAllocations :: (MonadBinder m,
                               ExpDec lore ~ (),
                               Op (Lore m) ~ MemOp inner,
                               Allocator lore (PatAllocM lore)) =>
                              Scope lore -> [VName] -> Exp lore
                           -> m (Pattern lore)
bindPatternWithAllocations types names e = do
  (pat,prebnds) <- runPatAllocM (patternWithAllocations names e) types
  mapM_ bindAllocStm prebnds
  return pat

data ExpHint = NoHint
             | Hint IxFun Space

defaultExpHints :: (Monad m, ASTLore lore) => Exp lore -> m [ExpHint]
defaultExpHints e = return $ replicate (expExtTypeSize e) NoHint<|MERGE_RESOLUTION|>--- conflicted
+++ resolved
@@ -890,11 +890,7 @@
                 (inner -> Engine.SimpleM lore (Engine.OpWithWisdom inner, Stms (Engine.Wise lore)))
              -> SimpleOps lore
 simplifiable simplifyInnerOp =
-<<<<<<< HEAD
-  SimpleOps mkExpDecS' mkBodyS' mkLetNamesS' protectOp simplifyOp
-=======
   SimpleOps mkExpDecS' mkBodyS' protectOp simplifyOp
->>>>>>> c826dfc2
   where mkExpDecS' _ pat e =
           return $ Engine.mkWiseExpDec pat () e
 
@@ -905,11 +901,7 @@
           fbody <- resultBodyM [intConst Int64 0]
           size' <- letSubExp "hoisted_alloc_size" $
                    If taken tbody fbody $ IfDec [MemPrim int64] IfFallback
-<<<<<<< HEAD
-          letBind_ pat $ Op $ Alloc size' space
-=======
           letBind pat $ Op $ Alloc size' space
->>>>>>> c826dfc2
         protectOp _ _ _ = Nothing
 
         simplifyOp (Alloc size space) =
