{-# LANGUAGE ConstraintKinds #-}
{-# LANGUAGE DefaultSignatures #-}
{-# LANGUAGE FlexibleContexts #-}
{-# LANGUAGE FlexibleInstances #-}
{-# LANGUAGE GeneralizedNewtypeDeriving #-}
{-# LANGUAGE MultiParamTypeClasses #-}
{-# LANGUAGE TupleSections #-}
{-# LANGUAGE TypeFamilies #-}
{-# LANGUAGE UndecidableInstances #-}

-- | A generic transformation for adding memory allocations to a
-- Futhark program.  Specialised by specific representations in
-- submodules.
module Futhark.Pass.ExplicitAllocations
  ( explicitAllocationsGeneric,
    explicitAllocationsInStmsGeneric,
    ExpHint (..),
    defaultExpHints,
    Allocable,
    Allocator (..),
    AllocM,
    AllocEnv (..),
    SizeSubst (..),
    allocInStms,
    allocForArray,
    simplifiable,
    arraySizeInBytesExp,
    mkLetNamesB',
    mkLetNamesB'',

    -- * Module re-exports

    --
    -- These are highly likely to be needed by any downstream
    -- users.
    module Control.Monad.Reader,
    module Futhark.MonadFreshNames,
    module Futhark.Pass,
    module Futhark.Tools,
  )
where

import Control.Monad.RWS.Strict
import Control.Monad.Reader
import Control.Monad.State
import Control.Monad.Writer
import Data.List (foldl', partition, zip4)
import qualified Data.Map.Strict as M
import Data.Maybe
import qualified Data.Set as S
import qualified Futhark.Analysis.UsageTable as UT
import Futhark.IR.Mem
import qualified Futhark.IR.Mem.IxFun as IxFun
import Futhark.MonadFreshNames
import Futhark.Optimise.Simplify.Engine (SimpleOps (..))
import qualified Futhark.Optimise.Simplify.Engine as Engine
import Futhark.Optimise.Simplify.Rep (mkWiseBody)
import Futhark.Pass
import Futhark.Tools
import Futhark.Util (maybeNth, splitAt3, splitFromEnd, takeLast)

data AllocStm
  = SizeComputation VName (PrimExp VName)
  | Allocation VName SubExp Space
  | ArrayCopy VName VName
  deriving (Eq, Ord, Show)

bindAllocStm ::
  (MonadBuilder m, Op (Rep m) ~ MemOp inner) =>
  AllocStm ->
  m ()
bindAllocStm (SizeComputation name pe) =
  letBindNames [name] =<< toExp (coerceIntPrimExp Int64 pe)
bindAllocStm (Allocation name size space) =
  letBindNames [name] $ Op $ Alloc size space
bindAllocStm (ArrayCopy name src) =
  letBindNames [name] $ BasicOp $ Copy src

class
  (MonadFreshNames m, LocalScope rep m, Mem rep) =>
  Allocator rep m
  where
  addAllocStm :: AllocStm -> m ()
  askDefaultSpace :: m Space

  default addAllocStm ::
    ( Allocable fromrep rep,
      m ~ AllocM fromrep rep
    ) =>
    AllocStm ->
    m ()
  addAllocStm (SizeComputation name se) =
    letBindNames [name] =<< toExp (coerceIntPrimExp Int64 se)
  addAllocStm (Allocation name size space) =
    letBindNames [name] $ Op $ allocOp size space
  addAllocStm (ArrayCopy name src) =
    letBindNames [name] $ BasicOp $ Copy src

  -- | The subexpression giving the number of elements we should
  -- allocate space for.  See 'ChunkMap' comment.
  dimAllocationSize :: SubExp -> m SubExp
  default dimAllocationSize ::
    m ~ AllocM fromrep rep =>
    SubExp ->
    m SubExp
  dimAllocationSize (Var v) =
    -- It is important to recurse here, as the substitution may itself
    -- be a chunk size.
    maybe (return $ Var v) dimAllocationSize =<< asks (M.lookup v . chunkMap)
  dimAllocationSize size =
    return size

  -- | Get those names that are known to be constants at run-time.
  askConsts :: m (S.Set VName)

  expHints :: Exp rep -> m [ExpHint]
  expHints = defaultExpHints

allocateMemory ::
  Allocator rep m =>
  String ->
  SubExp ->
  Space ->
  m VName
allocateMemory desc size space = do
  v <- newVName desc
  addAllocStm $ Allocation v size space
  return v

computeSize ::
  Allocator rep m =>
  String ->
  PrimExp VName ->
  m SubExp
computeSize desc se = do
  v <- newVName desc
  addAllocStm $ SizeComputation v se
  return $ Var v

type Allocable fromrep torep =
  ( PrettyRep fromrep,
    PrettyRep torep,
    Mem torep,
    FParamInfo fromrep ~ DeclType,
    LParamInfo fromrep ~ Type,
    BranchType fromrep ~ ExtType,
    RetType fromrep ~ DeclExtType,
    BodyDec fromrep ~ (),
    BodyDec torep ~ (),
    ExpDec torep ~ (),
    SizeSubst (Op torep),
    BuilderOps torep
  )

-- | A mapping from chunk names to their maximum size.  XXX FIXME
-- HACK: This is part of a hack to add loop-invariant allocations to
-- reduce kernels, because memory expansion does not use range
-- analysis yet (it should).
type ChunkMap = M.Map VName SubExp

data AllocEnv fromrep torep = AllocEnv
  { chunkMap :: ChunkMap,
    -- | Aggressively try to reuse memory in do-loops -
    -- should be True inside kernels, False outside.
    aggressiveReuse :: Bool,
    -- | When allocating memory, put it in this memory space.
    -- This is primarily used to ensure that group-wide
    -- statements store their results in local memory.
    allocSpace :: Space,
    -- | The set of names that are known to be constants at
    -- kernel compile time.
    envConsts :: S.Set VName,
    allocInOp :: Op fromrep -> AllocM fromrep torep (Op torep),
    envExpHints :: Exp torep -> AllocM fromrep torep [ExpHint]
  }

-- | Monad for adding allocations to an entire program.
newtype AllocM fromrep torep a
  = AllocM (BuilderT torep (ReaderT (AllocEnv fromrep torep) (State VNameSource)) a)
  deriving
    ( Applicative,
      Functor,
      Monad,
      MonadFreshNames,
      HasScope torep,
      LocalScope torep,
      MonadReader (AllocEnv fromrep torep)
    )

instance
  (Allocable fromrep torep, Allocator torep (AllocM fromrep torep)) =>
  MonadBuilder (AllocM fromrep torep)
  where
  type Rep (AllocM fromrep torep) = torep

  mkExpDecM _ _ = return ()

  mkLetNamesM names e = do
    pat <- patWithAllocations names e
    return $ Let pat (defAux ()) e

  mkBodyM bnds res = return $ Body () bnds res

  addStms = AllocM . addStms
  collectStms (AllocM m) = AllocM $ collectStms m

instance
  (Allocable fromrep torep) =>
  Allocator torep (AllocM fromrep torep)
  where
  expHints e = do
    f <- asks envExpHints
    f e
  askDefaultSpace = asks allocSpace

  askConsts = asks envConsts

runAllocM ::
  MonadFreshNames m =>
  (Op fromrep -> AllocM fromrep torep (Op torep)) ->
  (Exp torep -> AllocM fromrep torep [ExpHint]) ->
  AllocM fromrep torep a ->
  m a
runAllocM handleOp hints (AllocM m) =
  fmap fst $ modifyNameSource $ runState $ runReaderT (runBuilderT m mempty) env
  where
    env =
      AllocEnv
        { chunkMap = mempty,
          aggressiveReuse = False,
          allocSpace = DefaultSpace,
          envConsts = mempty,
          allocInOp = handleOp,
          envExpHints = hints
        }

-- | Monad for adding allocations to a single pattern.
newtype PatAllocM rep a
  = PatAllocM
      ( RWS
          (Scope rep)
          [AllocStm]
          VNameSource
          a
      )
  deriving
    ( Applicative,
      Functor,
      Monad,
      HasScope rep,
      LocalScope rep,
      MonadWriter [AllocStm],
      MonadFreshNames
    )

instance Mem rep => Allocator rep (PatAllocM rep) where
  addAllocStm = tell . pure
  dimAllocationSize = return
  askDefaultSpace = return DefaultSpace
  askConsts = pure mempty

runPatAllocM ::
  MonadFreshNames m =>
  PatAllocM rep a ->
  Scope rep ->
  m (a, [AllocStm])
runPatAllocM (PatAllocM m) mems =
  modifyNameSource $ frob . runRWS m mems
  where
    frob (a, s, w) = ((a, w), s)

elemSize :: Num a => Type -> a
elemSize = primByteSize . elemType

arraySizeInBytesExp :: Type -> PrimExp VName
arraySizeInBytesExp t =
  untyped $ foldl' (*) (elemSize t) $ map pe64 (arrayDims t)

arraySizeInBytesExpM :: Allocator rep m => Type -> m (PrimExp VName)
arraySizeInBytesExpM t = do
  dims <- mapM dimAllocationSize (arrayDims t)
  let dim_prod_i64 = product $ map pe64 dims
<<<<<<< HEAD
      elm_size_i64 = primByteSize $ elemType t
=======
      elm_size_i64 = elemSize t
>>>>>>> f5a7f527
  return $
    BinOpExp (SMax Int64) (ValueExp $ IntValue $ Int64Value 0) $
      untyped $
        dim_prod_i64 * elm_size_i64

arraySizeInBytes :: Allocator rep m => Type -> m SubExp
arraySizeInBytes = computeSize "bytes" <=< arraySizeInBytesExpM

-- | Allocate memory for a value of the given type.
allocForArray ::
  Allocator rep m =>
  Type ->
  Space ->
  m VName
allocForArray t space = do
  size <- arraySizeInBytes t
  allocateMemory "mem" size space

allocsForStm ::
  (Allocator rep m, ExpDec rep ~ ()) => [Ident] -> Exp rep -> m (Stm rep)
allocsForStm idents e = do
  rts <- expReturns e
  hints <- expHints e
  pes <- allocsForPat idents rts hints
  return $ Let (Pat pes) (defAux ()) e

patWithAllocations ::
  (Allocator rep m, ExpDec rep ~ ()) =>
  [VName] ->
  Exp rep ->
  m (Pat rep)
patWithAllocations names e = do
  ts' <- instantiateShapes' names <$> expExtType e
  stmPat <$> allocsForStm (zipWith Ident names ts') e

mkMissingIdents :: MonadFreshNames m => [Ident] -> [ExpReturns] -> m [Ident]
mkMissingIdents idents rts =
  reverse <$> zipWithM f (reverse rts) (map Just (reverse idents) ++ repeat Nothing)
  where
    f _ (Just ident) = pure ident
    f (MemMem space) Nothing = newIdent "ext_mem" $ Mem space
    f _ Nothing = newIdent "ext" $ Prim int64

allocsForPat ::
  Allocator rep m => [Ident] -> [ExpReturns] -> [ExpHint] -> m [PatElem rep]
allocsForPat some_idents rts hints = do
  idents <- mkMissingIdents some_idents rts

  forM (zip3 idents rts hints) $ \(ident, rt, hint) -> do
    let ident_shape = arrayShape $ identType ident
    case rt of
      MemPrim _ -> do
        summary <- summaryForBindage (identType ident) hint
        pure $ PatElem (identName ident) summary
      MemMem space ->
        pure $ PatElem (identName ident) $ MemMem space
      MemArray bt _ u (Just (ReturnsInBlock mem extixfun)) -> do
        let ixfn = instantiateExtIxFun idents extixfun
        pure . PatElem (identName ident) . MemArray bt ident_shape u $ ArrayIn mem ixfn
      MemArray _ extshape _ Nothing
        | Just _ <- knownShape extshape -> do
          summary <- summaryForBindage (identType ident) hint
          pure $ PatElem (identName ident) summary
      MemArray bt _ u (Just (ReturnsNewBlock _ i extixfn)) -> do
        let ixfn = instantiateExtIxFun idents extixfn
        pure . PatElem (identName ident) . MemArray bt ident_shape u $
          ArrayIn (getIdent idents i) ixfn
      MemAcc acc ispace ts u ->
        pure $ PatElem (identName ident) $ MemAcc acc ispace ts u
      _ -> error "Impossible case reached in allocsForPat!"
  where
    knownShape = mapM known . shapeDims
    known (Free v) = Just v
    known Ext {} = Nothing

    getIdent idents i =
      case maybeNth i idents of
        Just ident -> identName ident
        Nothing ->
          error $ "getIdent: Ext " <> show i <> " but pattern has " <> show (length idents) <> " elements: " <> pretty idents

    instantiateExtIxFun idents = fmap $ fmap inst
      where
        inst (Free v) = v
        inst (Ext i) = getIdent idents i

instantiateIxFun :: Monad m => ExtIxFun -> m IxFun
instantiateIxFun = traverse $ traverse inst
  where
    inst Ext {} = error "instantiateIxFun: not yet"
    inst (Free x) = return x

summaryForBindage ::
  Allocator rep m =>
  Type ->
  ExpHint ->
  m (MemBound NoUniqueness)
summaryForBindage (Prim bt) _ =
  return $ MemPrim bt
summaryForBindage (Mem space) _ =
  return $ MemMem space
summaryForBindage (Acc acc ispace ts u) _ =
  return $ MemAcc acc ispace ts u
summaryForBindage t@(Array pt shape u) NoHint = do
  m <- allocForArray t =<< askDefaultSpace
  return $ directIxFun pt shape u m t
summaryForBindage t@(Array pt _ _) (Hint ixfun space) = do
  bytes <-
    computeSize "bytes" $
      untyped $
        product
          [ product $ IxFun.base ixfun,
            fromIntegral (primByteSize pt :: Int64)
          ]
  m <- allocateMemory "mem" bytes space
  return $ MemArray pt (arrayShape t) NoUniqueness $ ArrayIn m ixfun

lookupMemSpace :: (HasScope rep m, Monad m) => VName -> m Space
lookupMemSpace v = do
  t <- lookupType v
  case t of
    Mem space -> return space
    _ -> error $ "lookupMemSpace: " ++ pretty v ++ " is not a memory block."

directIxFun :: PrimType -> Shape -> u -> VName -> Type -> MemBound u
directIxFun bt shape u mem t =
  let ixf = IxFun.iota $ map pe64 $ arrayDims t
   in MemArray bt shape u $ ArrayIn mem ixf

allocInFParams ::
  (Allocable fromrep torep) =>
  [(FParam fromrep, Space)] ->
  ([FParam torep] -> AllocM fromrep torep a) ->
  AllocM fromrep torep a
allocInFParams params m = do
  (valparams, (ctxparams, memparams)) <-
    runWriterT $ mapM (uncurry allocInFParam) params
  let params' = ctxparams <> memparams <> valparams
      summary = scopeOfFParams params'
  localScope summary $ m params'

allocInFParam ::
  (Allocable fromrep torep) =>
  FParam fromrep ->
  Space ->
  WriterT
    ([FParam torep], [FParam torep])
    (AllocM fromrep torep)
    (FParam torep)
allocInFParam param pspace =
  case paramDeclType param of
    Array pt shape u -> do
      let memname = baseString (paramName param) <> "_mem"
          ixfun = IxFun.iota $ map pe64 $ shapeDims shape
      mem <- lift $ newVName memname
      tell ([], [Param mem $ MemMem pspace])
      return param {paramDec = MemArray pt shape u $ ArrayIn mem ixfun}
    Prim pt ->
      return param {paramDec = MemPrim pt}
    Mem space ->
      return param {paramDec = MemMem space}
    Acc acc ispace ts u ->
      return param {paramDec = MemAcc acc ispace ts u}

allocInMergeParams ::
  ( Allocable fromrep torep,
    Allocator torep (AllocM fromrep torep)
  ) =>
  [(FParam fromrep, SubExp)] ->
  ( [FParam torep] ->
    [FParam torep] ->
    ([SubExp] -> AllocM fromrep torep ([SubExp], [SubExp])) ->
    AllocM fromrep torep a
  ) ->
  AllocM fromrep torep a
allocInMergeParams merge m = do
  ((valparams, handle_loop_subexps), (ctx_params, mem_params)) <-
    runWriterT $ unzip <$> mapM allocInMergeParam merge
  let mergeparams' = ctx_params <> mem_params <> valparams
      summary = scopeOfFParams mergeparams'

      mk_loop_res ses = do
        (valargs, (ctxargs, memargs)) <-
          runWriterT $ zipWithM ($) handle_loop_subexps ses
        return (ctxargs <> memargs, valargs)

  localScope summary $ m (ctx_params <> mem_params) valparams mk_loop_res
  where
    allocInMergeParam ::
      (Allocable fromrep torep, Allocator torep (AllocM fromrep torep)) =>
      (Param DeclType, SubExp) ->
      WriterT
        ([FParam torep], [FParam torep])
        (AllocM fromrep torep)
        (FParam torep, SubExp -> WriterT ([SubExp], [SubExp]) (AllocM fromrep torep) SubExp)
    allocInMergeParam (mergeparam, Var v)
      | Array pt shape u <- paramDeclType mergeparam = do
        (mem', _) <- lift $ lookupArraySummary v
        mem_space <- lift $ lookupMemSpace mem'

        (_, ext_ixfun, substs, _) <- lift $ existentializeArray mem_space v

        (ctx_params, param_ixfun_substs) <-
          unzip
            <$> mapM
              ( \e -> do
                  let e_t = primExpType $ untyped e
                  vname <- lift $ newVName "ctx_param_ext"
                  return
                    ( Param vname $ MemPrim e_t,
                      fmap Free $ pe64 $ Var vname
                    )
              )
              substs

        tell (ctx_params, [])

        param_ixfun <-
          instantiateIxFun $
            IxFun.substituteInIxFun
              (M.fromList $ zip (fmap Ext [0 ..]) param_ixfun_substs)
              ext_ixfun

        mem_name <- newVName "mem_param"
        tell ([], [Param mem_name $ MemMem mem_space])

        return
          ( mergeparam {paramDec = MemArray pt shape u $ ArrayIn mem_name param_ixfun},
            ensureArrayIn mem_space
          )
    allocInMergeParam (mergeparam, _) = doDefault mergeparam =<< lift askDefaultSpace

    doDefault mergeparam space = do
      mergeparam' <- allocInFParam mergeparam space
      return (mergeparam', linearFuncallArg (paramType mergeparam) space)

-- Returns the existentialized index function, the list of substituted values and the memory location.
existentializeArray ::
  (Allocable fromrep torep, Allocator torep (AllocM fromrep torep)) =>
  Space ->
  VName ->
  AllocM fromrep torep (SubExp, ExtIxFun, [TPrimExp Int64 VName], VName)
existentializeArray ScalarSpace {} v = do
  (mem', ixfun) <- lookupArraySummary v
  return (Var v, fmap (fmap Free) ixfun, mempty, mem')
existentializeArray space v = do
  (mem', ixfun) <- lookupArraySummary v
  sp <- lookupMemSpace mem'

  let (ext_ixfun', substs') = runState (IxFun.existentialize ixfun) []

  case (ext_ixfun', sp == space) of
    (Just x, True) -> return (Var v, x, substs', mem')
    _ -> do
      (mem, subexp) <- allocLinearArray space (baseString v) v
      ixfun' <- fromJust <$> subExpIxFun subexp
      let (ext_ixfun, substs) = runState (IxFun.existentialize ixfun') []
      return (subexp, fromJust ext_ixfun, substs, mem)

ensureArrayIn ::
  ( Allocable fromrep torep,
    Allocator torep (AllocM fromrep torep)
  ) =>
  Space ->
  SubExp ->
  WriterT ([SubExp], [SubExp]) (AllocM fromrep torep) SubExp
ensureArrayIn _ (Constant v) =
  error $ "ensureArrayIn: " ++ pretty v ++ " cannot be an array."
ensureArrayIn space (Var v) = do
  (sub_exp, _, substs, mem) <- lift $ existentializeArray space v
  (ctx_vals, _) <-
    unzip
      <$> mapM
        ( \s -> do
            vname <- lift $ letExp "ctx_val" =<< toExp s
            return (Var vname, fmap Free $ primExpFromSubExp int64 $ Var vname)
        )
        substs

  tell (ctx_vals, [Var mem])

  return sub_exp

ensureDirectArray ::
  ( Allocable fromrep torep,
    Allocator torep (AllocM fromrep torep)
  ) =>
  Maybe Space ->
  VName ->
  AllocM fromrep torep (VName, SubExp)
ensureDirectArray space_ok v = do
  (mem, ixfun) <- lookupArraySummary v
  mem_space <- lookupMemSpace mem
  default_space <- askDefaultSpace
  if IxFun.isDirect ixfun && maybe True (== mem_space) space_ok
    then return (mem, Var v)
    else needCopy (fromMaybe default_space space_ok)
  where
    needCopy space =
      -- We need to do a new allocation, copy 'v', and make a new
      -- binding for the size of the memory block.
      allocLinearArray space (baseString v) v

allocLinearArray ::
  (Allocable fromrep torep, Allocator torep (AllocM fromrep torep)) =>
  Space ->
  String ->
  VName ->
  AllocM fromrep torep (VName, SubExp)
allocLinearArray space s v = do
  t <- lookupType v
  case t of
    Array pt shape u -> do
      mem <- allocForArray t space
      v' <- newIdent (s ++ "_linear") t
      let ixfun = directIxFun pt shape u mem t
          pat = Pat [PatElem (identName v') ixfun]
      addStm $ Let pat (defAux ()) $ BasicOp $ Copy v
      return (mem, Var $ identName v')
    _ ->
      error $ "allocLinearArray: " ++ pretty t

funcallArgs ::
  ( Allocable fromrep torep,
    Allocator torep (AllocM fromrep torep)
  ) =>
  [(SubExp, Diet)] ->
  AllocM fromrep torep [(SubExp, Diet)]
funcallArgs args = do
  (valargs, (ctx_args, mem_and_size_args)) <- runWriterT $
    forM args $ \(arg, d) -> do
      t <- lift $ subExpType arg
      space <- lift askDefaultSpace
      arg' <- linearFuncallArg t space arg
      return (arg', d)
  return $ map (,Observe) (ctx_args <> mem_and_size_args) <> valargs

linearFuncallArg ::
  ( Allocable fromrep torep,
    Allocator torep (AllocM fromrep torep)
  ) =>
  Type ->
  Space ->
  SubExp ->
  WriterT ([SubExp], [SubExp]) (AllocM fromrep torep) SubExp
linearFuncallArg Array {} space (Var v) = do
  (mem, arg') <- lift $ ensureDirectArray (Just space) v
  tell ([], [Var mem])
  return arg'
linearFuncallArg _ _ arg =
  return arg

explicitAllocationsGeneric ::
  ( Allocable fromrep torep,
    Allocator torep (AllocM fromrep torep)
  ) =>
  (Op fromrep -> AllocM fromrep torep (Op torep)) ->
  (Exp torep -> AllocM fromrep torep [ExpHint]) ->
  Pass fromrep torep
explicitAllocationsGeneric handleOp hints =
  Pass "explicit allocations" "Transform program to explicit memory representation" $
    intraproceduralTransformationWithConsts onStms allocInFun
  where
    onStms stms =
      runAllocM handleOp hints $ collectStms_ $ allocInStms stms $ pure ()

    allocInFun consts (FunDef entry attrs fname rettype params fbody) =
      runAllocM handleOp hints . inScopeOf consts $
        allocInFParams (zip params $ repeat DefaultSpace) $ \params' -> do
          (fbody', mem_rets) <-
            allocInFunBody (map (const $ Just DefaultSpace) rettype) fbody
          let rettype' = mem_rets ++ memoryInDeclExtType (length mem_rets) rettype
          return $ FunDef entry attrs fname rettype' params' fbody'

explicitAllocationsInStmsGeneric ::
  ( MonadFreshNames m,
    HasScope torep m,
    Allocable fromrep torep
  ) =>
  (Op fromrep -> AllocM fromrep torep (Op torep)) ->
  (Exp torep -> AllocM fromrep torep [ExpHint]) ->
  Stms fromrep ->
  m (Stms torep)
explicitAllocationsInStmsGeneric handleOp hints stms = do
  scope <- askScope
  runAllocM handleOp hints $
    localScope scope $ collectStms_ $ allocInStms stms $ pure ()

memoryInDeclExtType :: Int -> [DeclExtType] -> [FunReturns]
memoryInDeclExtType k dets = evalState (mapM addMem dets) 0
  where
    addMem (Prim t) = return $ MemPrim t
    addMem Mem {} = error "memoryInDeclExtType: too much memory"
    addMem (Array pt shape u) = do
      i <- get <* modify (+ 1)
      let shape' = fmap shift shape
      return . MemArray pt shape' u . ReturnsNewBlock DefaultSpace i $
        IxFun.iota $ map convert $ shapeDims shape'
    addMem (Acc acc ispace ts u) = return $ MemAcc acc ispace ts u

    convert (Ext i) = le64 $ Ext i
    convert (Free v) = Free <$> pe64 v

    shift (Ext i) = Ext (i + k)
    shift (Free x) = Free x

bodyReturnMemCtx ::
  (Allocable fromrep torep, Allocator torep (AllocM fromrep torep)) =>
  SubExpRes ->
  AllocM fromrep torep [(SubExpRes, MemInfo ExtSize u MemReturn)]
bodyReturnMemCtx (SubExpRes _ Constant {}) =
  return []
bodyReturnMemCtx (SubExpRes _ (Var v)) = do
  info <- lookupMemInfo v
  case info of
    MemPrim {} -> return []
    MemAcc {} -> return []
    MemMem {} -> return [] -- should not happen
    MemArray _ _ _ (ArrayIn mem _) -> do
      mem_info <- lookupMemInfo mem
      case mem_info of
        MemMem space ->
          pure [(subExpRes $ Var mem, MemMem space)]
        _ -> error $ "bodyReturnMemCtx: not a memory block: " ++ pretty mem

allocInFunBody ::
  (Allocable fromrep torep, Allocator torep (AllocM fromrep torep)) =>
  [Maybe Space] ->
  Body fromrep ->
  AllocM fromrep torep (Body torep, [FunReturns])
allocInFunBody space_oks (Body _ bnds res) =
  buildBody . allocInStms bnds $ do
    res' <- zipWithM ensureDirect space_oks' res
    (mem_ctx_res, mem_ctx_rets) <- unzip . concat <$> mapM bodyReturnMemCtx res'
    pure (mem_ctx_res <> res', mem_ctx_rets)
  where
    num_vals = length space_oks
    space_oks' = replicate (length res - num_vals) Nothing ++ space_oks

ensureDirect ::
  (Allocable fromrep torep, Allocator torep (AllocM fromrep torep)) =>
  Maybe Space ->
  SubExpRes ->
  AllocM fromrep torep SubExpRes
ensureDirect space_ok (SubExpRes cs se) = do
  se_info <- subExpMemInfo se
  SubExpRes cs <$> case (se_info, se) of
    (MemArray {}, Var v) -> do
      (_, v') <- ensureDirectArray space_ok v
      pure v'
    _ ->
      pure se

allocInStms ::
  (Allocable fromrep torep) =>
  Stms fromrep ->
  AllocM fromrep torep a ->
  AllocM fromrep torep a
allocInStms origstms m = allocInStms' $ stmsToList origstms
  where
    allocInStms' [] = m
    allocInStms' (stm : stms) = do
      allocstms <- collectStms_ $ auxing (stmAux stm) $ allocInStm stm
      addStms allocstms
      let stms_substs = foldMap sizeSubst allocstms
          stms_consts = foldMap stmConsts allocstms
          f env =
            env
              { chunkMap = stms_substs <> chunkMap env,
                envConsts = stms_consts <> envConsts env
              }
      local f $ allocInStms' stms

allocInStm ::
  (Allocable fromrep torep, Allocator torep (AllocM fromrep torep)) =>
  Stm fromrep ->
  AllocM fromrep torep ()
allocInStm (Let (Pat pes) _ e) = do
  e' <- allocInExp e
  let idents = map patElemIdent pes
  stm <- allocsForStm idents e'
  addStm stm

allocInLambda ::
  Allocable fromrep torep =>
  [LParam torep] ->
  Body fromrep ->
  AllocM fromrep torep (Lambda torep)
allocInLambda params body =
  mkLambda params . allocInStms (bodyStms body) $
    pure $ bodyResult body

allocInExp ::
  (Allocable fromrep torep, Allocator torep (AllocM fromrep torep)) =>
  Exp fromrep ->
  AllocM fromrep torep (Exp torep)
allocInExp (DoLoop merge form (Body () bodybnds bodyres)) =
  allocInMergeParams merge $ \new_ctx_params params' mk_loop_val -> do
    form' <- allocInLoopForm form
    localScope (scopeOf form') $ do
      (valinit_ctx, args') <- mk_loop_val args
      body' <-
        buildBody_ . allocInStms bodybnds $ do
          (val_ses, valres') <- mk_loop_val $ map resSubExp bodyres
          pure $ subExpsRes val_ses <> zipWith SubExpRes (map resCerts bodyres) valres'
      return $
        DoLoop (zip (new_ctx_params ++ params') (valinit_ctx ++ args')) form' body'
  where
    (_params, args) = unzip merge
allocInExp (Apply fname args rettype loc) = do
  args' <- funcallArgs args
  -- We assume that every array is going to be in its own memory.
  return $ Apply fname args' (mems ++ memoryInDeclExtType 0 rettype) loc
  where
    mems = replicate num_arrays (MemMem DefaultSpace)
    num_arrays = length $ filter ((> 0) . arrayRank . declExtTypeOf) rettype
allocInExp (If cond tbranch0 fbranch0 (IfDec rets ifsort)) = do
  let num_rets = length rets
  -- switch to the explicit-mem rep, but do nothing about results
  (tbranch, tm_ixfs) <- allocInIfBody num_rets tbranch0
  (fbranch, fm_ixfs) <- allocInIfBody num_rets fbranch0
  tspaces <- mkSpaceOks num_rets tbranch
  fspaces <- mkSpaceOks num_rets fbranch
  -- try to generalize (antiunify) the index functions of the then and else bodies
  let sp_substs = zipWith generalize (zip tspaces tm_ixfs) (zip fspaces fm_ixfs)
      (spaces, subs) = unzip sp_substs
      tsubs = map (selectSub fst) subs
      fsubs = map (selectSub snd) subs
  (tbranch', trets) <- addResCtxInIfBody rets tbranch spaces tsubs
  (fbranch', frets) <- addResCtxInIfBody rets fbranch spaces fsubs
  if frets /= trets
    then error "In allocInExp, IF case: antiunification of then/else produce different ExtInFn!"
    else do
      -- above is a sanity check; implementation continues on else branch
      let res_then = bodyResult tbranch'
          res_else = bodyResult fbranch'
          size_ext = length res_then - length trets
          (ind_ses0, r_then_else) =
            partition (\(r_then, r_else, _) -> r_then == r_else) $
              zip3 res_then res_else [0 .. size_ext - 1]
          (r_then_ext, r_else_ext, _) = unzip3 r_then_else
          ind_ses =
            zipWith
              (\(se, _, i) k -> (i - k, se))
              ind_ses0
              [0 .. length ind_ses0 - 1]
          rets'' = foldl (\acc (i, SubExpRes _ se) -> fixExt i se acc) trets ind_ses
          tbranch'' = tbranch' {bodyResult = r_then_ext ++ drop size_ext res_then}
          fbranch'' = fbranch' {bodyResult = r_else_ext ++ drop size_ext res_else}
          res_if_expr = If cond tbranch'' fbranch'' $ IfDec rets'' ifsort
      return res_if_expr
  where
    generalize ::
      (Maybe Space, Maybe IxFun) ->
      (Maybe Space, Maybe IxFun) ->
      (Maybe Space, Maybe (ExtIxFun, [(TPrimExp Int64 VName, TPrimExp Int64 VName)]))
    generalize (Just sp1, Just ixf1) (Just sp2, Just ixf2) =
      if sp1 /= sp2
        then (Just sp1, Nothing)
        else case IxFun.leastGeneralGeneralization (fmap untyped ixf1) (fmap untyped ixf2) of
          Just (ixf, m) ->
            ( Just sp1,
              Just
                ( fmap TPrimExp ixf,
                  zip (map (TPrimExp . fst) m) (map (TPrimExp . snd) m)
                )
            )
          Nothing -> (Just sp1, Nothing)
    generalize (mbsp1, _) _ = (mbsp1, Nothing)

    selectSub ::
      ((a, a) -> a) ->
      Maybe (ExtIxFun, [(a, a)]) ->
      Maybe (ExtIxFun, [a])
    selectSub f (Just (ixfn, m)) = Just (ixfn, map f m)
    selectSub _ Nothing = Nothing
    allocInIfBody ::
      (Allocable fromrep torep, Allocator torep (AllocM fromrep torep)) =>
      Int ->
      Body fromrep ->
      AllocM fromrep torep (Body torep, [Maybe IxFun])
    allocInIfBody num_vals (Body _ bnds res) =
      buildBody . allocInStms bnds $ do
        let (_, val_res) = splitFromEnd num_vals res
        mem_ixfs <- mapM (subExpIxFun . resSubExp) val_res
        pure (res, mem_ixfs)
allocInExp (WithAcc inputs bodylam) =
  WithAcc <$> mapM onInput inputs <*> onLambda bodylam
  where
    onLambda lam = do
      params <- forM (lambdaParams lam) $ \(Param pv t) ->
        case t of
          Prim Unit -> pure $ Param pv $ MemPrim Unit
          Acc acc ispace ts u -> pure $ Param pv $ MemAcc acc ispace ts u
          _ -> error $ "Unexpected WithAcc lambda param: " ++ pretty (Param pv t)
      allocInLambda params (lambdaBody lam)

    onInput (shape, arrs, op) =
      (shape,arrs,) <$> traverse (onOp shape arrs) op

    onOp accshape arrs (lam, nes) = do
      let num_vs = length (lambdaReturnType lam)
          num_is = shapeRank accshape
          (i_params, x_params, y_params) =
            splitAt3 num_is num_vs $ lambdaParams lam
          i_params' = map ((`Param` MemPrim int64) . paramName) i_params
          is = map (DimFix . Var . paramName) i_params'
      x_params' <- zipWithM (onXParam is) x_params arrs
      y_params' <- zipWithM (onYParam is) y_params arrs
      lam' <-
        allocInLambda
          (i_params' <> x_params' <> y_params')
          (lambdaBody lam)
      return (lam', nes)

    mkP p pt shape u mem ixfun is =
      Param p . MemArray pt shape u . ArrayIn mem . IxFun.slice ixfun $
        fmap pe64 $ Slice $ is ++ map sliceDim (shapeDims shape)

    onXParam _ (Param p (Prim t)) _ =
      return $ Param p (MemPrim t)
    onXParam is (Param p (Array pt shape u)) arr = do
      (mem, ixfun) <- lookupArraySummary arr
      return $ mkP p pt shape u mem ixfun is
    onXParam _ p _ =
      error $ "Cannot handle MkAcc param: " ++ pretty p

    onYParam _ (Param p (Prim t)) _ =
      return $ Param p (MemPrim t)
    onYParam is (Param p (Array pt shape u)) arr = do
      arr_t <- lookupType arr
      mem <- allocForArray arr_t DefaultSpace
      let base_dims = map pe64 $ arrayDims arr_t
          ixfun = IxFun.iota base_dims
      pure $ mkP p pt shape u mem ixfun is
    onYParam _ p _ =
      error $ "Cannot handle MkAcc param: " ++ pretty p
allocInExp e = mapExpM alloc e
  where
    alloc =
      identityMapper
        { mapOnBody = error "Unhandled Body in ExplicitAllocations",
          mapOnRetType = error "Unhandled RetType in ExplicitAllocations",
          mapOnBranchType = error "Unhandled BranchType in ExplicitAllocations",
          mapOnFParam = error "Unhandled FParam in ExplicitAllocations",
          mapOnLParam = error "Unhandled LParam in ExplicitAllocations",
          mapOnOp = \op -> do
            handle <- asks allocInOp
            handle op
        }

subExpIxFun ::
  (Allocable fromrep torep, Allocator torep (AllocM fromrep torep)) =>
  SubExp ->
  AllocM fromrep torep (Maybe IxFun)
subExpIxFun Constant {} = return Nothing
subExpIxFun (Var v) = do
  info <- lookupMemInfo v
  case info of
    MemArray _ptp _shp _u (ArrayIn _ ixf) -> return $ Just ixf
    _ -> return Nothing

shiftShapeExts :: Int -> MemInfo ExtSize u r -> MemInfo ExtSize u r
shiftShapeExts k (MemArray pt shape u returns) =
  MemArray pt (fmap shift shape) u returns
  where
    shift (Ext i) = Ext (i + k)
    shift (Free x) = Free x
shiftShapeExts _ ret = ret

addResCtxInIfBody ::
  (Allocable fromrep torep, Allocator torep (AllocM fromrep torep)) =>
  [ExtType] ->
  Body torep ->
  [Maybe Space] ->
  [Maybe (ExtIxFun, [TPrimExp Int64 VName])] ->
  AllocM fromrep torep (Body torep, [BodyReturns])
addResCtxInIfBody ifrets (Body _ bnds res) spaces substs = buildBody $ do
  mapM_ addStm bnds
  (ctx, ctx_rets, res', res_rets, total_existentials) <-
    foldM helper ([], [], [], [], 0) (zip4 ifrets res substs spaces)
  pure
    ( ctx <> res',
      -- We need to adjust the existentials in shapes corresponding
      -- to the previous type, because we added more existentials in
      -- front.
      ctx_rets ++ map (shiftShapeExts total_existentials) res_rets
    )
  where
    helper (ctx_acc, ctx_rets_acc, res_acc, res_rets_acc, k) (ifr, r, mbixfsub, sp) =
      case mbixfsub of
        Nothing -> do
          -- does NOT generalize/antiunify; ensure direct
          r' <- ensureDirect sp r
          (mem_ctx_ses, mem_ctx_rets) <- unzip <$> bodyReturnMemCtx r'
          let body_ret = inspect k ifr sp
          pure
            ( ctx_acc ++ mem_ctx_ses,
              ctx_rets_acc ++ mem_ctx_rets,
              res_acc ++ [r'],
              res_rets_acc ++ [body_ret],
              k + length mem_ctx_ses
            )
        Just (ixfn, m) -> do
          -- generalizes
          let i = length m
          ext_ses <- mapM (toSubExp "ixfn_exist") m
          (mem_ctx_ses, mem_ctx_rets) <- unzip <$> bodyReturnMemCtx r
          let sp' = fromMaybe DefaultSpace sp
              ixfn' = fmap (adjustExtPE k) ixfn
              exttp = case ifr of
                Array pt shp' u ->
                  MemArray pt shp' u $ ReturnsNewBlock sp' (k + i) ixfn'
                _ -> error "Impossible case reached in addResCtxInIfBody"
          pure
            ( ctx_acc ++ subExpsRes ext_ses ++ mem_ctx_ses,
              ctx_rets_acc ++ map (const (MemPrim int64)) ext_ses ++ mem_ctx_rets,
              res_acc ++ [r],
              res_rets_acc ++ [exttp],
              k + i + 1
            )

    inspect k (Array pt shape u) space =
      let space' = fromMaybe DefaultSpace space
          bodyret =
            MemArray pt shape u $
              ReturnsNewBlock space' k $
                IxFun.iota $ map convert $ shapeDims shape
       in bodyret
    inspect _ (Acc acc ispace ts u) _ = MemAcc acc ispace ts u
    inspect _ (Prim pt) _ = MemPrim pt
    inspect _ (Mem space) _ = MemMem space

    convert (Ext i) = le64 (Ext i)
    convert (Free v) = Free <$> pe64 v

    adjustExtV :: Int -> Ext VName -> Ext VName
    adjustExtV _ (Free v) = Free v
    adjustExtV k (Ext i) = Ext (k + i)

    adjustExtPE :: Int -> TPrimExp t (Ext VName) -> TPrimExp t (Ext VName)
    adjustExtPE k = fmap (adjustExtV k)

mkSpaceOks ::
  (Mem torep, LocalScope torep m) =>
  Int ->
  Body torep ->
  m [Maybe Space]
mkSpaceOks num_vals (Body _ stms res) =
  inScopeOf stms $ mapM (mkSpaceOK . resSubExp) $ takeLast num_vals res
  where
    mkSpaceOK (Var v) = do
      v_info <- lookupMemInfo v
      case v_info of
        MemArray _ _ _ (ArrayIn mem _) -> do
          mem_info <- lookupMemInfo mem
          case mem_info of
            MemMem space -> return $ Just space
            _ -> return Nothing
        _ -> return Nothing
    mkSpaceOK _ = return Nothing

allocInLoopForm ::
  ( Allocable fromrep torep,
    Allocator torep (AllocM fromrep torep)
  ) =>
  LoopForm fromrep ->
  AllocM fromrep torep (LoopForm torep)
allocInLoopForm (WhileLoop v) = return $ WhileLoop v
allocInLoopForm (ForLoop i it n loopvars) =
  ForLoop i it n <$> mapM allocInLoopVar loopvars
  where
    allocInLoopVar (p, a) = do
      (mem, ixfun) <- lookupArraySummary a
      case paramType p of
        Array pt shape u -> do
          dims <- map pe64 . arrayDims <$> lookupType a
          let ixfun' =
                IxFun.slice ixfun $
                  fullSliceNum dims [DimFix $ le64 i]
          return (p {paramDec = MemArray pt shape u $ ArrayIn mem ixfun'}, a)
        Prim bt ->
          return (p {paramDec = MemPrim bt}, a)
        Mem space ->
          return (p {paramDec = MemMem space}, a)
        Acc acc ispace ts u ->
          return (p {paramDec = MemAcc acc ispace ts u}, a)

class SizeSubst op where
  opSizeSubst :: PatT dec -> op -> ChunkMap
  opIsConst :: op -> Bool
  opIsConst = const False

instance SizeSubst () where
  opSizeSubst _ _ = mempty

instance SizeSubst op => SizeSubst (MemOp op) where
  opSizeSubst pat (Inner op) = opSizeSubst pat op
  opSizeSubst _ _ = mempty

  opIsConst (Inner op) = opIsConst op
  opIsConst _ = False

sizeSubst :: SizeSubst (Op rep) => Stm rep -> ChunkMap
sizeSubst (Let pat _ (Op op)) = opSizeSubst pat op
sizeSubst _ = mempty

stmConsts :: SizeSubst (Op rep) => Stm rep -> S.Set VName
stmConsts (Let pat _ (Op op))
  | opIsConst op = S.fromList $ patNames pat
stmConsts _ = mempty

mkLetNamesB' ::
  ( Op (Rep m) ~ MemOp inner,
    MonadBuilder m,
    ExpDec (Rep m) ~ (),
    Allocator (Rep m) (PatAllocM (Rep m))
  ) =>
  ExpDec (Rep m) ->
  [VName] ->
  Exp (Rep m) ->
  m (Stm (Rep m))
mkLetNamesB' dec names e = do
  scope <- askScope
  pat <- bindPatWithAllocations scope names e
  return $ Let pat (defAux dec) e

mkLetNamesB'' ::
  ( Op (Rep m) ~ MemOp inner,
    ExpDec rep ~ (),
    HasScope (Engine.Wise rep) m,
    Allocator rep (PatAllocM rep),
    MonadBuilder m,
    Engine.CanBeWise (Op rep)
  ) =>
  [VName] ->
  Exp (Engine.Wise rep) ->
  m (Stm (Engine.Wise rep))
mkLetNamesB'' names e = do
  scope <- Engine.removeScopeWisdom <$> askScope
  (pat, prestms) <- runPatAllocM (patWithAllocations names $ Engine.removeExpWisdom e) scope
  mapM_ bindAllocStm prestms
  let pat' = Engine.addWisdomToPat pat e
      dec = Engine.mkWiseExpDec pat' () e
  return $ Let pat' (defAux dec) e

simplifiable ::
  ( Engine.SimplifiableRep rep,
    ExpDec rep ~ (),
    BodyDec rep ~ (),
    Op rep ~ MemOp inner,
    Allocator rep (PatAllocM rep)
  ) =>
  (Engine.OpWithWisdom inner -> UT.UsageTable) ->
  (inner -> Engine.SimpleM rep (Engine.OpWithWisdom inner, Stms (Engine.Wise rep))) ->
  SimpleOps rep
simplifiable innerUsage simplifyInnerOp =
  SimpleOps mkExpDecS' mkBodyS' protectOp opUsage simplifyOp
  where
    mkExpDecS' _ pat e =
      return $ Engine.mkWiseExpDec pat () e

    mkBodyS' _ bnds res = return $ mkWiseBody () bnds res

    protectOp taken pat (Alloc size space) = Just $ do
      tbody <- resultBodyM [size]
      fbody <- resultBodyM [intConst Int64 0]
      size' <-
        letSubExp "hoisted_alloc_size" $
          If taken tbody fbody $ IfDec [MemPrim int64] IfFallback
      letBind pat $ Op $ Alloc size' space
    protectOp _ _ _ = Nothing

    opUsage (Alloc (Var size) _) =
      UT.sizeUsage size
    opUsage (Alloc _ _) =
      mempty
    opUsage (Inner inner) =
      innerUsage inner

    simplifyOp (Alloc size space) =
      (,) <$> (Alloc <$> Engine.simplify size <*> pure space) <*> pure mempty
    simplifyOp (Inner k) = do
      (k', hoisted) <- simplifyInnerOp k
      return (Inner k', hoisted)

bindPatWithAllocations ::
  ( MonadBuilder m,
    ExpDec rep ~ (),
    Op (Rep m) ~ MemOp inner,
    Allocator rep (PatAllocM rep)
  ) =>
  Scope rep ->
  [VName] ->
  Exp rep ->
  m (Pat rep)
bindPatWithAllocations types names e = do
  (pat, prebnds) <- runPatAllocM (patWithAllocations names e) types
  mapM_ bindAllocStm prebnds
  return pat

data ExpHint
  = NoHint
  | Hint IxFun Space

defaultExpHints :: (Monad m, ASTRep rep) => Exp rep -> m [ExpHint]
defaultExpHints e = return $ replicate (expExtTypeSize e) NoHint<|MERGE_RESOLUTION|>--- conflicted
+++ resolved
@@ -280,11 +280,7 @@
 arraySizeInBytesExpM t = do
   dims <- mapM dimAllocationSize (arrayDims t)
   let dim_prod_i64 = product $ map pe64 dims
-<<<<<<< HEAD
-      elm_size_i64 = primByteSize $ elemType t
-=======
       elm_size_i64 = elemSize t
->>>>>>> f5a7f527
   return $
     BinOpExp (SMax Int64) (ValueExp $ IntValue $ Int64Value 0) $
       untyped $
