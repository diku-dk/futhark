--- conflicted
+++ resolved
@@ -137,15 +137,9 @@
 liftAllocationsInSegOp (SegRed lvl sp tps body binops) = do
   stms <- liftAllocationsInStms (kernelBodyStms body)
   pure $ SegRed lvl sp tps (body {kernelBodyStms = stms}) binops
-<<<<<<< HEAD
 liftAllocationsInSegOp (SegScan lvl sp tps body binops post_op) = do
-  stms <- liftAllocationsInStms (kernelBodyStms body) mempty mempty mempty
+  stms <- liftAllocationsInStms (kernelBodyStms body)
   pure $ SegScan lvl sp tps (body {kernelBodyStms = stms}) binops post_op
-=======
-liftAllocationsInSegOp (SegScan lvl sp tps body binops) = do
-  stms <- liftAllocationsInStms (kernelBodyStms body)
-  pure $ SegScan lvl sp tps (body {kernelBodyStms = stms}) binops
->>>>>>> b2c5b3c9
 liftAllocationsInSegOp (SegHist lvl sp tps body histops) = do
   stms <- liftAllocationsInStms (kernelBodyStms body)
   pure $ SegHist lvl sp tps (body {kernelBodyStms = stms}) histops
