{-# LANGUAGE FlexibleContexts #-}
{-# LANGUAGE TypeFamilies #-}
{-# LANGUAGE GeneralizedNewtypeDeriving #-}
{-# LANGUAGE LambdaCase #-}
{-# LANGUAGE FlexibleInstances #-}
{-# LANGUAGE MultiParamTypeClasses #-}
{-# LANGUAGE ScopedTypeVariables #-}
{-# LANGUAGE RankNTypes #-}
{-# LANGUAGE OverloadedStrings #-}
module Futhark.Pass.ExtractKernels.DistributeNests
  ( MapLoop(..)
  , mapLoopStm

  , bodyContainsParallelism
  , lambdaContainsParallelism
  , determineReduceOp
  , incrementalFlattening
  , histKernel

  , DistEnv (..)
  , DistAcc (..)
  , runDistNestT
  , DistNestT

  , distributeMap

  , distribute
  , distributeSingleStm
  , distributeMapBodyStms
  , addStmsToAcc
  , addStmToAcc
  , permutationAndMissing
  , addPostStms
  , postStm
  , inNesting
  )
where

import Control.Arrow (first)
import Control.Monad.Identity
import Control.Monad.RWS.Strict
import Control.Monad.Reader
import Control.Monad.Writer.Strict
import Control.Monad.Trans.Maybe
import Data.Maybe
import Data.List (find, partition, tails)

import Futhark.IR
import qualified Futhark.IR.SOACS as SOACS
import Futhark.IR.SOACS.SOAC hiding (HistOp, histDest)
import Futhark.IR.SOACS (SOACS)
import Futhark.IR.SOACS.Simplify (simpleSOACS)
import Futhark.IR.SegOp
import Futhark.MonadFreshNames
import Futhark.Tools
import Futhark.Transform.Rename
import Futhark.Transform.CopyPropagate
import qualified Futhark.Transform.FirstOrderTransform as FOT
import Futhark.Pass.ExtractKernels.Distribution
import Futhark.Pass.ExtractKernels.ISRWIM
import Futhark.Pass.ExtractKernels.BlockedKernel
import Futhark.Pass.ExtractKernels.Interchange
import Futhark.Util
import Futhark.Util.Log

scopeForSOACs :: SameScope lore SOACS => Scope lore -> Scope SOACS
scopeForSOACs = castScope

data MapLoop = MapLoop SOACS.Pattern (StmAux ()) SubExp SOACS.Lambda [VName]

mapLoopStm :: MapLoop -> Stm SOACS
mapLoopStm (MapLoop pat aux w lam arrs) =
  Let pat aux $ Op $ Screma w (mapSOAC lam) arrs

data DistEnv lore m =
  DistEnv { distNest :: Nestings
          , distScope :: Scope lore
          , distOnTopLevelStms :: Stms SOACS -> DistNestT lore m (Stms lore)
          , distOnInnerMap :: MapLoop -> DistAcc lore
                           -> DistNestT lore m (DistAcc lore)
          , distOnSOACSStms :: Stm SOACS -> Binder lore (Stms lore)
          , distOnSOACSLambda :: Lambda SOACS -> Binder lore (Lambda lore)
          , distSegLevel :: MkSegLevel lore m
          }

data DistAcc lore =
  DistAcc { distTargets :: Targets
          , distStms :: Stms lore
          }

data DistRes lore =
  DistRes { accPostStms :: PostStms lore
          , accLog :: Log
          }

instance Semigroup (DistRes lore) where
  DistRes ks1 log1 <> DistRes ks2 log2 =
    DistRes (ks1 <> ks2) (log1 <> log2)

instance Monoid (DistRes lore) where
  mempty = DistRes mempty mempty

newtype PostStms lore = PostStms { unPostStms :: Stms lore }

instance Semigroup (PostStms lore) where
  PostStms xs <> PostStms ys = PostStms $ ys <> xs

instance Monoid (PostStms lore) where
  mempty = PostStms mempty

typeEnvFromDistAcc :: DistLore lore => DistAcc lore -> Scope lore
typeEnvFromDistAcc = scopeOfPattern . fst . outerTarget . distTargets

addStmsToAcc :: Stms lore -> DistAcc lore -> DistAcc lore
addStmsToAcc stms acc =
  acc { distStms = stms <> distStms acc }

addStmToAcc :: (MonadFreshNames m, DistLore lore) =>
               Stm SOACS -> DistAcc lore
            -> DistNestT lore m (DistAcc lore)
addStmToAcc stm acc = do
  onSoacs <- asks distOnSOACSStms
  (stm', _) <- runBinder $ onSoacs stm
  return acc { distStms = stm' <> distStms acc }

soacsLambda :: (MonadFreshNames m, DistLore lore) =>
               Lambda SOACS -> DistNestT lore m (Lambda lore)
soacsLambda lam = do
  onLambda <- asks distOnSOACSLambda
  fst <$> runBinder (onLambda lam)

newtype DistNestT lore m a =
  DistNestT (ReaderT (DistEnv lore m) (WriterT (DistRes lore) m) a)
  deriving (Functor, Applicative, Monad,
            MonadReader (DistEnv lore m),
            MonadWriter (DistRes lore))

instance MonadTrans (DistNestT lore) where
  lift = DistNestT . lift . lift

instance MonadFreshNames m => MonadFreshNames (DistNestT lore m) where
  getNameSource = DistNestT $ lift getNameSource
  putNameSource = DistNestT . lift . putNameSource

instance (Monad m, ASTLore lore) => HasScope lore (DistNestT lore m) where
  askScope = asks distScope

instance (Monad m, ASTLore lore) => LocalScope lore (DistNestT lore m) where
  localScope types = local $ \env ->
    env { distScope = types <> distScope env }

instance Monad m => MonadLogger (DistNestT lore m) where
  addLog msgs = tell mempty { accLog = msgs }

runDistNestT :: (MonadLogger m, DistLore lore) =>
                DistEnv lore m -> DistNestT lore m (DistAcc lore) -> m (Stms lore)
runDistNestT env (DistNestT m) = do
  (acc, res) <- runWriterT $ runReaderT m env
  addLog $ accLog res
  -- There may be a few final targets remaining - these correspond to
  -- arrays that are identity mapped, and must have statements
  -- inserted here.
  return $
    unPostStms (accPostStms res) <>
    identityStms (outerTarget $ distTargets acc)
  where outermost = nestingLoop $
                    case distNest env of (nest, []) -> nest
                                         (_, nest : _) -> nest
        params_to_arrs = map (first paramName) $
                         loopNestingParamsAndArrs outermost

        identityStms (rem_pat, res) =
          stmsFromList $ zipWith identityStm (patternValueElements rem_pat) res
        identityStm pe (Var v)
          | Just arr <- lookup v params_to_arrs =
              Let (Pattern [] [pe]) (defAux ()) $ BasicOp $ Copy arr
        identityStm pe se =
          Let (Pattern [] [pe]) (defAux ()) $ BasicOp $
          Replicate (Shape [loopNestingWidth outermost]) se

addPostStms :: Monad m => PostStms lore -> DistNestT lore m ()
addPostStms ks = tell $ mempty { accPostStms = ks }

postStm :: Monad m => Stms lore -> DistNestT lore m ()
postStm stms = addPostStms $ PostStms stms

withStm :: (Monad m, DistLore lore) =>
           Stm SOACS -> DistNestT lore m a -> DistNestT lore m a
withStm stm = local $ \env ->
  env { distScope =
          castScope (scopeOf stm) <> distScope env
      , distNest =
          letBindInInnerNesting provided $
          distNest env
      }
  where provided = namesFromList $ patternNames $ stmPattern stm

mapNesting :: (Monad m, DistLore lore) =>
              PatternT Type -> StmAux () -> SubExp -> Lambda SOACS -> [VName]
           -> DistNestT lore m a
           -> DistNestT lore m a
mapNesting pat aux w lam arrs = local $ \env ->
  env { distNest = pushInnerNesting nest $ distNest env
      , distScope =  castScope (scopeOf lam) <> distScope env
      }
  where nest = Nesting mempty $
               MapNesting pat aux w $
               zip (lambdaParams lam) arrs

inNesting :: (Monad m, DistLore lore) =>
             KernelNest -> DistNestT lore m a -> DistNestT lore m a
inNesting (outer, nests) = local $ \env ->
  env { distNest = (inner, nests')
      , distScope =  foldMap scopeOfLoopNesting (outer : nests) <> distScope env
      }
  where (inner, nests') =
          case reverse nests of
            []            -> (asNesting outer, [])
            (inner' : ns) -> (asNesting inner', map asNesting $ outer : reverse ns)
        asNesting = Nesting mempty

bodyContainsParallelism :: Body SOACS -> Bool
bodyContainsParallelism = any (isMap . stmExp) . bodyStms
  where isMap Op{} = True
        isMap _ = False

lambdaContainsParallelism :: Lambda SOACS -> Bool
lambdaContainsParallelism = bodyContainsParallelism . lambdaBody

-- Enable if you want the cool new versioned code.  Beware: may be
-- slower in practice.  Caveat emptor (and you are the emptor).
incrementalFlattening :: Bool
incrementalFlattening = isJust $ lookup "FUTHARK_INCREMENTAL_FLATTENING" unixEnvironment

leavingNesting :: MonadFreshNames m =>
                  DistAcc lore -> DistNestT lore m (DistAcc lore)
leavingNesting acc =
  case popInnerTarget $ distTargets acc of
   Nothing ->
     error "The kernel targets list is unexpectedly small"
   Just (_, newtargets) ->
     return acc { distTargets = newtargets }

distributeMapBodyStms :: (MonadFreshNames m, DistLore lore) => DistAcc lore -> Stms SOACS -> DistNestT lore m (DistAcc lore)
distributeMapBodyStms orig_acc = distribute <=< onStms orig_acc . stmsToList
  where
    onStms acc [] = return acc

    onStms acc (Let pat (StmAux cs _ _) (Op (Stream w (Sequential accs) lam arrs)):stms) = do
      types <- asksScope scopeForSOACs
      stream_stms <-
        snd <$> runBinderT (sequentialStreamWholeArray pat w accs lam arrs) types
      (_, stream_stms') <-
        runReaderT (copyPropagateInStms simpleSOACS types stream_stms) types
      onStms acc $ stmsToList (fmap (certify cs) stream_stms') ++ stms

    onStms acc (stm:stms) =
      -- It is important that stm is in scope if 'maybeDistributeStm'
      -- wants to distribute, even if this causes the slightly silly
      -- situation that stm is in scope of itself.
      withStm stm $ maybeDistributeStm stm =<< onStms acc stms

onInnerMap :: Monad m => MapLoop -> DistAcc lore -> DistNestT lore m (DistAcc lore)
onInnerMap loop acc = do
  f <- asks distOnInnerMap
  f loop acc

onTopLevelStms :: Monad m => Stms SOACS -> DistNestT lore m ()
onTopLevelStms stms = do
  f <- asks distOnTopLevelStms
  postStm =<< f stms

maybeDistributeStm :: (MonadFreshNames m, DistLore lore) =>
                      Stm SOACS -> DistAcc lore
                   -> DistNestT lore m (DistAcc lore)

<<<<<<< HEAD
=======
maybeDistributeStm stm acc
  | "sequential" `inAttrs` stmAuxAttrs (stmAux stm) =
      addStmToAcc stm acc

maybeDistributeStm (Let pat aux (Op soac)) acc
  | "sequential_outer" `inAttrs` stmAuxAttrs aux =
      distributeMapBodyStms acc . fmap (certify (stmAuxCerts aux)) =<<
      runBinder_ (FOT.transformSOAC pat soac)

>>>>>>> c826dfc2
maybeDistributeStm stm@(Let pat _ (Op (Screma w form arrs))) acc
  | Just lam <- isMapSOAC form =
  -- Only distribute inside the map if we can distribute everything
  -- following the map.
  distributeIfPossible acc >>= \case
    Nothing -> addStmToAcc stm acc
    Just acc' -> distribute =<< onInnerMap (MapLoop pat (stmAux stm) w lam arrs) acc'

maybeDistributeStm bnd@(Let pat _ (DoLoop [] val form@ForLoop{} body)) acc
  | null (patternContextElements pat), bodyContainsParallelism body =
  distributeSingleStm acc bnd >>= \case
    Just (kernels, res, nest, acc')
      | not $ freeIn form `namesIntersect` boundInKernelNest nest,
        Just (perm, pat_unused) <- permutationAndMissing pat res ->
          -- We need to pretend pat_unused was used anyway, by adding
          -- it to the kernel nest.
          localScope (typeEnvFromDistAcc acc') $ do
          addPostStms kernels
          nest' <- expandKernelNest pat_unused nest
          types <- asksScope scopeForSOACs

          bnds <- runReaderT
                  (interchangeLoops nest' (SeqLoop perm pat val form body)) types
          onTopLevelStms bnds
          return acc'
    _ ->
      addStmToAcc bnd acc

maybeDistributeStm stm@(Let pat _ (If cond tbranch fbranch ret)) acc
  | null (patternContextElements pat),
    bodyContainsParallelism tbranch || bodyContainsParallelism fbranch ||
    not (all primType (ifReturns ret)) =
    distributeSingleStm acc stm >>= \case
      Just (kernels, res, nest, acc')
        | not $
          (freeIn cond <> freeIn ret) `namesIntersect` boundInKernelNest nest,
          Just (perm, pat_unused) <- permutationAndMissing pat res ->
            -- We need to pretend pat_unused was used anyway, by adding
            -- it to the kernel nest.
            localScope (typeEnvFromDistAcc acc') $ do
            nest' <- expandKernelNest pat_unused nest
            addPostStms kernels
            types <- asksScope scopeForSOACs
            let branch = Branch perm pat cond tbranch fbranch ret
            stms <- runReaderT (interchangeBranch nest' branch) types
            onTopLevelStms stms
            return acc'
      _ ->
        addStmToAcc stm acc

maybeDistributeStm (Let pat aux (Op (Screma w form arrs))) acc
  | Just [Reduce comm lam nes] <- isReduceSOAC form,
    Just m <- irwim pat w comm lam $ zip nes arrs = do
      types <- asksScope scopeForSOACs
      (_, bnds) <- runBinderT (auxing aux m) types
      distributeMapBodyStms acc bnds

-- Parallelise segmented scatters.
maybeDistributeStm bnd@(Let pat (StmAux cs _ _) (Op (Scatter w lam ivs as))) acc =
  distributeSingleStm acc bnd >>= \case
    Just (kernels, res, nest, acc')
      | Just (perm, pat_unused) <- permutationAndMissing pat res ->
        localScope (typeEnvFromDistAcc acc') $ do
          nest' <- expandKernelNest pat_unused nest
          lam' <- soacsLambda lam
          addPostStms kernels
          postStm =<< segmentedScatterKernel nest' perm pat cs w lam' ivs as
          return acc'
    _ ->
      addStmToAcc bnd acc

-- Parallelise segmented Hist.
maybeDistributeStm bnd@(Let pat (StmAux cs _ _) (Op (Hist w ops lam as))) acc =
  distributeSingleStm acc bnd >>= \case
    Just (kernels, res, nest, acc')
      | Just (perm, pat_unused) <- permutationAndMissing pat res ->
        localScope (typeEnvFromDistAcc acc') $ do
          lam' <- soacsLambda lam
          nest' <- expandKernelNest pat_unused nest
          addPostStms kernels
          postStm =<< segmentedHistKernel nest' perm cs w ops lam' as
          return acc'
    _ ->
      addStmToAcc bnd acc

-- If the scan can be distributed by itself, we will turn it into a
-- segmented scan.
--
-- If the scan cannot be distributed by itself, it will be
-- sequentialised in the default case for this function.
maybeDistributeStm bnd@(Let pat (StmAux cs _ _) (Op (Screma w form arrs))) acc
  | Just (scans, map_lam) <- isScanomapSOAC form,
    Scan lam nes <- singleScan scans =
  distributeSingleStm acc bnd >>= \case
    Just (kernels, res, nest, acc')
      | Just (perm, pat_unused) <- permutationAndMissing pat res ->
          -- We need to pretend pat_unused was used anyway, by adding
          -- it to the kernel nest.
          localScope (typeEnvFromDistAcc acc') $ do
          nest' <- expandKernelNest pat_unused nest
          map_lam' <- soacsLambda map_lam
          lam' <- soacsLambda lam
          localScope (typeEnvFromDistAcc acc') $
            segmentedScanomapKernel nest' perm w lam' map_lam' nes arrs >>=
            kernelOrNot cs bnd acc kernels acc'
    _ ->
      addStmToAcc bnd acc

-- if the reduction can be distributed by itself, we will turn it into a
-- segmented reduce.
--
-- If the reduction cannot be distributed by itself, it will be
-- sequentialised in the default case for this function.
maybeDistributeStm bnd@(Let pat (StmAux cs _ _) (Op (Screma w form arrs))) acc
  | Just (reds, map_lam) <- isRedomapSOAC form,
    Reduce comm lam nes <- singleReduce reds,
    isIdentityLambda map_lam || incrementalFlattening =
  distributeSingleStm acc bnd >>= \case
    Just (kernels, res, nest, acc')
      | Just (perm, pat_unused) <- permutationAndMissing pat res ->
          -- We need to pretend pat_unused was used anyway, by adding
          -- it to the kernel nest.
          localScope (typeEnvFromDistAcc acc') $ do
          nest' <- expandKernelNest pat_unused nest

          lam' <- soacsLambda lam
          map_lam' <- soacsLambda map_lam

          let comm' | commutativeLambda lam = Commutative
                    | otherwise             = comm

          regularSegmentedRedomapKernel nest' perm w comm' lam' map_lam' nes arrs >>=
            kernelOrNot cs bnd acc kernels acc'
    _ ->
      addStmToAcc bnd acc

maybeDistributeStm (Let pat (StmAux cs _ _) (Op (Screma w form arrs))) acc
  | incrementalFlattening || isNothing (isRedomapSOAC form) = do
  -- This with-loop is too complicated for us to immediately do
  -- anything, so split it up and try again.
  scope <- asksScope scopeForSOACs
  distributeMapBodyStms acc . fmap (certify cs) . snd =<<
    runBinderT (dissectScrema pat w form arrs) scope

maybeDistributeStm (Let pat aux (BasicOp (Replicate (Shape (d:ds)) v))) acc
  | [t] <- patternTypes pat = do
      -- XXX: We need a temporary dummy binding to prevent an empty
      -- map body.  The kernel extractor does not like empty map
      -- bodies.
      tmp <- newVName "tmp"
      let rowt = rowType t
          newbnd = Let pat aux $ Op $ Screma d (mapSOAC lam) []
          tmpbnd = Let (Pattern [] [PatElem tmp rowt]) aux $
                   BasicOp $ Replicate (Shape ds) v
          lam = Lambda { lambdaReturnType = [rowt]
                       , lambdaParams = []
                       , lambdaBody = mkBody (oneStm tmpbnd) [Var tmp]
                       }
      maybeDistributeStm newbnd acc

maybeDistributeStm bnd@(Let _ aux (BasicOp Copy{})) acc =
  distributeSingleUnaryStm acc bnd $ \_ outerpat arr ->
  return $ oneStm $ Let outerpat aux $ BasicOp $ Copy arr

-- Opaques are applied to the full array, because otherwise they can
-- drastically inhibit parallelisation in some cases.
maybeDistributeStm bnd@(Let (Pattern [] [pe]) aux (BasicOp Opaque{})) acc
  | not $ primType $ typeOf pe =
      distributeSingleUnaryStm acc bnd $ \_ outerpat arr ->
      return $ oneStm $ Let outerpat aux $ BasicOp $ Copy arr

maybeDistributeStm bnd@(Let _ aux (BasicOp (Rearrange perm _))) acc =
  distributeSingleUnaryStm acc bnd $ \nest outerpat arr -> do
    let r = length (snd nest) + 1
        perm' = [0..r-1] ++ map (+r) perm
    -- We need to add a copy, because the original map nest
    -- will have produced an array without aliases, and so must we.
    arr' <- newVName $ baseString arr
    arr_t <- lookupType arr
    return $ stmsFromList
      [Let (Pattern [] [PatElem arr' arr_t]) aux $ BasicOp $ Copy arr,
       Let outerpat aux $ BasicOp $ Rearrange perm' arr']

maybeDistributeStm bnd@(Let _ aux (BasicOp (Reshape reshape _))) acc =
  distributeSingleUnaryStm acc bnd $ \nest outerpat arr -> do
    let reshape' = map DimNew (kernelNestWidths nest) ++
                   map DimNew (newDims reshape)
    return $ oneStm $ Let outerpat aux $ BasicOp $ Reshape reshape' arr

maybeDistributeStm stm@(Let _ aux (BasicOp (Rotate rots _))) acc =
  distributeSingleUnaryStm acc stm $ \nest outerpat arr -> do
    let rots' = map (const $ intConst Int32 0) (kernelNestWidths nest) ++ rots
    return $ oneStm $ Let outerpat aux $ BasicOp $ Rotate rots' arr

maybeDistributeStm stm@(Let pat aux (BasicOp (Update arr slice (Var v)))) acc
  | not $ null $ sliceDims slice =
    distributeSingleStm acc stm >>= \case
    Just (kernels, res, nest, acc')
      | res == map Var (patternNames $ stmPattern stm),
        Just (perm, pat_unused) <- permutationAndMissing pat res -> do
          addPostStms kernels
          localScope (typeEnvFromDistAcc acc') $ do
            nest' <- expandKernelNest pat_unused nest
            postStm =<<
              segmentedUpdateKernel nest' perm (stmAuxCerts aux) arr slice v
            return acc'

    _ -> addStmToAcc stm acc

-- XXX?  This rule is present to avoid the case where an in-place
-- update is distributed as its own kernel, as this would mean thread
-- then writes the entire array that it updated.  This is problematic
-- because the in-place updates is O(1), but writing the array is
-- O(n).  It is OK if the in-place update is preceded, followed, or
-- nested inside a sequential loop or similar, because that will
-- probably be O(n) by itself.  As a hack, we only distribute if there
-- does not appear to be a loop following.  The better solution is to
-- depend on memory block merging for this optimisation, but it is not
-- ready yet.
maybeDistributeStm (Let pat aux (BasicOp (Update arr [DimFix i] v))) acc
  | [t] <- patternTypes pat,
    arrayRank t == 1,
    not $ any (amortises . stmExp) $ distStms acc = do
      let w = arraySize 0 t
          et = stripArray 1 t
          lam = Lambda { lambdaParams = []
                       , lambdaReturnType = [Prim int32, et]
                       , lambdaBody = mkBody mempty [i, v] }
      maybeDistributeStm (Let pat aux $ Op $ Scatter (intConst Int32 1) lam [] [(w, 1, arr)]) acc
  where amortises DoLoop{} = True
        amortises Op{} = True
        amortises _ = False

maybeDistributeStm stm@(Let _ aux (BasicOp (Concat d x xs w))) acc =
  distributeSingleStm acc stm >>= \case
    Just (kernels, _, nest, acc') ->
      localScope (typeEnvFromDistAcc acc') $
      segmentedConcat nest >>=
      kernelOrNot (stmAuxCerts aux) stm acc kernels acc'
    _ ->
      addStmToAcc stm acc

  where segmentedConcat nest =
          isSegmentedOp nest [0] w mempty mempty [] (x:xs) $
          \pat _ _ _ (x':xs') _ ->
            let d' = d + length (snd nest) + 1
            in addStm $ Let pat aux $ BasicOp $ Concat d' x' xs' w

maybeDistributeStm bnd acc =
  addStmToAcc bnd acc

distributeSingleUnaryStm :: (MonadFreshNames m, DistLore lore) =>
                            DistAcc lore -> Stm SOACS
                         -> (KernelNest -> PatternT Type -> VName -> DistNestT lore m (Stms lore))
                         -> DistNestT lore m (DistAcc lore)
distributeSingleUnaryStm acc bnd f =
  distributeSingleStm acc bnd >>= \case
    Just (kernels, res, nest, acc')
      | res == map Var (patternNames $ stmPattern bnd),
        (outer, inners) <- nest,
        [(arr_p, arr)] <- loopNestingParamsAndArrs outer,
        boundInKernelNest nest `namesIntersection` freeIn bnd
        == oneName (paramName arr_p) -> do
          addPostStms kernels
          let outerpat = loopNestingPattern $ fst nest
          localScope (typeEnvFromDistAcc acc') $ do
            (arr', pre_stms) <- repeatMissing arr (outer:inners)
            f_stms <- inScopeOf pre_stms $ f nest outerpat arr'
            postStm $ pre_stms <> f_stms
            return acc'
    _ -> addStmToAcc bnd acc
  where -- | For an imperfectly mapped array, repeat the missing
        -- dimensions to make it look like it was in fact perfectly
        -- mapped.
        repeatMissing arr inners = do
          arr_t <- lookupType arr
          let shapes = determineRepeats arr arr_t inners
          if all (==Shape []) shapes then return (arr, mempty)
            else do
            let (outer_shapes, inner_shape) = repeatShapes shapes arr_t
                arr_t' = repeatDims outer_shapes inner_shape arr_t
            arr' <- newVName $ baseString arr
            return (arr', oneStm $ Let (Pattern [] [PatElem arr' arr_t']) (defAux ()) $
                          BasicOp $ Repeat outer_shapes inner_shape arr)

        determineRepeats arr arr_t nests
          | (skipped, arr_nest:nests') <- break (hasInput arr) nests,
            [(arr_p, _)] <- loopNestingParamsAndArrs arr_nest =
              Shape (map loopNestingWidth skipped) :
              determineRepeats (paramName arr_p) (rowType arr_t) nests'
          | otherwise =
              Shape (map loopNestingWidth nests) : replicate (arrayRank arr_t) (Shape [])

        hasInput arr nest
          | [(_, arr')] <- loopNestingParamsAndArrs nest, arr' == arr = True
          | otherwise = False


distribute :: (MonadFreshNames m, DistLore lore) => DistAcc lore -> DistNestT lore m (DistAcc lore)
distribute acc =
  fromMaybe acc <$> distributeIfPossible acc

mkSegLevel :: (MonadFreshNames m, DistLore lore) => DistNestT lore m (MkSegLevel lore (DistNestT lore m))
mkSegLevel = do
  mk_lvl <- asks distSegLevel
  return $ \w desc r -> do
    scope <- askScope
    (lvl, stms) <- lift $ lift $ runBinderT (mk_lvl w desc r) scope
    addStms stms
    return lvl

distributeIfPossible :: (MonadFreshNames m, DistLore lore) => DistAcc lore -> DistNestT lore m (Maybe (DistAcc lore))
distributeIfPossible acc = do
  nest <- asks distNest
  mk_lvl <- mkSegLevel
  tryDistribute mk_lvl nest (distTargets acc) (distStms acc) >>= \case
    Nothing -> return Nothing
    Just (targets, kernel) -> do
      postStm kernel
      return $ Just DistAcc { distTargets = targets
                            , distStms = mempty
                            }

distributeSingleStm :: (MonadFreshNames m, DistLore lore) =>
                       DistAcc lore -> Stm SOACS
                    -> DistNestT lore m (Maybe (PostStms lore,
                                                Result,
                                                KernelNest,
                                                 DistAcc lore))
distributeSingleStm acc bnd = do
  nest <- asks distNest
  mk_lvl <- mkSegLevel
  tryDistribute mk_lvl nest (distTargets acc) (distStms acc) >>= \case
    Nothing -> return Nothing
    Just (targets, distributed_bnds) ->
      tryDistributeStm nest targets bnd >>= \case
        Nothing -> return Nothing
        Just (res, targets', new_kernel_nest) ->
          return $ Just (PostStms distributed_bnds,
                         res,
                         new_kernel_nest,
                         DistAcc { distTargets = targets'
                                 , distStms = mempty
                                 })

segmentedScatterKernel :: (MonadFreshNames m, DistLore lore) =>
                          KernelNest
                       -> [Int]
                       -> PatternT Type
                       -> Certificates
                       -> SubExp
                       -> Lambda lore
                       -> [VName] -> [(SubExp,Int,VName)]
                       -> DistNestT lore m (Stms lore)
segmentedScatterKernel nest perm scatter_pat cs scatter_w lam ivs dests = do
  -- We replicate some of the checking done by 'isSegmentedOp', but
  -- things are different because a scatter is not a reduction or
  -- scan.
  --
  -- First, pretend that the scatter is also part of the nesting.  The
  -- KernelNest we produce here is technically not sensible, but it's
  -- good enough for flatKernel to work.
  let nesting =
        MapNesting scatter_pat (StmAux cs mempty ()) scatter_w $ zip (lambdaParams lam) ivs
      nest' =
        pushInnerKernelNesting (scatter_pat, bodyResult $ lambdaBody lam) nesting nest
  (ispace, kernel_inps) <- flatKernel nest'

  let (as_ws, as_ns, as) = unzip3 dests

  -- The input/output arrays ('as') _must_ correspond to some kernel
  -- input, or else the original nested scatter would have been
  -- ill-typed.  Find them.
  as_inps <- mapM (findInput kernel_inps) as

  mk_lvl <- mkSegLevel

  let rts = concatMap (take 1) $ chunks as_ns $
            drop (sum as_ns) $ lambdaReturnType lam
      (is,vs) = splitAt (sum as_ns) $ bodyResult $ lambdaBody lam

  -- Maybe add certificates to the indices.
  (is', k_body_stms) <- runBinder $ do
    addStms $ bodyStms $ lambdaBody lam
    forM is $ \i ->
      if cs == mempty
      then return i
      else certifying cs $ letSubExp "scatter_i" $ BasicOp $ SubExp i

  let k_body = KernelBody () k_body_stms $
               map (inPlaceReturn ispace) $
               zip3 as_ws as_inps $ chunks as_ns $ zip is' vs

  (k, k_bnds) <- mapKernel mk_lvl ispace kernel_inps rts k_body

  traverse renameStm <=< runBinder_ $ do
    addStms k_bnds

    let pat = Pattern [] $ rearrangeShape perm $
              patternValueElements $ loopNestingPattern $ fst nest

    letBind pat $ Op $ segOp k
  where findInput kernel_inps a =
          maybe bad return $ find ((==a) . kernelInputName) kernel_inps
        bad = error "Ill-typed nested scatter encountered."

        inPlaceReturn ispace (aw, inp, is_vs) =
          WriteReturns (init ws++[aw]) (kernelInputArray inp)
          [ (map DimFix $ map Var (init gtids)++[i], v) | (i,v) <- is_vs ]
          where (gtids,ws) = unzip ispace

segmentedUpdateKernel :: (MonadFreshNames m, DistLore lore) =>
                         KernelNest
                      -> [Int]
                      -> Certificates
                      -> VName
                      -> Slice SubExp
                      -> VName
                      -> DistNestT lore m (Stms lore)
segmentedUpdateKernel nest perm cs arr slice v = do
  (base_ispace, kernel_inps) <- flatKernel nest
  let slice_dims = sliceDims slice
  slice_gtids <- replicateM (length slice_dims) (newVName "gtid_slice")

  let ispace = base_ispace ++ zip slice_gtids slice_dims

  ((res_t, res), kstms) <- runBinder $ do

    -- Compute indexes into full array.
    v' <- certifying cs $
          letSubExp "v" $ BasicOp $ Index v $ map (DimFix . Var) slice_gtids
    let pexp = primExpFromSubExp int32
    slice_is <- traverse (toSubExp "index") $
                fixSlice (map (fmap pexp) slice) $ map (pexp . Var) slice_gtids

    let write_is = map (Var . fst) base_ispace ++ slice_is
        arr' = maybe (error "incorrectly typed Update") kernelInputArray $
               find ((==arr) . kernelInputName) kernel_inps
    arr_t <- lookupType arr'
    v_t <- subExpType v'
    return (v_t,
            WriteReturns (arrayDims arr_t) arr' [(map DimFix write_is, v')])

  mk_lvl <- mkSegLevel
  (k, prestms) <- mapKernel mk_lvl ispace kernel_inps [res_t] $
                  KernelBody () kstms [res]

  traverse renameStm <=< runBinder_ $ do
    addStms prestms

    let pat = Pattern [] $ rearrangeShape perm $
              patternValueElements $ loopNestingPattern $ fst nest

    letBind pat $ Op $ segOp k

segmentedHistKernel :: (MonadFreshNames m, DistLore lore) =>
                       KernelNest
                    -> [Int]
                    -> Certificates
                    -> SubExp
                    -> [SOACS.HistOp SOACS]
                    -> Lambda lore
                    -> [VName]
                    -> DistNestT lore m (Stms lore)
segmentedHistKernel nest perm cs hist_w ops lam arrs = do
  -- We replicate some of the checking done by 'isSegmentedOp', but
  -- things are different because a Hist is not a reduction or
  -- scan.
  (ispace, inputs) <- flatKernel nest
  let orig_pat = Pattern [] $ rearrangeShape perm $
                 patternValueElements $ loopNestingPattern $ fst nest

  -- The input/output arrays _must_ correspond to some kernel input,
  -- or else the original nested Hist would have been ill-typed.
  -- Find them.
  ops' <- forM ops $ \(SOACS.HistOp num_bins rf dests nes op) ->
    SOACS.HistOp num_bins rf
    <$> mapM (fmap kernelInputArray . findInput inputs) dests
    <*> pure nes
    <*> pure op

  mk_lvl <- asks distSegLevel
  scope <- askScope
  onLambda <- asks distOnSOACSLambda
  let onLambda' = fmap fst . runBinder . onLambda
  lift $ flip runBinderT_ scope $ do
    -- It is important not to launch unnecessarily many threads for
    -- histograms, because it may mean we unnecessarily need to reduce
    -- subhistograms as well.
    lvl <- mk_lvl (hist_w : map snd ispace) "seghist" $ NoRecommendation SegNoVirt
    addStms =<<
      histKernel onLambda' lvl orig_pat ispace inputs cs hist_w ops' lam arrs
  where findInput kernel_inps a =
          maybe bad return $ find ((==a) . kernelInputName) kernel_inps
        bad = error "Ill-typed nested Hist encountered."

histKernel :: (MonadBinder m, DistLore (Lore m)) =>
              (Lambda SOACS -> m (Lambda (Lore m)))
           -> SegOpLevel (Lore m)
           -> PatternT Type -> [(VName, SubExp)] -> [KernelInput]
           -> Certificates -> SubExp -> [SOACS.HistOp SOACS]
           -> Lambda (Lore m) -> [VName]
           -> m (Stms (Lore m))
histKernel onLambda lvl orig_pat ispace inputs cs hist_w ops lam arrs = runBinderT'_ $ do
  ops' <- forM ops $ \(SOACS.HistOp num_bins rf dests nes op) -> do
    (op', nes', shape) <- determineReduceOp op nes
    op'' <- lift $ onLambda op'
    return $ HistOp num_bins rf dests nes' shape op''

  let isDest = flip elem $ concatMap histDest ops'
      inputs' = filter (not . isDest . kernelInputArray) inputs

  certifying cs $
    addStms =<< traverse renameStm =<<
    segHist lvl orig_pat hist_w ispace inputs' ops' lam arrs

determineReduceOp :: (MonadBinder m, Lore m ~ lore) =>
                     Lambda SOACS -> [SubExp]
                  -> m (Lambda SOACS, [SubExp], Shape)
determineReduceOp lam nes =
  -- FIXME? We are assuming that the accumulator is a replicate, and
  -- we fish out its value in a gross way.
  case mapM subExpVar nes of
    Just ne_vs' -> do
      let (shape, lam') = isVectorMap lam
      nes' <- forM ne_vs' $ \ne_v -> do
        ne_v_t <- lookupType ne_v
        letSubExp "hist_ne" $
          BasicOp $ Index ne_v $ fullSlice ne_v_t $
          replicate (shapeRank shape) $ DimFix $ intConst Int32 0
      return (lam', nes', shape)

    Nothing ->
      return (lam, nes, mempty)

isVectorMap :: Lambda SOACS -> (Shape, Lambda SOACS)
isVectorMap lam
  | [Let (Pattern [] pes) _ (Op (Screma w form arrs))] <-
      stmsToList $ bodyStms $ lambdaBody lam,
    bodyResult (lambdaBody lam) == map (Var . patElemName) pes,
    Just map_lam <- isMapSOAC form,
    arrs == map paramName (lambdaParams lam) =
      let (shape, lam') = isVectorMap map_lam
      in (Shape [w] <> shape, lam')
  | otherwise = (mempty, lam)

segmentedScanomapKernel :: (MonadFreshNames m, DistLore lore) =>
                           KernelNest
                        -> [Int]
                        -> SubExp
                        -> Lambda lore -> Lambda lore
                        -> [SubExp] -> [VName]
                        -> DistNestT lore m (Maybe (Stms lore))
segmentedScanomapKernel nest perm segment_size lam map_lam nes arrs = do
  mk_lvl <- asks distSegLevel
  isSegmentedOp nest perm segment_size (freeIn lam) (freeIn map_lam) nes arrs $
    \pat ispace inps nes' _ _ -> do
    let scan_op = SegBinOp Noncommutative lam nes' mempty
    lvl <- mk_lvl (segment_size : map snd ispace) "segscan" $ NoRecommendation SegNoVirt
    addStms =<< traverse renameStm =<<
      segScan lvl pat segment_size [scan_op] map_lam arrs ispace inps

regularSegmentedRedomapKernel :: (MonadFreshNames m, DistLore lore) =>
                                 KernelNest
                              -> [Int]
                              -> SubExp -> Commutativity
                              -> Lambda lore -> Lambda lore
                              -> [SubExp] -> [VName]
                              -> DistNestT lore m (Maybe (Stms lore))
regularSegmentedRedomapKernel nest perm segment_size comm lam map_lam nes arrs = do
  mk_lvl <- asks distSegLevel
  isSegmentedOp nest perm segment_size (freeIn lam) (freeIn map_lam) nes arrs $
    \pat ispace inps nes' _ _ -> do
      let red_op = SegBinOp comm lam nes' mempty
      lvl <- mk_lvl (segment_size : map snd ispace) "segred" $ NoRecommendation SegNoVirt
      addStms =<< traverse renameStm =<<
        segRed lvl pat segment_size [red_op] map_lam arrs ispace inps

isSegmentedOp :: (MonadFreshNames m, DistLore lore) =>
                 KernelNest
              -> [Int]
              -> SubExp
              -> Names -> Names
              -> [SubExp] -> [VName]
              -> (PatternT Type
                  -> [(VName, SubExp)]
                  -> [KernelInput]
                  -> [SubExp] -> [VName]  -> [VName]
                  -> BinderT lore m ())
              -> DistNestT lore m (Maybe (Stms lore))
isSegmentedOp nest perm segment_size free_in_op _free_in_fold_op nes arrs m = runMaybeT $ do
  -- We must verify that array inputs to the operation are inputs to
  -- the outermost loop nesting or free in the loop nest.  Nothing
  -- free in the op may be bound by the nest.  Furthermore, the
  -- neutral elements must be free in the loop nest.
  --
  -- We must summarise any names from free_in_op that are bound in the
  -- nest, and describe how to obtain them given segment indices.

  let bound_by_nest = boundInKernelNest nest

  (ispace, kernel_inps) <- flatKernel nest

  when (free_in_op `namesIntersect` bound_by_nest) $
    fail "Non-fold lambda uses nest-bound parameters."

  let indices = map fst ispace

      prepareNe (Var v) | v `nameIn` bound_by_nest =
                            fail "Neutral element bound in nest"
      prepareNe ne = return ne

      prepareArr arr =
        case find ((==arr) . kernelInputName) kernel_inps of
          Just inp
            | kernelInputIndices inp == map Var indices ->
                return $ return $ kernelInputArray inp
            | not (kernelInputArray inp `nameIn` bound_by_nest) ->
                return $ replicateMissing ispace inp
          Nothing | not (arr `nameIn` bound_by_nest) ->
                      -- This input is something that is free inside
                      -- the loop nesting. We will have to replicate
                      -- it.
                      return $
                      letExp (baseString arr ++ "_repd")
                      (BasicOp $ Replicate (Shape $ map snd ispace) $ Var arr)
          _ ->
            fail "Input not free or outermost."

  nes' <- mapM prepareNe nes

  mk_arrs <- mapM prepareArr arrs
  scope <- lift askScope

  lift $ lift $ flip runBinderT_ scope $ do
    -- We must make sure all inputs are of size
    -- segment_size*nesting_size.
    total_num_elements <-
      letSubExp "total_num_elements" =<<
      foldBinOp (Mul Int32 OverflowUndef) segment_size (map snd ispace)

    let flatten arr = do
          arr_shape <- arrayShape <$> lookupType arr
          -- CHECKME: is the length the right thing here?  We want to
          -- reproduce the parameter type.
          let reshape = reshapeOuter [DimNew total_num_elements]
                        (2+length (snd nest)) arr_shape
          letExp (baseString arr ++ "_flat") $
            BasicOp $ Reshape reshape arr

    nested_arrs <- sequence mk_arrs
    arrs' <- mapM flatten nested_arrs

    let pat = Pattern [] $ rearrangeShape perm $
              patternValueElements $ loopNestingPattern $ fst nest

    m pat ispace kernel_inps nes' nested_arrs arrs'

  where replicateMissing ispace inp = do
          t <- lookupType $ kernelInputArray inp
          let inp_is = kernelInputIndices inp
              shapes = determineRepeats ispace inp_is
              (outer_shapes, inner_shape) = repeatShapes shapes t
          letExp "repeated" $ BasicOp $
            Repeat outer_shapes inner_shape $ kernelInputArray inp

        determineRepeats ispace (i:is)
          | (skipped_ispace, ispace') <- span ((/=i) . Var . fst) ispace =
              Shape (map snd skipped_ispace) : determineRepeats (drop 1 ispace') is
        determineRepeats ispace _ =
          [Shape $ map snd ispace]

permutationAndMissing :: PatternT Type -> [SubExp] -> Maybe ([Int], [PatElemT Type])
permutationAndMissing pat res = do
  let pes = patternValueElements pat
      (_used,unused) =
        partition ((`nameIn` freeIn res) . patElemName) pes
      res_expanded = res ++ map (Var . patElemName) unused
  perm <- map (Var . patElemName) pes `isPermutationOf` res_expanded
  return (perm, unused)

-- Add extra pattern elements to every kernel nesting level.
expandKernelNest :: MonadFreshNames m =>
                    [PatElemT Type] -> KernelNest -> m KernelNest
expandKernelNest pes (outer_nest, inner_nests) = do
  let outer_size = loopNestingWidth outer_nest :
                   map loopNestingWidth inner_nests
      inner_sizes = tails $ map loopNestingWidth inner_nests
  outer_nest' <- expandWith outer_nest outer_size
  inner_nests' <- zipWithM expandWith inner_nests inner_sizes
  return (outer_nest', inner_nests')
  where expandWith nest dims = do
           pes' <- mapM (expandPatElemWith dims) pes
           return nest { loopNestingPattern =
                           Pattern [] $
                           patternElements (loopNestingPattern nest) <> pes'
                       }

        expandPatElemWith dims pe = do
          name <- newVName $ baseString $ patElemName pe
          return pe { patElemName = name
                    , patElemDec = patElemType pe `arrayOfShape` Shape dims
                    }

kernelOrNot :: (MonadFreshNames m, DistLore lore) =>
               Certificates -> Stm SOACS -> DistAcc lore
            -> PostStms lore -> DistAcc lore -> Maybe (Stms lore)
            -> DistNestT lore m (DistAcc lore)
kernelOrNot cs bnd acc _ _ Nothing =
  addStmToAcc (certify cs bnd) acc
kernelOrNot cs _ _ kernels acc' (Just bnds) = do
  addPostStms kernels
  postStm $ fmap (certify cs) bnds
  return acc'

distributeMap :: (MonadFreshNames m, DistLore lore) =>
                 MapLoop -> DistAcc lore
              -> DistNestT lore m (DistAcc lore)
distributeMap (MapLoop pat aux w lam arrs) acc =
  distribute =<<
  leavingNesting =<<
  mapNesting pat aux w lam arrs
  (distribute =<< distributeMapBodyStms acc' lam_bnds)

  where acc' = DistAcc { distTargets = pushInnerTarget
                                       (pat, bodyResult $ lambdaBody lam) $
                                       distTargets acc
                       , distStms = mempty
                       }

        lam_bnds = bodyStms $ lambdaBody lam<|MERGE_RESOLUTION|>--- conflicted
+++ resolved
@@ -274,8 +274,6 @@
                       Stm SOACS -> DistAcc lore
                    -> DistNestT lore m (DistAcc lore)
 
-<<<<<<< HEAD
-=======
 maybeDistributeStm stm acc
   | "sequential" `inAttrs` stmAuxAttrs (stmAux stm) =
       addStmToAcc stm acc
@@ -285,7 +283,6 @@
       distributeMapBodyStms acc . fmap (certify (stmAuxCerts aux)) =<<
       runBinder_ (FOT.transformSOAC pat soac)
 
->>>>>>> c826dfc2
 maybeDistributeStm stm@(Let pat _ (Op (Screma w form arrs))) acc
   | Just lam <- isMapSOAC form =
   -- Only distribute inside the map if we can distribute everything
