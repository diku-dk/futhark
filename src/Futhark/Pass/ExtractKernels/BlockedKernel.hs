--- conflicted
+++ resolved
@@ -108,11 +108,7 @@
   letBind pat $
     Op $
       segOp $
-<<<<<<< HEAD
-        SegScan lvl kspace ops post_op (lambdaReturnType map_lam) kbody
-=======
         SegScan lvl kspace (lambdaReturnType map_lam) kbody ops
->>>>>>> 6e8674d1
 
 segMap ::
   (MonadFreshNames m, DistRep rep, HasScope rep m) =>
