{-# LANGUAGE ConstraintKinds #-}
{-# LANGUAGE FlexibleContexts #-}
{-# LANGUAGE TypeFamilies #-}

module Futhark.Pass.ExtractKernels.BlockedKernel
  ( DistRep,
    MkSegLevel,
    ThreadRecommendation (..),
    segRed,
    nonSegRed,
    segScan,
    segHist,
    segMap,
    mapKernel,
    KernelInput (..),
    readKernelInput,
    mkSegSpace,
    dummyDim,
  )
where

import Control.Monad
import Control.Monad.Writer
import Futhark.Analysis.PrimExp
import Futhark.IR
import Futhark.IR.Prop.Aliases
import Futhark.IR.SegOp
import Futhark.MonadFreshNames
import Futhark.Tools
import Futhark.Transform.Rename
import Prelude hiding (quot)

-- | Constraints pertinent to performing distribution/flattening.
type DistRep rep =
  ( Buildable rep,
    HasSegOp rep,
    BuilderOps rep,
    LetDec rep ~ Type,
    ExpDec rep ~ (),
    BodyDec rep ~ (),
    CanBeAliased (Op rep)
  )

data ThreadRecommendation = ManyThreads | NoRecommendation SegVirt

type MkSegLevel rep m =
  [SubExp] -> String -> ThreadRecommendation -> BuilderT rep m (SegOpLevel rep)

mkSegSpace :: MonadFreshNames m => [(VName, SubExp)] -> m SegSpace
mkSegSpace dims = SegSpace <$> newVName "phys_tid" <*> pure dims

prepareRedOrScan ::
  (MonadBuilder m, DistRep (Rep m)) =>
  SubExp ->
  Lambda (Rep m) ->
  [VName] ->
  [(VName, SubExp)] ->
  [KernelInput] ->
  m (SegSpace, KernelBody (Rep m))
prepareRedOrScan w map_lam arrs ispace inps = do
  gtid <- newVName "gtid"
  space <- mkSegSpace $ ispace ++ [(gtid, w)]
  kbody <- fmap (uncurry (flip (KernelBody ()))) $
    runBuilder $
      localScope (scopeOfSegSpace space) $ do
        mapM_ readKernelInput inps
<<<<<<< HEAD
        forM_ (zip (lambdaParams map_lam) arrs) $ \(p, arr) -> do
          arr_t <- lookupType arr
          letBindNames [paramName p] $
            BasicOp $ Index arr $ fullSlice arr_t $ DimIndices [DimFix $ Var gtid]
        map (Returns ResultMaySimplify) <$> bodyBind (lambdaBody map_lam)
=======
        mapM_ readKernelInput $ do
          (p, arr) <- zip (lambdaParams map_lam) arrs
          pure $ KernelInput (paramName p) (paramType p) arr [Var gtid]
        res <- bodyBind (lambdaBody map_lam)
        forM res $ \(SubExpRes cs se) -> pure $ Returns ResultMaySimplify cs se
>>>>>>> 1a9edf89

  return (space, kbody)

segRed ::
  (MonadFreshNames m, DistRep rep, HasScope rep m) =>
  SegOpLevel rep ->
  Pat rep ->
  SubExp -> -- segment size
  [SegBinOp rep] ->
  Lambda rep ->
  [VName] ->
  [(VName, SubExp)] -> -- ispace = pair of (gtid, size) for the maps on "top" of this reduction
  [KernelInput] -> -- inps = inputs that can be looked up by using the gtids from ispace
  m (Stms rep)
segRed lvl pat w ops map_lam arrs ispace inps = runBuilder_ $ do
  (kspace, kbody) <- prepareRedOrScan w map_lam arrs ispace inps
  letBind pat $
    Op $
      segOp $
        SegRed lvl kspace ops (lambdaReturnType map_lam) kbody

segScan ::
  (MonadFreshNames m, DistRep rep, HasScope rep m) =>
  SegOpLevel rep ->
  Pat rep ->
  SubExp -> -- segment size
  [SegBinOp rep] ->
  Lambda rep ->
  [VName] ->
  [(VName, SubExp)] -> -- ispace = pair of (gtid, size) for the maps on "top" of this scan
  [KernelInput] -> -- inps = inputs that can be looked up by using the gtids from ispace
  m (Stms rep)
segScan lvl pat w ops map_lam arrs ispace inps = runBuilder_ $ do
  (kspace, kbody) <- prepareRedOrScan w map_lam arrs ispace inps
  letBind pat $
    Op $
      segOp $
        SegScan lvl kspace ops (lambdaReturnType map_lam) kbody

segMap ::
  (MonadFreshNames m, DistRep rep, HasScope rep m) =>
  SegOpLevel rep ->
  Pat rep ->
  SubExp -> -- segment size
  Lambda rep ->
  [VName] ->
  [(VName, SubExp)] -> -- ispace = pair of (gtid, size) for the maps on "top" of this map
  [KernelInput] -> -- inps = inputs that can be looked up by using the gtids from ispace
  m (Stms rep)
segMap lvl pat w map_lam arrs ispace inps = runBuilder_ $ do
  (kspace, kbody) <- prepareRedOrScan w map_lam arrs ispace inps
  letBind pat $
    Op $
      segOp $
        SegMap lvl kspace (lambdaReturnType map_lam) kbody

dummyDim ::
  (MonadFreshNames m, MonadBuilder m, DistRep (Rep m)) =>
  Pat (Rep m) ->
  m (Pat (Rep m), [(VName, SubExp)], m ())
dummyDim pat = do
  -- We add a unit-size segment on top to ensure that the result
  -- of the SegRed is an array, which we then immediately index.
  -- This is useful in the case that the value is used on the
  -- device afterwards, as this may save an expensive
  -- host-device copy (scalars are kept on the host, but arrays
  -- may be on the device).
  let addDummyDim t = t `arrayOfRow` intConst Int64 1
  pat' <- fmap addDummyDim <$> renamePat pat
  dummy <- newVName "dummy"
  let ispace = [(dummy, intConst Int64 1)]

  return
    ( pat',
      ispace,
      forM_ (zip (patNames pat') (patNames pat)) $ \(from, to) -> do
        from_t <- lookupType from
        letBindNames [to] $
          BasicOp $
            Index from $
              fullSlice from_t $
                DimIndices [DimFix $ intConst Int64 0]
    )

nonSegRed ::
  (MonadFreshNames m, DistRep rep, HasScope rep m) =>
  SegOpLevel rep ->
  Pat rep ->
  SubExp ->
  [SegBinOp rep] ->
  Lambda rep ->
  [VName] ->
  m (Stms rep)
nonSegRed lvl pat w ops map_lam arrs = runBuilder_ $ do
  (pat', ispace, read_dummy) <- dummyDim pat
  addStms =<< segRed lvl pat' w ops map_lam arrs ispace []
  read_dummy

segHist ::
  (DistRep rep, MonadFreshNames m, HasScope rep m) =>
  SegOpLevel rep ->
  Pat rep ->
  SubExp ->
  -- | Segment indexes and sizes.
  [(VName, SubExp)] ->
  [KernelInput] ->
  [HistOp rep] ->
  Lambda rep ->
  [VName] ->
  m (Stms rep)
segHist lvl pat arr_w ispace inps ops lam arrs = runBuilder_ $ do
  gtid <- newVName "gtid"
  space <- mkSegSpace $ ispace ++ [(gtid, arr_w)]

  kbody <- fmap (uncurry (flip $ KernelBody ())) $
    runBuilder $
      localScope (scopeOfSegSpace space) $ do
        mapM_ readKernelInput inps
        forM_ (zip (lambdaParams lam) arrs) $ \(p, arr) -> do
          arr_t <- lookupType arr
          letBindNames [paramName p] $
<<<<<<< HEAD
            BasicOp $ Index arr $ fullSlice arr_t $ DimIndices [DimFix $ Var gtid]
        map (Returns ResultMaySimplify) <$> bodyBind (lambdaBody lam)
=======
            BasicOp $ Index arr $ fullSlice arr_t [DimFix $ Var gtid]
        res <- bodyBind (lambdaBody lam)
        forM res $ \(SubExpRes cs se) ->
          pure $ Returns ResultMaySimplify cs se
>>>>>>> 1a9edf89

  letBind pat $ Op $ segOp $ SegHist lvl space ops (lambdaReturnType lam) kbody

mapKernelSkeleton ::
  (DistRep rep, HasScope rep m, MonadFreshNames m) =>
  [(VName, SubExp)] ->
  [KernelInput] ->
  m (SegSpace, Stms rep)
mapKernelSkeleton ispace inputs = do
  read_input_bnds <- runBuilder_ $ mapM readKernelInput inputs

  space <- mkSegSpace ispace
  return (space, read_input_bnds)

mapKernel ::
  (DistRep rep, HasScope rep m, MonadFreshNames m) =>
  MkSegLevel rep m ->
  [(VName, SubExp)] ->
  [KernelInput] ->
  [Type] ->
  KernelBody rep ->
  m (SegOp (SegOpLevel rep) rep, Stms rep)
mapKernel mk_lvl ispace inputs rts (KernelBody () kstms krets) = runBuilderT' $ do
  (space, read_input_stms) <- mapKernelSkeleton ispace inputs

  let kbody' = KernelBody () (read_input_stms <> kstms) krets

  -- If the kernel creates arrays (meaning it will require memory
  -- expansion), we want to truncate the amount of threads.
  -- Otherwise, have at it!  This is a bit of a hack - in principle,
  -- we should make this decision later, when we have a clearer idea
  -- of what is happening inside the kernel.
  let r = if all primType rts then ManyThreads else NoRecommendation SegVirt

  lvl <- mk_lvl (map snd ispace) "segmap" r

  return $ SegMap lvl space rts kbody'

data KernelInput = KernelInput
  { kernelInputName :: VName,
    kernelInputType :: Type,
    kernelInputArray :: VName,
    kernelInputIndices :: [SubExp]
  }
  deriving (Show)

readKernelInput ::
  (DistRep (Rep m), MonadBuilder m) =>
  KernelInput ->
  m ()
readKernelInput inp = do
  let pe = PatElem (kernelInputName inp) $ kernelInputType inp
  letBind (Pat [pe]) . BasicOp $
    case kernelInputType inp of
      Acc {} ->
        SubExp $ Var $ kernelInputArray inp
      _ ->
        Index (kernelInputArray inp) $
<<<<<<< HEAD
          fullSlice arr_t $ DimIndices $ map DimFix $ kernelInputIndices inp
=======
          map DimFix (kernelInputIndices inp)
            ++ map sliceDim (arrayDims (kernelInputType inp))
>>>>>>> 1a9edf89
<|MERGE_RESOLUTION|>--- conflicted
+++ resolved
@@ -64,19 +64,11 @@
     runBuilder $
       localScope (scopeOfSegSpace space) $ do
         mapM_ readKernelInput inps
-<<<<<<< HEAD
-        forM_ (zip (lambdaParams map_lam) arrs) $ \(p, arr) -> do
-          arr_t <- lookupType arr
-          letBindNames [paramName p] $
-            BasicOp $ Index arr $ fullSlice arr_t $ DimIndices [DimFix $ Var gtid]
-        map (Returns ResultMaySimplify) <$> bodyBind (lambdaBody map_lam)
-=======
         mapM_ readKernelInput $ do
           (p, arr) <- zip (lambdaParams map_lam) arrs
           pure $ KernelInput (paramName p) (paramType p) arr [Var gtid]
         res <- bodyBind (lambdaBody map_lam)
         forM res $ \(SubExpRes cs se) -> pure $ Returns ResultMaySimplify cs se
->>>>>>> 1a9edf89
 
   return (space, kbody)
 
@@ -198,15 +190,10 @@
         forM_ (zip (lambdaParams lam) arrs) $ \(p, arr) -> do
           arr_t <- lookupType arr
           letBindNames [paramName p] $
-<<<<<<< HEAD
             BasicOp $ Index arr $ fullSlice arr_t $ DimIndices [DimFix $ Var gtid]
-        map (Returns ResultMaySimplify) <$> bodyBind (lambdaBody lam)
-=======
-            BasicOp $ Index arr $ fullSlice arr_t [DimFix $ Var gtid]
         res <- bodyBind (lambdaBody lam)
         forM res $ \(SubExpRes cs se) ->
           pure $ Returns ResultMaySimplify cs se
->>>>>>> 1a9edf89
 
   letBind pat $ Op $ segOp $ SegHist lvl space ops (lambdaReturnType lam) kbody
 
@@ -264,10 +251,6 @@
       Acc {} ->
         SubExp $ Var $ kernelInputArray inp
       _ ->
-        Index (kernelInputArray inp) $
-<<<<<<< HEAD
-          fullSlice arr_t $ DimIndices $ map DimFix $ kernelInputIndices inp
-=======
+        Index (kernelInputArray inp) . DimIndices $
           map DimFix (kernelInputIndices inp)
-            ++ map sliceDim (arrayDims (kernelInputType inp))
->>>>>>> 1a9edf89
+            ++ map sliceDim (arrayDims (kernelInputType inp))