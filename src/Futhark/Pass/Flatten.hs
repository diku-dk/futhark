--- conflicted
+++ resolved
@@ -336,10 +336,6 @@
   num_segments <- arraySize 0 <$> lookupType ns
 
   -- Constructs the full list size / shape that should hold the final results.
-<<<<<<< HEAD
-
-=======
->>>>>>> 9be2bcee
   let zero = Constant $ IntValue $ intValue Int64 (0 :: Int)
   ns_full <- letExp (baseString ns <> "_full") <=< segMap (MkSolo num_segments) $
     \(MkSolo i) -> do
@@ -382,25 +378,6 @@
       pure $ subExpsRes columns
 
   -- Scatter data into result array
-<<<<<<< HEAD
-  elems <- foldlM (\ elems (idx, n, ii1, ii2) -> do
-    letExp "irregular_scatter_elems" <=< genScatter elems n $ \gid -> do
-      -- Which segment we are in.
-      segment_i <-
-        letSubExp "segment_i" =<< eIndex ii1 [eSubExp gid]
-
-      -- Get segment offset in final array
-      segment_o <-
-        letSubExp "segment_o" =<< eIndex ns_full_O [eSubExp segment_i]
-
-      -- Get local segment offset
-      segment_local_o <-
-        letSubExp "segment_local_o" =<< eIndex (scatter_offsets_T !! idx) [eSubExp segment_i]
-
-      -- Value to write
-      v' <- letSubExp "v" =<< eIndex (irregularD (reparr !! idx)) [eSubExp gid]
-      o' <- letSubExp "o" =<< eIndex ii2 [eSubExp gid]
-=======
   elems <-
     foldlM
       ( \elems (idx, n, ii1, ii2) -> do
@@ -416,7 +393,6 @@
             -- Get local segment offset
             segment_local_o <-
               letSubExp "segment_local_o" =<< eIndex (scatter_offsets_T !! idx) [eSubExp segment_i]
->>>>>>> 9be2bcee
 
             -- Value to write
             v' <- letSubExp "v" =<< eIndex (irregularD (reparr !! idx)) [eSubExp gid]
@@ -654,10 +630,6 @@
             ~*~ primExpFromSubExp (IntType it) s'
       pure $ insertIrregular ns res_F res_O (distResTag res) res_D' env
     Concat 0 arr shp -> do
-<<<<<<< HEAD
-=======
-      -- peter: what is shp, because right now it looks like it is the same as ns_full
->>>>>>> 9be2bcee
       ns <- dataArr segments env inps shp
       reparr <- mapM (getIrregRep segments env inps) (NE.toList arr)
       rep' <- concatIrreg segments env ns reparr
