--- conflicted
+++ resolved
@@ -85,11 +85,7 @@
   let comm'
         | commutativeLambda lam' = Commutative
         | otherwise = comm
-<<<<<<< HEAD
-  return (stms, SegBinOp comm' lam'' nes' shape)
-=======
   pure (stms, SegBinOp comm' lam'' nes' shape)
->>>>>>> 7efd7914
 
 scanToSegBinOp :: Scan SOACS -> ExtractM (Stms MC, SegBinOp MC)
 scanToSegBinOp (Scan lam nes) = do
