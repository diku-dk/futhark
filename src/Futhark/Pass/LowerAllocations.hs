{-# LANGUAGE TypeFamilies #-}

-- | This pass attempts to lower allocations as far towards the bottom of their
-- body as possible.
module Futhark.Pass.LowerAllocations
  ( lowerAllocationsSeqMem,
    lowerAllocationsGPUMem,
    lowerAllocationsMCMem,
  )
where

import Control.Monad.Reader
import Data.Function ((&))
import Data.Map qualified as M
import Data.Sequence (Seq (..))
import Data.Sequence qualified as Seq
import Futhark.IR.GPUMem
import Futhark.IR.MCMem
import Futhark.IR.SeqMem
import Futhark.Pass (Pass (..))

lowerInProg ::
  (Mem rep inner, LetDec rep ~ LetDecMem) =>
  (inner rep -> LowerM (inner rep) (inner rep)) ->
  Prog rep ->
  Prog rep
lowerInProg onOp prog =
  prog {progFuns = fmap onFun (progFuns prog)}
  where
    onFun f = f {funDefBody = onBody (funDefBody f)}
    onBody body = runReader (lowerAllocationsInBody body) (Env onOp)

lowerAllocationsSeqMem :: Pass SeqMem SeqMem
lowerAllocationsSeqMem =
  Pass "lower allocations" "lower allocations" $
    pure . lowerInProg pure

lowerAllocationsGPUMem :: Pass GPUMem GPUMem
lowerAllocationsGPUMem =
  Pass "lower allocations gpu" "lower allocations gpu" $
    pure . lowerInProg lowerAllocationsInHostOp

lowerAllocationsMCMem :: Pass MCMem MCMem
lowerAllocationsMCMem =
  Pass "lower allocations mc" "lower allocations mc" $
    pure . lowerInProg lowerAllocationsInMCOp

newtype Env inner = Env
  {onInner :: inner -> LowerM inner inner}

type LowerM inner a = Reader (Env inner) a

lowerAllocationsInBody ::
  (Mem rep inner, LetDec rep ~ LetDecMem) =>
  Body rep ->
  LowerM (inner rep) (Body rep)
lowerAllocationsInBody body = do
  stms <- lowerAllocationsInStms (bodyStms body) mempty mempty
  pure $ body {bodyStms = stms}

lowerAllocationsInStms ::
  (Mem rep inner, LetDec rep ~ LetDecMem) =>
  -- | The input stms
  Stms rep ->
  -- | The allocations currently being lowered
  M.Map VName (Stm rep) ->
  -- | The other statements processed so far
  Stms rep ->
  LowerM (inner rep) (Stms rep)
lowerAllocationsInStms Empty allocs acc = pure $ acc <> Seq.fromList (M.elems allocs)
lowerAllocationsInStms (stm@(Let (Pat [PatElem vname _]) _ (Op (Alloc _ _))) :<| stms) allocs acc =
  lowerAllocationsInStms stms (M.insert vname stm allocs) acc
lowerAllocationsInStms (stm0@(Let _ _ (Op (Inner inner))) :<| stms) alloc0 acc0 = do
  on_inner <- asks onInner
  inner' <- on_inner inner
  let stm = stm0 {stmExp = Op $ Inner inner'}
      (alloc, acc) = insertLoweredAllocs (freeIn stm0) alloc0 acc0
  lowerAllocationsInStms stms alloc (acc :|> stm)
lowerAllocationsInStms (stm@(Let _ _ (Match cond_ses cases body dec)) :<| stms) alloc acc = do
  cases' <- mapM (\(Case pat b) -> Case pat <$> lowerAllocationsInBody b) cases
  body' <- lowerAllocationsInBody body
  let stm' = stm {stmExp = Match cond_ses cases' body' dec}
      (alloc', acc') = insertLoweredAllocs (freeIn stm) alloc acc
  lowerAllocationsInStms stms alloc' (acc' :|> stm')
lowerAllocationsInStms (stm@(Let _ _ (Loop params form body)) :<| stms) alloc acc = do
  body' <- lowerAllocationsInBody body
  let stm' = stm {stmExp = Loop params form body'}
      (alloc', acc') = insertLoweredAllocs (freeIn stm) alloc acc
  lowerAllocationsInStms stms alloc' (acc' :|> stm')
lowerAllocationsInStms (stm :<| stms) alloc acc = do
  let (alloc', acc') = insertLoweredAllocs (freeIn stm) alloc acc
  lowerAllocationsInStms stms alloc' (acc' :|> stm)

insertLoweredAllocs :: Names -> M.Map VName (Stm rep) -> Stms rep -> (M.Map VName (Stm rep), Stms rep)
insertLoweredAllocs frees alloc acc =
  frees
    `namesIntersection` namesFromList (M.keys alloc)
    & namesToList
    & foldl
      ( \(alloc', acc') name ->
          ( M.delete name alloc',
            acc' :|> alloc' M.! name
          )
      )
      (alloc, acc)

lowerAllocationsInSegOp ::
  (Mem rep inner, LetDec rep ~ LetDecMem) =>
  SegOp lvl rep ->
  LowerM (inner rep) (SegOp lvl rep)
lowerAllocationsInSegOp (SegMap lvl sp tps body) = do
  stms <- lowerAllocationsInStms (bodyStms body) mempty mempty
  pure $ SegMap lvl sp tps $ body {bodyStms = stms}
lowerAllocationsInSegOp (SegRed lvl sp tps body binops) = do
<<<<<<< HEAD
  stms <- lowerAllocationsInStms (kernelBodyStms body) mempty mempty
  pure $ SegRed lvl sp tps (body {kernelBodyStms = stms}) binops
lowerAllocationsInSegOp (SegScan lvl sp tps body binops post_op) = do
  stms <- lowerAllocationsInStms (kernelBodyStms body) mempty mempty
  pure $ SegScan lvl sp tps (body {kernelBodyStms = stms}) binops post_op
=======
  stms <- lowerAllocationsInStms (bodyStms body) mempty mempty
  pure $ SegRed lvl sp tps (body {bodyStms = stms}) binops
lowerAllocationsInSegOp (SegScan lvl sp tps body binops) = do
  stms <- lowerAllocationsInStms (bodyStms body) mempty mempty
  pure $ SegScan lvl sp tps (body {bodyStms = stms}) binops
>>>>>>> a64de9c6
lowerAllocationsInSegOp (SegHist lvl sp tps body histops) = do
  stms <- lowerAllocationsInStms (bodyStms body) mempty mempty
  pure $ SegHist lvl sp tps (body {bodyStms = stms}) histops

lowerAllocationsInHostOp :: HostOp NoOp GPUMem -> LowerM (HostOp NoOp GPUMem) (HostOp NoOp GPUMem)
lowerAllocationsInHostOp (SegOp op) = SegOp <$> lowerAllocationsInSegOp op
lowerAllocationsInHostOp op = pure op

lowerAllocationsInMCOp :: MCOp NoOp MCMem -> LowerM (MCOp NoOp MCMem) (MCOp NoOp MCMem)
lowerAllocationsInMCOp (ParOp par op) =
  ParOp <$> traverse lowerAllocationsInSegOp par <*> lowerAllocationsInSegOp op
lowerAllocationsInMCOp op = pure op<|MERGE_RESOLUTION|>--- conflicted
+++ resolved
@@ -112,19 +112,11 @@
   stms <- lowerAllocationsInStms (bodyStms body) mempty mempty
   pure $ SegMap lvl sp tps $ body {bodyStms = stms}
 lowerAllocationsInSegOp (SegRed lvl sp tps body binops) = do
-<<<<<<< HEAD
-  stms <- lowerAllocationsInStms (kernelBodyStms body) mempty mempty
-  pure $ SegRed lvl sp tps (body {kernelBodyStms = stms}) binops
-lowerAllocationsInSegOp (SegScan lvl sp tps body binops post_op) = do
-  stms <- lowerAllocationsInStms (kernelBodyStms body) mempty mempty
-  pure $ SegScan lvl sp tps (body {kernelBodyStms = stms}) binops post_op
-=======
   stms <- lowerAllocationsInStms (bodyStms body) mempty mempty
   pure $ SegRed lvl sp tps (body {bodyStms = stms}) binops
-lowerAllocationsInSegOp (SegScan lvl sp tps body binops) = do
+lowerAllocationsInSegOp (SegScan lvl sp tps body binops post_op) = do
   stms <- lowerAllocationsInStms (bodyStms body) mempty mempty
-  pure $ SegScan lvl sp tps (body {bodyStms = stms}) binops
->>>>>>> a64de9c6
+  pure $ SegScan lvl sp tps (body {bodyStms = stms}) binops post_op
 lowerAllocationsInSegOp (SegHist lvl sp tps body histops) = do
   stms <- lowerAllocationsInStms (bodyStms body) mempty mempty
   pure $ SegHist lvl sp tps (body {bodyStms = stms}) histops
