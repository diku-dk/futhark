{-# LANGUAGE FlexibleContexts #-}
{-# LANGUAGE TypeFamilies #-}
{-# LANGUAGE GeneralizedNewtypeDeriving #-}
{-# LANGUAGE LambdaCase #-}
{-# LANGUAGE FlexibleInstances #-}
{-# LANGUAGE MultiParamTypeClasses #-}
{-# LANGUAGE ScopedTypeVariables #-}
{-# LANGUAGE RankNTypes #-}
{-# LANGUAGE OverloadedStrings #-}
-- | Kernel extraction.
--
-- In the following, I will use the term "width" to denote the amount
-- of immediate parallelism in a map - that is, the outer size of the
-- array(s) being used as input.
--
-- = Basic Idea
--
-- If we have:
--
-- @
--   map
--     map(f)
--     bnds_a...
--     map(g)
-- @
--
-- Then we want to distribute to:
--
-- @
--   map
--     map(f)
--   map
--     bnds_a
--   map
--     map(g)
-- @
--
-- But for now only if
--
--  (0) it can be done without creating irregular arrays.
--      Specifically, the size of the arrays created by @map(f)@, by
--      @map(g)@ and whatever is created by @bnds_a@ that is also used
--      in @map(g)@, must be invariant to the outermost loop.
--
--  (1) the maps are _balanced_.  That is, the functions @f@ and @g@
--      must do the same amount of work for every iteration.
--
-- The advantage is that the map-nests containing @map(f)@ and
-- @map(g)@ can now be trivially flattened at no cost, thus exposing
-- more parallelism.  Note that the @bnds_a@ map constitutes array
-- expansion, which requires additional storage.
--
-- = Distributing Sequential Loops
--
-- As a starting point, sequential loops are treated like scalar
-- expressions.  That is, not distributed.  However, sometimes it can
-- be worthwhile to distribute if they contain a map:
--
-- @
--   map
--     loop
--       map
--     map
-- @
--
-- If we distribute the loop and interchange the outer map into the
-- loop, we get this:
--
-- @
--   loop
--     map
--       map
--   map
--     map
-- @
--
-- Now more parallelism may be available.
--
-- = Unbalanced Maps
--
-- Unbalanced maps will as a rule be sequentialised, but sometimes,
-- there is another way.  Assume we find this:
--
-- @
--   map
--     map(f)
--       map(g)
--     map
-- @
--
-- Presume that @map(f)@ is unbalanced.  By the simple rule above, we
-- would then fully sequentialise it, resulting in this:
--
-- @
--   map
--     loop
--   map
--     map
-- @
--
-- == Balancing by Loop Interchange
--
-- The above is not ideal, as we cannot flatten the @map-loop@ nest,
-- and we are thus limited in the amount of parallelism available.
--
-- But assume now that the width of @map(g)@ is invariant to the outer
-- loop.  Then if possible, we can interchange @map(f)@ and @map(g)@,
-- sequentialise @map(f)@ and distribute, interchanging the outer
-- parallel loop into the sequential loop:
--
-- @
--   loop(f)
--     map
--       map(g)
--   map
--     map
-- @
--
-- After flattening the two nests we can obtain more parallelism.
--
-- When distributing a map, we also need to distribute everything that
-- the map depends on - possibly as its own map.  When distributing a
-- set of scalar bindings, we will need to know which of the binding
-- results are used afterwards.  Hence, we will need to compute usage
-- information.
--
-- = Redomap
--
-- Redomap can be handled much like map.  Distributed loops are
-- distributed as maps, with the parameters corresponding to the
-- neutral elements added to their bodies.  The remaining loop will
-- remain a redomap.  Example:
--
-- @
-- redomap(op,
--         fn (v) =>
--           map(f)
--           map(g),
--         e,a)
-- @
--
-- distributes to
--
-- @
-- let b = map(fn v =>
--               let acc = e
--               map(f),
--               a)
-- redomap(op,
--         fn (v,dist) =>
--           map(g),
--         e,a,b)
-- @
--
-- Note that there may be further kernel extraction opportunities
-- inside the @map(f)@.  The downside of this approach is that the
-- intermediate array (@b@ above) must be written to main memory.  An
-- often better approach is to just turn the entire @redomap@ into a
-- single kernel.
--
module Futhark.Pass.ExtractKernels (extractKernels) where

import Control.Monad.Identity
import Control.Monad.RWS.Strict
import Control.Monad.Reader
import Data.Maybe

import Prelude hiding (log)

import Futhark.IR.SOACS
import Futhark.IR.SOACS.Simplify (simplifyStms)
import qualified Futhark.IR.Kernels as Out
import Futhark.IR.Kernels.Kernel
import Futhark.MonadFreshNames
import Futhark.Tools
import qualified Futhark.Transform.FirstOrderTransform as FOT
import Futhark.Transform.Rename
import Futhark.Pass
import Futhark.Pass.ExtractKernels.Distribution
import Futhark.Pass.ExtractKernels.DistributeNests
import Futhark.Pass.ExtractKernels.ISRWIM
import Futhark.Pass.ExtractKernels.BlockedKernel
import Futhark.Pass.ExtractKernels.Intragroup
import Futhark.Pass.ExtractKernels.StreamKernel
import Futhark.Pass.ExtractKernels.ToKernels
import Futhark.Util
import Futhark.Util.Log

-- | Transform a program using SOACs to a program using explicit
-- kernels, using the kernel extraction transformation.
extractKernels :: Pass SOACS Out.Kernels
extractKernels =
  Pass { passName = "extract kernels"
       , passDescription = "Perform kernel extraction"
       , passFunction = transformProg
       }

transformProg :: Prog SOACS -> PassM (Prog Out.Kernels)
transformProg (Prog consts funs) = do
  consts' <- runDistribM $ transformStms mempty $ stmsToList consts
  funs' <- mapM (transformFunDef $ scopeOf consts') funs
  return $ Prog consts' funs'

-- In order to generate more stable threshold names, we keep track of
-- the numbers used for thresholds separately from the ordinary name
-- source,
data State = State { stateNameSource :: VNameSource
                   , stateThresholdCounter :: Int
                   }

newtype DistribM a = DistribM (RWS (Scope Out.Kernels) Log State a)
                   deriving (Functor, Applicative, Monad,
                             HasScope Out.Kernels, LocalScope Out.Kernels,
                             MonadState State,
                             MonadLogger)

instance MonadFreshNames DistribM where
  getNameSource = gets stateNameSource
  putNameSource src = modify $ \s -> s { stateNameSource = src }

runDistribM :: (MonadLogger m, MonadFreshNames m) =>
               DistribM a -> m a
runDistribM (DistribM m) = do
  (x, msgs) <- modifyNameSource $ \src ->
    let (x, s, msgs) = runRWS m mempty (State src 0)
    in ((x, msgs), stateNameSource s)
  addLog msgs
  return x

transformFunDef :: (MonadFreshNames m, MonadLogger m) =>
                   Scope Out.Kernels -> FunDef SOACS
                -> m (Out.FunDef Out.Kernels)
transformFunDef scope (FunDef entry name rettype params body) = runDistribM $ do
  body' <- localScope (scope <> scopeOfFParams params) $
           transformBody mempty body
  return $ FunDef entry name rettype params body'

type KernelsStms = Stms Out.Kernels

transformBody :: KernelPath -> Body -> DistribM (Out.Body Out.Kernels)
transformBody path body = do bnds <- transformStms path $ stmsToList $ bodyStms body
                             return $ mkBody bnds $ bodyResult body

transformStms :: KernelPath -> [Stm] -> DistribM KernelsStms
transformStms _ [] =
  return mempty
transformStms path (bnd:bnds) =
  sequentialisedUnbalancedStm bnd >>= \case
    Nothing -> do
      bnd' <- transformStm path bnd
      inScopeOf bnd' $
        (bnd'<>) <$> transformStms path bnds
    Just bnds' ->
      transformStms path $ stmsToList bnds' <> bnds

unbalancedLambda :: Lambda -> Bool
unbalancedLambda lam =
  unbalancedBody
  (namesFromList $ map paramName $ lambdaParams lam) $
  lambdaBody lam

  where subExpBound (Var i) bound = i `nameIn` bound
        subExpBound (Constant _) _ = False

        unbalancedBody bound body =
          any (unbalancedStm (bound <> boundInBody body) . stmExp) $
          bodyStms body

        -- XXX - our notion of balancing is probably still too naive.
        unbalancedStm bound (Op (Stream w _ _ _)) =
          w `subExpBound` bound
        unbalancedStm bound (Op (Screma w _ _)) =
          w `subExpBound` bound
        unbalancedStm _ Op{} =
          False
        unbalancedStm _ DoLoop{} = False

        unbalancedStm bound (If cond tbranch fbranch _) =
          cond `subExpBound` bound &&
          (unbalancedBody bound tbranch || unbalancedBody bound fbranch)

        unbalancedStm _ (BasicOp _) =
          False
        unbalancedStm _ (Apply fname _ _ _) =
          not $ isBuiltInFunction fname

sequentialisedUnbalancedStm :: Stm -> DistribM (Maybe (Stms SOACS))
sequentialisedUnbalancedStm (Let pat _ (Op soac@(Screma _ form _)))
  | Just (_, lam2) <- isRedomapSOAC form,
    unbalancedLambda lam2, lambdaContainsParallelism lam2 = do
      types <- asksScope scopeForSOACs
      Just . snd <$> runBinderT (FOT.transformSOAC pat soac) types
sequentialisedUnbalancedStm _ =
  return Nothing

cmpSizeLe :: String -> Out.SizeClass -> [SubExp]
          -> DistribM ((SubExp, Name), Out.Stms Out.Kernels)
cmpSizeLe desc size_class to_what = do
  x <- gets stateThresholdCounter
  modify $ \s -> s { stateThresholdCounter = x + 1}
  let size_key = nameFromString $ desc ++ "_" ++ show x
  runBinder $ do
    to_what' <- letSubExp "comparatee" =<<
                foldBinOp (Mul Int32 OverflowUndef) (intConst Int32 1) to_what
    cmp_res <- letSubExp desc $ Op $ SizeOp $ CmpSizeLe size_key size_class to_what'
    return (cmp_res, size_key)

kernelAlternatives :: (MonadFreshNames m, HasScope Out.Kernels m) =>
                      Out.Pattern Out.Kernels
                   -> Out.Body Out.Kernels
                   -> [(SubExp, Out.Body Out.Kernels)]
                   -> m (Out.Stms Out.Kernels)
kernelAlternatives pat default_body [] = runBinder_ $ do
  ses <- bodyBind default_body
  forM_ (zip (patternNames pat) ses) $ \(name, se) ->
    letBindNames [name] $ BasicOp $ SubExp se
kernelAlternatives pat default_body ((cond,alt):alts) = runBinder_ $ do
  alts_pat <- fmap (Pattern []) $ forM (patternElements pat) $ \pe -> do
    name <- newVName $ baseString $ patElemName pe
    return pe { patElemName = name }

  alt_stms <- kernelAlternatives alts_pat default_body alts
  let alt_body = mkBody alt_stms $ map Var $ patternValueNames alts_pat

<<<<<<< HEAD
  letBind_ pat $ If cond alt alt_body $
=======
  letBind pat $ If cond alt alt_body $
>>>>>>> c826dfc2
    IfDec (staticShapes (patternTypes pat)) IfEquiv

transformStm :: KernelPath -> Stm -> DistribM KernelsStms

transformStm _ stm
  | "sequential" `inAttrs` stmAuxAttrs (stmAux stm) =
    runBinder_ $ FOT.transformStmRecursively stm

transformStm path (Let pat aux (Op soac))
  | "sequential_outer" `inAttrs` stmAuxAttrs aux =
      transformStms path . stmsToList . fmap (certify (stmAuxCerts aux)) =<<
      runBinder_ (FOT.transformSOAC pat soac)

transformStm path (Let pat aux (If c tb fb rt)) = do
  tb' <- transformBody path tb
  fb' <- transformBody path fb
  return $ oneStm $ Let pat aux $ If c tb' fb' rt

transformStm path (Let pat aux (DoLoop ctx val form body)) =
  localScope (castScope (scopeOf form) <>
              scopeOfFParams mergeparams) $
    oneStm . Let pat aux . DoLoop ctx val form' <$> transformBody path body
  where mergeparams = map fst $ ctx ++ val
        form' = case form of
                  WhileLoop cond ->
                    WhileLoop cond
                  ForLoop i it bound ps ->
                    ForLoop i it bound ps

transformStm path (Let pat aux (Op (Screma w form arrs)))
  | Just lam <- isMapSOAC form =
      onMap path $ MapLoop pat aux w lam arrs

transformStm path (Let res_pat (StmAux cs _ _) (Op (Screma w form arrs)))
  | Just scans <- isScanSOAC form,
    Scan scan_lam nes <- singleScan scans,
    Just do_iswim <- iswim res_pat w scan_lam $ zip nes arrs = do
      types <- asksScope scopeForSOACs
      transformStms path =<< (stmsToList . snd <$> runBinderT (certifying cs do_iswim) types)

  | Just (scans, map_lam) <- isScanomapSOAC form = runBinder_ $ do
      scan_ops <- forM scans $ \(Scan scan_lam nes) -> do
          (scan_lam', nes', shape) <- determineReduceOp scan_lam nes
          let scan_lam'' = soacsLambdaToKernels scan_lam'
          return $ SegBinOp Noncommutative scan_lam'' nes' shape
      let map_lam_sequential = soacsLambdaToKernels map_lam
      lvl <- segThreadCapped [w] "segscan" $ NoRecommendation SegNoVirt
      addStms =<<
        (fmap (certify cs) <$>
         segScan lvl res_pat w scan_ops map_lam_sequential arrs [] [])

  -- We are only willing to generate code for scanomaps that do not
  -- involve array accumulators, and do not have parallelism in their
  -- map function.  Such cases will fall through to the
  -- screma-splitting case, and produce an ordinary map and scan.
  -- Hopefully, the scan then triggers the ISWIM case above (otherwise
  -- we will still crash in code generation).  However, if the map
  -- lambda is already identity, let's just go ahead here.
  | Just (scans, map_lam) <- isScanomapSOAC form,
    (all primType (concatMap (lambdaReturnType . scanLambda) scans) &&
     not (lambdaContainsParallelism map_lam)) || isIdentityLambda map_lam = runBinder_ $ do

      scan_ops <- forM scans $ \(Scan scan_lam nes) -> do
        let scan_lam' = soacsLambdaToKernels scan_lam
        return $ SegBinOp Noncommutative scan_lam' nes mempty

      let map_lam' = soacsLambdaToKernels map_lam
      lvl <- segThreadCapped [w] "segscan" $ NoRecommendation SegNoVirt
      addStms =<< segScan lvl res_pat w scan_ops map_lam' arrs [] []

transformStm path (Let res_pat (StmAux cs _ _) (Op (Screma w form arrs)))
  | Just [Reduce comm red_fun nes] <- isReduceSOAC form,
    let comm' | commutativeLambda red_fun = Commutative
              | otherwise                 = comm,
    Just do_irwim <- irwim res_pat w comm' red_fun $ zip nes arrs = do
      types <- asksScope scopeForSOACs
      (_, bnds) <- fst <$> runBinderT (simplifyStms =<< collectStms_ (certifying cs do_irwim)) types
      transformStms path $ stmsToList bnds

<<<<<<< HEAD
transformStm path (Let pat (StmAux cs _ _) (Op (Screma w form arrs)))
=======
transformStm path (Let pat aux@(StmAux cs _ _) (Op (Screma w form arrs)))
>>>>>>> c826dfc2
  | Just (reds, map_lam) <- isRedomapSOAC form = do

  let paralleliseOuter = runBinder_ $ do
        red_ops <- forM reds $ \(Reduce comm red_lam nes) -> do
          (red_lam', nes', shape) <- determineReduceOp red_lam nes
          let comm' | commutativeLambda red_lam' = Commutative
                    | otherwise = comm
              red_lam'' = soacsLambdaToKernels red_lam'
          return $ SegBinOp comm' red_lam'' nes' shape
        let map_lam_sequential = soacsLambdaToKernels map_lam
        lvl <- segThreadCapped [w] "segred" $ NoRecommendation SegNoVirt
        addStms =<<
          (fmap (certify cs) <$>
           nonSegRed lvl pat w red_ops map_lam_sequential arrs)

      outerParallelBody =
        renameBody =<<
        (mkBody <$> paralleliseOuter <*> pure (map Var (patternNames pat)))

      paralleliseInner path' = do
        (mapbnd, redbnd) <- redomapToMapAndReduce pat (w, comm', red_lam, map_lam, nes, arrs)
        transformStms path' [certify cs mapbnd, certify cs redbnd]
          where comm' | commutativeLambda red_lam = Commutative
                      | otherwise = comm
                (Reduce comm red_lam nes) = singleReduce reds

      innerParallelBody path' =
        renameBody =<<
        (mkBody <$> paralleliseInner path' <*> pure (map Var (patternNames pat)))

  if not (lambdaContainsParallelism map_lam) ||
     "sequential_inner" `inAttrs` stmAuxAttrs aux
    then paralleliseOuter
    else if incrementalFlattening then do
    ((outer_suff, outer_suff_key), suff_stms) <-
      sufficientParallelism "suff_outer_redomap" [w] path

    outer_stms <- outerParallelBody
    inner_stms <- innerParallelBody ((outer_suff_key, False):path)

    (suff_stms<>) <$> kernelAlternatives pat inner_stms [(outer_suff, outer_stms)]
    else paralleliseOuter

-- Streams can be handled in two different ways - either we
-- sequentialise the body or we keep it parallel and distribute.
<<<<<<< HEAD
transformStm path (Let pat (StmAux cs _ _) (Op (Stream w (Parallel _ _ _ []) map_fun arrs))) = do
=======
transformStm path (Let pat aux@(StmAux cs _ _) (Op (Stream w (Parallel _ _ _ []) map_fun arrs)))
  | not ("sequential_inner" `inAttrs` stmAuxAttrs aux) = do
>>>>>>> c826dfc2
  -- No reduction part.  Remove the stream and leave the body
  -- parallel.  It will be distributed.
  types <- asksScope scopeForSOACs
  transformStms path =<<
    (stmsToList . snd <$> runBinderT (certifying cs $ sequentialStreamWholeArray pat w [] map_fun arrs) types)

transformStm path (Let pat aux@(StmAux cs _ _) (Op (Stream w (Parallel o comm red_fun nes) fold_fun arrs)))
<<<<<<< HEAD
  | incrementalFlattening = do
=======
  | incrementalFlattening,
    not ("sequential_inner" `inAttrs` stmAuxAttrs aux) = do
>>>>>>> c826dfc2
      ((outer_suff, outer_suff_key), suff_stms) <-
        sufficientParallelism "suff_outer_stream" [w] path

      outer_stms <- outerParallelBody ((outer_suff_key, True) : path)
      inner_stms <- innerParallelBody ((outer_suff_key, False) : path)

      (suff_stms<>) <$>
        kernelAlternatives pat inner_stms [(outer_suff, outer_stms)]

  | otherwise = paralleliseOuter path

  where
    paralleliseOuter path'
      | not $ all primType $ lambdaReturnType red_fun = do
          -- Split into a chunked map and a reduction, with the latter
          -- further transformed.
          let fold_fun' = soacsLambdaToKernels fold_fun

          let (red_pat_elems, concat_pat_elems) =
                splitAt (length nes) $ patternValueElements pat
              red_pat = Pattern [] red_pat_elems

          ((num_threads, red_results), stms) <-
            streamMap segThreadCapped
            (map (baseString . patElemName) red_pat_elems) concat_pat_elems w
            Noncommutative fold_fun' nes arrs

          reduce_soac <- reduceSOAC [Reduce comm' red_fun nes]

          (stms<>) <$>
            inScopeOf stms
            (transformStm path' $ Let red_pat aux $
             Op (Screma num_threads reduce_soac red_results))

      | otherwise = do
          let red_fun_sequential = soacsLambdaToKernels red_fun
              fold_fun_sequential = soacsLambdaToKernels fold_fun
          fmap (certify cs) <$>
            streamRed segThreadCapped
            pat w comm' red_fun_sequential fold_fun_sequential nes arrs

    outerParallelBody path' =
      renameBody =<<
      (mkBody <$> paralleliseOuter path' <*> pure (map Var (patternNames pat)))

    paralleliseInner path' = do
      types <- asksScope scopeForSOACs
      transformStms path' . fmap (certify cs) =<<
        (stmsToList . snd <$> runBinderT (sequentialStreamWholeArray pat w nes fold_fun arrs) types)

    innerParallelBody path' =
      renameBody =<<
      (mkBody <$> paralleliseInner path' <*> pure (map Var (patternNames pat)))

    comm' | commutativeLambda red_fun, o /= InOrder = Commutative
          | otherwise                               = comm

transformStm path (Let pat (StmAux cs _ _) (Op (Screma w form arrs))) = do
  -- This screma is too complicated for us to immediately do
  -- anything, so split it up and try again.
  scope <- asksScope scopeForSOACs
  transformStms path . map (certify cs) . stmsToList . snd =<<
    runBinderT (dissectScrema pat w form arrs) scope

transformStm path (Let pat _ (Op (Stream w (Sequential nes) fold_fun arrs))) = do
  -- Remove the stream and leave the body parallel.  It will be
  -- distributed.
  types <- asksScope scopeForSOACs
  transformStms path =<<
    (stmsToList . snd <$>
      runBinderT (sequentialStreamWholeArray pat w nes fold_fun arrs) types)

transformStm _ (Let pat (StmAux cs _ _) (Op (Scatter w lam ivs as))) = runBinder_ $ do
  let lam' = soacsLambdaToKernels lam
  write_i <- newVName "write_i"
  let (as_ws, as_ns, as_vs) = unzip3 as
      (i_res, v_res) = splitAt (sum as_ns) $ bodyResult $ lambdaBody lam'
      kstms = bodyStms $ lambdaBody lam'
      krets = do (a_w, a, is_vs) <- zip3 as_ws as_vs $ chunks as_ns $ zip i_res v_res
                 return $ WriteReturns [a_w] a [ ([DimFix i],v) | (i,v) <- is_vs ]
      body = KernelBody () kstms krets
      inputs = do (p, p_a) <- zip (lambdaParams lam') ivs
                  return $ KernelInput (paramName p) (paramType p) p_a [Var write_i]
  (kernel, stms) <-
    mapKernel segThreadCapped [(write_i,w)] inputs (map rowType $ patternTypes pat) body
  certifying cs $ do
    addStms stms
    letBind pat $ Op $ SegOp kernel

transformStm _ (Let orig_pat (StmAux cs _ _) (Op (Hist w ops bucket_fun imgs))) = do
  let bfun' = soacsLambdaToKernels bucket_fun

  -- It is important not to launch unnecessarily many threads for
  -- histograms, because it may mean we unnecessarily need to reduce
  -- subhistograms as well.
  runBinder_ $ do
    lvl <- segThreadCapped [w] "seghist" $ NoRecommendation SegNoVirt
    addStms =<< histKernel onLambda lvl orig_pat [] [] cs w ops bfun' imgs
  where onLambda = pure . soacsLambdaToKernels

transformStm _ bnd =
  runBinder_ $ FOT.transformStmRecursively bnd

sufficientParallelism :: String -> [SubExp] -> KernelPath
                      -> DistribM ((SubExp, Name), Out.Stms Out.Kernels)
sufficientParallelism desc ws path = cmpSizeLe desc (Out.SizeThreshold path) ws

-- | Returns the sizes of nested parallelism.
nestedParallelism :: Body -> [SubExp]
nestedParallelism = concatMap (parallelism . stmExp) . bodyStms
  where parallelism (Op (Scatter w _ _ _)) = [w]
        parallelism (Op (Screma w _ _)) = [w]
        parallelism (Op (Hist w _ _ _)) = [w]
        parallelism (Op (Stream w Sequential{} lam _))
          | chunk_size_param : _ <- lambdaParams lam =
              let update (Var v) | v == paramName chunk_size_param = w
                  update se = se
              in map update $ nestedParallelism $ lambdaBody lam
        parallelism (DoLoop _ _ _ body) = nestedParallelism body
        parallelism _ = []

-- | Intra-group parallelism is worthwhile if the lambda contains
-- non-map nested parallelism, or any nested parallelism inside a
-- loop.
worthIntraGroup :: Lambda -> Bool
worthIntraGroup lam = interesting $ lambdaBody lam
  where interesting body = not (null $ nestedParallelism body) &&
                           not (onlyMaps $ bodyStms body)
        onlyMaps = all $ isMapOrSeq . stmExp
        isMapOrSeq (Op (Screma _ form@(ScremaForm _ _ lam') _))
          | isJust $ isMapSOAC form = not $ worthIntraGroup lam'
        isMapOrSeq (Op Scatter{}) = True -- Basically a map.
        isMapOrSeq (DoLoop _ _ _ body) =
          null $ nestedParallelism body
        isMapOrSeq (Op _) = False
        isMapOrSeq _ = True

-- | A lambda is worth sequentialising if it contains nested
-- parallelism of an interesting kind.
worthSequentialising :: Lambda -> Bool
worthSequentialising lam = interesting $ lambdaBody lam
  where interesting body = any (interesting' . stmExp) $ bodyStms body
        interesting' (Op (Screma _ form@(ScremaForm _ _ lam') _))
          | isJust $ isMapSOAC form = worthSequentialising lam'
        interesting' (Op Scatter{}) = False -- Basically a map.
        interesting' (DoLoop _ _ _ body) = interesting body
        interesting' (Op _) = True
        interesting' _ = False


onTopLevelStms :: KernelPath -> Stms SOACS
               -> DistNestT Out.Kernels DistribM KernelsStms
onTopLevelStms path stms = do
  scope <- askScope
  lift $ localScope scope $ transformStms path $ stmsToList stms

onMap :: KernelPath -> MapLoop -> DistribM KernelsStms
onMap path (MapLoop pat aux w lam arrs) = do
  types <- askScope
  let loopnest = MapNesting pat aux w $ zip (lambdaParams lam) arrs
      env path' = DistEnv
                  { distNest = singleNesting (Nesting mempty loopnest)
                  , distScope = scopeOfPattern pat <>
                                scopeForKernels (scopeOf lam) <>
                                types
                  , distOnInnerMap = onInnerMap path'
                  , distOnTopLevelStms = onTopLevelStms path'
                  , distSegLevel = segThreadCapped
                  , distOnSOACSStms = pure . oneStm . soacsStmToKernels
                  , distOnSOACSLambda = pure . soacsLambdaToKernels
                  }
      exploitInnerParallelism path' =
        runDistNestT (env path') $
        distributeMapBodyStms acc (bodyStms $ lambdaBody lam)

  if not incrementalFlattening &&
     not ("sequential_inner" `inAttrs` stmAuxAttrs aux)
    then exploitInnerParallelism path
    else do

    let exploitOuterParallelism path' = do
          let lam' = soacsLambdaToKernels lam
          runDistNestT (env path') $ distribute $
            addStmsToAcc (bodyStms $ lambdaBody lam') acc

    onMap' (newKernel loopnest) path exploitOuterParallelism exploitInnerParallelism pat lam
    where acc = DistAcc { distTargets = singleTarget (pat, bodyResult $ lambdaBody lam)
                        , distStms = mempty
                        }

mayExploitOuter :: Attrs -> Bool
mayExploitOuter attrs =
  not $
  "incremental_flattening_no_outer" `inAttrs` attrs ||
  "incremental_flattening_only_inner" `inAttrs` attrs

mayExploitIntra :: Attrs -> Bool
mayExploitIntra attrs =
  not $
  "incremental_flattening_no_intra" `inAttrs` attrs ||
  "incremental_flattening_only_inner" `inAttrs` attrs

onMap' :: KernelNest -> KernelPath
       -> (KernelPath -> DistribM (Out.Stms Out.Kernels))
       -> (KernelPath -> DistribM (Out.Stms Out.Kernels))
       -> Pattern
       -> Lambda
       -> DistribM (Out.Stms Out.Kernels)
onMap' loopnest path mk_seq_stms mk_par_stms pat lam = do
  let nest_ws = kernelNestWidths loopnest
      res = map Var $ patternNames pat
      aux = loopNestingAux $ innermostKernelNesting loopnest

  types <- askScope
  ((outer_suff, outer_suff_key), outer_suff_stms) <-
    sufficientParallelism "suff_outer_par" nest_ws path

<<<<<<< HEAD
  intra <- if worthIntraGroup lam &&
              not ("incremental_flattening_no_outer" `inAttrs` stmAuxAttrs aux) then
=======
  intra <- if worthIntraGroup lam && mayExploitIntra (stmAuxAttrs aux) then
>>>>>>> c826dfc2
             flip runReaderT types $ intraGroupParallelise loopnest lam
           else return Nothing
  seq_body <- renameBody =<< mkBody <$>
              mk_seq_stms ((outer_suff_key, True) : path) <*> pure res
  let seq_alts = [(outer_suff, seq_body)
                 | worthSequentialising lam,
<<<<<<< HEAD
                   not $ "incremental_flattening_no_outer"
                   `inAttrs` stmAuxAttrs aux]
=======
                   mayExploitOuter $ stmAuxAttrs aux]
>>>>>>> c826dfc2

  case intra of
    Nothing -> do
      par_body <- renameBody =<< mkBody <$>
                  mk_par_stms ((outer_suff_key, False) : path) <*> pure res

      if "sequential_inner" `inAttrs` stmAuxAttrs aux
        then kernelAlternatives pat seq_body []
        else (outer_suff_stms<>) <$> kernelAlternatives pat par_body seq_alts

    Just ((_intra_min_par, intra_avail_par), group_size, log, intra_prelude, intra_stms) -> do
      addLog log
      -- We must check that all intra-group parallelism fits in a group.
      ((intra_ok, intra_suff_key), intra_suff_stms) <- do

        ((intra_suff, suff_key), check_suff_stms) <-
          sufficientParallelism "suff_intra_par" [intra_avail_par] $
          (outer_suff_key, False) : path

        runBinder $ do

          addStms intra_prelude

          max_group_size <-
            letSubExp "max_group_size" $ Op $ SizeOp $ Out.GetSizeMax Out.SizeGroup
          fits <- letSubExp "fits" $ BasicOp $
                  CmpOp (CmpSle Int32) group_size max_group_size

          addStms check_suff_stms

          intra_ok <- letSubExp "intra_suff_and_fits" $ BasicOp $ BinOp LogAnd fits intra_suff
          return (intra_ok, suff_key)

      group_par_body <- renameBody $ mkBody intra_stms res

      par_body <- renameBody =<< mkBody <$>
                  mk_par_stms ([(outer_suff_key, False),
                                (intra_suff_key, False)]
                                ++ path) <*> pure res

      if "sequential_inner" `inAttrs` stmAuxAttrs aux
        then kernelAlternatives pat seq_body []
        else ((outer_suff_stms<>intra_suff_stms)<>) <$>
             kernelAlternatives pat par_body (seq_alts ++ [(intra_ok, group_par_body)])

onInnerMap :: KernelPath -> MapLoop -> DistAcc Out.Kernels
           -> DistNestT Out.Kernels DistribM (DistAcc Out.Kernels)
onInnerMap path maploop@(MapLoop pat aux w lam arrs) acc
  | unbalancedLambda lam, lambdaContainsParallelism lam =
      addStmToAcc (mapLoopStm maploop) acc
  | not incrementalFlattening, not $ "sequential_inner" `inAttrs` stmAuxAttrs aux =
      distributeMap maploop acc
  | otherwise =
      distributeSingleStm acc (mapLoopStm maploop) >>= \case
      Just (post_kernels, res, nest, acc')
        | Just (perm, _pat_unused) <- permutationAndMissing pat res -> do
            addPostStms post_kernels
            multiVersion perm nest acc'
      _ -> distributeMap maploop acc

  where
    discardTargets acc' =
      -- FIXME: work around bogus targets.
      acc' { distTargets = singleTarget (mempty, mempty) }

    multiVersion perm nest acc' = do
      -- The kernel can be distributed by itself, so now we can
      -- decide whether to just sequentialise, or exploit inner
      -- parallelism.
      dist_env <- ask
      let extra_scope = targetsScope $ distTargets acc'
      scope <- (extra_scope<>) <$> askScope

      stms <- lift $ localScope scope $ do
        let maploop' = MapLoop pat aux w lam arrs

            exploitInnerParallelism path' = do
              let dist_env' =
                    dist_env { distOnTopLevelStms = onTopLevelStms path'
                             , distOnInnerMap = onInnerMap path'
                             }
              runDistNestT dist_env' $
                inNesting nest $ localScope extra_scope $
                discardTargets <$> distributeMap maploop' acc { distStms = mempty }

        -- Normally the permutation is for the output pattern, but
        -- we can't really change that, so we change the result
        -- order instead.
        let lam_res' = rearrangeShape perm $ bodyResult $ lambdaBody lam
            lam' = lam { lambdaBody = (lambdaBody lam) { bodyResult = lam_res' } }
            map_nesting = MapNesting pat aux w $ zip (lambdaParams lam) arrs
            nest' = pushInnerKernelNesting (pat, lam_res') map_nesting nest

        -- XXX: we do not construct a new KernelPath when
        -- sequentialising.  This is only OK as long as further
        -- versioning does not take place down that branch (it currently
        -- does not).
        (sequentialised_kernel, nestw_bnds) <- localScope extra_scope $ do
          let sequentialised_lam = soacsLambdaToKernels lam'
          constructKernel segThreadCapped nest' $ lambdaBody sequentialised_lam

        let outer_pat = loopNestingPattern $ fst nest
        (nestw_bnds<>) <$>
          onMap' nest' path
          (const $ return $ oneStm sequentialised_kernel)
          exploitInnerParallelism
          outer_pat lam'

      postStm stms
      return acc'<|MERGE_RESOLUTION|>--- conflicted
+++ resolved
@@ -322,11 +322,7 @@
   alt_stms <- kernelAlternatives alts_pat default_body alts
   let alt_body = mkBody alt_stms $ map Var $ patternValueNames alts_pat
 
-<<<<<<< HEAD
-  letBind_ pat $ If cond alt alt_body $
-=======
   letBind pat $ If cond alt alt_body $
->>>>>>> c826dfc2
     IfDec (staticShapes (patternTypes pat)) IfEquiv
 
 transformStm :: KernelPath -> Stm -> DistribM KernelsStms
@@ -406,11 +402,7 @@
       (_, bnds) <- fst <$> runBinderT (simplifyStms =<< collectStms_ (certifying cs do_irwim)) types
       transformStms path $ stmsToList bnds
 
-<<<<<<< HEAD
-transformStm path (Let pat (StmAux cs _ _) (Op (Screma w form arrs)))
-=======
 transformStm path (Let pat aux@(StmAux cs _ _) (Op (Screma w form arrs)))
->>>>>>> c826dfc2
   | Just (reds, map_lam) <- isRedomapSOAC form = do
 
   let paralleliseOuter = runBinder_ $ do
@@ -456,12 +448,8 @@
 
 -- Streams can be handled in two different ways - either we
 -- sequentialise the body or we keep it parallel and distribute.
-<<<<<<< HEAD
-transformStm path (Let pat (StmAux cs _ _) (Op (Stream w (Parallel _ _ _ []) map_fun arrs))) = do
-=======
 transformStm path (Let pat aux@(StmAux cs _ _) (Op (Stream w (Parallel _ _ _ []) map_fun arrs)))
   | not ("sequential_inner" `inAttrs` stmAuxAttrs aux) = do
->>>>>>> c826dfc2
   -- No reduction part.  Remove the stream and leave the body
   -- parallel.  It will be distributed.
   types <- asksScope scopeForSOACs
@@ -469,12 +457,8 @@
     (stmsToList . snd <$> runBinderT (certifying cs $ sequentialStreamWholeArray pat w [] map_fun arrs) types)
 
 transformStm path (Let pat aux@(StmAux cs _ _) (Op (Stream w (Parallel o comm red_fun nes) fold_fun arrs)))
-<<<<<<< HEAD
-  | incrementalFlattening = do
-=======
   | incrementalFlattening,
     not ("sequential_inner" `inAttrs` stmAuxAttrs aux) = do
->>>>>>> c826dfc2
       ((outer_suff, outer_suff_key), suff_stms) <-
         sufficientParallelism "suff_outer_stream" [w] path
 
@@ -692,24 +676,14 @@
   ((outer_suff, outer_suff_key), outer_suff_stms) <-
     sufficientParallelism "suff_outer_par" nest_ws path
 
-<<<<<<< HEAD
-  intra <- if worthIntraGroup lam &&
-              not ("incremental_flattening_no_outer" `inAttrs` stmAuxAttrs aux) then
-=======
   intra <- if worthIntraGroup lam && mayExploitIntra (stmAuxAttrs aux) then
->>>>>>> c826dfc2
              flip runReaderT types $ intraGroupParallelise loopnest lam
            else return Nothing
   seq_body <- renameBody =<< mkBody <$>
               mk_seq_stms ((outer_suff_key, True) : path) <*> pure res
   let seq_alts = [(outer_suff, seq_body)
                  | worthSequentialising lam,
-<<<<<<< HEAD
-                   not $ "incremental_flattening_no_outer"
-                   `inAttrs` stmAuxAttrs aux]
-=======
                    mayExploitOuter $ stmAuxAttrs aux]
->>>>>>> c826dfc2
 
   case intra of
     Nothing -> do
