--- conflicted
+++ resolved
@@ -432,13 +432,9 @@
             renameBody
               =<< (mkBody <$> paralleliseInner path' <*> pure (varsRes (patNames pat)))
 
-<<<<<<< HEAD
       versionScanRed path pat aux w map_lam Nothing paralleliseOuter outerParallelBody innerParallelBody
-=======
-      versionScanRed path pat aux w map_lam paralleliseOuter outerParallelBody innerParallelBody
   where
     cs = stmAuxCerts aux
->>>>>>> 4ad19c89
 transformStm path (Let res_pat aux (Op (Screma w arrs form)))
   | Just [Reduce comm red_fun nes] <- isReduceSOAC form,
     let comm'
@@ -478,15 +474,10 @@
             renameBody
               =<< (mkBody <$> paralleliseInner path' <*> pure (varsRes (patNames pat)))
 
-<<<<<<< HEAD
       versionScanRed path pat aux w map_lam Nothing paralleliseOuter outerParallelBody innerParallelBody
-transformStm path (Let pat (StmAux cs _ _) (Op (Screma w arrs form))) = do
-=======
-      versionScanRed path pat aux w map_lam paralleliseOuter outerParallelBody innerParallelBody
   where
     cs = stmAuxCerts aux
 transformStm path (Let pat aux (Op (Screma w arrs form))) = do
->>>>>>> 4ad19c89
   -- This screma is too complicated for us to immediately do
   -- anything, so split it up and try again.
   scope <- asksScope scopeForSOACs
@@ -582,7 +573,7 @@
     addStms =<< histKernel onLambda lvl orig_pat [] [] (stmAuxCerts aux) w ops bfun' imgs
   where
     onLambda = pure . soacsLambdaToGPU
-transformStm path (Let pat aux@(StmAux cs _ _) (Op (ScanScatter w arrs map_lam scan dests scatter_lam))) = do
+transformStm path (Let pat aux (Op (ScanScatter w arrs map_lam scan dests scatter_lam))) = do
   let paralleliseOuter = runBuilder_ $ do
         scan_ops <- do
           let Scan scan_lam nes = scan
@@ -612,6 +603,8 @@
           =<< (mkBody <$> paralleliseInner path' <*> pure (varsRes (patNames pat)))
 
   versionScanRed path pat aux w map_lam (Just scatter_lam) paralleliseOuter outerParallelBody innerParallelBody
+  where
+    cs = stmAuxCerts aux
 transformStm _ stm =
   runBuilder_ $ FOT.transformStmRecursively stm
 
