--- conflicted
+++ resolved
@@ -78,17 +78,10 @@
               y {paramDec = MemMem space}
             )
         -- This next case will never happen.
-<<<<<<< HEAD
-        Acc acc ispace ts ->
-          return
-            ( x {paramDec = MemAcc acc ispace ts},
-              y {paramDec = MemAcc acc ispace ts}
-=======
         Acc acc ispace ts u ->
           return
             ( x {paramDec = MemAcc acc ispace ts u},
               y {paramDec = MemAcc acc ispace ts u}
->>>>>>> 393aa316
             )
 
 allocInBinOpLambda ::
