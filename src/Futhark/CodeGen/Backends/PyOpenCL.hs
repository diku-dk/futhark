--- conflicted
+++ resolved
@@ -57,16 +57,8 @@
           Assign (Var "default_group_size") None,
           Assign (Var "default_num_groups") None,
           Assign (Var "default_tile_size") None,
-<<<<<<< HEAD
           Assign (Var "default_reg_tile_size") None,
-          Assign (Var "fut_opencl_src") $ RawStringLiteral $ opencl_prelude ++ opencl_code,
-          Escape pyValues,
-          Escape pyFunctions,
-          Escape pyPanic,
-          Escape pyTuning
-=======
           Assign (Var "fut_opencl_src") $ RawStringLiteral $ opencl_prelude ++ opencl_code
->>>>>>> 5360d738
         ]
 
   let imports =
