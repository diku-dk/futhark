--- conflicted
+++ resolved
@@ -296,14 +296,9 @@
 syncArg GC.CopyBarrier = [C.cexp|true|]
 syncArg GC.CopyNoBarrier = [C.cexp|false|]
 
-<<<<<<< HEAD
 copyGPU :: GC.Copy HostOp ()
-copyGPU _ dstmem dstidx (Space "device") srcmem srcidx (Space "device") nbytes =
-=======
-copyGPU :: GC.Copy OpenCL ()
 copyGPU _ dstmem dstidx (Space "device") srcmem srcidx (Space "device") nbytes = do
   p <- GC.provenanceExp
->>>>>>> dbdbd1ca
   GC.stm
     [C.cstm|err = gpu_memcpy(ctx, $exp:p, $exp:dstmem, $exp:dstidx, $exp:srcmem, $exp:srcidx, $exp:nbytes);|]
 copyGPU b dstmem dstidx DefaultSpace srcmem srcidx (Space "device") nbytes = do
