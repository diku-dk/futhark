--- conflicted
+++ resolved
@@ -54,48 +54,6 @@
     lookupMemory,
 
     -- * Building Blocks
-<<<<<<< HEAD
-  , ToExp(..)
-  , compileAlloc
-  , everythingVolatile
-  , compileBody
-  , compileBody'
-  , compileLoopBody
-  , defCompileStms
-  , compileStms
-  , compileExp
-  , defCompileExp
-  , fullyIndexArray
-  , fullyIndexArray'
-  , copy
-  , copyDWIM
-  , copyDWIMFix
-  , copyElementWise
-  , typeSize
-
-  -- * Constructing code.
-  , dLParams
-  , dFParams
-  , dScope
-  , dArray
-  , dPrim, dPrimVol_, dPrim_, dPrimV_, dPrimV, dPrimVE
-
-  , sFor, sWhile
-  , sComment
-  , sIf, sWhen, sUnless
-  , sOp
-  , sDeclareMem, sAlloc, sAlloc_
-  , sArray, sArrayInMem, sAllocArray, sAllocArrayPerm, sStaticArray
-  , sDeclStackArray
-  , sWrite, sUpdate
-  , sLoopNest
-  , (<--), (<~~)
-
-  , function
-
-  , warn
-  , module Language.Futhark.Warnings
-=======
     ToExp (..),
     compileAlloc,
     everythingVolatile,
@@ -140,6 +98,7 @@
     sAllocArray,
     sAllocArrayPerm,
     sStaticArray,
+    sDeclStackArray,
     sWrite,
     sUpdate,
     sLoopNest,
@@ -148,7 +107,6 @@
     function,
     warn,
     module Language.Futhark.Warnings,
->>>>>>> 3cfc932a
   )
 where
 
@@ -1597,7 +1555,6 @@
 sAllocArray name pt shape space =
   sAllocArrayPerm name pt shape space [0 .. shapeRank shape -1]
 
-
 -- | Uses linear/iota index function.
 sStaticArray :: String -> Space -> PrimType -> Imp.ArrayContents -> ImpM lore r op VName
 sStaticArray name space pt vs = do
@@ -1619,13 +1576,12 @@
 
 sDeclStackArray :: String -> PrimType -> ShapeBase SubExp -> Space -> ImpM lore r op VName
 sDeclStackArray name pt shape space = do
-  let perm = [0..shapeRank shape-1]
+  let perm = [0 .. shapeRank shape -1]
   let permuted_dims = rearrangeShape perm $ shapeDims shape
   name' <- sDeclareMemStack name space (typeSize (Array pt shape NoUniqueness))
   let iota_ixfun = IxFun.iota $ map pe32 permuted_dims
   sArray name pt shape $
     ArrayIn name' $ IxFun.permute iota_ixfun $ rearrangeInverse perm
-
 
 sWrite :: VName -> [Imp.TExp Int32] -> Imp.Exp -> ImpM lore r op ()
 sWrite arr is v = do
