{-# LANGUAGE GeneralizedNewtypeDeriving, FlexibleContexts, LambdaCase, FlexibleInstances, MultiParamTypeClasses #-}
{-# LANGUAGE TypeFamilies #-}
{-# LANGUAGE ConstraintKinds #-}
{-# LANGUAGE Strict #-}
{-# LANGUAGE OverloadedStrings #-}
{-# LANGUAGE Trustworthy #-}
module Futhark.CodeGen.ImpGen
  ( -- * Entry Points
    compileProg

    -- * Pluggable Compiler
  , OpCompiler
  , ExpCompiler
  , CopyCompiler
  , StmsCompiler
  , AllocCompiler
  , Operations (..)
  , defaultOperations
  , MemLocation (..)
  , MemEntry (..)
  , ScalarEntry (..)

    -- * Monadic Compiler Interface
  , ImpM
  , localDefaultSpace, askFunction
  , newVNameForFun, nameForFun
  , askEnv, localEnv
  , localOps
  , VTable
  , getVTable
  , localVTable
  , subImpM
  , subImpM_
  , emit
  , emitFunction
  , hasFunction
  , collect
  , collect'
  , comment
  , VarEntry (..)
  , ArrayEntry (..)

    -- * Lookups
  , lookupVar
  , lookupArray
  , lookupMemory

    -- * Building Blocks
  , ToExp(..)
  , compileAlloc
  , everythingVolatile
  , compileBody
  , compileBody'
  , compileLoopBody
  , defCompileStms
  , compileStms
  , compileExp
  , defCompileExp
  , fullyIndexArray
  , fullyIndexArray'
  , copy
  , copyDWIM
  , copyDWIMFix
  , copyElementWise
  , typeSize

  -- * Constructing code.
  , dLParams
  , dFParams
  , dScope
  , dArray
  , dPrim, dPrimVol_, dPrim_, dPrimV_, dPrimV, dPrimVE

  , sFor, sWhile
  , sComment
  , sIf, sWhen, sUnless
  , sOp
  , sDeclareMem, sAlloc, sAlloc_
  , sArray, sArrayInMem, sAllocArray, sAllocArrayPerm, sStaticArray
  , sWrite, sUpdate
  , sLoopNest
  , (<--)

  , function

  , warn
  , module Language.Futhark.Warnings
  )
  where

import Control.Monad.Reader
import Control.Monad.State
import Control.Monad.Writer
import Control.Parallel.Strategies
import Data.Bifunctor (first)
import qualified Data.DList as DL
import Data.Either
import qualified Data.Map.Strict as M
import qualified Data.Set as S
import Data.Maybe
import Data.List (find, sortOn, genericLength)

import qualified Futhark.CodeGen.ImpCode as Imp
import Futhark.CodeGen.ImpCode
  (Count, Bytes, Elements,
   bytes, elements, withElemType)
import Futhark.IR.Mem
import Futhark.IR.SOACS (SOACS)
import qualified Futhark.IR.Mem.IxFun as IxFun
import Futhark.Construct (fullSliceNum)
import Futhark.MonadFreshNames
import Futhark.Util
import Language.Futhark.Warnings

-- | How to compile an t'Op'.
type OpCompiler lore r op = Pattern lore -> Op lore -> ImpM lore r op ()

-- | How to compile some 'Stms'.
type StmsCompiler lore r op = Names -> Stms lore -> ImpM lore r op () -> ImpM lore r op ()

-- | How to compile an 'Exp'.
type ExpCompiler lore r op = Pattern lore -> Exp lore -> ImpM lore r op ()

type CopyCompiler lore r op = PrimType
                           -> MemLocation -> Slice Imp.Exp
                           -> MemLocation -> Slice Imp.Exp
                           -> ImpM lore r op ()

-- | An alternate way of compiling an allocation.
type AllocCompiler lore r op = VName -> Count Bytes Imp.Exp -> ImpM lore r op ()

data Operations lore r op = Operations { opsExpCompiler :: ExpCompiler lore r op
                                     , opsOpCompiler :: OpCompiler lore r op
                                     , opsStmsCompiler :: StmsCompiler lore r op
                                     , opsCopyCompiler :: CopyCompiler lore r op
                                     , opsAllocCompilers :: M.Map Space (AllocCompiler lore r op)
                                     }

-- | An operations set for which the expression compiler always
-- returns 'defCompileExp'.
defaultOperations :: (Mem lore, FreeIn op) =>
                     OpCompiler lore r op -> Operations lore r op
defaultOperations opc = Operations { opsExpCompiler = defCompileExp
                                   , opsOpCompiler = opc
                                   , opsStmsCompiler = defCompileStms
                                   , opsCopyCompiler = defaultCopy
                                   , opsAllocCompilers = mempty
                                   }

-- | When an array is dared, this is where it is stored.
data MemLocation = MemLocation { memLocationName :: VName
                               , memLocationShape :: [Imp.DimSize]
                               , memLocationIxFun :: IxFun.IxFun Imp.Exp
                               }
                   deriving (Eq, Show)

data ArrayEntry = ArrayEntry {
    entryArrayLocation :: MemLocation
  , entryArrayElemType :: PrimType
  }
  deriving (Show)

entryArrayShape :: ArrayEntry -> [Imp.DimSize]
entryArrayShape = memLocationShape . entryArrayLocation

newtype MemEntry = MemEntry { entryMemSpace :: Imp.Space }
  deriving (Show)

newtype ScalarEntry = ScalarEntry {
    entryScalarType    :: PrimType
  }
  deriving (Show)

-- | Every non-scalar variable must be associated with an entry.
data VarEntry lore = ArrayVar (Maybe (Exp lore)) ArrayEntry
                   | ScalarVar (Maybe (Exp lore)) ScalarEntry
                   | MemVar (Maybe (Exp lore)) MemEntry
                   deriving (Show)

-- | When compiling an expression, this is a description of where the
-- result should end up.  The integer is a reference to the construct
-- that gave rise to this destination (for patterns, this will be the
-- tag of the first name in the pattern).  This can be used to make
-- the generated code easier to relate to the original code.
data Destination = Destination { destinationTag :: Maybe Int
                               , valueDestinations :: [ValueDestination] }
                    deriving (Show)

data ValueDestination = ScalarDestination VName
                      | MemoryDestination VName
                      | ArrayDestination (Maybe MemLocation)
                        -- ^ The 'MemLocation' is 'Just' if a copy if
                        -- required.  If it is 'Nothing', then a
                        -- copy/assignment of a memory block somewhere
                        -- takes care of this array.
                      deriving (Show)

data Env lore r op = Env {
    envExpCompiler :: ExpCompiler lore r op
  , envStmsCompiler :: StmsCompiler lore r op
  , envOpCompiler :: OpCompiler lore r op
  , envCopyCompiler :: CopyCompiler lore r op
  , envAllocCompilers :: M.Map Space (AllocCompiler lore r op)
  , envDefaultSpace :: Imp.Space
  , envVolatility :: Imp.Volatility
  , envEnv :: r
    -- ^ User-extensible environment.
  , envFunction :: Maybe Name
    -- ^ Name of the function we are compiling, if any.
  , envAttrs :: Attrs
    -- ^ The set of attributes that are active on the enclosing
    -- statements (including the one we are currently compiling).
  }

newEnv :: r -> Operations lore r op -> Imp.Space -> Env lore r op
newEnv r ops ds =
  Env { envExpCompiler = opsExpCompiler ops
      , envStmsCompiler = opsStmsCompiler ops
      , envOpCompiler = opsOpCompiler ops
      , envCopyCompiler = opsCopyCompiler ops
      , envAllocCompilers = mempty
      , envDefaultSpace = ds
      , envVolatility = Imp.Nonvolatile
      , envEnv = r
      , envFunction = Nothing
      , envAttrs = mempty
      }

-- | The symbol table used during compilation.
type VTable lore = M.Map VName (VarEntry lore)

data ImpState lore r op =
  ImpState { stateVTable :: VTable lore
           , stateFunctions :: Imp.Functions op
           , stateCode :: Imp.Code op
           , stateWarnings :: Warnings
           , stateNameSource :: VNameSource
           }

newState :: VNameSource -> ImpState lore r op
newState = ImpState mempty mempty mempty mempty

newtype ImpM lore r op a =
  ImpM (ReaderT (Env lore r op) (State (ImpState lore r op)) a)
  deriving (Functor, Applicative, Monad,
            MonadState (ImpState lore r op),
            MonadReader (Env lore r op))

instance MonadFreshNames (ImpM lore r op) where
  getNameSource = gets stateNameSource
  putNameSource src = modify $ \s -> s { stateNameSource = src }

-- Cannot be an KernelsMem scope because the index functions have
-- the wrong leaves (VName instead of Imp.Exp).
instance HasScope SOACS (ImpM lore r op) where
  askScope = gets $ M.map (LetName . entryType) . stateVTable
    where entryType (MemVar _ memEntry) =
            Mem (entryMemSpace memEntry)
          entryType (ArrayVar _ arrayEntry) =
            Array
            (entryArrayElemType arrayEntry)
            (Shape $ entryArrayShape arrayEntry)
            NoUniqueness
          entryType (ScalarVar _ scalarEntry) =
            Prim $ entryScalarType scalarEntry

runImpM :: ImpM lore r op a
        -> r -> Operations lore r op -> Imp.Space -> ImpState lore r op
        -> (a, ImpState lore r op)
runImpM (ImpM m) r ops space = runState (runReaderT m $ newEnv r ops space)

subImpM_ :: r' -> Operations lore r' op' -> ImpM lore r' op' a
         -> ImpM lore r op (Imp.Code op')
subImpM_ r ops m = snd <$> subImpM r ops m

subImpM :: r' -> Operations lore r' op' -> ImpM lore r' op' a
        -> ImpM lore r op (a, Imp.Code op')
subImpM r ops (ImpM m) = do
  env <- ask
  s <- get

  let env' = env { envExpCompiler = opsExpCompiler ops
                 , envStmsCompiler = opsStmsCompiler ops
                 , envCopyCompiler = opsCopyCompiler ops
                 , envOpCompiler = opsOpCompiler ops
                 , envAllocCompilers = opsAllocCompilers ops
                 , envEnv = r
                 }
      s' = ImpState { stateVTable = stateVTable s
                    , stateFunctions = mempty
                    , stateCode = mempty
                    , stateNameSource = stateNameSource s
                    , stateWarnings = mempty
                    }
      (x, s'') = runState (runReaderT m env') s'

  putNameSource $ stateNameSource s''
  warnings $ stateWarnings s''
  return (x, stateCode s'')

-- | Execute a code generation action, returning the code that was
-- emitted.
collect :: ImpM lore r op () -> ImpM lore r op (Imp.Code op)
collect = fmap snd . collect'

collect' :: ImpM lore r op a -> ImpM lore r op (a, Imp.Code op)
collect' m = do
  prev_code <- gets stateCode
  modify $ \s -> s { stateCode = mempty }
  x <- m
  new_code <- gets stateCode
  modify $ \s -> s { stateCode = prev_code }
  return (x, new_code)

-- | Execute a code generation action, wrapping the generated code
-- within a 'Imp.Comment' with the given description.
comment :: String -> ImpM lore r op () -> ImpM lore r op ()
comment desc m = do code <- collect m
                    emit $ Imp.Comment desc code

-- | Emit some generated imperative code.
emit :: Imp.Code op -> ImpM lore r op ()
emit code = modify $ \s -> s { stateCode = stateCode s <> code }

warnings :: Warnings -> ImpM lore r op ()
warnings ws = modify $ \s -> s { stateWarnings = ws <> stateWarnings s}

-- | Emit a warning about something the user should be aware of.
warn :: Located loc => loc -> [loc] -> String -> ImpM lore r op ()
warn loc locs problem =
  warnings $ singleWarning' (srclocOf loc) (map srclocOf locs) problem

-- | Emit a function in the generated code.
emitFunction :: Name -> Imp.Function op -> ImpM lore r op ()
emitFunction fname fun = do
  Imp.Functions fs <- gets stateFunctions
  modify $ \s -> s { stateFunctions = Imp.Functions $ (fname,fun) : fs }

-- | Check if a function of a given name exists.
hasFunction :: Name -> ImpM lore r op Bool
hasFunction fname = gets $ \s -> let Imp.Functions fs = stateFunctions s
                                 in isJust $ lookup fname fs

constsVTable :: Mem lore => Stms lore -> VTable lore
constsVTable = foldMap stmVtable
  where stmVtable (Let pat _ e) =
          foldMap (peVtable e) $ patternElements pat
        peVtable e (PatElem name dec) =
          M.singleton name $ memBoundToVarEntry (Just e) dec

compileProg :: (Mem lore, FreeIn op, MonadFreshNames m) =>
               r -> Operations lore r op -> Imp.Space
            -> Prog lore -> m (Warnings, Imp.Definitions op)
compileProg r ops space (Prog consts funs) =
  modifyNameSource $ \src ->
    let (_, ss) =
          unzip $ parMap rpar (compileFunDef' src) funs
        free_in_funs =
          freeIn $ mconcat $ map stateFunctions ss
        (consts', s') =
          runImpM (compileConsts free_in_funs consts) r ops space $
          combineStates ss
<<<<<<< HEAD
  in (Imp.Definitions consts' (stateFunctions s'),
=======
  in ((stateWarnings s',
       Imp.Definitions consts' (stateFunctions s')),
>>>>>>> b4e7a14f
      stateNameSource s')
  where compileFunDef' src fdef =
          runImpM (compileFunDef fdef) r ops space
          (newState src) { stateVTable = constsVTable consts }

        combineStates ss =
          let Imp.Functions funs' = mconcat $ map stateFunctions ss
              src = mconcat (map stateNameSource ss)
          in (newState src) { stateFunctions =
                                Imp.Functions $ M.toList $ M.fromList funs'
<<<<<<< HEAD
=======
                            , stateWarnings =
                                mconcat $ map stateWarnings ss
>>>>>>> b4e7a14f
                            }

compileConsts :: Names -> Stms lore -> ImpM lore r op (Imp.Constants op)
compileConsts used_consts stms = do
  code <- collect $ compileStms used_consts stms $ pure ()
  pure $ uncurry Imp.Constants $ first DL.toList $ extract code
  where -- Fish out those top-level declarations in the constant
        -- initialisation code that are free in the functions.
        extract (x Imp.:>>: y) =
          extract x <> extract y
        extract (Imp.DeclareMem name space)
          | name `nameIn` used_consts =
              (DL.singleton $ Imp.MemParam name space,
               mempty)
        extract (Imp.DeclareScalar name _ t)
          | name `nameIn` used_consts =
              (DL.singleton $ Imp.ScalarParam name t,
               mempty)
        extract s =
          (mempty, s)

compileInParam :: Mem lore =>
                  FParam lore -> ImpM lore r op (Either Imp.Param ArrayDecl)
compileInParam fparam = case paramDec fparam of
  MemPrim bt ->
    return $ Left $ Imp.ScalarParam name bt
  MemMem space ->
    return $ Left $ Imp.MemParam name space
  MemArray bt shape _ (ArrayIn mem ixfun) ->
    return $ Right $ ArrayDecl name bt $
    MemLocation mem (shapeDims shape) $ fmap (toExp' int32) ixfun
  where name = paramName fparam

data ArrayDecl = ArrayDecl VName PrimType MemLocation

fparamSizes :: Typed dec => Param dec -> S.Set VName
fparamSizes = S.fromList . subExpVars . arrayDims . paramType

compileInParams :: Mem lore =>
                   [FParam lore] -> [EntryPointType]
                -> ImpM lore r op ([Imp.Param], [ArrayDecl], [Imp.ExternalValue])
compileInParams params orig_epts = do
  let (ctx_params, val_params) =
        splitAt (length params - sum (map entryPointSize orig_epts)) params
  (inparams, arrayds) <- partitionEithers <$> mapM compileInParam (ctx_params++val_params)
  let findArray x = find (isArrayDecl x) arrayds
      sizes = mconcat $ map fparamSizes $ ctx_params++val_params

      summaries = M.fromList $ mapMaybe memSummary params
        where memSummary param
                | MemMem space <- paramDec param =
                    Just (paramName param, space)
                | otherwise =
                    Nothing

      findMemInfo :: VName -> Maybe Space
      findMemInfo = flip M.lookup summaries

      mkValueDesc fparam signedness =
        case (findArray $ paramName fparam, paramType fparam) of
          (Just (ArrayDecl _ bt (MemLocation mem shape _)), _) -> do
            memspace <- findMemInfo mem
            Just $ Imp.ArrayValue mem memspace bt signedness shape
          (_, Prim bt)
            | paramName fparam `S.member` sizes ->
              Nothing
            | otherwise ->
              Just $ Imp.ScalarValue bt signedness $ paramName fparam
          _ ->
            Nothing

      mkExts (TypeOpaque desc n:epts) fparams =
        let (fparams',rest) = splitAt n fparams
        in Imp.OpaqueValue desc
           (mapMaybe (`mkValueDesc` Imp.TypeDirect) fparams') :
           mkExts epts rest
      mkExts (TypeUnsigned:epts) (fparam:fparams) =
        maybeToList (Imp.TransparentValue <$> mkValueDesc fparam Imp.TypeUnsigned) ++
        mkExts epts fparams
      mkExts (TypeDirect:epts) (fparam:fparams) =
        maybeToList (Imp.TransparentValue <$> mkValueDesc fparam Imp.TypeDirect) ++
        mkExts epts fparams
      mkExts _ _ = []

  return (inparams, arrayds, mkExts orig_epts val_params)
  where isArrayDecl x (ArrayDecl y _ _) = x == y

compileOutParams :: Mem lore =>
                    [RetType lore] -> [EntryPointType]
                 -> ImpM lore r op ([Imp.ExternalValue], [Imp.Param], Destination)
compileOutParams orig_rts orig_epts = do
  ((extvs, dests), (outparams,ctx_dests)) <-
    runWriterT $ evalStateT (mkExts orig_epts orig_rts) (M.empty, M.empty)
  let ctx_dests' = map snd $ sortOn fst $ M.toList ctx_dests
  return (extvs, outparams, Destination Nothing $ ctx_dests' <> dests)
  where imp = lift . lift

        mkExts (TypeOpaque desc n:epts) rts = do
          let (rts',rest) = splitAt n rts
          (evs, dests) <- unzip <$> zipWithM mkParam rts' (repeat Imp.TypeDirect)
          (more_values, more_dests) <- mkExts epts rest
          return (Imp.OpaqueValue desc evs : more_values,
                  dests ++ more_dests)
        mkExts (TypeUnsigned:epts) (rt:rts) = do
          (ev,dest) <- mkParam rt Imp.TypeUnsigned
          (more_values, more_dests) <- mkExts epts rts
          return (Imp.TransparentValue ev : more_values,
                  dest : more_dests)
        mkExts (TypeDirect:epts) (rt:rts) = do
          (ev,dest) <- mkParam rt Imp.TypeDirect
          (more_values, more_dests) <- mkExts epts rts
          return (Imp.TransparentValue ev : more_values,
                  dest : more_dests)
        mkExts _ _ = return ([], [])

        mkParam MemMem{} _ =
          error "Functions may not explicitly return memory blocks."
        mkParam (MemPrim t) ept = do
          out <- imp $ newVName "scalar_out"
          tell ([Imp.ScalarParam out t], mempty)
          return (Imp.ScalarValue t ept out, ScalarDestination out)
        mkParam (MemArray t shape _ dec) ept = do
          space <- asks envDefaultSpace
          memout <- case dec of
            ReturnsNewBlock _ x _ixfun -> do
              memout <- imp $ newVName "out_mem"
              tell ([Imp.MemParam memout space],
                    M.singleton x $ MemoryDestination memout)
              return memout
            ReturnsInBlock memout _ ->
              return memout
          resultshape <- mapM inspectExtSize $ shapeDims shape
          return (Imp.ArrayValue memout space t ept resultshape,
                  ArrayDestination Nothing)

        inspectExtSize (Ext x) = do
          (memseen,arrseen) <- get
          case M.lookup x arrseen of
            Nothing -> do
              out <- imp $ newVName "out_arrsize"
              tell ([Imp.ScalarParam out int32],
                    M.singleton x $ ScalarDestination out)
              put (memseen, M.insert x out arrseen)
              return $ Var out
            Just out ->
              return $ Var out
        inspectExtSize (Free se) =
          return se

compileFunDef :: Mem lore =>
                 FunDef lore
              -> ImpM lore r op ()
<<<<<<< HEAD
compileFunDef (FunDef entry fname rettype params body) =
=======
compileFunDef (FunDef entry _ fname rettype params body) =
>>>>>>> b4e7a14f
  local (\env -> env { envFunction = Just fname }) $ do
  ((outparams, inparams, results, args), body') <- collect' compile
  emitFunction fname $ Imp.Function (isJust entry) outparams inparams body' results args
  where params_entry = maybe (replicate (length params) TypeDirect) fst entry
        ret_entry = maybe (replicate (length rettype) TypeDirect) snd entry
        compile = do
          (inparams, arrayds, args) <- compileInParams params params_entry
          (results, outparams, Destination _ dests) <- compileOutParams rettype ret_entry
          addFParams params
          addArrays arrayds

          let Body _ stms ses = body
          compileStms (freeIn ses) stms $
            forM_ (zip dests ses) $ \(d, se) -> copyDWIMDest d [] se []

          return (outparams, inparams, results, args)

compileBody :: (Mem lore) => Pattern lore -> Body lore -> ImpM lore r op ()
compileBody pat (Body _ bnds ses) = do
  Destination _ dests <- destinationFromPattern pat
  compileStms (freeIn ses) bnds $
    forM_ (zip dests ses) $ \(d, se) -> copyDWIMDest d [] se []

compileBody' :: [Param dec] -> Body lore -> ImpM lore r op ()
compileBody' params (Body _ bnds ses) =
  compileStms (freeIn ses) bnds $
    forM_ (zip params ses) $ \(param, se) -> copyDWIM (paramName param) [] se []

compileLoopBody :: Typed dec => [Param dec] -> Body lore -> ImpM lore r op ()
compileLoopBody mergeparams (Body _ bnds ses) = do
  -- We cannot write the results to the merge parameters immediately,
  -- as some of the results may actually *be* merge parameters, and
  -- would thus be clobbered.  Therefore, we first copy to new
  -- variables mirroring the merge parameters, and then copy this
  -- buffer to the merge parameters.  This is efficient, because the
  -- operations are all scalar operations.
  tmpnames <- mapM (newVName . (++"_tmp") . baseString . paramName) mergeparams
  compileStms (freeIn ses) bnds $ do
    copy_to_merge_params <- forM (zip3 mergeparams tmpnames ses) $ \(p,tmp,se) ->
      case typeOf p of
        Prim pt  -> do
          emit $ Imp.DeclareScalar tmp Imp.Nonvolatile pt
          emit $ Imp.SetScalar tmp $ toExp' pt se
          return $ emit $ Imp.SetScalar (paramName p) $ Imp.var tmp pt
        Mem space | Var v <- se -> do
          emit $ Imp.DeclareMem tmp space
          emit $ Imp.SetMem tmp v space
          return $ emit $ Imp.SetMem (paramName p) tmp space
        _ -> return $ return ()
    sequence_ copy_to_merge_params

compileStms :: Names -> Stms lore -> ImpM lore r op () -> ImpM lore r op ()
compileStms alive_after_stms all_stms m = do
  cb <- asks envStmsCompiler
  cb alive_after_stms all_stms m

defCompileStms :: (Mem lore, FreeIn op) =>
                  Names -> Stms lore -> ImpM lore r op () -> ImpM lore r op ()
defCompileStms alive_after_stms all_stms m =
  -- We keep track of any memory blocks produced by the statements,
  -- and after the last time that memory block is used, we insert a
  -- Free.  This is very conservative, but can cut down on lifetimes
  -- in some cases.
  void $ compileStms' mempty $ stmsToList all_stms
  where compileStms' allocs (Let pat aux e:bs) = do
          dVars (Just e) (patternElements pat)

          e_code <- localAttrs (stmAuxAttrs aux) $
                    collect $ compileExp pat e
          (live_after, bs_code) <- collect' $ compileStms' (patternAllocs pat <> allocs) bs
          let dies_here v = not (v `nameIn` live_after) &&
                            v `nameIn` freeIn e_code
              to_free = S.filter (dies_here . fst) allocs

          emit e_code
          mapM_ (emit . uncurry Imp.Free) to_free
          emit bs_code

          return $ freeIn e_code <> live_after
        compileStms' _ [] = do
          code <- collect m
          emit code
          return $ freeIn code <> alive_after_stms

        patternAllocs = S.fromList . mapMaybe isMemPatElem . patternElements
        isMemPatElem pe = case patElemType pe of
                            Mem space -> Just (patElemName pe, space)
                            _         -> Nothing

compileExp :: Pattern lore -> Exp lore -> ImpM lore r op ()
compileExp pat e = do
  ec <- asks envExpCompiler
  ec pat e

defCompileExp :: (Mem lore) =>
                 Pattern lore -> Exp lore -> ImpM lore r op ()

defCompileExp pat (If cond tbranch fbranch _) = do
  tcode <- collect $ compileBody pat tbranch
  fcode <- collect $ compileBody pat fbranch
  emit $ Imp.If (toExp' Bool cond) tcode fcode

defCompileExp pat (Apply fname args _ _) = do
  dest <- destinationFromPattern pat
  targets <- funcallTargets dest
  args' <- catMaybes <$> mapM compileArg args
  emit $ Imp.Call targets fname args'
  where compileArg (se, _) = do
          t <- subExpType se
          case (se, t) of
            (_, Prim pt)   -> return $ Just $ Imp.ExpArg $ toExp' pt se
            (Var v, Mem{}) -> return $ Just $ Imp.MemArg v
            _              -> return Nothing

defCompileExp pat (BasicOp op) = defCompileBasicOp pat op

defCompileExp pat (DoLoop ctx val form body) = do
  dFParams mergepat
  forM_ merge $ \(p, se) ->
    when ((==0) $ arrayRank $ paramType p) $
    copyDWIM (paramName p) [] se []

  let doBody = compileLoopBody mergepat body

  case form of
    ForLoop i it bound loopvars -> do
      let setLoopParam (p,a)
            | Prim _ <- paramType p =
                copyDWIM (paramName p) [] (Var a) [DimFix $ Imp.vi32 i]
            | otherwise =
                return ()

      dLParams $ map fst loopvars
      sFor' i it (toExp' (IntType it) bound) $
        mapM_ setLoopParam loopvars >> doBody
    WhileLoop cond ->
      sWhile (Imp.var cond Bool) doBody

  Destination _ pat_dests <- destinationFromPattern pat
  forM_ (zip pat_dests $ map (Var . paramName . fst) merge) $ \(d, r) ->
    copyDWIMDest d [] r []

  where merge = ctx ++ val
        mergepat = map fst merge

defCompileExp pat (Op op) = do
  opc <- asks envOpCompiler
  opc pat op

defCompileBasicOp :: Mem lore =>
                     Pattern lore -> BasicOp -> ImpM lore r op ()

defCompileBasicOp (Pattern _ [pe]) (SubExp se) =
  copyDWIM (patElemName pe) [] se []

defCompileBasicOp (Pattern _ [pe]) (Opaque se) =
  copyDWIM (patElemName pe) [] se []

defCompileBasicOp (Pattern _ [pe]) (UnOp op e) = do
  e' <- toExp e
  patElemName pe <-- Imp.UnOpExp op e'

defCompileBasicOp (Pattern _ [pe]) (ConvOp conv e) = do
  e' <- toExp e
  patElemName pe <-- Imp.ConvOpExp conv e'

defCompileBasicOp (Pattern _ [pe]) (BinOp bop x y) = do
  x' <- toExp x
  y' <- toExp y
  patElemName pe <-- Imp.BinOpExp bop x' y'

defCompileBasicOp (Pattern _ [pe]) (CmpOp bop x y) = do
  x' <- toExp x
  y' <- toExp y
  patElemName pe <-- Imp.CmpOpExp bop x' y'

defCompileBasicOp _ (Assert e msg loc) = do
  e' <- toExp e
  msg' <- traverse toExp msg
  emit $ Imp.Assert e' msg' loc

  attrs <- askAttrs
  when (AttrComp "warn" ["safety_checks"] `inAttrs` attrs) $
    uncurry warn loc "Safety check required at run-time."

defCompileBasicOp (Pattern _ [pe]) (Index src slice)
  | Just idxs <- sliceIndices slice =
      copyDWIM (patElemName pe) [] (Var src) $ map (DimFix . toExp' int32) idxs

defCompileBasicOp _ Index{} =
  return ()

defCompileBasicOp (Pattern _ [pe]) (Update _ slice se) =
  sUpdate (patElemName pe) (map (fmap (toExp' int32)) slice) se

defCompileBasicOp (Pattern _ [pe]) (Replicate (Shape ds) se) = do
  ds' <- mapM toExp ds
  is <- replicateM (length ds) (newVName "i")
  copy_elem <- collect $ copyDWIM (patElemName pe) (map (DimFix . Imp.vi32) is) se []
  emit $ foldl (.) id (zipWith (`Imp.For` Int32) is ds') copy_elem

defCompileBasicOp _ Scratch{} =
  return ()

defCompileBasicOp (Pattern [] [pe]) (Iota n e s it) = do
  n' <- toExp n
  e' <- toExp e
  s' <- toExp s
  sFor "i" n' $ \i -> do
    let i' = ConvOpExp (SExt Int32 it) i
    x <- dPrimV "x" $ e' + i' * s'
    copyDWIM (patElemName pe) [DimFix i] (Var x) []

defCompileBasicOp (Pattern _ [pe]) (Copy src) =
  copyDWIM (patElemName pe) [] (Var src) []

defCompileBasicOp (Pattern _ [pe]) (Manifest _ src) =
  copyDWIM (patElemName pe) [] (Var src) []

defCompileBasicOp (Pattern _ [pe]) (Concat i x ys _) = do
  offs_glb <- dPrim "tmp_offs" int32
  emit $ Imp.SetScalar offs_glb 0

  forM_ (x:ys) $ \y -> do
    y_dims <- arrayDims <$> lookupType y
    let rows = case drop i y_dims of
                 []  -> error $ "defCompileBasicOp Concat: empty array shape for " ++ pretty y
                 r:_ -> toExp' int32 r
        skip_dims = take i y_dims
        sliceAllDim d = DimSlice 0 d 1
        skip_slices = map (sliceAllDim . toExp' int32) skip_dims
        destslice = skip_slices ++ [DimSlice (Imp.vi32 offs_glb) rows 1]
    copyDWIM (patElemName pe) destslice (Var y) []
    emit $ Imp.SetScalar offs_glb $ Imp.var offs_glb int32 + rows

defCompileBasicOp (Pattern [] [pe]) (ArrayLit es _)
  | Just vs@(v:_) <- mapM isLiteral es = do
      dest_mem <- entryArrayLocation <$> lookupArray (patElemName pe)
      dest_space <- entryMemSpace <$> lookupMemory (memLocationName dest_mem)
      let t = primValueType v
      static_array <- newVNameForFun "static_array"
      emit $ Imp.DeclareArray static_array dest_space t $ Imp.ArrayValues vs
      let static_src = MemLocation static_array [intConst Int32 $ fromIntegral $ length es] $
                       IxFun.iota [fromIntegral $ length es]
          entry = MemVar Nothing $ MemEntry dest_space
      addVar static_array entry
      let slice = [DimSlice 0 (genericLength es) 1]
      copy t dest_mem slice static_src slice
  | otherwise =
    forM_ (zip [0..] es) $ \(i,e) ->
      copyDWIM (patElemName pe) [DimFix $ fromInteger i] e []

  where isLiteral (Constant v) = Just v
        isLiteral _ = Nothing

defCompileBasicOp _ Rearrange{} =
  return ()

defCompileBasicOp _ Rotate{} =
  return ()

defCompileBasicOp _ Reshape{} =
  return ()

defCompileBasicOp pat e =
  error $ "ImpGen.defCompileBasicOp: Invalid pattern\n  " ++
  pretty pat ++ "\nfor expression\n  " ++ pretty e

-- | Note: a hack to be used only for functions.
addArrays :: [ArrayDecl] -> ImpM lore r op ()
addArrays = mapM_ addArray
  where addArray (ArrayDecl name bt location) =
          addVar name $
          ArrayVar Nothing ArrayEntry
          { entryArrayLocation = location
          , entryArrayElemType = bt
          }

-- | Like 'dFParams', but does not create new declarations.
-- Note: a hack to be used only for functions.
addFParams :: Mem lore => [FParam lore] -> ImpM lore r op ()
addFParams = mapM_ addFParam
  where addFParam fparam =
          addVar (paramName fparam) $
          memBoundToVarEntry Nothing $ noUniquenessReturns $ paramDec fparam

-- | Another hack.
addLoopVar :: VName -> IntType -> ImpM lore r op ()
addLoopVar i it = addVar i $ ScalarVar Nothing $ ScalarEntry $ IntType it

dVars :: Mem lore =>
            Maybe (Exp lore) -> [PatElem lore] -> ImpM lore r op ()
dVars e = mapM_ dVar
  where dVar = dScope e . scopeOfPatElem

dFParams :: Mem lore => [FParam lore] -> ImpM lore r op ()
dFParams = dScope Nothing . scopeOfFParams

dLParams :: Mem lore => [LParam lore] -> ImpM lore r op ()
dLParams = dScope Nothing . scopeOfLParams

dPrimVol_ :: VName -> PrimType -> ImpM lore r op ()
dPrimVol_ name t = do
 emit $ Imp.DeclareScalar name Imp.Volatile t
 addVar name $ ScalarVar Nothing $ ScalarEntry t

dPrim_ :: VName -> PrimType -> ImpM lore r op ()
dPrim_ name t = do
 emit $ Imp.DeclareScalar name Imp.Nonvolatile t
 addVar name $ ScalarVar Nothing $ ScalarEntry t

dPrim :: String -> PrimType -> ImpM lore r op VName
dPrim name t = do name' <- newVName name
                  dPrim_ name' t
                  return name'

dPrimV_ :: VName -> Imp.Exp -> ImpM lore r op ()
dPrimV_ name e = do dPrim_ name $ primExpType e
                    name <-- e

dPrimV :: String -> Imp.Exp -> ImpM lore r op VName
dPrimV name e = do name' <- dPrim name $ primExpType e
                   name' <-- e
                   return name'

dPrimVE :: String -> Imp.Exp -> ImpM lore r op Imp.Exp
dPrimVE name e = do name' <- dPrim name $ primExpType e
                    name' <-- e
                    return $ Imp.var name' $ primExpType e

memBoundToVarEntry :: Maybe (Exp lore) -> MemBound NoUniqueness
                   -> VarEntry lore
memBoundToVarEntry e (MemPrim bt) =
  ScalarVar e ScalarEntry { entryScalarType = bt }
memBoundToVarEntry e (MemMem space) =
  MemVar e $ MemEntry space
memBoundToVarEntry e (MemArray bt shape _ (ArrayIn mem ixfun)) =
  let location = MemLocation mem (shapeDims shape) $ fmap (toExp' int32) ixfun
  in ArrayVar e ArrayEntry { entryArrayLocation = location
                           , entryArrayElemType = bt
                           }

infoDec :: Mem lore =>
            NameInfo lore
         -> MemInfo SubExp NoUniqueness MemBind
infoDec (LetName dec) = dec
infoDec (FParamName dec) = noUniquenessReturns dec
infoDec (LParamName dec) = dec
infoDec (IndexName it) = MemPrim $ IntType it

dInfo :: Mem lore =>
         Maybe (Exp lore) -> VName -> NameInfo lore
      -> ImpM lore r op ()
dInfo e name info = do
  let entry = memBoundToVarEntry e $ infoDec info
  case entry of
    MemVar _ entry' ->
      emit $ Imp.DeclareMem name $ entryMemSpace entry'
    ScalarVar _ entry' ->
      emit $ Imp.DeclareScalar name Imp.Nonvolatile $ entryScalarType entry'
    ArrayVar _ _ ->
      return ()
  addVar name entry

dScope :: Mem lore =>
          Maybe (Exp lore) -> Scope lore -> ImpM lore r op ()
dScope e = mapM_ (uncurry $ dInfo e) . M.toList

dArray :: VName -> PrimType -> ShapeBase SubExp -> MemBind -> ImpM lore r op ()
dArray name bt shape membind =
  addVar name $
  memBoundToVarEntry Nothing $ MemArray bt shape NoUniqueness membind

everythingVolatile :: ImpM lore r op a -> ImpM lore r op a
everythingVolatile = local $ \env -> env { envVolatility = Imp.Volatile }

-- | Remove the array targets.
funcallTargets :: Destination -> ImpM lore r op [VName]
funcallTargets (Destination _ dests) =
  concat <$> mapM funcallTarget dests
  where funcallTarget (ScalarDestination name) =
          return [name]
        funcallTarget (ArrayDestination _) =
          return []
        funcallTarget (MemoryDestination name) =
          return [name]

-- | Compile things to 'Imp.Exp'.
class ToExp a where
  -- | Compile to an 'Imp.Exp', where the type (must must still be a
  -- primitive) is deduced monadically.
  toExp :: a -> ImpM lore r op Imp.Exp
  -- | Compile where we know the type in advance.
  toExp' :: PrimType -> a -> Imp.Exp

instance ToExp SubExp where
  toExp (Constant v) =
    return $ Imp.ValueExp v
  toExp (Var v) =
    lookupVar v >>= \case
    ScalarVar _ (ScalarEntry pt) ->
      return $ Imp.var v pt
    _       -> error $ "toExp SubExp: SubExp is not a primitive type: " ++ pretty v

  toExp' _ (Constant v) = Imp.ValueExp v
  toExp' t (Var v) = Imp.var v t

instance ToExp (PrimExp VName) where
  toExp = pure . fmap Imp.ScalarVar
  toExp' _ = fmap Imp.ScalarVar

addVar :: VName -> VarEntry lore -> ImpM lore r op ()
addVar name entry =
  modify $ \s -> s { stateVTable = M.insert name entry $ stateVTable s }

localDefaultSpace :: Imp.Space -> ImpM lore r op a -> ImpM lore r op a
localDefaultSpace space = local (\env -> env { envDefaultSpace = space })

askFunction :: ImpM lore r op (Maybe Name)
askFunction = asks envFunction

-- | Generate a 'VName', prefixed with 'askFunction' if it exists.
newVNameForFun :: String -> ImpM lore r op VName
newVNameForFun s = do
  fname <- fmap nameToString <$> askFunction
  newVName $ maybe "" (++".") fname ++ s

-- | Generate a 'Name', prefixed with 'askFunction' if it exists.
nameForFun :: String -> ImpM lore r op Name
nameForFun s = do
  fname <- askFunction
  return $ maybe "" (<>".") fname <> nameFromString s

askEnv :: ImpM lore r op r
askEnv = asks envEnv

localEnv :: (r -> r) -> ImpM lore r op a -> ImpM lore r op a
localEnv f = local $ \env -> env { envEnv = f $ envEnv env }

-- | The active attributes, including those for the statement
-- currently being compiled.
askAttrs :: ImpM lore r op Attrs
askAttrs = asks envAttrs

-- | Add more attributes to what is returning by 'askAttrs'.
localAttrs :: Attrs -> ImpM lore r op a -> ImpM lore r op a
localAttrs attrs = local $ \env -> env { envAttrs = attrs <> envAttrs env }

localOps :: Operations lore r op -> ImpM lore r op a -> ImpM lore r op a
localOps ops = local $ \env ->
                         env { envExpCompiler = opsExpCompiler ops
                             , envStmsCompiler = opsStmsCompiler ops
                             , envCopyCompiler = opsCopyCompiler ops
                             , envOpCompiler = opsOpCompiler ops
                             , envAllocCompilers = opsAllocCompilers ops
                             }

-- | Get the current symbol table.
getVTable :: ImpM lore r op (VTable lore)
getVTable = gets stateVTable

putVTable :: VTable lore -> ImpM lore r op ()
putVTable vtable = modify $ \s -> s { stateVTable = vtable }

-- | Run an action with a modified symbol table.  All changes to the
-- symbol table will be reverted once the action is done!
localVTable :: (VTable lore -> VTable lore) -> ImpM lore r op a -> ImpM lore r op a
localVTable f m = do
  old_vtable <- getVTable
  putVTable $ f old_vtable
  a <- m
  putVTable old_vtable
  return a

lookupVar :: VName -> ImpM lore r op (VarEntry lore)
lookupVar name = do
  res <- gets $ M.lookup name . stateVTable
  case res of
    Just entry -> return entry
    _ -> error $ "Unknown variable: " ++ pretty name

lookupArray :: VName -> ImpM lore r op ArrayEntry
lookupArray name = do
  res <- lookupVar name
  case res of
    ArrayVar _ entry -> return entry
    _                -> error $ "ImpGen.lookupArray: not an array: " ++ pretty name

lookupMemory :: VName -> ImpM lore r op MemEntry
lookupMemory name = do
  res <- lookupVar name
  case res of
    MemVar _ entry -> return entry
    _              -> error $ "Unknown memory block: " ++ pretty name

destinationFromPattern :: Mem lore => Pattern lore -> ImpM lore r op Destination
destinationFromPattern pat =
  fmap (Destination (baseTag <$> maybeHead (patternNames pat))) . mapM inspect $
  patternElements pat
  where inspect patElem = do
          let name = patElemName patElem
          entry <- lookupVar name
          case entry of
            ArrayVar _ (ArrayEntry MemLocation{} _) ->
              return $ ArrayDestination Nothing
            MemVar{} ->
              return $ MemoryDestination name

            ScalarVar{} ->
              return $ ScalarDestination name

fullyIndexArray :: VName -> [Imp.Exp]
                -> ImpM lore r op (VName, Imp.Space, Count Elements Imp.Exp)
fullyIndexArray name indices = do
  arr <- lookupArray name
  fullyIndexArray' (entryArrayLocation arr) indices

fullyIndexArray' :: MemLocation -> [Imp.Exp]
                 -> ImpM lore r op (VName, Imp.Space, Count Elements Imp.Exp)
fullyIndexArray' (MemLocation mem _ ixfun) indices = do
  space <- entryMemSpace <$> lookupMemory mem
  let indices' = case space of
                   ScalarSpace ds _ ->
                     let (zero_is, is) = splitFromEnd (length ds) indices
                     in map (const 0) zero_is ++ is
                   _ -> indices
  return (mem, space,
          elements $ IxFun.index ixfun indices')

-- More complicated read/write operations that use index functions.

copy :: CopyCompiler lore r op
copy bt dest destslice src srcslice = do
  cc <- asks envCopyCompiler
  cc bt dest destslice src srcslice

-- | Use an 'Imp.Copy' if possible, otherwise 'copyElementWise'.
defaultCopy :: CopyCompiler lore r op
defaultCopy bt dest destslice src srcslice
  | Just destoffset <-
      IxFun.linearWithOffset (IxFun.slice destIxFun destslice) bt_size,
    Just srcoffset  <-
      IxFun.linearWithOffset (IxFun.slice srcIxFun srcslice) bt_size = do
        srcspace <- entryMemSpace <$> lookupMemory srcmem
        destspace <- entryMemSpace <$> lookupMemory destmem
        if isScalarSpace srcspace || isScalarSpace destspace
          then copyElementWise bt dest destslice src srcslice
          else emit $ Imp.Copy
               destmem (bytes destoffset) destspace
               srcmem (bytes srcoffset) srcspace $
               num_elems `withElemType` bt
  | otherwise =
      copyElementWise bt dest destslice src srcslice
  where bt_size = primByteSize bt
        num_elems = Imp.elements $ product $ sliceDims srcslice
        MemLocation destmem _ destIxFun = dest
        MemLocation srcmem _ srcIxFun = src
        isScalarSpace ScalarSpace{} = True
        isScalarSpace _ = False

copyElementWise :: CopyCompiler lore r op
copyElementWise bt dest destslice src srcslice = do
    let bounds = sliceDims srcslice
    is <- replicateM (length bounds) (newVName "i")
    let ivars = map Imp.vi32 is
    (destmem, destspace, destidx) <-
      fullyIndexArray' dest $ fixSlice destslice ivars
    (srcmem, srcspace, srcidx) <-
      fullyIndexArray' src $ fixSlice srcslice ivars
    vol <- asks envVolatility
    emit $ foldl (.) id (zipWith (`Imp.For` Int32) is bounds) $
      Imp.Write destmem destidx bt destspace vol $
      Imp.index srcmem srcidx bt srcspace vol

-- | Copy from here to there; both destination and source may be
-- indexeded.
copyArrayDWIM :: PrimType
              -> MemLocation -> [DimIndex Imp.Exp]
              -> MemLocation -> [DimIndex Imp.Exp]
              -> ImpM lore r op (Imp.Code op)
copyArrayDWIM bt
  destlocation@(MemLocation _ destshape _) destslice
  srclocation@(MemLocation _ srcshape _) srcslice

  | Just destis <- mapM dimFix destslice,
    Just srcis <- mapM dimFix srcslice,
    length srcis == length srcshape,
    length destis == length destshape = do
  (targetmem, destspace, targetoffset) <-
    fullyIndexArray' destlocation destis
  (srcmem, srcspace, srcoffset) <-
    fullyIndexArray' srclocation srcis
  vol <- asks envVolatility
  return $ Imp.Write targetmem targetoffset bt destspace vol $
    Imp.index srcmem srcoffset bt srcspace vol

  | otherwise = do
      let destslice' =
            fullSliceNum (map (toExp' int32) destshape) destslice
          srcslice'  =
            fullSliceNum (map (toExp' int32) srcshape) srcslice
          destrank = length $ sliceDims destslice'
          srcrank = length $ sliceDims srcslice'
      if destrank /= srcrank
        then error $ "copyArrayDWIM: cannot copy to " ++
             pretty (memLocationName destlocation) ++
             " from " ++ pretty (memLocationName srclocation) ++
             " because ranks do not match (" ++ pretty destrank ++
             " vs " ++ pretty srcrank ++ ")"
      else if destlocation == srclocation && destslice' == srcslice'
        then return mempty -- Copy would be no-op.
        else collect $ copy bt destlocation destslice' srclocation srcslice'

-- | Like 'copyDWIM', but the target is a 'ValueDestination'
-- instead of a variable name.
copyDWIMDest :: ValueDestination -> [DimIndex Imp.Exp] -> SubExp -> [DimIndex Imp.Exp]
             -> ImpM lore r op ()

copyDWIMDest _ _ (Constant v) (_:_) =
  error $
  unwords ["copyDWIMDest: constant source", pretty v, "cannot be indexed."]
copyDWIMDest pat dest_slice (Constant v) [] =
  case mapM dimFix dest_slice of
    Nothing ->
      error $
      unwords ["copyDWIMDest: constant source", pretty v, "with slice destination."]
    Just dest_is ->
      case pat of
        ScalarDestination name ->
          emit $ Imp.SetScalar name $ Imp.ValueExp v
        MemoryDestination{} ->
          error $
          unwords ["copyDWIMDest: constant source", pretty v, "cannot be written to memory destination."]
        ArrayDestination (Just dest_loc) -> do
          (dest_mem, dest_space, dest_i) <-
            fullyIndexArray' dest_loc dest_is
          vol <- asks envVolatility
          emit $ Imp.Write dest_mem dest_i bt dest_space vol $ Imp.ValueExp v
        ArrayDestination Nothing ->
          error "copyDWIMDest: ArrayDestination Nothing"
  where bt = primValueType v

copyDWIMDest dest dest_slice (Var src) src_slice = do
  src_entry <- lookupVar src
  case (dest, src_entry) of
    (MemoryDestination mem, MemVar _ (MemEntry space)) ->
      emit $ Imp.SetMem mem src space

    (MemoryDestination{}, _) ->
      error $
      unwords ["copyDWIMDest: cannot write", pretty src, "to memory destination."]

    (_, MemVar{}) ->
      error $
      unwords ["copyDWIMDest: source", pretty src, "is a memory block."]

    (_, ScalarVar _ (ScalarEntry _)) | not $ null src_slice ->
      error $
      unwords ["copyDWIMDest: prim-typed source", pretty src, "with slice", pretty src_slice]

    (ScalarDestination name, _) | not $ null dest_slice ->
      error $
      unwords ["copyDWIMDest: prim-typed target", pretty name, "with slice", pretty dest_slice]

    (ScalarDestination name, ScalarVar _ (ScalarEntry pt)) ->
      emit $ Imp.SetScalar name $ Imp.var src pt

    (ScalarDestination name, ArrayVar _ arr)
      | Just src_is <- mapM dimFix src_slice,
        length src_slice == length (entryArrayShape arr) -> do
          let bt = entryArrayElemType arr
          (mem, space, i) <-
            fullyIndexArray' (entryArrayLocation arr) src_is
          vol <- asks envVolatility
          emit $ Imp.SetScalar name $ Imp.index mem i bt space vol
      | otherwise ->
          error $
          unwords ["copyDWIMDest: prim-typed target", pretty name,
                   "and array-typed source", pretty src,
                   "with slice", pretty src_slice]

    (ArrayDestination (Just dest_loc), ArrayVar _ src_arr) -> do
      let src_loc = entryArrayLocation src_arr
          bt = entryArrayElemType src_arr
      emit =<< copyArrayDWIM bt dest_loc dest_slice src_loc src_slice

    (ArrayDestination (Just dest_loc), ScalarVar _ (ScalarEntry bt))
      | Just dest_is <- mapM dimFix dest_slice -> do
          (dest_mem, dest_space, dest_i) <- fullyIndexArray' dest_loc dest_is
          vol <- asks envVolatility
          emit $ Imp.Write dest_mem dest_i bt dest_space vol (Imp.var src bt)
      | otherwise ->
          error $
          unwords ["copyDWIMDest: array-typed target and prim-typed source", pretty src,
                   "with slice", pretty dest_slice]

    (ArrayDestination Nothing, _) ->
      return () -- Nothing to do; something else set some memory
                -- somewhere.

-- | Copy from here to there; both destination and source be
-- indexeded.  If so, they better be arrays of enough dimensions.
-- This function will generally just Do What I Mean, and Do The Right
-- Thing.  Both destination and source must be in scope.
copyDWIM :: VName -> [DimIndex Imp.Exp] -> SubExp -> [DimIndex Imp.Exp]
         -> ImpM lore r op ()
copyDWIM dest dest_slice src src_slice = do
  dest_entry <- lookupVar dest
  let dest_target =
        case dest_entry of
          ScalarVar _ _ ->
            ScalarDestination dest

          ArrayVar _ (ArrayEntry (MemLocation mem shape ixfun) _) ->
            ArrayDestination $ Just $ MemLocation mem shape ixfun

          MemVar _ _ ->
            MemoryDestination dest
  copyDWIMDest dest_target dest_slice src src_slice

-- | As 'copyDWIM', but implicitly 'DimFix'es the indexes.
copyDWIMFix :: VName -> [Imp.Exp] -> SubExp -> [Imp.Exp] -> ImpM lore r op ()
copyDWIMFix dest dest_is src src_is =
  copyDWIM dest (map DimFix dest_is) src (map DimFix src_is)

-- | @compileAlloc pat size space@ allocates @n@ bytes of memory in @space@,
-- writing the result to @dest@, which must be a single
-- 'MemoryDestination',
compileAlloc :: Mem lore =>
                Pattern lore -> SubExp -> Space
             -> ImpM lore r op ()
compileAlloc (Pattern [] [mem]) e space = do
  e' <- Imp.bytes <$> toExp e
  allocator <- asks $ M.lookup space . envAllocCompilers
  case allocator of
    Nothing -> emit $ Imp.Allocate (patElemName mem) e' space
    Just allocator' -> allocator' (patElemName mem) e'
compileAlloc pat _ _ =
  error $ "compileAlloc: Invalid pattern: " ++ pretty pat

-- | The number of bytes needed to represent the array in a
-- straightforward contiguous format, as an 'Int64' expression.
typeSize :: Type -> Count Bytes Imp.Exp
typeSize t =
  Imp.bytes $ i64 (Imp.LeafExp (Imp.SizeOf $ elemType t) int32) *
  product (map (i64 . toExp' int32) (arrayDims t))
  where i64 = ConvOpExp (SExt Int32 Int64)

--- Building blocks for constructing code.

sFor' :: VName -> IntType -> Imp.Exp -> ImpM lore r op () -> ImpM lore r op ()
sFor' i it bound body = do
  addLoopVar i it
  body' <- collect body
  emit $ Imp.For i it bound body'

sFor :: String -> Imp.Exp -> (Imp.Exp -> ImpM lore r op ()) -> ImpM lore r op ()
sFor i bound body = do
  i' <- newVName i
  it <- case primExpType bound of
          IntType it -> return it
          t -> error $ "sFor: bound " ++ pretty bound ++ " is of type " ++ pretty t
  addLoopVar i' it
  body' <- collect $ body $ Imp.var i' $ IntType it
  emit $ Imp.For i' it bound body'

sWhile :: Imp.Exp -> ImpM lore r op () -> ImpM lore r op ()
sWhile cond body = do
  body' <- collect body
  emit $ Imp.While cond body'

sComment :: String -> ImpM lore r op () -> ImpM lore r op ()
sComment s code = do
  code' <- collect code
  emit $ Imp.Comment s code'

sIf :: Imp.Exp -> ImpM lore r op () -> ImpM lore r op () -> ImpM lore r op ()
sIf cond tbranch fbranch = do
  tbranch' <- collect tbranch
  fbranch' <- collect fbranch
  emit $ Imp.If cond tbranch' fbranch'

sWhen :: Imp.Exp -> ImpM lore r op () -> ImpM lore r op ()
sWhen cond tbranch = sIf cond tbranch (return ())

sUnless :: Imp.Exp -> ImpM lore r op () -> ImpM lore r op ()
sUnless cond = sIf cond (return ())

sOp :: op -> ImpM lore r op ()
sOp = emit . Imp.Op

sDeclareMem :: String -> Space -> ImpM lore r op VName
sDeclareMem name space = do
  name' <- newVName name
  emit $ Imp.DeclareMem name' space
  addVar name' $ MemVar Nothing $ MemEntry space
  return name'

sAlloc_ :: VName -> Count Bytes Imp.Exp -> Space -> ImpM lore r op ()
sAlloc_ name' size' space = do
  allocator <- asks $ M.lookup space . envAllocCompilers
  case allocator of
    Nothing -> emit $ Imp.Allocate name' size' space
    Just allocator' -> allocator' name' size'

sAlloc :: String -> Count Bytes Imp.Exp -> Space -> ImpM lore r op VName
sAlloc name size space = do
  name' <- sDeclareMem name space
  sAlloc_ name' size space
  return name'

sArray :: String -> PrimType -> ShapeBase SubExp -> MemBind -> ImpM lore r op VName
sArray name bt shape membind = do
  name' <- newVName name
  dArray name' bt shape membind
  return name'

-- | Declare an array in row-major order in the given memory block.
sArrayInMem :: String -> PrimType -> ShapeBase SubExp -> VName -> ImpM lore r op VName
sArrayInMem name pt shape mem =
  sArray name pt shape $ ArrayIn mem $
  IxFun.iota $ map (primExpFromSubExp int32) $ shapeDims shape

-- | Like 'sAllocArray', but permute the in-memory representation of the indices as specified.
sAllocArrayPerm :: String -> PrimType -> ShapeBase SubExp -> Space -> [Int] -> ImpM lore r op VName
sAllocArrayPerm name pt shape space perm = do
  let permuted_dims = rearrangeShape perm $ shapeDims shape
  mem <- sAlloc (name ++ "_mem") (typeSize (Array pt shape NoUniqueness)) space
  let iota_ixfun = IxFun.iota $ map (primExpFromSubExp int32) permuted_dims
  sArray name pt shape $
    ArrayIn mem $ IxFun.permute iota_ixfun $ rearrangeInverse perm

-- | Uses linear/iota index function.
sAllocArray :: String -> PrimType -> ShapeBase SubExp -> Space -> ImpM lore r op VName
sAllocArray name pt shape space =
  sAllocArrayPerm name pt shape space [0..shapeRank shape-1]


-- | Uses linear/iota index function.
sStaticArray :: String -> Space -> PrimType -> Imp.ArrayContents -> ImpM lore r op VName
sStaticArray name space pt vs = do
  let num_elems = case vs of Imp.ArrayValues vs' -> length vs'
                             Imp.ArrayZeros n -> fromIntegral n
      shape = Shape [intConst Int32 $ toInteger num_elems]
  mem <- newVNameForFun $ name ++ "_mem"
  emit $ Imp.DeclareArray mem space pt vs
  addVar mem $ MemVar Nothing $ MemEntry space
  sArray name pt shape $ ArrayIn mem $ IxFun.iota [fromIntegral num_elems]

sWrite :: VName -> [Imp.Exp] -> PrimExp Imp.ExpLeaf -> ImpM lore r op ()
sWrite arr is v = do
  (mem, space, offset) <- fullyIndexArray arr is
  vol <- asks envVolatility
  emit $ Imp.Write mem offset (primExpType v) space vol v

sUpdate :: VName -> Slice Imp.Exp -> SubExp -> ImpM lore r op ()
sUpdate arr slice v = copyDWIM arr slice v []

sLoopNest :: Shape
          -> ([Imp.Exp] -> ImpM lore r op ())
          -> ImpM lore r op ()
sLoopNest = sLoopNest' [] . shapeDims
  where sLoopNest' is [] f = f $ reverse is
        sLoopNest' is (d:ds) f = do
          d' <- toExp d
          sFor "nest_i" d' $ \i -> sLoopNest' (i:is) ds f

-- | ASsignment.
(<--) :: VName -> Imp.Exp -> ImpM lore r op ()
x <-- e = emit $ Imp.SetScalar x e
infixl 3 <--

-- | Constructing an ad-hoc function that does not correspond to any
-- of the IR functions in the input program.
function :: [Imp.Param] -> [Imp.Param] -> ImpM lore r op ()
         -> ImpM lore r op (Imp.Function op)
function outputs inputs m = local noFunction $ do
  body <- collect $ do
    mapM_ addParam $ outputs ++ inputs
    m
  return $ Imp.Function False outputs inputs body [] []
  where addParam (Imp.MemParam name space) =
          addVar name $ MemVar Nothing $ MemEntry space
        addParam (Imp.ScalarParam name bt) =
          addVar name $ ScalarVar Nothing $ ScalarEntry bt
        noFunction env = env { envFunction = Nothing }<|MERGE_RESOLUTION|>--- conflicted
+++ resolved
@@ -360,12 +360,8 @@
         (consts', s') =
           runImpM (compileConsts free_in_funs consts) r ops space $
           combineStates ss
-<<<<<<< HEAD
-  in (Imp.Definitions consts' (stateFunctions s'),
-=======
   in ((stateWarnings s',
        Imp.Definitions consts' (stateFunctions s')),
->>>>>>> b4e7a14f
       stateNameSource s')
   where compileFunDef' src fdef =
           runImpM (compileFunDef fdef) r ops space
@@ -376,11 +372,8 @@
               src = mconcat (map stateNameSource ss)
           in (newState src) { stateFunctions =
                                 Imp.Functions $ M.toList $ M.fromList funs'
-<<<<<<< HEAD
-=======
                             , stateWarnings =
                                 mconcat $ map stateWarnings ss
->>>>>>> b4e7a14f
                             }
 
 compileConsts :: Names -> Stms lore -> ImpM lore r op (Imp.Constants op)
@@ -533,11 +526,7 @@
 compileFunDef :: Mem lore =>
                  FunDef lore
               -> ImpM lore r op ()
-<<<<<<< HEAD
-compileFunDef (FunDef entry fname rettype params body) =
-=======
 compileFunDef (FunDef entry _ fname rettype params body) =
->>>>>>> b4e7a14f
   local (\env -> env { envFunction = Just fname }) $ do
   ((outparams, inparams, results, args), body') <- collect' compile
   emitFunction fname $ Imp.Function (isJust entry) outparams inparams body' results args
