{-# LANGUAGE LambdaCase #-}
{-# LANGUAGE Strict #-}
{-# LANGUAGE TypeFamilies #-}

module Futhark.CodeGen.ImpGen
  ( -- * Entry Points
    compileProg,

    -- * Pluggable Compiler
    OpCompiler,
    ExpCompiler,
    CopyCompiler,
    StmsCompiler,
    AllocCompiler,
    Operations (..),
    defaultOperations,
    MemLoc (..),
    sliceMemLoc,
    MemEntry (..),
    ScalarEntry (..),

    -- * Monadic Compiler Interface
    ImpM,
    localDefaultSpace,
    askFunction,
    newVNameForFun,
    nameForFun,
    askEnv,
    localEnv,
    localOps,
    VTable,
    getVTable,
    localVTable,
    subImpM,
    subImpM_,
    emit,
    emitFunction,
    hasFunction,
    collect,
    collect',
    comment,
    VarEntry (..),
    ArrayEntry (..),

    -- * Lookups
    lookupVar,
    lookupArray,
    lookupMemory,
    lookupAcc,
    askAttrs,

    -- * Building Blocks
    TV,
    mkTV,
    tvSize,
    tvExp,
    tvVar,
    ToExp (..),
    compileAlloc,
    everythingVolatile,
    compileBody,
    compileBody',
    compileLoopBody,
    defCompileStms,
    compileStms,
    compileExp,
    defCompileExp,
    fullyIndexArray,
    fullyIndexArray',
    copy,
    copyDWIM,
    copyDWIMFix,
    copyElementWise,
    typeSize,
    inBounds,
    isMapTransposeCopy,
    caseMatch,

    -- * Constructing code.
    dLParams,
    dFParams,
    addLoopVar,
    dScope,
    dArray,
    dPrim,
    dPrimVol,
    dPrim_,
    dPrimV_,
    dPrimV,
    dPrimVE,
    dIndexSpace,
    dIndexSpace',
    rotateIndex,
    sFor,
    sWhile,
    sComment,
    sIf,
    sWhen,
    sUnless,
    sOp,
    sDeclareMem,
    sAlloc,
    sAlloc_,
    sArray,
    sArrayInMem,
    sAllocArray,
    sAllocArrayPerm,
    sStaticArray,
    sWrite,
    sUpdate,
    sLoopNest,
    sCopy,
    sLoopSpace,
    (<--),
    (<~~),
    function,
    warn,
    module Language.Futhark.Warnings,
  )
where

import Control.Monad.Reader
import Control.Monad.State
import Control.Monad.Writer
import Control.Parallel.Strategies
import Data.Bifunctor (first)
import Data.DList qualified as DL
import Data.Either
import Data.List (find)
import Data.List.NonEmpty (NonEmpty (..))
import Data.Map.Strict qualified as M
import Data.Maybe
import Data.Set qualified as S
import Data.String
import Data.Text qualified as T
import Futhark.CodeGen.ImpCode
  ( Bytes,
    Count,
    Elements,
    bytes,
    elements,
    withElemType,
  )
import Futhark.CodeGen.ImpCode qualified as Imp
import Futhark.CodeGen.ImpGen.Transpose
import Futhark.Construct hiding (ToExp (..))
import Futhark.IR.Mem
import Futhark.IR.Mem.IxFun qualified as IxFun
import Futhark.IR.SOACS (SOACS)
import Futhark.Util
import Futhark.Util.IntegralExp
import Futhark.Util.Loc (noLoc)
import Futhark.Util.Pretty hiding (nest, space)
import Language.Futhark.Warnings
import Prelude hiding (mod, quot)

-- | How to compile an t'Op'.
type OpCompiler rep r op = Pat (LetDec rep) -> Op rep -> ImpM rep r op ()

-- | How to compile some 'Stms'.
type StmsCompiler rep r op = Names -> Stms rep -> ImpM rep r op () -> ImpM rep r op ()

-- | How to compile an 'Exp'.
type ExpCompiler rep r op = Pat (LetDec rep) -> Exp rep -> ImpM rep r op ()

type CopyCompiler rep r op =
  PrimType ->
  MemLoc ->
  MemLoc ->
  ImpM rep r op ()

-- | An alternate way of compiling an allocation.
type AllocCompiler rep r op = VName -> Count Bytes (Imp.TExp Int64) -> ImpM rep r op ()

data Operations rep r op = Operations
  { opsExpCompiler :: ExpCompiler rep r op,
    opsOpCompiler :: OpCompiler rep r op,
    opsStmsCompiler :: StmsCompiler rep r op,
    opsCopyCompiler :: CopyCompiler rep r op,
    opsAllocCompilers :: M.Map Space (AllocCompiler rep r op)
  }

-- | An operations set for which the expression compiler always
-- returns 'defCompileExp'.
defaultOperations ::
  (Mem rep inner, FreeIn op) =>
  OpCompiler rep r op ->
  Operations rep r op
defaultOperations opc =
  Operations
    { opsExpCompiler = defCompileExp,
      opsOpCompiler = opc,
      opsStmsCompiler = defCompileStms,
      opsCopyCompiler = defaultCopy,
      opsAllocCompilers = mempty
    }

-- | When an array is declared, this is where it is stored.
data MemLoc = MemLoc
  { memLocName :: VName,
    memLocShape :: [Imp.DimSize],
    memLocIxFun :: IxFun.IxFun (Imp.TExp Int64)
  }
  deriving (Eq, Show)

sliceMemLoc :: MemLoc -> Slice (Imp.TExp Int64) -> MemLoc
sliceMemLoc (MemLoc mem shape ixfun) slice =
  MemLoc mem shape $ IxFun.slice ixfun slice

flatSliceMemLoc :: MemLoc -> FlatSlice (Imp.TExp Int64) -> MemLoc
flatSliceMemLoc (MemLoc mem shape ixfun) slice =
  MemLoc mem shape $ IxFun.flatSlice ixfun slice

data ArrayEntry = ArrayEntry
  { entryArrayLoc :: MemLoc,
    entryArrayElemType :: PrimType
  }
  deriving (Show)

entryArrayShape :: ArrayEntry -> [Imp.DimSize]
entryArrayShape = memLocShape . entryArrayLoc

newtype MemEntry = MemEntry {entryMemSpace :: Imp.Space}
  deriving (Show)

newtype ScalarEntry = ScalarEntry
  { entryScalarType :: PrimType
  }
  deriving (Show)

-- | Every non-scalar variable must be associated with an entry.
data VarEntry rep
  = ArrayVar (Maybe (Exp rep)) ArrayEntry
  | ScalarVar (Maybe (Exp rep)) ScalarEntry
  | MemVar (Maybe (Exp rep)) MemEntry
  | AccVar (Maybe (Exp rep)) (VName, Shape, [Type])
  deriving (Show)

data ValueDestination
  = ScalarDestination VName
  | MemoryDestination VName
  | -- | The 'MemLoc' is 'Just' if a copy if
    -- required.  If it is 'Nothing', then a
    -- copy/assignment of a memory block somewhere
    -- takes care of this array.
    ArrayDestination (Maybe MemLoc)
  deriving (Show)

data Env rep r op = Env
  { envExpCompiler :: ExpCompiler rep r op,
    envStmsCompiler :: StmsCompiler rep r op,
    envOpCompiler :: OpCompiler rep r op,
    envCopyCompiler :: CopyCompiler rep r op,
    envAllocCompilers :: M.Map Space (AllocCompiler rep r op),
    envDefaultSpace :: Imp.Space,
    envVolatility :: Imp.Volatility,
    -- | User-extensible environment.
    envEnv :: r,
    -- | Name of the function we are compiling, if any.
    envFunction :: Maybe Name,
    -- | The set of attributes that are active on the enclosing
    -- statements (including the one we are currently compiling).
    envAttrs :: Attrs
  }

newEnv :: r -> Operations rep r op -> Imp.Space -> Env rep r op
newEnv r ops ds =
  Env
    { envExpCompiler = opsExpCompiler ops,
      envStmsCompiler = opsStmsCompiler ops,
      envOpCompiler = opsOpCompiler ops,
      envCopyCompiler = opsCopyCompiler ops,
      envAllocCompilers = mempty,
      envDefaultSpace = ds,
      envVolatility = Imp.Nonvolatile,
      envEnv = r,
      envFunction = Nothing,
      envAttrs = mempty
    }

-- | The symbol table used during compilation.
type VTable rep = M.Map VName (VarEntry rep)

data ImpState rep r op = ImpState
  { stateVTable :: VTable rep,
    stateFunctions :: Imp.Functions op,
    stateCode :: Imp.Code op,
    stateWarnings :: Warnings,
    -- | Maps the arrays backing each accumulator to their
    -- update function and neutral elements.  This works
    -- because an array name can only become part of a single
    -- accumulator throughout its lifetime.  If the arrays
    -- backing an accumulator is not in this mapping, the
    -- accumulator is scatter-like.
    stateAccs :: M.Map VName ([VName], Maybe (Lambda rep, [SubExp])),
    stateNameSource :: VNameSource
  }

newState :: VNameSource -> ImpState rep r op
newState = ImpState mempty mempty mempty mempty mempty

newtype ImpM rep r op a
  = ImpM (ReaderT (Env rep r op) (State (ImpState rep r op)) a)
  deriving
    ( Functor,
      Applicative,
      Monad,
      MonadState (ImpState rep r op),
      MonadReader (Env rep r op)
    )

instance MonadFreshNames (ImpM rep r op) where
  getNameSource = gets stateNameSource
  putNameSource src = modify $ \s -> s {stateNameSource = src}

-- Cannot be an KernelsMem scope because the index functions have
-- the wrong leaves (VName instead of Imp.Exp).
instance HasScope SOACS (ImpM rep r op) where
  askScope = gets $ M.map (LetName . entryType) . stateVTable
    where
      entryType (MemVar _ memEntry) =
        Mem (entryMemSpace memEntry)
      entryType (ArrayVar _ arrayEntry) =
        Array
          (entryArrayElemType arrayEntry)
          (Shape $ entryArrayShape arrayEntry)
          NoUniqueness
      entryType (ScalarVar _ scalarEntry) =
        Prim $ entryScalarType scalarEntry
      entryType (AccVar _ (acc, ispace, ts)) =
        Acc acc ispace ts NoUniqueness

runImpM ::
  ImpM rep r op a ->
  r ->
  Operations rep r op ->
  Imp.Space ->
  ImpState rep r op ->
  (a, ImpState rep r op)
runImpM (ImpM m) r ops space = runState (runReaderT m $ newEnv r ops space)

subImpM_ ::
  r' ->
  Operations rep r' op' ->
  ImpM rep r' op' a ->
  ImpM rep r op (Imp.Code op')
subImpM_ r ops m = snd <$> subImpM r ops m

subImpM ::
  r' ->
  Operations rep r' op' ->
  ImpM rep r' op' a ->
  ImpM rep r op (a, Imp.Code op')
subImpM r ops (ImpM m) = do
  env <- ask
  s <- get

  let env' =
        env
          { envExpCompiler = opsExpCompiler ops,
            envStmsCompiler = opsStmsCompiler ops,
            envCopyCompiler = opsCopyCompiler ops,
            envOpCompiler = opsOpCompiler ops,
            envAllocCompilers = opsAllocCompilers ops,
            envEnv = r
          }
      s' =
        ImpState
          { stateVTable = stateVTable s,
            stateFunctions = mempty,
            stateCode = mempty,
            stateNameSource = stateNameSource s,
            stateWarnings = mempty,
            stateAccs = stateAccs s
          }
      (x, s'') = runState (runReaderT m env') s'

  putNameSource $ stateNameSource s''
  warnings $ stateWarnings s''
  pure (x, stateCode s'')

-- | Execute a code generation action, returning the code that was
-- emitted.
collect :: ImpM rep r op () -> ImpM rep r op (Imp.Code op)
collect = fmap snd . collect'

collect' :: ImpM rep r op a -> ImpM rep r op (a, Imp.Code op)
collect' m = do
  prev_code <- gets stateCode
  modify $ \s -> s {stateCode = mempty}
  x <- m
  new_code <- gets stateCode
  modify $ \s -> s {stateCode = prev_code}
  pure (x, new_code)

-- | Execute a code generation action, wrapping the generated code
-- within a 'Imp.Comment' with the given description.
comment :: T.Text -> ImpM rep r op () -> ImpM rep r op ()
comment desc m = do
  code <- collect m
  emit $ Imp.Comment desc code

-- | Emit some generated imperative code.
emit :: Imp.Code op -> ImpM rep r op ()
emit code = modify $ \s -> s {stateCode = stateCode s <> code}

warnings :: Warnings -> ImpM rep r op ()
warnings ws = modify $ \s -> s {stateWarnings = ws <> stateWarnings s}

-- | Emit a warning about something the user should be aware of.
warn :: Located loc => loc -> [loc] -> T.Text -> ImpM rep r op ()
warn loc locs problem =
  warnings $ singleWarning' (srclocOf loc) (map srclocOf locs) (pretty problem)

-- | Emit a function in the generated code.
emitFunction :: Name -> Imp.Function op -> ImpM rep r op ()
emitFunction fname fun = do
  Imp.Functions fs <- gets stateFunctions
  modify $ \s -> s {stateFunctions = Imp.Functions $ (fname, fun) : fs}

-- | Check if a function of a given name exists.
hasFunction :: Name -> ImpM rep r op Bool
hasFunction fname = gets $ \s ->
  let Imp.Functions fs = stateFunctions s
   in isJust $ lookup fname fs

constsVTable :: Mem rep inner => Stms rep -> VTable rep
constsVTable = foldMap stmVtable
  where
    stmVtable (Let pat _ e) =
      foldMap (peVtable e) $ patElems pat
    peVtable e (PatElem name dec) =
      M.singleton name $ memBoundToVarEntry (Just e) $ letDecMem dec

compileProg ::
  (Mem rep inner, FreeIn op, MonadFreshNames m) =>
  r ->
  Operations rep r op ->
  Imp.Space ->
  Prog rep ->
  m (Warnings, Imp.Definitions op)
compileProg r ops space (Prog types consts funs) =
  modifyNameSource $ \src ->
    let (_, ss) =
          unzip $ parMap rpar (compileFunDef' src) funs
        free_in_funs =
          freeIn $ mconcat $ map stateFunctions ss
        (consts', s') =
          runImpM (compileConsts free_in_funs consts) r ops space $
            combineStates ss
     in ( ( stateWarnings s',
            Imp.Definitions types consts' (stateFunctions s')
          ),
          stateNameSource s'
        )
  where
    compileFunDef' src fdef =
      runImpM
        (compileFunDef types fdef)
        r
        ops
        space
        (newState src) {stateVTable = constsVTable consts}

    combineStates ss =
      let Imp.Functions funs' = mconcat $ map stateFunctions ss
          src = mconcat (map stateNameSource ss)
       in (newState src)
            { stateFunctions =
                Imp.Functions $ M.toList $ M.fromList funs',
              stateWarnings =
                mconcat $ map stateWarnings ss
            }

compileConsts :: Names -> Stms rep -> ImpM rep r op (Imp.Constants op)
compileConsts used_consts stms = do
  code <- collect $ compileStms used_consts stms $ pure ()
  pure $ uncurry Imp.Constants $ first DL.toList $ extract code
  where
    -- Fish out those top-level declarations in the constant
    -- initialisation code that are free in the functions.
    extract (x Imp.:>>: y) =
      extract x <> extract y
    extract (Imp.DeclareMem name space)
      | name `nameIn` used_consts =
          ( DL.singleton $ Imp.MemParam name space,
            mempty
          )
    extract (Imp.DeclareScalar name _ t)
      | name `nameIn` used_consts =
          ( DL.singleton $ Imp.ScalarParam name t,
            mempty
          )
    extract s =
      (mempty, s)

lookupOpaqueType :: String -> OpaqueTypes -> OpaqueType
lookupOpaqueType v (OpaqueTypes types) =
  case lookup v types of
    Just t -> t
    Nothing -> error $ "Unknown opaque type: " ++ show v

valueTypeSign :: ValueType -> Signedness
valueTypeSign (ValueType sign _ _) = sign

entryPointSignedness :: OpaqueTypes -> EntryPointType -> [Signedness]
entryPointSignedness _ (TypeTransparent vt) = [valueTypeSign vt]
entryPointSignedness types (TypeOpaque desc) =
  case lookupOpaqueType desc types of
    OpaqueType vts -> map valueTypeSign vts
    OpaqueRecord fs -> foldMap (entryPointSignedness types . snd) fs

-- | How many value parameters are accepted by this entry point?  This
-- is used to determine which of the function parameters correspond to
-- the parameters of the original function (they must all come at the
-- end).
entryPointSize :: OpaqueTypes -> EntryPointType -> Int
entryPointSize _ (TypeTransparent _) = 1
entryPointSize types (TypeOpaque desc) =
  case lookupOpaqueType desc types of
    OpaqueType vts -> length vts
    OpaqueRecord fs -> sum $ map (entryPointSize types . snd) fs

compileInParam ::
  Mem rep inner =>
  FParam rep ->
  ImpM rep r op (Either Imp.Param ArrayDecl)
compileInParam fparam = case paramDec fparam of
  MemPrim bt ->
    pure $ Left $ Imp.ScalarParam name bt
  MemMem space ->
    pure $ Left $ Imp.MemParam name space
  MemArray bt shape _ (ArrayIn mem ixfun) ->
    pure $ Right $ ArrayDecl name bt $ MemLoc mem (shapeDims shape) ixfun
  MemAcc {} ->
    error "Functions may not have accumulator parameters."
  where
    name = paramName fparam

data ArrayDecl = ArrayDecl VName PrimType MemLoc

compileInParams ::
  Mem rep inner =>
  OpaqueTypes ->
  [FParam rep] ->
  Maybe [EntryParam] ->
  ImpM rep r op ([Imp.Param], [ArrayDecl], Maybe [((Name, Uniqueness), Imp.ExternalValue)])
compileInParams types params eparams = do
  (inparams, arrayds) <- partitionEithers <$> mapM compileInParam params
  let findArray x = find (isArrayDecl x) arrayds

      summaries = M.fromList $ mapMaybe memSummary params
        where
          memSummary param
            | MemMem space <- paramDec param =
                Just (paramName param, space)
            | otherwise =
                Nothing

      findMemInfo :: VName -> Maybe Space
      findMemInfo = flip M.lookup summaries

      mkValueDesc fparam signedness =
        case (findArray $ paramName fparam, paramType fparam) of
          (Just (ArrayDecl _ bt (MemLoc mem shape _)), _) -> do
            memspace <- findMemInfo mem
            Just $ Imp.ArrayValue mem memspace bt signedness shape
          (_, Prim bt) ->
            Just $ Imp.ScalarValue bt signedness $ paramName fparam
          _ ->
            Nothing

      mkExts (EntryParam v u et@(TypeOpaque desc) : epts) fparams =
        let signs = entryPointSignedness types et
            n = entryPointSize types et
            (fparams', rest) = splitAt n fparams
         in ( (v, u),
              Imp.OpaqueValue
                desc
                (catMaybes $ zipWith mkValueDesc fparams' signs)
            )
              : mkExts epts rest
      mkExts (EntryParam v u (TypeTransparent (ValueType s _ _)) : epts) (fparam : fparams) =
        maybeToList (((v, u),) . Imp.TransparentValue <$> mkValueDesc fparam s)
          ++ mkExts epts fparams
      mkExts _ _ = []

  pure
    ( inparams,
      arrayds,
      case eparams of
        Just eparams' ->
          let num_val_params = sum (map (entryPointSize types . entryParamType) eparams')
              (_ctx_params, val_params) = splitAt (length params - num_val_params) params
           in Just $ mkExts eparams' val_params
        Nothing -> Nothing
    )
  where
    isArrayDecl x (ArrayDecl y _ _) = x == y

compileOutParam ::
  FunReturns -> ImpM rep r op (Maybe Imp.Param, ValueDestination)
compileOutParam (MemPrim t) = do
  name <- newVName "prim_out"
  pure (Just $ Imp.ScalarParam name t, ScalarDestination name)
compileOutParam (MemMem space) = do
  name <- newVName "mem_out"
  pure (Just $ Imp.MemParam name space, MemoryDestination name)
compileOutParam MemArray {} =
  pure (Nothing, ArrayDestination Nothing)
compileOutParam MemAcc {} =
  error "Functions may not return accumulators."

compileExternalValues ::
  Mem rep inner =>
  OpaqueTypes ->
  [RetType rep] ->
  [EntryResult] ->
  [Maybe Imp.Param] ->
  ImpM rep r op [(Uniqueness, Imp.ExternalValue)]
compileExternalValues types orig_rts orig_epts maybe_params = do
  let (ctx_rts, val_rts) =
        splitAt
          (length orig_rts - sum (map (entryPointSize types . entryResultType) orig_epts))
          orig_rts

  let nthOut i = case maybeNth i maybe_params of
        Just (Just p) -> Imp.paramName p
        Just Nothing -> error $ "Output " ++ show i ++ " not a param."
        Nothing -> error $ "Param " ++ show i ++ " does not exist."

      mkValueDesc _ signedness (MemArray t shape _ ret) = do
        (mem, space) <-
          case ret of
            ReturnsNewBlock space j _ixfun ->
              pure (nthOut j, space)
            ReturnsInBlock mem _ixfun -> do
              space <- entryMemSpace <$> lookupMemory mem
              pure (mem, space)
        pure $ Imp.ArrayValue mem space t signedness $ map f $ shapeDims shape
        where
          f (Free v) = v
          f (Ext i) = Var $ nthOut i
      mkValueDesc i signedness (MemPrim bt) =
        pure $ Imp.ScalarValue bt signedness $ nthOut i
      mkValueDesc _ _ MemAcc {} =
        error "mkValueDesc: unexpected MemAcc output."
      mkValueDesc _ _ MemMem {} =
        error "mkValueDesc: unexpected MemMem output."

      mkExts i (EntryResult u et@(TypeOpaque desc) : epts) rets = do
        let signs = entryPointSignedness types et
            n = entryPointSize types et
            (rets', rest) = splitAt n rets
        vds <- forM (zip3 [i ..] signs rets') $ \(j, s, r) -> mkValueDesc j s r
        ((u, Imp.OpaqueValue desc vds) :) <$> mkExts (i + n) epts rest
      mkExts i (EntryResult u (TypeTransparent (ValueType s _ _)) : epts) (ret : rets) = do
        vd <- mkValueDesc i s ret
        ((u, Imp.TransparentValue vd) :) <$> mkExts (i + 1) epts rets
      mkExts _ _ _ = pure []

  mkExts (length ctx_rts) orig_epts val_rts

compileOutParams ::
  Mem rep inner =>
  OpaqueTypes ->
  [RetType rep] ->
  Maybe [EntryResult] ->
  ImpM rep r op (Maybe [(Uniqueness, Imp.ExternalValue)], [Imp.Param], [ValueDestination])
compileOutParams types orig_rts maybe_orig_epts = do
  (maybe_params, dests) <- unzip <$> mapM compileOutParam orig_rts
  evs <- case maybe_orig_epts of
    Just orig_epts ->
      Just <$> compileExternalValues types orig_rts orig_epts maybe_params
    Nothing -> pure Nothing
  pure (evs, catMaybes maybe_params, dests)

compileFunDef ::
  Mem rep inner =>
  OpaqueTypes ->
  FunDef rep ->
  ImpM rep r op ()
compileFunDef types (FunDef entry _ fname rettype params body) =
  local (\env -> env {envFunction = name_entry `mplus` Just fname}) $ do
    ((outparams, inparams, results, args), body') <- collect' compile
    let entry' = case (name_entry, results, args) of
          (Just name_entry', Just results', Just args') ->
            Just $ Imp.EntryPoint name_entry' results' args'
          _ ->
            Nothing
    emitFunction fname $ Imp.Function entry' outparams inparams body'
  where
    (name_entry, params_entry, ret_entry) = case entry of
      Nothing -> (Nothing, Nothing, Nothing)
      Just (x, y, z) -> (Just x, Just y, Just z)
    compile = do
      (inparams, arrayds, args) <- compileInParams types params params_entry
      (results, outparams, dests) <- compileOutParams types rettype ret_entry
      addFParams params
      addArrays arrayds

      let Body _ stms ses = body
      compileStms (freeIn ses) stms $
        forM_ (zip dests ses) $
          \(d, SubExpRes _ se) -> copyDWIMDest d [] se []

      pure (outparams, inparams, results, args)

compileBody :: Pat (LetDec rep) -> Body rep -> ImpM rep r op ()
compileBody pat (Body _ stms ses) = do
  dests <- destinationFromPat pat
  compileStms (freeIn ses) stms $
    forM_ (zip dests ses) $
      \(d, SubExpRes _ se) -> copyDWIMDest d [] se []

compileBody' :: [Param dec] -> Body rep -> ImpM rep r op ()
compileBody' params (Body _ stms ses) =
  compileStms (freeIn ses) stms $
    forM_ (zip params ses) $
      \(param, SubExpRes _ se) -> copyDWIM (paramName param) [] se []

compileLoopBody :: Typed dec => [Param dec] -> Body rep -> ImpM rep r op ()
compileLoopBody mergeparams (Body _ stms ses) = do
  -- We cannot write the results to the merge parameters immediately,
  -- as some of the results may actually *be* merge parameters, and
  -- would thus be clobbered.  Therefore, we first copy to new
  -- variables mirroring the merge parameters, and then copy this
  -- buffer to the merge parameters.  This is efficient, because the
  -- operations are all scalar operations.
  tmpnames <- mapM (newVName . (++ "_tmp") . baseString . paramName) mergeparams
  compileStms (freeIn ses) stms $ do
    copy_to_merge_params <- forM (zip3 mergeparams tmpnames ses) $ \(p, tmp, SubExpRes _ se) ->
      case typeOf p of
        Prim pt -> do
          emit $ Imp.DeclareScalar tmp Imp.Nonvolatile pt
          emit $ Imp.SetScalar tmp $ toExp' pt se
          pure $ emit $ Imp.SetScalar (paramName p) $ Imp.var tmp pt
        Mem space | Var v <- se -> do
          emit $ Imp.DeclareMem tmp space
          emit $ Imp.SetMem tmp v space
          pure $ emit $ Imp.SetMem (paramName p) tmp space
        _ -> pure $ pure ()
    sequence_ copy_to_merge_params

compileStms :: Names -> Stms rep -> ImpM rep r op () -> ImpM rep r op ()
compileStms alive_after_stms all_stms m = do
  cb <- asks envStmsCompiler
  cb alive_after_stms all_stms m

defCompileStms ::
  (Mem rep inner, FreeIn op) =>
  Names ->
  Stms rep ->
  ImpM rep r op () ->
  ImpM rep r op ()
defCompileStms alive_after_stms all_stms m =
  -- We keep track of any memory blocks produced by the statements,
  -- and after the last time that memory block is used, we insert a
  -- Free.  This is very conservative, but can cut down on lifetimes
  -- in some cases.
  void $ compileStms' mempty $ stmsToList all_stms
  where
    compileStms' allocs (Let pat aux e : bs) = do
      dVars (Just e) (patElems pat)

      e_code <-
        localAttrs (stmAuxAttrs aux) $
          collect $
            compileExp pat e
      (live_after, bs_code) <- collect' $ compileStms' (patternAllocs pat <> allocs) bs
      let dies_here v =
            (v `notNameIn` live_after) && (v `nameIn` freeIn e_code)
          to_free = S.filter (dies_here . fst) allocs

      emit e_code
      mapM_ (emit . uncurry Imp.Free) to_free
      emit bs_code

      pure $ freeIn e_code <> live_after
    compileStms' _ [] = do
      code <- collect m
      emit code
      pure $ freeIn code <> alive_after_stms

    patternAllocs = S.fromList . mapMaybe isMemPatElem . patElems
    isMemPatElem pe = case patElemType pe of
      Mem space -> Just (patElemName pe, space)
      _ -> Nothing

compileExp :: Pat (LetDec rep) -> Exp rep -> ImpM rep r op ()
compileExp pat e = do
  ec <- asks envExpCompiler
  ec pat e

-- | Generate an expression that is true if the subexpressions match
-- the case pasttern.
caseMatch :: [SubExp] -> [Maybe PrimValue] -> Imp.TExp Bool
caseMatch ses vs = foldl (.&&.) true (zipWith cmp ses vs)
  where
    cmp se (Just v) = isBool $ toExp' (primValueType v) se ~==~ ValueExp v
    cmp _ Nothing = true

defCompileExp ::
  (Mem rep inner) =>
  Pat (LetDec rep) ->
  Exp rep ->
  ImpM rep r op ()
defCompileExp pat (Match ses cases defbody _) =
  foldl f (compileBody pat defbody) cases
  where
    f rest (Case vs body) = sIf (caseMatch ses vs) (compileBody pat body) rest
defCompileExp pat (Apply fname args _ _) = do
  dest <- destinationFromPat pat
  targets <- funcallTargets dest
  args' <- catMaybes <$> mapM compileArg args
  emit $ Imp.Call targets fname args'
  where
    compileArg (se, _) = do
      t <- subExpType se
      case (se, t) of
        (_, Prim pt) -> pure $ Just $ Imp.ExpArg $ toExp' pt se
        (Var v, Mem {}) -> pure $ Just $ Imp.MemArg v
        _ -> pure Nothing
defCompileExp pat (BasicOp op) = defCompileBasicOp pat op
defCompileExp pat (DoLoop merge form body) = do
  attrs <- askAttrs
  when ("unroll" `inAttrs` attrs) $
    warn (noLoc :: SrcLoc) [] "#[unroll] on loop with unknown number of iterations." -- FIXME: no location.
  dFParams params
  forM_ merge $ \(p, se) ->
    when ((== 0) $ arrayRank $ paramType p) $
      copyDWIM (paramName p) [] se []

  let doBody = compileLoopBody params body

  case form of
    ForLoop i _ bound loopvars -> do
      let setLoopParam (p, a)
            | Prim _ <- paramType p =
                copyDWIM (paramName p) [] (Var a) [DimFix $ Imp.le64 i]
            | otherwise =
                pure ()

      bound' <- toExp bound

      dLParams $ map fst loopvars
      sFor' i bound' $
        mapM_ setLoopParam loopvars >> doBody
    WhileLoop cond ->
      sWhile (TPrimExp $ Imp.var cond Bool) doBody

  pat_dests <- destinationFromPat pat
  forM_ (zip pat_dests $ map (Var . paramName . fst) merge) $ \(d, r) ->
    copyDWIMDest d [] r []
  where
    params = map fst merge
defCompileExp pat (WithAcc inputs lam) = do
  dLParams $ lambdaParams lam
  forM_ (zip inputs $ lambdaParams lam) $ \((_, arrs, op), p) ->
    modify $ \s ->
      s {stateAccs = M.insert (paramName p) (arrs, op) $ stateAccs s}
  compileStms mempty (bodyStms $ lambdaBody lam) $ do
    let nonacc_res = drop num_accs (bodyResult (lambdaBody lam))
        nonacc_pat_names = takeLast (length nonacc_res) (patNames pat)
    forM_ (zip nonacc_pat_names nonacc_res) $ \(v, SubExpRes _ se) ->
      copyDWIM v [] se []
  where
    num_accs = length inputs
defCompileExp pat (Op op) = do
  opc <- asks envOpCompiler
  opc pat op

tracePrim :: T.Text -> PrimType -> SubExp -> ImpM rep r op ()
tracePrim s t se =
  emit . Imp.TracePrint $
    ErrorMsg [ErrorString (s <> ": "), ErrorVal t (toExp' t se), ErrorString "\n"]

traceArray :: T.Text -> PrimType -> Shape -> SubExp -> ImpM rep r op ()
traceArray s t shape se = do
  emit . Imp.TracePrint $ ErrorMsg [ErrorString (s <> ": ")]
  sLoopNest shape $ \is -> do
    arr_elem <- dPrim "arr_elem" t
    copyDWIMFix (tvVar arr_elem) [] se is
    emit . Imp.TracePrint $ ErrorMsg [ErrorVal t (untyped (tvExp arr_elem)), " "]
  emit . Imp.TracePrint $ ErrorMsg ["\n"]

defCompileBasicOp ::
  Mem rep inner =>
  Pat (LetDec rep) ->
  BasicOp ->
  ImpM rep r op ()
defCompileBasicOp (Pat [pe]) (SubExp se) =
  copyDWIM (patElemName pe) [] se []
defCompileBasicOp (Pat [pe]) (Opaque op se) = do
  copyDWIM (patElemName pe) [] se []
  case op of
    OpaqueNil -> pure ()
    OpaqueTrace s -> comment ("Trace: " <> s) $ do
      se_t <- subExpType se
      case se_t of
        Prim t -> tracePrim s t se
        Array t shape _ -> traceArray s t shape se
        _ ->
          warn [mempty :: SrcLoc] mempty $
            s <> ": cannot trace value of this (core) type: " <> prettyText se_t
defCompileBasicOp (Pat [pe]) (UnOp op e) = do
  e' <- toExp e
  patElemName pe <~~ Imp.UnOpExp op e'
defCompileBasicOp (Pat [pe]) (ConvOp conv e) = do
  e' <- toExp e
  patElemName pe <~~ Imp.ConvOpExp conv e'
defCompileBasicOp (Pat [pe]) (BinOp bop x y) = do
  x' <- toExp x
  y' <- toExp y
  patElemName pe <~~ Imp.BinOpExp bop x' y'
defCompileBasicOp (Pat [pe]) (CmpOp bop x y) = do
  x' <- toExp x
  y' <- toExp y
  patElemName pe <~~ Imp.CmpOpExp bop x' y'
defCompileBasicOp _ (Assert e msg loc) = do
  e' <- toExp e
  msg' <- traverse toExp msg
  emit $ Imp.Assert e' msg' loc

  attrs <- askAttrs
  when (AttrComp "warn" ["safety_checks"] `inAttrs` attrs) $
    uncurry warn loc "Safety check required at run-time."
defCompileBasicOp (Pat [pe]) (Index src slice)
  | Just idxs <- sliceIndices slice =
      copyDWIM (patElemName pe) [] (Var src) $ map (DimFix . pe64) idxs
defCompileBasicOp _ Index {} =
  pure ()
defCompileBasicOp (Pat [pe]) (Update safety _ slice se) =
  case safety of
    Unsafe -> write
    Safe -> sWhen (inBounds slice' dims) write
  where
    slice' = fmap pe64 slice
    dims = map pe64 $ arrayDims $ patElemType pe
    write = sUpdate (patElemName pe) slice' se
defCompileBasicOp _ FlatIndex {} =
  pure ()
defCompileBasicOp (Pat [pe]) (FlatUpdate _ slice v) = do
  pe_loc <- entryArrayLoc <$> lookupArray (patElemName pe)
  v_loc <- entryArrayLoc <$> lookupArray v
  copy (elemType (patElemType pe)) (flatSliceMemLoc pe_loc slice') v_loc
  where
    slice' = fmap pe64 slice
defCompileBasicOp (Pat [pe]) (Replicate (Shape ds) se)
  | Acc {} <- patElemType pe = pure ()
  | otherwise = do
      ds' <- mapM toExp ds
      is <- replicateM (length ds) (newVName "i")
      copy_elem <- collect $ copyDWIM (patElemName pe) (map (DimFix . Imp.le64) is) se []
      emit $ foldl (.) id (zipWith Imp.For is ds') copy_elem
defCompileBasicOp _ Scratch {} =
  pure ()
defCompileBasicOp (Pat [pe]) (Iota n e s it) = do
  e' <- toExp e
  s' <- toExp s
  sFor "i" (pe64 n) $ \i -> do
    let i' = sExt it $ untyped i
    x <-
      dPrimV "x" . TPrimExp $
        BinOpExp (Add it OverflowUndef) e' $
          BinOpExp (Mul it OverflowUndef) i' s'
    copyDWIM (patElemName pe) [DimFix i] (Var (tvVar x)) []
defCompileBasicOp (Pat [pe]) (Copy src) =
  copyDWIM (patElemName pe) [] (Var src) []
defCompileBasicOp (Pat [pe]) (Manifest _ src) =
  copyDWIM (patElemName pe) [] (Var src) []
defCompileBasicOp (Pat [pe]) (Concat i (x :| ys) _) = do
  offs_glb <- dPrimV "tmp_offs" 0

  forM_ (x : ys) $ \y -> do
    y_dims <- arrayDims <$> lookupType y
    let rows = case drop i y_dims of
          [] -> error $ "defCompileBasicOp Concat: empty array shape for " ++ prettyString y
          r : _ -> pe64 r
        skip_dims = take i y_dims
        sliceAllDim d = DimSlice 0 d 1
        skip_slices = map (sliceAllDim . pe64) skip_dims
        destslice = skip_slices ++ [DimSlice (tvExp offs_glb) rows 1]
    copyDWIM (patElemName pe) destslice (Var y) []
    offs_glb <-- tvExp offs_glb + rows
defCompileBasicOp (Pat [pe]) (ArrayLit es _)
  | Just vs@(v : _) <- mapM isLiteral es = do
      dest_mem <- entryArrayLoc <$> lookupArray (patElemName pe)
      dest_space <- entryMemSpace <$> lookupMemory (memLocName dest_mem)
      let t = primValueType v
      static_array <- newVNameForFun "static_array"
      emit $ Imp.DeclareArray static_array dest_space t $ Imp.ArrayValues vs
      let static_src =
            MemLoc static_array [intConst Int64 $ fromIntegral $ length es] $
              IxFun.iota [fromIntegral $ length es]
          entry = MemVar Nothing $ MemEntry dest_space
      addVar static_array entry
      copy t dest_mem static_src
  | otherwise =
      forM_ (zip [0 ..] es) $ \(i, e) ->
        copyDWIM (patElemName pe) [DimFix $ fromInteger i] e []
  where
    isLiteral (Constant v) = Just v
    isLiteral _ = Nothing
defCompileBasicOp _ Rearrange {} =
  pure ()
defCompileBasicOp (Pat [pe]) (Rotate rs arr) = do
  shape <- arrayShape <$> lookupType arr
  sLoopNest shape $ \is -> do
    is' <- sequence $ zipWith3 rotate (shapeDims shape) rs is
    copyDWIMFix (patElemName pe) is (Var arr) is'
  where
    rotate d r i = dPrimVE "rot_i" $ rotateIndex (pe64 d) (pe64 r) i
defCompileBasicOp _ Reshape {} =
  pure ()
defCompileBasicOp _ (UpdateAcc acc is vs) = sComment "UpdateAcc" $ do
  -- We are abusing the comment mechanism to wrap the operator in
  -- braces when we end up generating code.  This is necessary because
  -- we might otherwise end up declaring lambda parameters (if any)
  -- multiple times, as they are duplicated every time we do an
  -- UpdateAcc for the same accumulator.
  let is' = map pe64 is

  -- We need to figure out whether we are updating a scatter-like
  -- accumulator or a generalised reduction.  This also binds the
  -- index parameters.
  (_, _, arrs, dims, op) <- lookupAcc acc is'

  sWhen (inBounds (Slice (map DimFix is')) dims) $
    case op of
      Nothing ->
        -- Scatter-like.
        forM_ (zip arrs vs) $ \(arr, v) -> copyDWIMFix arr is' v []
      Just lam -> do
        -- Generalised reduction.
        dLParams $ lambdaParams lam
        let (x_params, y_params) =
              splitAt (length vs) $ map paramName $ lambdaParams lam

        forM_ (zip x_params arrs) $ \(xp, arr) ->
          copyDWIMFix xp [] (Var arr) is'

        forM_ (zip y_params vs) $ \(yp, v) ->
          copyDWIM yp [] v []

        compileStms mempty (bodyStms $ lambdaBody lam) $
          forM_ (zip arrs (bodyResult (lambdaBody lam))) $ \(arr, SubExpRes _ se) ->
            copyDWIMFix arr is' se []
defCompileBasicOp pat e =
  error $
    "ImpGen.defCompileBasicOp: Invalid pattern\n  "
      ++ prettyString pat
      ++ "\nfor expression\n  "
      ++ prettyString e

-- | Note: a hack to be used only for functions.
addArrays :: [ArrayDecl] -> ImpM rep r op ()
addArrays = mapM_ addArray
  where
    addArray (ArrayDecl name bt location) =
      addVar name $
        ArrayVar
          Nothing
          ArrayEntry
            { entryArrayLoc = location,
              entryArrayElemType = bt
            }

-- | Like 'dFParams', but does not create new declarations.
-- Note: a hack to be used only for functions.
addFParams :: Mem rep inner => [FParam rep] -> ImpM rep r op ()
addFParams = mapM_ addFParam
  where
    addFParam fparam =
      addVar (paramName fparam) $
        memBoundToVarEntry Nothing $
          noUniquenessReturns $
            paramDec fparam

-- | Another hack.
addLoopVar :: VName -> IntType -> ImpM rep r op ()
addLoopVar i it = addVar i $ ScalarVar Nothing $ ScalarEntry $ IntType it

dVars ::
  Mem rep inner =>
  Maybe (Exp rep) ->
  [PatElem (LetDec rep)] ->
  ImpM rep r op ()
dVars e = mapM_ dVar
  where
    dVar = dScope e . scopeOfPatElem

dFParams :: Mem rep inner => [FParam rep] -> ImpM rep r op ()
dFParams = dScope Nothing . scopeOfFParams

dLParams :: Mem rep inner => [LParam rep] -> ImpM rep r op ()
dLParams = dScope Nothing . scopeOfLParams

dPrimVol :: String -> PrimType -> Imp.TExp t -> ImpM rep r op (TV t)
dPrimVol name t e = do
  name' <- newVName name
  emit $ Imp.DeclareScalar name' Imp.Volatile t
  addVar name' $ ScalarVar Nothing $ ScalarEntry t
  name' <~~ untyped e
  pure $ TV name' t

dPrim_ :: VName -> PrimType -> ImpM rep r op ()
dPrim_ name t = do
  emit $ Imp.DeclareScalar name Imp.Nonvolatile t
  addVar name $ ScalarVar Nothing $ ScalarEntry t

-- | The return type is polymorphic, so there is no guarantee it
-- actually matches the 'PrimType', but at least we have to use it
-- consistently.
dPrim :: String -> PrimType -> ImpM rep r op (TV t)
dPrim name t = do
  name' <- newVName name
  dPrim_ name' t
  pure $ TV name' t

dPrimV_ :: VName -> Imp.TExp t -> ImpM rep r op ()
dPrimV_ name e = do
  dPrim_ name t
  TV name t <-- e
  where
    t = primExpType $ untyped e

dPrimV :: String -> Imp.TExp t -> ImpM rep r op (TV t)
dPrimV name e = do
  name' <- dPrim name $ primExpType $ untyped e
  name' <-- e
  pure name'

dPrimVE :: String -> Imp.TExp t -> ImpM rep r op (Imp.TExp t)
dPrimVE name e = do
  name' <- dPrim name $ primExpType $ untyped e
  name' <-- e
  pure $ tvExp name'

memBoundToVarEntry ::
  Maybe (Exp rep) ->
  MemBound NoUniqueness ->
  VarEntry rep
memBoundToVarEntry e (MemPrim bt) =
  ScalarVar e ScalarEntry {entryScalarType = bt}
memBoundToVarEntry e (MemMem space) =
  MemVar e $ MemEntry space
memBoundToVarEntry e (MemAcc acc ispace ts _) =
  AccVar e (acc, ispace, ts)
memBoundToVarEntry e (MemArray bt shape _ (ArrayIn mem ixfun)) =
  let location = MemLoc mem (shapeDims shape) ixfun
   in ArrayVar
        e
        ArrayEntry
          { entryArrayLoc = location,
            entryArrayElemType = bt
          }

infoDec ::
  Mem rep inner =>
  NameInfo rep ->
  MemInfo SubExp NoUniqueness MemBind
infoDec (LetName dec) = letDecMem dec
infoDec (FParamName dec) = noUniquenessReturns dec
infoDec (LParamName dec) = dec
infoDec (IndexName it) = MemPrim $ IntType it

dInfo ::
  Mem rep inner =>
  Maybe (Exp rep) ->
  VName ->
  NameInfo rep ->
  ImpM rep r op ()
dInfo e name info = do
  let entry = memBoundToVarEntry e $ infoDec info
  case entry of
    MemVar _ entry' ->
      emit $ Imp.DeclareMem name $ entryMemSpace entry'
    ScalarVar _ entry' ->
      emit $ Imp.DeclareScalar name Imp.Nonvolatile $ entryScalarType entry'
    ArrayVar _ _ ->
      pure ()
    AccVar {} ->
      pure ()
  addVar name entry

dScope ::
  Mem rep inner =>
  Maybe (Exp rep) ->
  Scope rep ->
  ImpM rep r op ()
dScope e = mapM_ (uncurry $ dInfo e) . M.toList

dArray :: VName -> PrimType -> ShapeBase SubExp -> VName -> IxFun -> ImpM rep r op ()
dArray name pt shape mem ixfun =
  addVar name $ ArrayVar Nothing $ ArrayEntry location pt
  where
    location =
      MemLoc mem (shapeDims shape) ixfun

everythingVolatile :: ImpM rep r op a -> ImpM rep r op a
everythingVolatile = local $ \env -> env {envVolatility = Imp.Volatile}

funcallTargets :: [ValueDestination] -> ImpM rep r op [VName]
funcallTargets dests =
  concat <$> mapM funcallTarget dests
  where
    funcallTarget (ScalarDestination name) =
      pure [name]
    funcallTarget (ArrayDestination _) =
      pure []
    funcallTarget (MemoryDestination name) =
      pure [name]

-- | A typed variable, which we can turn into a typed expression, or
-- use as the target for an assignment.  This is used to aid in type
-- safety when doing code generation, by keeping the types straight.
-- It is still easy to cheat when you need to.
data TV t = TV VName PrimType

-- | Create a typed variable from a name and a dynamic type.  Note
-- that there is no guarantee that the dynamic type corresponds to the
-- inferred static type, but the latter will at least have to be used
-- consistently.
mkTV :: VName -> PrimType -> TV t
mkTV = TV

-- | Convert a typed variable to a size (a SubExp).
tvSize :: TV t -> Imp.DimSize
tvSize = Var . tvVar

-- | Convert a typed variable to a similarly typed expression.
tvExp :: TV t -> Imp.TExp t
tvExp (TV v t) = Imp.TPrimExp $ Imp.var v t

-- | Extract the underlying variable name from a typed variable.
tvVar :: TV t -> VName
tvVar (TV v _) = v

-- | Compile things to 'Imp.Exp'.
class ToExp a where
  -- | Compile to an 'Imp.Exp', where the type (which must still be a
  -- primitive) is deduced monadically.
  toExp :: a -> ImpM rep r op Imp.Exp

  -- | Compile where we know the type in advance.
  toExp' :: PrimType -> a -> Imp.Exp

instance ToExp SubExp where
  toExp (Constant v) =
    pure $ Imp.ValueExp v
  toExp (Var v) =
    lookupVar v >>= \case
      ScalarVar _ (ScalarEntry pt) ->
        pure $ Imp.var v pt
      _ -> error $ "toExp SubExp: SubExp is not a primitive type: " ++ prettyString v

  toExp' _ (Constant v) = Imp.ValueExp v
  toExp' t (Var v) = Imp.var v t

instance ToExp (PrimExp VName) where
  toExp = pure
  toExp' _ = id

addVar :: VName -> VarEntry rep -> ImpM rep r op ()
addVar name entry =
  modify $ \s -> s {stateVTable = M.insert name entry $ stateVTable s}

localDefaultSpace :: Imp.Space -> ImpM rep r op a -> ImpM rep r op a
localDefaultSpace space = local (\env -> env {envDefaultSpace = space})

askFunction :: ImpM rep r op (Maybe Name)
askFunction = asks envFunction

-- | Generate a 'VName', prefixed with 'askFunction' if it exists.
newVNameForFun :: String -> ImpM rep r op VName
newVNameForFun s = do
  fname <- fmap nameToString <$> askFunction
  newVName $ maybe "" (++ ".") fname ++ s

-- | Generate a 'Name', prefixed with 'askFunction' if it exists.
nameForFun :: String -> ImpM rep r op Name
nameForFun s = do
  fname <- askFunction
  pure $ maybe "" (<> ".") fname <> nameFromString s

askEnv :: ImpM rep r op r
askEnv = asks envEnv

localEnv :: (r -> r) -> ImpM rep r op a -> ImpM rep r op a
localEnv f = local $ \env -> env {envEnv = f $ envEnv env}

-- | The active attributes, including those for the statement
-- currently being compiled.
askAttrs :: ImpM rep r op Attrs
askAttrs = asks envAttrs

-- | Add more attributes to what is returning by 'askAttrs'.
localAttrs :: Attrs -> ImpM rep r op a -> ImpM rep r op a
localAttrs attrs = local $ \env -> env {envAttrs = attrs <> envAttrs env}

localOps :: Operations rep r op -> ImpM rep r op a -> ImpM rep r op a
localOps ops = local $ \env ->
  env
    { envExpCompiler = opsExpCompiler ops,
      envStmsCompiler = opsStmsCompiler ops,
      envCopyCompiler = opsCopyCompiler ops,
      envOpCompiler = opsOpCompiler ops,
      envAllocCompilers = opsAllocCompilers ops
    }

-- | Get the current symbol table.
getVTable :: ImpM rep r op (VTable rep)
getVTable = gets stateVTable

putVTable :: VTable rep -> ImpM rep r op ()
putVTable vtable = modify $ \s -> s {stateVTable = vtable}

-- | Run an action with a modified symbol table.  All changes to the
-- symbol table will be reverted once the action is done!
localVTable :: (VTable rep -> VTable rep) -> ImpM rep r op a -> ImpM rep r op a
localVTable f m = do
  old_vtable <- getVTable
  putVTable $ f old_vtable
  a <- m
  putVTable old_vtable
  pure a

lookupVar :: VName -> ImpM rep r op (VarEntry rep)
lookupVar name = do
  res <- gets $ M.lookup name . stateVTable
  case res of
    Just entry -> pure entry
    _ -> error $ "Unknown variable: " ++ prettyString name

lookupArray :: VName -> ImpM rep r op ArrayEntry
lookupArray name = do
  res <- lookupVar name
  case res of
    ArrayVar _ entry -> pure entry
    _ -> error $ "ImpGen.lookupArray: not an array: " ++ prettyString name

lookupMemory :: VName -> ImpM rep r op MemEntry
lookupMemory name = do
  res <- lookupVar name
  case res of
    MemVar _ entry -> pure entry
    _ -> error $ "Unknown memory block: " ++ prettyString name

lookupArraySpace :: VName -> ImpM rep r op Space
lookupArraySpace =
  fmap entryMemSpace . lookupMemory
    <=< fmap (memLocName . entryArrayLoc) . lookupArray

-- | In the case of a histogram-like accumulator, also sets the index
-- parameters.
lookupAcc ::
  VName ->
  [Imp.TExp Int64] ->
  ImpM rep r op (VName, Space, [VName], [Imp.TExp Int64], Maybe (Lambda rep))
lookupAcc name is = do
  res <- lookupVar name
  case res of
    AccVar _ (acc, ispace, _) -> do
      acc' <- gets $ M.lookup acc . stateAccs
      case acc' of
        Just ([], _) ->
          error $ "Accumulator with no arrays: " ++ prettyString name
        Just (arrs@(arr : _), Just (op, _)) -> do
          space <- lookupArraySpace arr
          let (i_params, ps) = splitAt (length is) $ lambdaParams op
          zipWithM_ dPrimV_ (map paramName i_params) is
          pure
            ( acc,
              space,
              arrs,
              map pe64 (shapeDims ispace),
              Just op {lambdaParams = ps}
            )
        Just (arrs@(arr : _), Nothing) -> do
          space <- lookupArraySpace arr
          pure (acc, space, arrs, map pe64 (shapeDims ispace), Nothing)
        Nothing ->
          error $ "ImpGen.lookupAcc: unlisted accumulator: " ++ prettyString name
    _ -> error $ "ImpGen.lookupAcc: not an accumulator: " ++ prettyString name

destinationFromPat :: Pat (LetDec rep) -> ImpM rep r op [ValueDestination]
destinationFromPat = mapM inspect . patElems
  where
    inspect pe = do
      let name = patElemName pe
      entry <- lookupVar name
      case entry of
        ArrayVar _ (ArrayEntry MemLoc {} _) ->
          pure $ ArrayDestination Nothing
        MemVar {} ->
          pure $ MemoryDestination name
        ScalarVar {} ->
          pure $ ScalarDestination name
        AccVar {} ->
          pure $ ArrayDestination Nothing

fullyIndexArray ::
  VName ->
  [Imp.TExp Int64] ->
  ImpM rep r op (VName, Imp.Space, Count Elements (Imp.TExp Int64))
fullyIndexArray name indices = do
  arr <- lookupArray name
  fullyIndexArray' (entryArrayLoc arr) indices

fullyIndexArray' ::
  MemLoc ->
  [Imp.TExp Int64] ->
  ImpM rep r op (VName, Imp.Space, Count Elements (Imp.TExp Int64))
fullyIndexArray' (MemLoc mem _ ixfun) indices = do
  space <- entryMemSpace <$> lookupMemory mem
  pure
    ( mem,
      space,
      elements $ IxFun.index ixfun indices
    )

-- More complicated read/write operations that use index functions.

copy :: CopyCompiler rep r op
copy
  bt
  dst@(MemLoc dst_name _ dst_ixfn@(IxFun.IxFun dst_lmads@(dst_lmad :| _) _ _))
  src@(MemLoc src_name _ src_ixfn@(IxFun.IxFun src_lmads@(src_lmad :| _) _ _)) = do
    -- If we can statically determine that the two index-functions
    -- are equivalent, don't do anything
    unless (dst_name == src_name && dst_ixfn `IxFun.equivalent` src_ixfn)
      $
      -- It's also possible that we can dynamically determine that the two
      -- index-functions are equivalent.
      sUnless
        ( fromBool (dst_name == src_name && length dst_lmads == 1 && length src_lmads == 1)
            .&&. IxFun.dynamicEqualsLMAD dst_lmad src_lmad
        )
      $ do
        -- If none of the above is true, actually do the copy
        cc <- asks envCopyCompiler
        cc bt dst src

-- | Is this copy really a mapping with transpose?
isMapTransposeCopy ::
  PrimType ->
  MemLoc ->
  MemLoc ->
  Maybe
    ( Imp.TExp Int64,
      Imp.TExp Int64,
      Imp.TExp Int64,
      Imp.TExp Int64,
      Imp.TExp Int64
    )
isMapTransposeCopy bt (MemLoc _ _ destIxFun) (MemLoc _ _ srcIxFun)
  | Just (dest_offset, perm_and_destshape) <- IxFun.rearrangeWithOffset destIxFun bt_size,
    (perm, destshape) <- unzip perm_and_destshape,
    Just src_offset <- IxFun.linearWithOffset srcIxFun bt_size,
    Just (r1, r2, _) <- isMapTranspose perm =
      isOk destshape swap r1 r2 dest_offset src_offset
  | Just dest_offset <- IxFun.linearWithOffset destIxFun bt_size,
    Just (src_offset, perm_and_srcshape) <- IxFun.rearrangeWithOffset srcIxFun bt_size,
    (perm, srcshape) <- unzip perm_and_srcshape,
    Just (r1, r2, _) <- isMapTranspose perm =
      isOk srcshape id r1 r2 dest_offset src_offset
  | otherwise =
      Nothing
  where
    bt_size = primByteSize bt
    swap (x, y) = (y, x)

    isOk shape f r1 r2 dest_offset src_offset = do
      let (num_arrays, size_x, size_y) = getSizes shape f r1 r2
      pure
        ( dest_offset,
          src_offset,
          num_arrays,
          size_x,
          size_y
        )

    getSizes shape f r1 r2 =
      let (mapped, notmapped) = splitAt r1 shape
          (pretrans, posttrans) = f $ splitAt r2 notmapped
       in (product mapped, product pretrans, product posttrans)

mapTransposeName :: PrimType -> String
mapTransposeName bt = "map_transpose_" ++ prettyString bt

mapTransposeForType :: PrimType -> ImpM rep r op Name
mapTransposeForType bt = do
  let fname = nameFromString $ "builtin#" <> mapTransposeName bt

  exists <- hasFunction fname
  unless exists $ emitFunction fname $ mapTransposeFunction fname bt

  pure fname

-- | Use 'sCopy' if possible, otherwise 'copyElementWise'.
defaultCopy :: CopyCompiler rep r op
defaultCopy pt dest src
  | Just (destoffset, srcoffset, num_arrays, size_x, size_y) <-
      isMapTransposeCopy pt dest src = do
      fname <- mapTransposeForType pt
      emit
        $ Imp.Call
          []
          fname
        $ transposeArgs
          pt
          destmem
          (bytes destoffset)
          srcmem
          (bytes srcoffset)
          num_arrays
          size_x
          size_y
  | Just destoffset <-
      IxFun.linearWithOffset dest_ixfun pt_size,
    Just srcoffset <-
      IxFun.linearWithOffset src_ixfun pt_size = do
      srcspace <- entryMemSpace <$> lookupMemory srcmem
      destspace <- entryMemSpace <$> lookupMemory destmem
      if isScalarSpace srcspace || isScalarSpace destspace
        then copyElementWise pt dest src
        else sCopy destmem destoffset destspace srcmem srcoffset srcspace num_elems pt
  | otherwise =
      copyElementWise pt dest src
  where
    pt_size = primByteSize pt
    num_elems = Imp.elements $ product $ IxFun.shape $ memLocIxFun src

    MemLoc destmem _ dest_ixfun = dest
    MemLoc srcmem _ src_ixfun = src

    isScalarSpace ScalarSpace {} = True
    isScalarSpace _ = False

copyElementWise :: CopyCompiler rep r op
copyElementWise bt dest src = do
  let bounds = IxFun.shape $ memLocIxFun src
  is <- replicateM (length bounds) (newVName "i")
  let ivars = map Imp.le64 is
  (destmem, destspace, destidx) <- fullyIndexArray' dest ivars
  (srcmem, srcspace, srcidx) <- fullyIndexArray' src ivars
  vol <- asks envVolatility
  tmp <- newVName "tmp"
  emit $
    foldl (.) id (zipWith Imp.For is $ map untyped bounds) $
      mconcat
        [ Imp.DeclareScalar tmp vol bt,
          Imp.Read tmp srcmem srcidx bt srcspace vol,
          Imp.Write destmem destidx bt destspace vol $ Imp.var tmp bt
        ]

-- | Copy from here to there; both destination and source may be
-- indexeded.
copyArrayDWIM ::
  PrimType ->
  MemLoc ->
  [DimIndex (Imp.TExp Int64)] ->
  MemLoc ->
  [DimIndex (Imp.TExp Int64)] ->
  ImpM rep r op (Imp.Code op)
copyArrayDWIM
  bt
  destlocation@(MemLoc _ destshape _)
  destslice
  srclocation@(MemLoc _ srcshape _)
  srcslice
    | Just destis <- mapM dimFix destslice,
      Just srcis <- mapM dimFix srcslice,
      length srcis == length srcshape,
      length destis == length destshape = do
        (targetmem, destspace, targetoffset) <-
          fullyIndexArray' destlocation destis
        (srcmem, srcspace, srcoffset) <-
          fullyIndexArray' srclocation srcis
        vol <- asks envVolatility
        collect $ do
          tmp <- tvVar <$> dPrim "tmp" bt
          emit $ Imp.Read tmp srcmem srcoffset bt srcspace vol
          emit $ Imp.Write targetmem targetoffset bt destspace vol $ Imp.var tmp bt
    | otherwise = do
        let destslice' = fullSliceNum (map pe64 destshape) destslice
            srcslice' = fullSliceNum (map pe64 srcshape) srcslice
            destrank = length $ sliceDims destslice'
            srcrank = length $ sliceDims srcslice'
            destlocation' = sliceMemLoc destlocation destslice'
            srclocation' = sliceMemLoc srclocation srcslice'
        if destrank /= srcrank
          then
            error $
              "copyArrayDWIM: cannot copy to "
                ++ prettyString (memLocName destlocation)
                ++ " from "
                ++ prettyString (memLocName srclocation)
                ++ " because ranks do not match ("
                ++ prettyString destrank
                ++ " vs "
                ++ prettyString srcrank
                ++ ")"
          else
            if destlocation' == srclocation'
              then pure mempty -- Copy would be no-op.
              else collect $ copy bt destlocation' srclocation'

-- Like 'copyDWIM', but the target is a 'ValueDestination' instead of
-- a variable name.
copyDWIMDest ::
  ValueDestination ->
  [DimIndex (Imp.TExp Int64)] ->
  SubExp ->
  [DimIndex (Imp.TExp Int64)] ->
  ImpM rep r op ()
copyDWIMDest _ _ (Constant v) (_ : _) =
  error $
    unwords ["copyDWIMDest: constant source", prettyString v, "cannot be indexed."]
copyDWIMDest pat dest_slice (Constant v) [] =
  case mapM dimFix dest_slice of
    Nothing ->
      error $
        unwords ["copyDWIMDest: constant source", prettyString v, "with slice destination."]
    Just dest_is ->
      case pat of
        ScalarDestination name ->
          emit $ Imp.SetScalar name $ Imp.ValueExp v
        MemoryDestination {} ->
          error $
            unwords ["copyDWIMDest: constant source", prettyString v, "cannot be written to memory destination."]
        ArrayDestination (Just dest_loc) -> do
          (dest_mem, dest_space, dest_i) <-
            fullyIndexArray' dest_loc dest_is
          vol <- asks envVolatility
          emit $ Imp.Write dest_mem dest_i bt dest_space vol $ Imp.ValueExp v
        ArrayDestination Nothing ->
          error "copyDWIMDest: ArrayDestination Nothing"
  where
    bt = primValueType v
copyDWIMDest dest dest_slice (Var src) src_slice = do
  src_entry <- lookupVar src
  case (dest, src_entry) of
    (MemoryDestination mem, MemVar _ (MemEntry space)) ->
      emit $ Imp.SetMem mem src space
    (MemoryDestination {}, _) ->
      error $
        unwords ["copyDWIMDest: cannot write", prettyString src, "to memory destination."]
    (_, MemVar {}) ->
      error $
        unwords ["copyDWIMDest: source", prettyString src, "is a memory block."]
    (_, ScalarVar _ (ScalarEntry _))
      | not $ null src_slice ->
          error $
            unwords ["copyDWIMDest: prim-typed source", prettyString src, "with slice", prettyString src_slice]
    (ScalarDestination name, _)
      | not $ null dest_slice ->
          error $
            unwords ["copyDWIMDest: prim-typed target", prettyString name, "with slice", prettyString dest_slice]
    (ScalarDestination name, ScalarVar _ (ScalarEntry pt)) ->
      emit $ Imp.SetScalar name $ Imp.var src pt
    (ScalarDestination name, ArrayVar _ arr)
      | Just src_is <- mapM dimFix src_slice,
        length src_slice == length (entryArrayShape arr) -> do
          let bt = entryArrayElemType arr
          (mem, space, i) <-
            fullyIndexArray' (entryArrayLoc arr) src_is
          vol <- asks envVolatility
          emit $ Imp.Read name mem i bt space vol
      | otherwise ->
          error $
            unwords
              [ "copyDWIMDest: prim-typed target",
                prettyString name,
                "and array-typed source",
                prettyString src,
                "of shape",
                prettyString (entryArrayShape arr),
                "sliced with",
                prettyString src_slice
              ]
    (ArrayDestination (Just dest_loc), ArrayVar _ src_arr) -> do
      let src_loc = entryArrayLoc src_arr
          bt = entryArrayElemType src_arr
      emit =<< copyArrayDWIM bt dest_loc dest_slice src_loc src_slice
    (ArrayDestination (Just dest_loc), ScalarVar _ (ScalarEntry bt))
      | Just dest_is <- mapM dimFix dest_slice,
        length dest_is == length (memLocShape dest_loc) -> do
          (dest_mem, dest_space, dest_i) <- fullyIndexArray' dest_loc dest_is
          vol <- asks envVolatility
          emit $ Imp.Write dest_mem dest_i bt dest_space vol (Imp.var src bt)
      | otherwise ->
          error $
            unwords
              [ "copyDWIMDest: array-typed target and prim-typed source",
                prettyString src,
                "with slice",
                prettyString dest_slice
              ]
    (ArrayDestination Nothing, _) ->
      pure () -- Nothing to do; something else set some memory
      -- somewhere.
    (_, AccVar {}) ->
      pure () -- Nothing to do; accumulators are phantoms.

-- | Copy from here to there; both destination and source be
-- indexeded.  If so, they better be arrays of enough dimensions.
-- This function will generally just Do What I Mean, and Do The Right
-- Thing.  Both destination and source must be in scope.
copyDWIM ::
  VName ->
  [DimIndex (Imp.TExp Int64)] ->
  SubExp ->
  [DimIndex (Imp.TExp Int64)] ->
  ImpM rep r op ()
copyDWIM dest dest_slice src src_slice = do
  dest_entry <- lookupVar dest
  let dest_target =
        case dest_entry of
          ScalarVar _ _ ->
            ScalarDestination dest
          ArrayVar _ (ArrayEntry (MemLoc mem shape ixfun) _) ->
            ArrayDestination $ Just $ MemLoc mem shape ixfun
          MemVar _ _ ->
            MemoryDestination dest
          AccVar {} ->
            -- Does not matter; accumulators are phantoms.
            ArrayDestination Nothing
  copyDWIMDest dest_target dest_slice src src_slice

-- | As 'copyDWIM', but implicitly 'DimFix'es the indexes.
copyDWIMFix ::
  VName ->
  [Imp.TExp Int64] ->
  SubExp ->
  [Imp.TExp Int64] ->
  ImpM rep r op ()
copyDWIMFix dest dest_is src src_is =
  copyDWIM dest (map DimFix dest_is) src (map DimFix src_is)

-- | @compileAlloc pat size space@ allocates @n@ bytes of memory in
-- @space@, writing the result to @pat@, which must contain a single
-- memory-typed element.
compileAlloc ::
  Mem rep inner => Pat (LetDec rep) -> SubExp -> Space -> ImpM rep r op ()
compileAlloc (Pat [mem]) e space = do
  let e' = Imp.bytes $ pe64 e
  allocator <- asks $ M.lookup space . envAllocCompilers
  case allocator of
    Nothing -> emit $ Imp.Allocate (patElemName mem) e' space
    Just allocator' -> allocator' (patElemName mem) e'
compileAlloc pat _ _ =
  error $ "compileAlloc: Invalid pattern: " ++ prettyString pat

-- | The number of bytes needed to represent the array in a
-- straightforward contiguous format, as an t'Int64' expression.
typeSize :: Type -> Count Bytes (Imp.TExp Int64)
typeSize t =
  Imp.bytes $ primByteSize (elemType t) * product (map pe64 (arrayDims t))

-- | Is this indexing in-bounds for an array of the given shape?  This
-- is useful for things like scatter, which ignores out-of-bounds
-- writes.
inBounds :: Slice (Imp.TExp Int64) -> [Imp.TExp Int64] -> Imp.TExp Bool
inBounds (Slice slice) dims =
  let condInBounds (DimFix i) d =
        0 .<=. i .&&. i .<. d
      condInBounds (DimSlice i n s) d =
        0 .<=. i .&&. i + (n - 1) * s .<. d
   in foldl1 (.&&.) $ zipWith condInBounds slice dims

--- Building blocks for constructing code.

rotateIndex ::
  Imp.TExp Int64 ->
  Imp.TExp Int64 ->
  Imp.TExp Int64 ->
  Imp.TExp Int64
rotateIndex d r i = (i + r) `mod` d

sFor' :: VName -> Imp.Exp -> ImpM rep r op () -> ImpM rep r op ()
sFor' i bound body = do
  let it = case primExpType bound of
        IntType bound_t -> bound_t
        t -> error $ "sFor': bound " ++ prettyString bound ++ " is of type " ++ prettyString t
  addLoopVar i it
  body' <- collect body
  emit $ Imp.For i bound body'

sFor :: String -> Imp.TExp t -> (Imp.TExp t -> ImpM rep r op ()) -> ImpM rep r op ()
sFor i bound body = do
  i' <- newVName i
  sFor' i' (untyped bound) $
    body $
      TPrimExp $
        Imp.var i' $
          primExpType $
            untyped bound

sWhile :: Imp.TExp Bool -> ImpM rep r op () -> ImpM rep r op ()
sWhile cond body = do
  body' <- collect body
  emit $ Imp.While cond body'

sComment :: T.Text -> ImpM rep r op () -> ImpM rep r op ()
sComment s code = do
  code' <- collect code
  emit $ Imp.Comment s code'

sIf :: Imp.TExp Bool -> ImpM rep r op () -> ImpM rep r op () -> ImpM rep r op ()
sIf cond tbranch fbranch = do
  tbranch' <- collect tbranch
  fbranch' <- collect fbranch
  -- Avoid generating branch if the condition is known statically.
  emit $
    if cond == true
      then tbranch'
      else
        if cond == false
          then fbranch'
          else Imp.If cond tbranch' fbranch'

sWhen :: Imp.TExp Bool -> ImpM rep r op () -> ImpM rep r op ()
sWhen cond tbranch = sIf cond tbranch (pure ())

sUnless :: Imp.TExp Bool -> ImpM rep r op () -> ImpM rep r op ()
sUnless cond = sIf cond (pure ())

sOp :: op -> ImpM rep r op ()
sOp = emit . Imp.Op

sDeclareMem :: String -> Space -> ImpM rep r op VName
sDeclareMem name space = do
  name' <- newVName name
  emit $ Imp.DeclareMem name' space
  addVar name' $ MemVar Nothing $ MemEntry space
  pure name'

sAlloc_ :: VName -> Count Bytes (Imp.TExp Int64) -> Space -> ImpM rep r op ()
sAlloc_ name' size' space = do
  allocator <- asks $ M.lookup space . envAllocCompilers
  case allocator of
    Nothing -> emit $ Imp.Allocate name' size' space
    Just allocator' -> allocator' name' size'

sAlloc :: String -> Count Bytes (Imp.TExp Int64) -> Space -> ImpM rep r op VName
sAlloc name size space = do
  name' <- sDeclareMem name space
  sAlloc_ name' size space
  pure name'

sArray :: String -> PrimType -> ShapeBase SubExp -> VName -> IxFun -> ImpM rep r op VName
sArray name bt shape mem ixfun = do
  name' <- newVName name
  dArray name' bt shape mem ixfun
  pure name'

-- | Declare an array in row-major order in the given memory block.
sArrayInMem :: String -> PrimType -> ShapeBase SubExp -> VName -> ImpM rep r op VName
sArrayInMem name pt shape mem =
  sArray name pt shape mem $
    IxFun.iota $
      map (isInt64 . primExpFromSubExp int64) $
        shapeDims shape

-- | Like 'sAllocArray', but permute the in-memory representation of the indices as specified.
sAllocArrayPerm :: String -> PrimType -> ShapeBase SubExp -> Space -> [Int] -> ImpM rep r op VName
sAllocArrayPerm name pt shape space perm = do
  let permuted_dims = rearrangeShape perm $ shapeDims shape
  mem <- sAlloc (name ++ "_mem") (typeSize (Array pt shape NoUniqueness)) space
  let iota_ixfun = IxFun.iota $ map (isInt64 . primExpFromSubExp int64) permuted_dims
  sArray name pt shape mem $
    IxFun.permute iota_ixfun $
      rearrangeInverse perm

-- | Uses linear/iota index function.
sAllocArray :: String -> PrimType -> ShapeBase SubExp -> Space -> ImpM rep r op VName
sAllocArray name pt shape space =
  sAllocArrayPerm name pt shape space [0 .. shapeRank shape - 1]

-- | Uses linear/iota index function.
sStaticArray :: String -> Space -> PrimType -> Imp.ArrayContents -> ImpM rep r op VName
sStaticArray name space pt vs = do
  let num_elems = case vs of
        Imp.ArrayValues vs' -> length vs'
        Imp.ArrayZeros n -> fromIntegral n
      shape = Shape [intConst Int64 $ toInteger num_elems]
  mem <- newVNameForFun $ name ++ "_mem"
  emit $ Imp.DeclareArray mem space pt vs
  addVar mem $ MemVar Nothing $ MemEntry space
  sArray name pt shape mem $ IxFun.iota [fromIntegral num_elems]

sWrite :: VName -> [Imp.TExp Int64] -> Imp.Exp -> ImpM rep r op ()
sWrite arr is v = do
  (mem, space, offset) <- fullyIndexArray arr is
  vol <- asks envVolatility
  emit $ Imp.Write mem offset (primExpType v) space vol v

sUpdate :: VName -> Slice (Imp.TExp Int64) -> SubExp -> ImpM rep r op ()
sUpdate arr slice v = copyDWIM arr (unSlice slice) v []

-- | Create a sequential 'Imp.For' loop covering a space of the given
-- shape.  The function is calling with the indexes for a given
-- iteration.
sLoopSpace ::
  [Imp.TExp t] ->
  ([Imp.TExp t] -> ImpM rep r op ()) ->
  ImpM rep r op ()
sLoopSpace = nest []
  where
    nest is [] f = f $ reverse is
    nest is (d : ds) f = sFor "nest_i" d $ \i -> nest (i : is) ds f

sLoopNest ::
  Shape ->
  ([Imp.TExp Int64] -> ImpM rep r op ()) ->
  ImpM rep r op ()
sLoopNest = sLoopSpace . map pe64 . shapeDims

sCopy ::
  VName ->
  Imp.TExp Int64 ->
  Space ->
  VName ->
  Imp.TExp Int64 ->
  Space ->
  Count Elements (Imp.TExp Int64) ->
  PrimType ->
  ImpM rep r op ()
sCopy destmem destoffset destspace srcmem srcoffset srcspace num_elems pt =
  if destmem == srcmem
<<<<<<< HEAD
    then
      sUnless
        (destoffset .==. srcoffset)
        the_copy
=======
    then sUnless (destoffset .==. srcoffset) the_copy
>>>>>>> ec3c95be
    else the_copy
  where
    the_copy =
      emit
        $ Imp.Copy
          pt
          destmem
          (bytes destoffset)
          destspace
          srcmem
          (bytes srcoffset)
          srcspace
        $ num_elems `withElemType` pt

-- | Untyped assignment.
(<~~) :: VName -> Imp.Exp -> ImpM rep r op ()
x <~~ e = emit $ Imp.SetScalar x e

infixl 3 <~~

-- | Typed assignment.
(<--) :: TV t -> Imp.TExp t -> ImpM rep r op ()
TV x _ <-- e = emit $ Imp.SetScalar x $ untyped e

infixl 3 <--

-- | Constructing an ad-hoc function that does not
-- correspond to any of the IR functions in the input program.
function ::
  Name ->
  [Imp.Param] ->
  [Imp.Param] ->
  ImpM rep r op () ->
  ImpM rep r op ()
function fname outputs inputs m = local newFunction $ do
  body <- collect $ do
    mapM_ addParam $ outputs ++ inputs
    m
  emitFunction fname $ Imp.Function Nothing outputs inputs body
  where
    addParam (Imp.MemParam name space) =
      addVar name $ MemVar Nothing $ MemEntry space
    addParam (Imp.ScalarParam name bt) =
      addVar name $ ScalarVar Nothing $ ScalarEntry bt
    newFunction env = env {envFunction = Just fname}

dSlices :: [Imp.TExp Int64] -> ImpM rep r op [Imp.TExp Int64]
dSlices = fmap (drop 1 . snd) . dSlices'
  where
    dSlices' [] = pure (1, [1])
    dSlices' (n : ns) = do
      (prod, ns') <- dSlices' ns
      n' <- dPrimVE "slice" $ n * prod
      pure (n', n' : ns')

-- | @dIndexSpace f dims i@ computes a list of indices into an
-- array with dimension @dims@ given the flat index @i@.  The
-- resulting list will have the same size as @dims@.  Intermediate
-- results are passed to @f@.
dIndexSpace ::
  [(VName, Imp.TExp Int64)] ->
  Imp.TExp Int64 ->
  ImpM rep r op ()
dIndexSpace vs_ds j = do
  slices <- dSlices (map snd vs_ds)
  loop (zip (map fst vs_ds) slices) j
  where
    loop ((v, size) : rest) i = do
      dPrimV_ v (i `quot` size)
      i' <- dPrimVE "remnant" $ i - Imp.le64 v * size
      loop rest i'
    loop _ _ = pure ()

-- | Like 'dIndexSpace', but invent some new names for the indexes
-- based on the given template.
dIndexSpace' ::
  String ->
  [Imp.TExp Int64] ->
  Imp.TExp Int64 ->
  ImpM rep r op [Imp.TExp Int64]
dIndexSpace' desc ds j = do
  ivs <- replicateM (length ds) (newVName desc)
  dIndexSpace (zip ivs ds) j
  pure $ map Imp.le64 ivs<|MERGE_RESOLUTION|>--- conflicted
+++ resolved
@@ -1930,14 +1930,7 @@
   ImpM rep r op ()
 sCopy destmem destoffset destspace srcmem srcoffset srcspace num_elems pt =
   if destmem == srcmem
-<<<<<<< HEAD
-    then
-      sUnless
-        (destoffset .==. srcoffset)
-        the_copy
-=======
     then sUnless (destoffset .==. srcoffset) the_copy
->>>>>>> ec3c95be
     else the_copy
   where
     the_copy =
