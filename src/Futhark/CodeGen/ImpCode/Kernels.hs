--- conflicted
+++ resolved
@@ -151,11 +151,7 @@
   | Atomic Space AtomicOp
   | Barrier Fence
   | MemFence Fence
-<<<<<<< HEAD
-  | LocalAlloc VName (Count Bytes Imp.Exp)
-=======
   | LocalAlloc VName (Count Bytes (Imp.TExp Int64))
->>>>>>> 41e0aef4
   | -- | Perform a barrier and also check whether any
     -- threads have failed an assertion.  Make sure all
     -- threads would reach all 'ErrorSync's if any of them
@@ -169,19 +165,6 @@
 -- This old value is stored in the first 'VName'.  The second 'VName'
 -- is the memory block to update.  The 'Exp' is the new value.
 data AtomicOp
-<<<<<<< HEAD
-  = AtomicAdd IntType VName VName (Count Elements Imp.Exp) Exp
-  | AtomicFAdd FloatType VName VName (Count Elements Imp.Exp) Exp
-  | AtomicSMax IntType VName VName (Count Elements Imp.Exp) Exp
-  | AtomicSMin IntType VName VName (Count Elements Imp.Exp) Exp
-  | AtomicUMax IntType VName VName (Count Elements Imp.Exp) Exp
-  | AtomicUMin IntType VName VName (Count Elements Imp.Exp) Exp
-  | AtomicAnd IntType VName VName (Count Elements Imp.Exp) Exp
-  | AtomicOr IntType VName VName (Count Elements Imp.Exp) Exp
-  | AtomicXor IntType VName VName (Count Elements Imp.Exp) Exp
-  | AtomicCmpXchg PrimType VName VName (Count Elements Imp.Exp) Exp Exp
-  | AtomicXchg PrimType VName VName (Count Elements Imp.Exp) Exp
-=======
   = AtomicAdd IntType VName VName (Count Elements (Imp.TExp Int32)) Exp
   | AtomicFAdd FloatType VName VName (Count Elements (Imp.TExp Int32)) Exp
   | AtomicSMax IntType VName VName (Count Elements (Imp.TExp Int32)) Exp
@@ -193,7 +176,6 @@
   | AtomicXor IntType VName VName (Count Elements (Imp.TExp Int32)) Exp
   | AtomicCmpXchg PrimType VName VName (Count Elements (Imp.TExp Int32)) Exp Exp
   | AtomicXchg PrimType VName VName (Count Elements (Imp.TExp Int32)) Exp
->>>>>>> 41e0aef4
   deriving (Show)
 
 instance FreeIn AtomicOp where
