{-# LANGUAGE TemplateHaskell #-}

-- | Code snippets used by the C backends.
module Futhark.CodeGen.RTS.C
  ( atomicsH,
    contextH,
    contextPrototypesH,
    copyH,
    freeListH,
    eventListH,
    gpuH,
    gpuPrototypesH,
    halfH,
    lockH,
    scalarF16H,
    scalarH,
    schedulerH,
    serverH,
    timingH,
    tuningH,
    utilH,
    valuesH,
    errorsH,
    cacheH,
    uniformH,
    ispcUtilH,
    backendsOpenclH,
    backendsCudaH,
    backendsHipH,
    backendsCH,
    backendsMulticoreH,
    backendsWebGPUH,
  )
where

import Data.FileEmbed
import Data.Text qualified as T

-- We mark everything here NOINLINE so that the dependent modules
-- don't have to be recompiled just because we change the RTS files.

-- | @rts/c/atomics.h@
atomicsH :: T.Text
atomicsH =
  -- The order matters, as e.g. atomics16.h is implemented in terms of 32-bit
  -- atomics.
  mconcat
    [ $(embedStringFile "rts/c/atomics64.h"),
      $(embedStringFile "rts/c/atomics32.h"),
<<<<<<< HEAD
      $(embedStringFile "rts/c/atomics16.h")
=======
      $(embedStringFile "rts/c/atomics16.h"),
      $(embedStringFile "rts/c/atomics8.h")
>>>>>>> 371609f4
    ]
{-# NOINLINE atomicsH #-}

-- | @rts/c/uniform.h@
uniformH :: T.Text
uniformH = $(embedStringFile "rts/c/uniform.h")
{-# NOINLINE uniformH #-}

-- | @rts/c/free_list.h@
freeListH :: T.Text
freeListH = $(embedStringFile "rts/c/free_list.h")
{-# NOINLINE freeListH #-}

-- | @rts/c/event_list.h@
eventListH :: T.Text
eventListH = $(embedStringFile "rts/c/event_list.h")
{-# NOINLINE eventListH #-}

-- | @rts/c/gpu.h@
gpuH :: T.Text
gpuH = $(embedStringFile "rts/c/gpu.h")
{-# NOINLINE gpuH #-}

-- | @rts/c/gpu_prototypes.h@
gpuPrototypesH :: T.Text
gpuPrototypesH = $(embedStringFile "rts/c/gpu_prototypes.h")
{-# NOINLINE gpuPrototypesH #-}

-- | @rts/c/half.h@
halfH :: T.Text
halfH = $(embedStringFile "rts/c/half.h")
{-# NOINLINE halfH #-}

-- | @rts/c/lock.h@
lockH :: T.Text
lockH = $(embedStringFile "rts/c/lock.h")
{-# NOINLINE lockH #-}

-- | @rts/c/scalar_f16.h@
scalarF16H :: T.Text
scalarF16H = $(embedStringFile "rts/c/scalar_f16.h")
{-# NOINLINE scalarF16H #-}

-- | @rts/c/scalar.h@
scalarH :: T.Text
scalarH = $(embedStringFile "rts/c/scalar.h")
{-# NOINLINE scalarH #-}

-- | @rts/c/scheduler.h@
schedulerH :: T.Text
schedulerH = $(embedStringFile "rts/c/scheduler.h")
{-# NOINLINE schedulerH #-}

-- | @rts/c/server.h@
serverH :: T.Text
serverH = $(embedStringFile "rts/c/server.h")
{-# NOINLINE serverH #-}

-- | @rts/c/timing.h@
timingH :: T.Text
timingH = $(embedStringFile "rts/c/timing.h")
{-# NOINLINE timingH #-}

-- | @rts/c/tuning.h@
tuningH :: T.Text
tuningH = $(embedStringFile "rts/c/tuning.h")
{-# NOINLINE tuningH #-}

-- | @rts/c/util.h@
utilH :: T.Text
utilH = $(embedStringFile "rts/c/util.h")
{-# NOINLINE utilH #-}

-- | @rts/c/values.h@
valuesH :: T.Text
valuesH = $(embedStringFile "rts/c/values.h")
{-# NOINLINE valuesH #-}

-- | @rts/c/errors.h@
errorsH :: T.Text
errorsH = $(embedStringFile "rts/c/errors.h")
{-# NOINLINE errorsH #-}

-- | @rts/c/ispc_util.h@
ispcUtilH :: T.Text
ispcUtilH = $(embedStringFile "rts/c/ispc_util.h")
{-# NOINLINE ispcUtilH #-}

-- | @rts/c/cache.h@
cacheH :: T.Text
cacheH = $(embedStringFile "rts/c/cache.h")
{-# NOINLINE cacheH #-}

-- | @rts/c/context.h@
contextH :: T.Text
contextH = $(embedStringFile "rts/c/context.h")
{-# NOINLINE contextH #-}

-- | @rts/c/context_prototypes.h@
contextPrototypesH :: T.Text
contextPrototypesH = $(embedStringFile "rts/c/context_prototypes.h")
{-# NOINLINE contextPrototypesH #-}

-- | @rts/c/backends/opencl.h@
backendsOpenclH :: T.Text
backendsOpenclH = $(embedStringFile "rts/c/backends/opencl.h")
{-# NOINLINE backendsOpenclH #-}

-- | @rts/c/backends/cuda.h@
backendsCudaH :: T.Text
backendsCudaH = $(embedStringFile "rts/c/backends/cuda.h")
{-# NOINLINE backendsCudaH #-}

-- | @rts/c/backends/hip.h@
backendsHipH :: T.Text
backendsHipH = $(embedStringFile "rts/c/backends/hip.h")
{-# NOINLINE backendsHipH #-}

-- | @rts/c/backends/c.h@
backendsCH :: T.Text
backendsCH = $(embedStringFile "rts/c/backends/c.h")
{-# NOINLINE backendsCH #-}

-- | @rts/c/backends/multicore.h@
backendsMulticoreH :: T.Text
backendsMulticoreH = $(embedStringFile "rts/c/backends/multicore.h")
{-# NOINLINE backendsMulticoreH #-}

-- | @rts/c/backends/webgpu.h@
backendsWebGPUH :: T.Text
backendsWebGPUH = $(embedStringFile "rts/c/backends/webgpu.h")
{-# NOINLINE backendsWebGPUH #-}

-- | @rts/c/copy.h@
copyH :: T.Text
copyH = $(embedStringFile "rts/c/copy.h")
{-# NOINLINE copyH #-}<|MERGE_RESOLUTION|>--- conflicted
+++ resolved
@@ -47,12 +47,8 @@
   mconcat
     [ $(embedStringFile "rts/c/atomics64.h"),
       $(embedStringFile "rts/c/atomics32.h"),
-<<<<<<< HEAD
-      $(embedStringFile "rts/c/atomics16.h")
-=======
       $(embedStringFile "rts/c/atomics16.h"),
       $(embedStringFile "rts/c/atomics8.h")
->>>>>>> 371609f4
     ]
 {-# NOINLINE atomicsH #-}
 
