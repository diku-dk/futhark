-- | Multicore code generation for SegScan. Uses a fairly naive multipass
-- algorithm, with no particular locality optimisations.
module Futhark.CodeGen.ImpGen.Multicore.SegScan
  ( compileSegScan,
  )
where

import Control.Monad
import Data.List (zip4)
import Futhark.CodeGen.ImpCode.Multicore qualified as Imp
import Futhark.CodeGen.ImpGen
import Futhark.CodeGen.ImpGen.Multicore.Base
import Futhark.IR.MCMem
import Futhark.Util.IntegralExp (quot, rem)
import Prelude hiding (quot, rem)

-- | Compile a SegScan construct.
compileSegScan ::
  Pat LetDecMem ->
  SegSpace ->
  [Type] ->
  KernelBody MCMem ->
  [SegBinOp MCMem] ->
  SegPostOp MCMem ->
  TV Int32 ->
  MulticoreGen Imp.MCCode
compileSegScan pat space ts kbody reds post_op nsubtasks
  | [_] <- unSegSpace space =
      nonsegmentedScan pat space ts kbody reds post_op nsubtasks
  | otherwise =
      segmentedScan pat space kbody reds post_op

xParams, yParams :: SegBinOp MCMem -> [LParam MCMem]
xParams scan =
  take (length (segBinOpNeutral scan)) (lambdaParams (segBinOpLambda scan))
yParams scan =
  drop (length (segBinOpNeutral scan)) (lambdaParams (segBinOpLambda scan))

lamBody :: SegBinOp MCMem -> Body MCMem
lamBody = lambdaBody . segBinOpLambda

-- Arrays for storing worker results.
carryArrays :: String -> TV Int32 -> [SegBinOp MCMem] -> MulticoreGen [[VName]]
carryArrays s nsubtasks segops =
  forM segops $ \(SegBinOp _ lam _ shape) ->
    forM (lambdaReturnType lam) $ \t -> do
      let pt = elemType t
          full_shape =
            Shape [Var (tvVar nsubtasks)]
              <> shape
              <> arrayShape t
      sAllocArray s pt full_shape DefaultSpace

nonsegmentedScan ::
  Pat LetDecMem ->
  SegSpace ->
  [Type] ->
  KernelBody MCMem ->
  [SegBinOp MCMem] ->
  SegPostOp MCMem ->
  TV Int32 ->
  MulticoreGen Imp.MCCode
nonsegmentedScan pat space ts kbody scan_ops post_op nsubtasks = do
  emit $ Imp.DebugPrint "nonsegmented segScan" Nothing
  collect $ do
    -- Are we working with nested arrays
    let dims = map (shapeDims . segBinOpShape) scan_ops
    -- Are we only working on scalars
    let scalars = all (all (primType . typeOf . paramDec) . (lambdaParams . segBinOpLambda)) scan_ops && all null dims
    -- Do we have nested vector operations
    let vectorize = [] `notElem` dims

    let param_types = concatMap (map paramType . (lambdaParams . segBinOpLambda)) scan_ops
    let no_array_param = all primType param_types

    let shpT op = (segBinOpShape op,) <$> lambdaReturnType (segBinOpLambda op)
    let scan_ts = concatMap shpT scan_ops
    let shpOfT t s =
          arrayShape $
            foldr (flip arrayOfRow) (arrayOfShape t s) $
              segSpaceDims space
    let (scanStage1, scanStage3, scan1Subtask)
          | scalars = (scanStage1Scalar, scanStage3Scalar, scanScalar1Subtask)
          | vectorize && no_array_param = (scanStage1Nested, scanStage3Nested, scanNested1Subtask)
          | otherwise = (scanStage1Fallback, scanStage3Fallback, scanFallback1Subtask)

    let nsubtasks' = tvExp nsubtasks
    sIf
      (nsubtasks' .>. 1)
      ( do
          scan_out <- forM scan_ts $ \(s, t) ->
            sAllocArray "scan_out" (elemType t) (shpOfT t s) DefaultSpace

          map_out <- forM (drop (segBinOpResults scan_ops) ts) $ \t ->
            sAllocArray "map_out" (elemType t) (shpOfT t mempty) DefaultSpace

          emit $ Imp.DebugPrint "Scan stage 1" Nothing
          scanStage1 space kbody scan_ops scan_out map_out
          scan_ops2 <- renameSegBinOp scan_ops
          emit $ Imp.DebugPrint "Scan stage 2" Nothing
          carries <- scanStage2 nsubtasks space scan_ops2 scan_out
          scan_ops3 <- renameSegBinOp scan_ops
          emit $ Imp.DebugPrint "Scan stage 3" Nothing
          scanStage3 pat space scan_ops3 carries post_op scan_out map_out
      )
      ( do
          scan_ops_1_subtask <- renameSegBinOp scan_ops
          post_op_1_subtask <- renameSegPostOp post_op
          emit $ Imp.DebugPrint "Scan 1 subtask" Nothing
          scan1Subtask pat space kbody scan_ops_1_subtask post_op_1_subtask
      )

-- Different ways to generate code for a scan loop
data ScanLoopType
  = ScanSeq -- Fully sequential
  | ScanNested -- Nested vectorized map
  | ScanScalar -- Vectorized scan over scalars

-- Given a scan type, return a function to inject into the loop body
getScanLoop ::
  ScanLoopType ->
  (Imp.TExp Int64 -> MulticoreGen ()) ->
  MulticoreGen ()
getScanLoop ScanScalar = generateUniformizeLoop
getScanLoop _ = \body -> body 0

-- Given a scan type, return a function to extract a scalar from a vector
getExtract :: ScanLoopType -> Imp.TExp Int64 -> MulticoreGen Imp.MCCode -> MulticoreGen ()
getExtract ScanSeq = \_ body -> body >>= emit
getExtract _ = extractVectorLane

genBinOpParams :: [SegBinOp MCMem] -> MulticoreGen ()
genBinOpParams scan_ops =
  dScope Nothing $
    scopeOfLParams $
      concatMap (lambdaParams . segBinOpLambda) scan_ops

genLocalAccsStage1 :: [SegBinOp MCMem] -> MulticoreGen [[VName]]
genLocalAccsStage1 scan_ops = do
  forM scan_ops $ \scan_op -> do
    let shape = segBinOpShape scan_op
        ts = lambdaReturnType $ segBinOpLambda scan_op
    forM (zip3 (xParams scan_op) (segBinOpNeutral scan_op) ts) $ \(p, ne, t) -> do
      acc <- -- update accumulator to have type decoration
        case shapeDims shape of
          [] -> pure $ paramName p
          _ -> do
            let pt = elemType t
            sAllocArray "local_acc" pt (shape <> arrayShape t) DefaultSpace

      -- Now neutral-initialise the accumulator.
      sLoopNest (segBinOpShape scan_op) $ \vec_is ->
        copyDWIMFix acc vec_is ne []

      pure acc

getNestLoop ::
  ScanLoopType ->
  Shape ->
  ([Imp.TExp Int64] -> MulticoreGen ()) ->
  MulticoreGen ()
getNestLoop ScanNested = sLoopNestVectorized
getNestLoop _ = sLoopNest

applyScanOpsAndMap ::
  ScanLoopType ->
  [VName] ->
  [VName] ->
  SegSpace ->
  [SubExp] ->
  [SubExp] ->
  [SegBinOp MCMem] ->
  [[VName]] ->
  ImpM MCMem HostEnv Imp.Multicore ()
applyScanOpsAndMap typ scan_out map_out space all_scan_res all_map_res scan_ops local_accs = do
  let per_scan_res = segBinOpChunks scan_ops all_scan_res
      per_scan_out = segBinOpChunks scan_ops scan_out
  let (is, _) = unzip $ unSegSpace space

  sComment "write mapped values results to memory" $
    forM_ (zip map_out all_map_res) $ \(name, subexp) -> do
      let is' = map (Imp.le64 . fst) $ unSegSpace space
      copyDWIMFix name is' subexp []

  -- Potential vector load and then do sequential scan
  getScanLoop typ $ \j ->
    forM_ (zip4 per_scan_out scan_ops per_scan_res local_accs) $ \(outs, scan_op, scan_res, acc) ->
      getNestLoop typ (segBinOpShape scan_op) $ \vec_is -> do
        sComment "Read accumulator" $
          forM_ (zip (xParams scan_op) acc) $ \(p, acc') -> do
            copyDWIMFix (paramName p) [] (Var acc') vec_is
        sComment "Read next values" $
          forM_ (zip (yParams scan_op) scan_res) $ \(p, se) ->
            getExtract typ j $
              collect $
                copyDWIMFix (paramName p) [] se vec_is
        -- Scan body
        sComment "Scan op body" $
          compileStms mempty (bodyStms $ lamBody scan_op) $
            forM_ (zip3 acc outs $ map resSubExp $ bodyResult $ lamBody scan_op) $
              \(acc', out, se) -> do
                copyDWIMFix out (map Imp.le64 is ++ vec_is) se []
                copyDWIMFix acc' vec_is se []

applyScanOpsAndMap1Subtask ::
  ScanLoopType ->
  Pat LetDecMem ->
  SegSpace ->
  [SubExp] ->
  [SubExp] ->
  [SegBinOp MCMem] ->
  SegPostOp MCMem ->
  [[VName]] ->
  ImpM MCMem HostEnv Imp.Multicore ()
applyScanOpsAndMap1Subtask typ pat space all_scan_res all_map_res scan_ops post_op local_accs = do
  let per_scan_res = segBinOpChunks scan_ops all_scan_res
      (is, _) = unzip $ unSegSpace space
      (scan_pars, map_pars) = splitAt (segBinOpResults scan_ops) $ lambdaParams $ segPostOpLambda post_op
      per_scan_pars = segBinOpChunks scan_ops scan_pars

  dScope Nothing $
    scopeOfLParams $
      lambdaParams $
        segPostOpLambda post_op

  -- Potential vector load and then do sequential scan
  getScanLoop typ $ \j -> do
    forM_ (zip3 scan_ops per_scan_res local_accs) $ \(scan_op, scan_res, accs) ->
      getNestLoop typ (segBinOpShape scan_op) $ \vec_is -> do
        sComment "Read accumulator" $
          forM_ (zip (xParams scan_op) accs) $ \(p, acc) -> do
            copyDWIMFix (paramName p) [] (Var acc) vec_is
        sComment "Read next values" $
          forM_ (zip (yParams scan_op) scan_res) $ \(p, se) ->
            getExtract typ j $
              collect $
                copyDWIMFix (paramName p) [] se vec_is
        -- Scan body
        sComment "Scan op body" $
          compileStms mempty (bodyStms $ lamBody scan_op) $
            forM_ (zip accs $ map resSubExp $ bodyResult $ lamBody scan_op) $
              \(acc, se) -> do
                copyDWIMFix acc vec_is se []

    sComment "bind scan results to post lambda params" $ do
      forM_ (zip local_accs per_scan_pars) $ \(accs, pars) ->
        forM_ (zip accs pars) $ \(acc, par) ->
          copyDWIMFix (paramName par) [] (Var acc) []

    sComment "bind map results to post lamda params" $
      forM_ (zip map_pars all_map_res) $ \(par, subexp) -> do
        copyDWIMFix (paramName par) [] subexp []

    let res = fmap resSubExp $ bodyResult $ lambdaBody $ segPostOpLambda post_op
    sComment "compute post op." $
      compileStms mempty (bodyStms $ lambdaBody $ segPostOpLambda post_op) $
        sComment "write values" $
          forM_ (zip (patElems pat) res) $ \(pe, subexp) ->
            copyDWIMFix (patElemName pe) (map le64 is) subexp []

-- Generate a loop which performs a potentially vectorized scan on the
-- result of a kernel body.
genScanLoop ::
  ScanLoopType ->
  SegSpace ->
  KernelBody MCMem ->
  [SegBinOp MCMem] ->
  [[VName]] ->
  [VName] ->
  [VName] ->
  Imp.TExp Int64 ->
  ImpM MCMem HostEnv Imp.Multicore ()
<<<<<<< HEAD
genScanLoop typ space kbody scan_ops local_accs scan_out map_out i = do
  let (all_scan_res, all_map_res) =
        splitAt (segBinOpResults scan_ops) $
          map kernelResultSubExp $
            kernelBodyResult kbody
=======
genScanLoop typ pat space kbody scan_ops local_accs i = do
  let (all_scan_res, map_res) =
        splitAt (segBinOpResults scan_ops) $ bodyResult kbody
>>>>>>> a64de9c6
  let (is, ns) = unzip $ unSegSpace space
      ns' = map pe64 ns
  zipWithM_ dPrimV_ is $ unflattenIndex ns' i
  compileStms mempty (kernelBodyStms kbody) $ do
    sComment "Apply scan op and map" $
      applyScanOpsAndMap typ scan_out map_out space all_scan_res all_map_res scan_ops local_accs

genScanLoop1Subtask ::
  ScanLoopType ->
  Pat LetDecMem ->
  SegSpace ->
  KernelBody MCMem ->
  [SegBinOp MCMem] ->
  SegPostOp MCMem ->
  [[VName]] ->
  Imp.TExp Int64 ->
  ImpM MCMem HostEnv Imp.Multicore ()
genScanLoop1Subtask typ pat space kbody scan_ops post_op local_accs i = do
  let (all_scan_res, all_map_res) =
        splitAt (segBinOpResults scan_ops) $
          map kernelResultSubExp $
            kernelBodyResult kbody
  let (is, ns) = unzip $ unSegSpace space
      ns' = map pe64 ns
  zipWithM_ dPrimV_ is $ unflattenIndex ns' i
<<<<<<< HEAD
  compileStms mempty (kernelBodyStms kbody) $ do
    sComment "Apply scan op and map" $
      applyScanOpsAndMap1Subtask typ pat space all_scan_res all_map_res scan_ops post_op local_accs
=======
  compileStms mempty (bodyStms kbody) $ do
    let map_arrs = drop (segBinOpResults scan_ops) $ patElems pat
    sComment "write mapped values results to memory" $
      zipWithM_ (compileThreadResult space) map_arrs map_res
    sComment "Apply scan op" $
      applyScanOps typ pat space (map kernelResultSubExp all_scan_res) scan_ops local_accs
>>>>>>> a64de9c6

scanStage1Scalar ::
  SegSpace ->
  KernelBody MCMem ->
  [SegBinOp MCMem] ->
  [VName] ->
  [VName] ->
  MulticoreGen ()
scanStage1Scalar space kbody scan_ops scan_out map_out = do
  fbody <- collect $ do
    dPrim_ (segFlat space) int64
    sOp $ Imp.GetTaskId (segFlat space)

    genBinOpParams scan_ops
    local_accs <- genLocalAccsStage1 scan_ops
    inISPC $
      generateChunkLoop "SegScan" Vectorized $
        genScanLoop ScanScalar space kbody scan_ops local_accs scan_out map_out
  free_params <- freeParams fbody
  emit $ Imp.Op $ Imp.ParLoop "scan_stage_1" fbody free_params

scanScalar1Subtask ::
  Pat LetDecMem ->
  SegSpace ->
  KernelBody MCMem ->
  [SegBinOp MCMem] ->
  SegPostOp MCMem ->
  MulticoreGen ()
scanScalar1Subtask pat space kbody scan_ops post_op = do
  fbody <- collect $ do
    dPrim_ (segFlat space) int64
    sOp $ Imp.GetTaskId (segFlat space)

    genBinOpParams scan_ops
    local_accs <- genLocalAccsStage1 scan_ops
    inISPC $
      generateChunkLoop "SegScan" Vectorized $
        genScanLoop1Subtask ScanScalar pat space kbody scan_ops post_op local_accs
  free_params <- freeParams fbody
  emit $ Imp.Op $ Imp.ParLoop "scan_1_subtask" fbody free_params

scanStage1Nested ::
  SegSpace ->
  KernelBody MCMem ->
  [SegBinOp MCMem] ->
  [VName] ->
  [VName] ->
  MulticoreGen ()
scanStage1Nested space kbody scan_ops scan_out map_out = do
  fbody <- collect $ do
    dPrim_ (segFlat space) int64
    sOp $ Imp.GetTaskId (segFlat space)

    local_accs <- genLocalAccsStage1 scan_ops

    inISPC $ do
      genBinOpParams scan_ops
      generateChunkLoop "SegScan" Scalar $
        genScanLoop ScanNested space kbody scan_ops local_accs scan_out map_out

  free_params <- freeParams fbody
  emit $ Imp.Op $ Imp.ParLoop "scan_stage_1" fbody free_params

scanNested1Subtask ::
  Pat LetDecMem ->
  SegSpace ->
  KernelBody MCMem ->
  [SegBinOp MCMem] ->
  SegPostOp MCMem ->
  MulticoreGen ()
scanNested1Subtask pat space kbody scan_ops post_op = do
  fbody <- collect $ do
    dPrim_ (segFlat space) int64
    sOp $ Imp.GetTaskId (segFlat space)

    local_accs <- genLocalAccsStage1 scan_ops

    inISPC $ do
      genBinOpParams scan_ops
      generateChunkLoop "SegScan" Scalar $
        genScanLoop1Subtask ScanNested pat space kbody scan_ops post_op local_accs
  free_params <- freeParams fbody
  emit $ Imp.Op $ Imp.ParLoop "scan_1_subtask" fbody free_params

scanStage1Fallback ::
  SegSpace ->
  KernelBody MCMem ->
  [SegBinOp MCMem] ->
  [VName] ->
  [VName] ->
  MulticoreGen ()
scanStage1Fallback space kbody scan_ops scan_out map_out = do
  -- Stage 1 : each thread partially scans a chunk of the input
  -- Writes directly to the resulting array
  fbody <- collect $ do
    dPrim_ (segFlat space) int64
    sOp $ Imp.GetTaskId (segFlat space)

    genBinOpParams scan_ops
    local_accs <- genLocalAccsStage1 scan_ops

    generateChunkLoop "SegScan" Scalar $
      genScanLoop ScanSeq space kbody scan_ops local_accs scan_out map_out
  free_params <- freeParams fbody
  emit $ Imp.Op $ Imp.ParLoop "scan_stage_1" fbody free_params

scanFallback1Subtask ::
  Pat LetDecMem ->
  SegSpace ->
  KernelBody MCMem ->
  [SegBinOp MCMem] ->
  SegPostOp MCMem ->
  MulticoreGen ()
scanFallback1Subtask pat space kbody scan_ops post_op = do
  fbody <- collect $ do
    dPrim_ (segFlat space) int64
    sOp $ Imp.GetTaskId (segFlat space)

    genBinOpParams scan_ops
    local_accs <- genLocalAccsStage1 scan_ops

    inISPC $ do
      generateChunkLoop "SegScan" Scalar $
        genScanLoop1Subtask ScanSeq pat space kbody scan_ops post_op local_accs
  free_params <- freeParams fbody
  emit $ Imp.Op $ Imp.ParLoop "scan_1_subtask" fbody free_params

scanStage2 ::
  TV Int32 ->
  SegSpace ->
  [SegBinOp MCMem] ->
  [VName] ->
  MulticoreGen [[VName]]
scanStage2 nsubtasks space scan_ops scan_out = do
  let (is, ns) = unzip $ unSegSpace space
      ns_64 = map pe64 ns
      per_scan_out = segBinOpChunks scan_ops scan_out
      nsubtasks' = sExt64 $ tvExp nsubtasks

  dScope Nothing $ scopeOfLParams $ concatMap (lambdaParams . segBinOpLambda) scan_ops
  offset <- dPrimV "offset" (0 :: Imp.TExp Int64)
  let offset' = tvExp offset
  offset_index <- dPrimV "offset_index" (0 :: Imp.TExp Int64)
  let offset_index' = tvExp offset_index

  -- Parameters used to find the chunk sizes
  -- Perhaps get this information from ``scheduling information``
  -- instead of computing it manually here.
  let iter_pr_subtask = product ns_64 `quot` nsubtasks'
      remainder = product ns_64 `rem` nsubtasks'

  carries <- carryArrays "scan_stage_2_carry" nsubtasks scan_ops
  sComment "carry-in for first chunk is neutral" $
    forM_ (zip scan_ops carries) $ \(scan_op, carry) ->
      sLoopNest (segBinOpShape scan_op) $ \vec_is ->
        forM_ (zip carry $ segBinOpNeutral scan_op) $ \(carry', ne) ->
          copyDWIMFix carry' (0 : vec_is) ne []

  -- Perform sequential scan over the last element of each chunk
  sComment "scan carries" $ sFor "i" (nsubtasks' - 1) $ \i -> do
    offset <-- iter_pr_subtask
    sWhen (sExt64 i .<. remainder) (offset <-- offset' + 1)
    offset_index <-- offset_index' + offset'
    zipWithM_ dPrimV_ is $ unflattenIndex ns_64 $ sExt64 offset_index'

    forM_ (zip3 per_scan_out scan_ops carries) $ \(outs, scan_op, carry) ->
      sLoopNest (segBinOpShape scan_op) $ \vec_is -> do
        sComment "Read carry" $
          forM_ (zip (xParams scan_op) carry) $ \(p, carry') ->
            copyDWIMFix (paramName p) [] (Var carry') (i : vec_is)

        sComment "Read next values" $
          forM_ (zip (yParams scan_op) outs) $ \(p, out) ->
            copyDWIMFix (paramName p) [] (Var out) ((offset_index' - 1) : vec_is)

        compileStms mempty (bodyStms $ lamBody scan_op) $
          forM_ (zip carry $ map resSubExp $ bodyResult $ lamBody scan_op) $ \(carry', se) -> do
            copyDWIMFix carry' ((i + 1) : vec_is) se []

  -- Return the array of carries for each chunk.
  pure carries

scanStage3Scalar ::
  Pat LetDecMem ->
  SegSpace ->
  [SegBinOp MCMem] ->
  [[VName]] ->
  SegPostOp MCMem ->
  [VName] ->
  [VName] ->
  MulticoreGen ()
scanStage3Scalar pat space scan_ops per_scan_carries post_op scan_out map_out = do
  let per_scan_out = segBinOpChunks scan_ops scan_out
      (scan_pars, map_pars) = splitAt (segBinOpResults scan_ops) $ lambdaParams $ segPostOpLambda post_op
      per_scan_post_par = segBinOpChunks scan_ops scan_pars
      (is, ns) = unzip $ unSegSpace space
      ns' = map pe64 ns

  body <- collect $ do
    dPrim_ (segFlat space) int64
    sOp $ Imp.GetTaskId $ segFlat space

    inISPC $ do
      genBinOpParams scan_ops
      sComment "load carry-in" $
        forM_ (zip per_scan_carries scan_ops) $ \(op_carries, scan_op) ->
          forM_ (zip (xParams scan_op) op_carries) $ \(p, carries) ->
            copyDWIMFix (paramName p) [] (Var carries) [le64 (segFlat space)]
      generateChunkLoop "SegScan" Vectorized $ \i -> do
        dScope Nothing $
          scopeOfLParams $
            lambdaParams $
              segPostOpLambda post_op
        zipWithM_ dPrimV_ is $ unflattenIndex ns' i
        sComment "load partial result" $
          forM_ (zip per_scan_out scan_ops) $ \(outs, scan_op) ->
            forM_ (zip (yParams scan_op) outs) $ \(p, out) ->
              copyDWIMFix (paramName p) [] (Var out) (map le64 is)
        sComment "combine carry with partial result" $
          forM_ (zip per_scan_post_par scan_ops) $ \(ps, scan_op) ->
            compileStms mempty (bodyStms $ lamBody scan_op) $
              forM_ (zip ps $ bodyResult $ lambdaBody $ segBinOpLambda scan_op) $ \(p, res) ->
                copyDWIMFix (paramName p) [] (resSubExp res) []
        sComment "read kernel body map results" $
          forM_ (zip map_pars map_out) $ \(par, out) ->
            copyDWIMFix (paramName par) [] (Var out) (map le64 is)

        let res = fmap resSubExp $ bodyResult $ lambdaBody $ segPostOpLambda post_op
        sComment "compute post op." $
          compileStms mempty (bodyStms $ lambdaBody $ segPostOpLambda post_op) $
            sComment "write values" $
              forM_ (zip (patElems pat) res) $ \(pe, subexp) ->
                copyDWIMFix (patElemName pe) (map le64 is) subexp []

  free_params <- freeParams body
  emit $ Imp.Op $ Imp.ParLoop "scan_stage_3" body free_params

scanStage3Nested ::
  Pat LetDecMem ->
  SegSpace ->
  [SegBinOp MCMem] ->
  [[VName]] ->
  SegPostOp MCMem ->
  [VName] ->
  [VName] ->
  MulticoreGen ()
scanStage3Nested pat space scan_ops per_scan_carries post_op scan_out map_out = do
  let per_scan_out = segBinOpChunks scan_ops scan_out
      (scan_pars, map_pars) = splitAt (segBinOpResults scan_ops) $ lambdaParams $ segPostOpLambda post_op
      per_scan_pars = segBinOpChunks scan_ops scan_pars
      (is, ns) = unzip $ unSegSpace space
      ns' = map pe64 ns
  body <- collect $ do
    dPrim_ (segFlat space) int64
    sOp $ Imp.GetTaskId (segFlat space)

    generateChunkLoop "SegScan" Scalar $ \i -> do
      genBinOpParams scan_ops
      zipWithM_ dPrimV_ is $ unflattenIndex ns' i
      dScope Nothing $
        scopeOfLParams $
          lambdaParams $
            segPostOpLambda post_op

      forM_ (zip4 per_scan_pars per_scan_out per_scan_carries scan_ops) $ \(pars, outs, op_carries, scan_op) -> do
        sLoopNest (segBinOpShape scan_op) $ \vec_is -> do
          sComment "load carry-in" $
            forM_ (zip (xParams scan_op) op_carries) $ \(p, carries) ->
              copyDWIMFix (paramName p) [] (Var carries) (le64 (segFlat space) : vec_is)

          sComment "load partial result" $
            forM_ (zip (yParams scan_op) outs) $ \(p, out) ->
              copyDWIMFix (paramName p) [] (Var out) (map le64 is ++ vec_is)

          sComment "combine carry with partial result" $
            compileStms mempty (bodyStms $ lamBody scan_op) $
              forM_ (zip pars $ map resSubExp $ bodyResult $ lamBody scan_op) $ \(par, se) ->
                copyDWIMFix (paramName par) vec_is se []

      sComment "copy map out to params" $
        forM_ (zip map_out map_pars) $ \(out, par) ->
          copyDWIMFix (paramName par) [] (Var out) []

      let res = fmap resSubExp $ bodyResult $ lambdaBody $ segPostOpLambda post_op
      sComment "compute post op." $
        compileStms mempty (bodyStms $ lambdaBody $ segPostOpLambda post_op) $ do
          sComment "write values" $
            forM_ (zip (patElems pat) res) $ \(pe, subexp) ->
              copyDWIMFix (patElemName pe) (map le64 is) subexp []

  free_params <- freeParams body
  emit $ Imp.Op $ Imp.ParLoop "scan_stage_3" body free_params

scanStage3Fallback ::
  Pat LetDecMem ->
  SegSpace ->
  [SegBinOp MCMem] ->
  [[VName]] ->
  SegPostOp MCMem ->
  [VName] ->
  [VName] ->
  MulticoreGen ()
scanStage3Fallback pat space scan_ops per_scan_carries post_op scan_out map_out = do
  let per_scan_out = segBinOpChunks scan_ops scan_out
      (scan_pars, map_pars) = splitAt (segBinOpResults scan_ops) $ lambdaParams $ segPostOpLambda post_op
      per_scan_pars = segBinOpChunks scan_ops scan_pars
      (is, ns) = unzip $ unSegSpace space
      ns' = map pe64 ns
  body <- collect $ do
    dPrim_ (segFlat space) int64
    sOp $ Imp.GetTaskId (segFlat space)

    genBinOpParams scan_ops

    generateChunkLoop "SegScan" Scalar $ \i -> do
      genBinOpParams scan_ops
      zipWithM_ dPrimV_ is $ unflattenIndex ns' i
      dScope Nothing $
        scopeOfLParams $
          lambdaParams $
            segPostOpLambda post_op

      forM_ (zip4 per_scan_pars per_scan_out per_scan_carries scan_ops) $ \(pars, outs, op_carries, scan_op) -> do
        sLoopNest (segBinOpShape scan_op) $ \vec_is -> do
          sComment "load carry-in" $
            forM_ (zip (xParams scan_op) op_carries) $ \(p, carries) ->
              copyDWIMFix (paramName p) [] (Var carries) (le64 (segFlat space) : vec_is)

          sComment "load partial result" $
            forM_ (zip (yParams scan_op) outs) $ \(p, out) ->
              copyDWIMFix (paramName p) [] (Var out) (map le64 is ++ vec_is)

          sComment "combine carry with partial result" $
            compileStms mempty (bodyStms $ lamBody scan_op) $
              forM_ (zip pars $ map resSubExp $ bodyResult $ lamBody scan_op) $ \(par, se) ->
                copyDWIMFix (paramName par) vec_is se []

      sComment "copy map out to params" $
        forM_ (zip map_out map_pars) $ \(out, par) ->
          copyDWIMFix (paramName par) [] (Var out) []

      let res = fmap resSubExp $ bodyResult $ lambdaBody $ segPostOpLambda post_op
      sComment "compute post op." $
        compileStms mempty (bodyStms $ lambdaBody $ segPostOpLambda post_op) $
          sComment "write values" $
            forM_ (zip (patElems pat) res) $ \(pe, subexp) ->
              copyDWIMFix (patElemName pe) (map le64 is) subexp []

  free_params <- freeParams body
  emit $ Imp.Op $ Imp.ParLoop "scan_stage_3" body free_params

-- Note: This isn't currently used anywhere.
-- This implementation for a Segmented scan only
-- parallelize over the segments and each segment is
-- scanned sequentially.
segmentedScan ::
  Pat LetDecMem ->
  SegSpace ->
  KernelBody MCMem ->
  [SegBinOp MCMem] ->
  SegPostOp MCMem ->
  MulticoreGen Imp.MCCode
segmentedScan pat space kbody scan_ops post_op = do
  emit $ Imp.DebugPrint "segmented segScan" Nothing
  collect $ do
    body <- compileSegScanBody pat space kbody scan_ops post_op
    free_params <- freeParams body
    emit $ Imp.Op $ Imp.ParLoop "seg_scan" body free_params

-- Note: This should use the post op but it is not
-- used so it is therefore not implemented.
compileSegScanBody ::
  Pat LetDecMem ->
  SegSpace ->
  KernelBody MCMem ->
  [SegBinOp MCMem] ->
  SegPostOp MCMem ->
  MulticoreGen Imp.MCCode
compileSegScanBody pat space kbody scan_ops _ = collect $ do
  let (is, ns) = unzip $ unSegSpace space
      ns_64 = map pe64 ns

  dPrim_ (segFlat space) int64
  sOp $ Imp.GetTaskId (segFlat space)

  let per_scan_pes = segBinOpChunks scan_ops $ patElems pat
  generateChunkLoop "SegScan" Scalar $ \segment_i -> do
    forM_ (zip scan_ops per_scan_pes) $ \(scan_op, scan_pes) -> do
      dScope Nothing $ scopeOfLParams $ lambdaParams $ segBinOpLambda scan_op
      let (scan_x_params, scan_y_params) = splitAt (length $ segBinOpNeutral scan_op) $ (lambdaParams . segBinOpLambda) scan_op

      forM_ (zip scan_x_params $ segBinOpNeutral scan_op) $ \(p, ne) ->
        copyDWIMFix (paramName p) [] ne []

      let inner_bound = last ns_64

      -- Perform a sequential scan over the segment ``segment_i``
      sFor "i" inner_bound $ \i -> do
        zipWithM_ dPrimV_ (init is) $ unflattenIndex (init ns_64) segment_i
        dPrimV_ (last is) i
        compileStms mempty (bodyStms kbody) $ do
          let (scan_res, map_res) = splitAt (length $ segBinOpNeutral scan_op) $ bodyResult kbody
          sComment "write to-scan values to parameters" $
            forM_ (zip scan_y_params scan_res) $ \(p, se) ->
              copyDWIMFix (paramName p) [] (kernelResultSubExp se) []

          sComment "write mapped values results to memory" $
            forM_ (zip (drop (length $ segBinOpNeutral scan_op) $ patElems pat) map_res) $ \(pe, se) ->
              copyDWIMFix (patElemName pe) (map Imp.le64 is) (kernelResultSubExp se) []

          sComment "combine with carry and write to memory" $
            compileStms mempty (bodyStms $ lambdaBody $ segBinOpLambda scan_op) $
              forM_ (zip3 scan_x_params scan_pes $ map resSubExp $ bodyResult $ lambdaBody $ segBinOpLambda scan_op) $ \(p, pe, se) -> do
                copyDWIMFix (patElemName pe) (map Imp.le64 is) se []
                copyDWIMFix (paramName p) [] se []<|MERGE_RESOLUTION|>--- conflicted
+++ resolved
@@ -270,21 +270,13 @@
   [VName] ->
   Imp.TExp Int64 ->
   ImpM MCMem HostEnv Imp.Multicore ()
-<<<<<<< HEAD
 genScanLoop typ space kbody scan_ops local_accs scan_out map_out i = do
   let (all_scan_res, all_map_res) =
-        splitAt (segBinOpResults scan_ops) $
-          map kernelResultSubExp $
-            kernelBodyResult kbody
-=======
-genScanLoop typ pat space kbody scan_ops local_accs i = do
-  let (all_scan_res, map_res) =
         splitAt (segBinOpResults scan_ops) $ bodyResult kbody
->>>>>>> a64de9c6
   let (is, ns) = unzip $ unSegSpace space
       ns' = map pe64 ns
   zipWithM_ dPrimV_ is $ unflattenIndex ns' i
-  compileStms mempty (kernelBodyStms kbody) $ do
+  compileStms mempty (bodyStms kbody) $ do
     sComment "Apply scan op and map" $
       applyScanOpsAndMap typ scan_out map_out space all_scan_res all_map_res scan_ops local_accs
 
@@ -306,18 +298,9 @@
   let (is, ns) = unzip $ unSegSpace space
       ns' = map pe64 ns
   zipWithM_ dPrimV_ is $ unflattenIndex ns' i
-<<<<<<< HEAD
-  compileStms mempty (kernelBodyStms kbody) $ do
+  compileStms mempty (bodyStms kbody) $ do
     sComment "Apply scan op and map" $
       applyScanOpsAndMap1Subtask typ pat space all_scan_res all_map_res scan_ops post_op local_accs
-=======
-  compileStms mempty (bodyStms kbody) $ do
-    let map_arrs = drop (segBinOpResults scan_ops) $ patElems pat
-    sComment "write mapped values results to memory" $
-      zipWithM_ (compileThreadResult space) map_arrs map_res
-    sComment "Apply scan op" $
-      applyScanOps typ pat space (map kernelResultSubExp all_scan_res) scan_ops local_accs
->>>>>>> a64de9c6
 
 scanStage1Scalar ::
   SegSpace ->
