module Futhark.CodeGen.ImpGen.Multicore.SegScan
  ( compileSegScan,
  )
where

import Control.Monad
import Data.List (zip4)
import qualified Futhark.CodeGen.ImpCode.Multicore as Imp
import Futhark.CodeGen.ImpGen
import Futhark.CodeGen.ImpGen.Multicore.Base
import Futhark.IR.MCMem
import Futhark.Util.IntegralExp (quot, rem)
import Prelude hiding (quot, rem)

-- Compile a SegScan construct
compileSegScan ::
  Pat LetDecMem ->
  SegSpace ->
  [SegBinOp MCMem] ->
  KernelBody MCMem ->
  TV Int32 ->
  MulticoreGen Imp.MCCode
compileSegScan pat space reds kbody nsubtasks
  | [_] <- unSegSpace space =
      nonsegmentedScan pat space reds kbody nsubtasks
  | otherwise =
      segmentedScan pat space reds kbody

xParams, yParams :: SegBinOp MCMem -> [LParam MCMem]
xParams scan =
  take (length (segBinOpNeutral scan)) (lambdaParams (segBinOpLambda scan))
yParams scan =
  drop (length (segBinOpNeutral scan)) (lambdaParams (segBinOpLambda scan))

lamBody :: SegBinOp MCMem -> Body MCMem
lamBody = lambdaBody . segBinOpLambda

-- Arrays for storing worker results.
resultArrays :: String -> [SegBinOp MCMem] -> MulticoreGen [[VName]]
resultArrays s segops =
  forM segops $ \(SegBinOp _ lam _ shape) ->
    forM (lambdaReturnType lam) $ \t -> do
      let pt = elemType t
          full_shape = shape <> arrayShape t
      sAllocArray s pt full_shape DefaultSpace

nonsegmentedScan ::
  Pat LetDecMem ->
  SegSpace ->
  [SegBinOp MCMem] ->
  KernelBody MCMem ->
  TV Int32 ->
  MulticoreGen Imp.MCCode
nonsegmentedScan pat space scan_ops kbody nsubtasks = do
  emit $ Imp.DebugPrint "nonsegmented segScan" Nothing
  collect $ do
    -- Are we working with nested arrays
    let dims = map (shapeDims . segBinOpShape) scan_ops
    let isScalar x = case x of MemPrim _ -> True; _ -> False
    -- Are we only working on scalars
    let scalars = all (all (isScalar . paramDec) . (lambdaParams . segBinOpLambda)) scan_ops && all (==[]) dims
<<<<<<< HEAD

    -- Checks if this SegOp is innermost (does not contain a nested segOp)
    let f = stmsToList . bodyStms . lambdaBody . segBinOpLambda
        innermost = null [x | x@(Op (Inner (ParOp _ _))) <-
                             [e | (Let _ _ e) <- concatMap f scan_ops]]

    -- Do we have nested vector operations
    --let vectorized = all (/=[]) dims
    scanStage1 (scalars && innermost) pat space scan_ops kbody
=======
    -- Do we have nested vector operations    
    let vectorize = [] `notElem` dims

    let paramTypes = concatMap (map paramType . (lambdaParams . segBinOpLambda)) scan_ops
    let noArrayParam = null [x | x@(Array {})<- paramTypes]

    let (scanStage1, scanStage3)
         | scalars = (scalarStage1, scalarStage3)
         | vectorize && noArrayParam = (vectorizedStage1, vectorizedStage3)
         | otherwise = (fallbackStage1, fallbackStage3)
    scanStage1 pat space kbody scan_ops

>>>>>>> 1df3372a
    let nsubtasks' = tvExp nsubtasks
    sWhen (nsubtasks' .>. 1) $ do
      scan_ops2 <- renameSegBinOp scan_ops
      scanStage2 pat nsubtasks space scan_ops2 kbody
      scan_ops3 <- renameSegBinOp scan_ops
<<<<<<< HEAD
      scanStage3 (scalars && innermost) pat space scan_ops3 kbody
=======
      --scanStage3 False scalars pat space scan_ops3 kbody
      scanStage3 pat space kbody scan_ops3

>>>>>>> 1df3372a

data ScanType = Fallback | Vectorized | Scalar
-- Given a scan type indicating if we are generating a kernel, give a function
-- to inject into the loop body
getScanLoop ::
  ScanType
  -> (Imp.TExp Int64 -> MulticoreGen ())
  -> MulticoreGen ()
getScanLoop Scalar = generateUniformizeLoop
getScanLoop _ = \body -> body 0

-- Given a boolean indicating if we are generating a kernel, return a function
-- to extract a scalar from a vector
getExtract :: Bool -> Imp.TExp Int64 -> MulticoreGen Imp.MCCode -> MulticoreGen ()
getExtract True = extractVectorLane
getExtract False = \_ body -> body >>= emit

genBinOpParams :: [SegBinOp MCMem] -> MulticoreGen ()
genBinOpParams scan_ops = dScope Nothing $ scopeOfLParams $ concatMap (lambdaParams . segBinOpLambda) scan_ops

genLocalAccsStage1 :: [SegBinOp MCMem] -> MulticoreGen [[VName]]
genLocalAccsStage1 scan_ops = do
  forM scan_ops $ \scan_op -> do
      let shape = segBinOpShape scan_op
          ts = lambdaReturnType $ segBinOpLambda scan_op
      forM (zip3 (xParams scan_op) (segBinOpNeutral scan_op) ts) $ \(p, ne, t) -> do
        acc <- -- update accumulator to have type decoration
          case shapeDims shape of
            [] -> pure $ paramName p
            _ -> do
              let pt = elemType t
              sAllocArray "local_acc" pt (shape <> arrayShape t) DefaultSpace

        -- Now neutral-initialise the accumulator.
        sLoopNest (segBinOpShape scan_op) $ \vec_is ->
          copyDWIMFix acc vec_is ne []

        pure acc


getNestLoop ::
  ScanType
  -> Shape
  -> ([Imp.TExp Int64] -> MulticoreGen ())
  -> MulticoreGen ()
getNestLoop Vectorized = sLoopNestVectorized
getNestLoop _ = sLoopNest
-- Generate a loop which performs a potentially vectorized scan.
-- The @kernel@ flag controls indicates whether we are generating code
-- for an external kernel, and @mapout@ indicates whether this loop
-- is fused with a map.
genScanLoop ::
  ScanType
  -> Pat LetDecMem
  -> SegSpace
  -> KernelBody MCMem
  -> [SegBinOp MCMem]
  -> [[VName]]
  -> Bool
  -> Bool
  -> Imp.TExp Int64
  -> ImpM MCMem HostEnv Imp.Multicore ()
genScanLoop typ pat space kbody scan_ops local_accs mapout kernel i = do
  let (all_scan_res, map_res) = splitAt (segBinOpResults scan_ops) $ kernelBodyResult kbody
      per_scan_res = segBinOpChunks scan_ops all_scan_res
      per_scan_pes = segBinOpChunks scan_ops $ patElems pat
  let (is, ns) = unzip $ unSegSpace space
      ns' = map toInt64Exp ns

  zipWithM_ dPrimV_ is $ unflattenIndex ns' i
  compileStms mempty (kernelBodyStms kbody) $ do
    -- Potential vector load and then do sequential scan
    getScanLoop typ $ \j -> do
      when mapout $
        sComment "write mapped values results to memory" $ do
          let map_arrs = drop (segBinOpResults scan_ops) $ patElems pat
          zipWithM_ (compileThreadResult space) map_arrs map_res
      forM_ (zip4 per_scan_pes scan_ops per_scan_res local_accs) $ \(pes, scan_op, scan_res, acc) ->
        getNestLoop typ (segBinOpShape scan_op) $ \vec_is -> do
          -- Read accum value
          sComment "bla bla" $ forM_ (zip (xParams scan_op) acc) $ \(p, acc') -> do
            copyDWIMFix (paramName p) [] (Var acc') vec_is
          -- Read next value
          sComment "Read next values blabla" $
            forM_ (zip (yParams scan_op) scan_res) $ \(p, se) ->
              getExtract kernel j $ collect $
                copyDWIMFix (paramName p) [] (kernelResultSubExp se) vec_is
          -- Scan body
          sComment "Scan body" $
            compileStms mempty (bodyStms $ lamBody scan_op) $
              forM_ (zip3 acc pes $ map resSubExp $ bodyResult $ lamBody scan_op) $
                \(acc', pe, se) -> do
                  copyDWIMFix (patElemName pe) (map Imp.le64 is ++ vec_is) se []
                  copyDWIMFix acc' vec_is se []

scalarStage1 ::
  Pat LetDecMem
  -> SegSpace
  -> KernelBody MCMem
  -> [SegBinOp MCMem]
  -> MulticoreGen ()
scalarStage1 pat space kbody scan_ops = do
  fbody <- collect $ do
    dPrim_ (segFlat space) int64
    sOp $ Imp.GetTaskId (segFlat space)

    genBinOpParams scan_ops
    local_accs <- genLocalAccsStage1 scan_ops
    inISPC $ generateChunkLoop "SegScan" True $
      genScanLoop Scalar pat space kbody scan_ops local_accs True True
  free_params <- freeParams fbody
  emit $ Imp.Op $ Imp.ParLoop "scan_stage_1" fbody free_params

vectorizedStage1 ::
  Pat LetDecMem
  -> SegSpace
  -> KernelBody MCMem
  -> [SegBinOp MCMem]
  ->  MulticoreGen ()
vectorizedStage1 pat space kbody scan_ops = do
  fbody <- collect $ do
    dPrim_ (segFlat space) int64
    sOp $ Imp.GetTaskId (segFlat space)

    lparams <- collect $ genBinOpParams scan_ops
    local_accs <- genLocalAccsStage1 scan_ops

    inISPC $ do
      emit lparams
      generateChunkLoop "SegScan" False $ \i -> do
        genScanLoop Vectorized pat space kbody scan_ops local_accs True True i

  free_params <- freeParams fbody
  emit $ Imp.Op $ Imp.ParLoop "scan_stage_1" fbody free_params

fallbackStage1 ::
  Pat LetDecMem
  -> SegSpace
  -> KernelBody MCMem
  -> [SegBinOp MCMem]
  ->  MulticoreGen ()
fallbackStage1 pat space kbody scan_ops  = do
    -- Stage 1 : each thread partially scans a chunk of the input
  -- Writes directly to the resulting array
  fbody <- collect $ do
    dPrim_ (segFlat space) int64
    sOp $ Imp.GetTaskId (segFlat space)

    genBinOpParams scan_ops
    local_accs <- genLocalAccsStage1 scan_ops

    inISPC $ generateChunkLoop "SegScan" False $
      genScanLoop Fallback pat space kbody scan_ops local_accs True False
  free_params <- freeParams fbody
  emit $ Imp.Op $ Imp.ParLoop "scan_stage_1" fbody free_params

scanStage2 ::
  Pat LetDecMem ->
  TV Int32 ->
  SegSpace ->
  [SegBinOp MCMem] ->
  KernelBody MCMem ->
  MulticoreGen ()
scanStage2 pat nsubtasks space scan_ops kbody = do
  emit $ Imp.DebugPrint "nonsegmentedScan stage 2" Nothing
  let (is, ns) = unzip $ unSegSpace space
      ns_64 = map toInt64Exp ns
      per_scan_pes = segBinOpChunks scan_ops $ patElems pat
      nsubtasks' = tvExp nsubtasks

  dScope Nothing $ scopeOfLParams $ concatMap (lambdaParams . segBinOpLambda) scan_ops
  offset <- dPrimV "offset" (0 :: Imp.TExp Int64)
  let offset' = tvExp offset
  offset_index <- dPrimV "offset_index" (0 :: Imp.TExp Int64)
  let offset_index' = tvExp offset_index

  -- Parameters used to find the chunk sizes
  -- Perhaps get this information from ``scheduling information``
  -- instead of computing it manually here.
  let iter_pr_subtask = product ns_64 `quot` sExt64 nsubtasks'
      remainder = product ns_64 `rem` sExt64 nsubtasks'

  accs <- resultArrays "scan_stage_2_accum" scan_ops
  forM_ (zip scan_ops accs) $ \(scan_op, acc) ->
    sLoopNest (segBinOpShape scan_op) $ \vec_is ->
      forM_ (zip acc $ segBinOpNeutral scan_op) $ \(acc', ne) ->
        copyDWIMFix acc' vec_is ne []

  -- Perform sequential scan over the last element of each chunk
  sFor "i" (nsubtasks' - 1) $ \i -> do
    offset <-- iter_pr_subtask
    sWhen (sExt64 i .<. remainder) (offset <-- offset' + 1)
    offset_index <-- offset_index' + offset'
    zipWithM_ dPrimV_ is $ unflattenIndex ns_64 $ sExt64 offset_index'

    compileStms mempty (kernelBodyStms kbody) $
      forM_ (zip3 per_scan_pes scan_ops accs) $ \(pes, scan_op, acc) ->
        sLoopNest (segBinOpShape scan_op) $ \vec_is -> do
          sComment "Read carry in" $
            forM_ (zip (xParams scan_op) acc) $ \(p, acc') ->
              copyDWIMFix (paramName p) [] (Var acc') vec_is

          sComment "Read next values" $
            forM_ (zip (yParams scan_op) pes) $ \(p, pe) ->
              copyDWIMFix (paramName p) [] (Var $ patElemName pe) ((offset_index' - 1) : vec_is)

          compileStms mempty (bodyStms $ lamBody scan_op) $
            forM_ (zip3 acc pes $ map resSubExp $ bodyResult $ lamBody scan_op) $
              \(acc', pe, se) -> do
                copyDWIMFix (patElemName pe) ((offset_index' - 1) : vec_is) se []
                copyDWIMFix acc' vec_is se []

genLocalAccsStage3 :: [SegBinOp MCMem] -> [[PatElem LetDecMem]]-> MulticoreGen [[VName]]
genLocalAccsStage3 scan_ops per_scan_pes =
  forM (zip scan_ops per_scan_pes) $ \(scan_op, pes) -> do
      let shape = segBinOpShape scan_op
          ts = lambdaReturnType $ segBinOpLambda scan_op
      forM (zip4 (xParams scan_op) pes ts $ segBinOpNeutral scan_op) $ \(p, pe, t, ne) -> do
        acc <-
          case shapeDims shape of
            [] -> pure $ paramName p
            _ -> do
              let pt = elemType t
              sAllocArray "local_acc" pt (shape <> arrayShape t) DefaultSpace

        -- Initialise the accumulator with neutral from previous chunk.
        -- or read neutral if first ``iter``
        (start, _end) <- getLoopBounds
        sLoopNest (segBinOpShape scan_op) $ \vec_is -> do
          let read_carry_in =
                copyDWIMFix acc vec_is (Var $ patElemName pe) (start - 1 : vec_is)
              read_neutral =
                copyDWIMFix acc vec_is ne []
          sIf (start .==. 0) read_neutral read_carry_in
        pure acc

scalarStage3 ::
  Pat LetDecMem
  -> SegSpace
  -> KernelBody MCMem
  -> [SegBinOp MCMem]
  -> MulticoreGen ()
scalarStage3 pat space kbody scan_ops = do
  let per_scan_pes = segBinOpChunks scan_ops $ patElems pat
  --traceM $ pretty per_scan_pes
  body <- collect $ do
    dPrim_ (segFlat space) int64
    sOp $ Imp.GetTaskId (segFlat space)

    genBinOpParams scan_ops
    local_accs <- genLocalAccsStage3 scan_ops per_scan_pes

    inISPC $ generateChunkLoop "SegScan" True $
      genScanLoop Scalar pat space kbody scan_ops local_accs True True
  free_params <- freeParams body
  emit $ Imp.Op $ Imp.ParLoop "scan_stage_3" body free_params

vectorizedStage3 ::
  Pat LetDecMem
  -> SegSpace
  -> KernelBody MCMem
  -> [SegBinOp MCMem]
  ->  MulticoreGen ()
vectorizedStage3 pat space kbody scan_ops = do
  let per_scan_pes = segBinOpChunks scan_ops $ patElems pat
  --traceM $ pretty per_scan_pes
  body <- collect $ do
    dPrim_ (segFlat space) int64
    sOp $ Imp.GetTaskId (segFlat space)

    lparams <- collect $ genBinOpParams scan_ops
    local_accs <- genLocalAccsStage3 scan_ops per_scan_pes

    inISPC $ do
      emit lparams
      generateChunkLoop "SegScan" False $ \i -> do
        genScanLoop Vectorized pat space kbody scan_ops local_accs True True i

  free_params <- freeParams body
  emit $ Imp.Op $ Imp.ParLoop "scan_stage_3" body free_params

fallbackStage3 ::
  Pat LetDecMem
  -> SegSpace
  -> KernelBody MCMem
  -> [SegBinOp MCMem]
  ->  MulticoreGen ()
fallbackStage3 pat space kbody scan_ops  = do
  let per_scan_pes = segBinOpChunks scan_ops $ patElems pat
  --traceM $ pretty per_scan_pes
  body <- collect $ do
    dPrim_ (segFlat space) int64
    sOp $ Imp.GetTaskId (segFlat space)

    genBinOpParams scan_ops
    local_accs <- genLocalAccsStage3 scan_ops per_scan_pes

    inISPC $ generateChunkLoop "SegScan" False $
      genScanLoop Fallback pat space kbody scan_ops local_accs True False
  free_params <- freeParams body
  emit $ Imp.Op $ Imp.ParLoop "scan_stage_3" body free_params

-- This implementation for a Segmented scan only
-- parallelize over the segments and each segment is
-- scanned sequentially.
segmentedScan ::
  Pat LetDecMem ->
  SegSpace ->
  [SegBinOp MCMem] ->
  KernelBody MCMem ->
  MulticoreGen Imp.MCCode
segmentedScan pat space scan_ops kbody = do
  emit $ Imp.DebugPrint "segmented segScan" Nothing
  collect $ do
    body <- compileSegScanBody pat space scan_ops kbody
    free_params <- freeParams body
    emit $ Imp.Op $ Imp.ParLoop "seg_scan" body free_params

compileSegScanBody ::
  Pat LetDecMem ->
  SegSpace ->
  [SegBinOp MCMem] ->
  KernelBody MCMem ->
  MulticoreGen Imp.MCCode
compileSegScanBody pat space scan_ops kbody = collect $ do
  let (is, ns) = unzip $ unSegSpace space
      ns_64 = map toInt64Exp ns

  dPrim_ (segFlat space) int64
  sOp $ Imp.GetTaskId (segFlat space)

  let per_scan_pes = segBinOpChunks scan_ops $ patElems pat
  generateChunkLoop "SegScan" True $ \segment_i -> do
    forM_ (zip scan_ops per_scan_pes) $ \(scan_op, scan_pes) -> do
      dScope Nothing $ scopeOfLParams $ lambdaParams $ segBinOpLambda scan_op
      let (scan_x_params, scan_y_params) = splitAt (length $ segBinOpNeutral scan_op) $ (lambdaParams . segBinOpLambda) scan_op

      forM_ (zip scan_x_params $ segBinOpNeutral scan_op) $ \(p, ne) ->
        copyDWIMFix (paramName p) [] ne []

      let inner_bound = last ns_64
      -- Perform a sequential scan over the segment ``segment_i``
      sFor "i" inner_bound $ \i -> do
        zipWithM_ dPrimV_ (init is) $ unflattenIndex (init ns_64) segment_i
        dPrimV_ (last is) i
        compileStms mempty (kernelBodyStms kbody) $ do
          let (scan_res, map_res) = splitAt (length $ segBinOpNeutral scan_op) $ kernelBodyResult kbody
          sComment "write to-scan values to parameters" $
            forM_ (zip scan_y_params scan_res) $ \(p, se) ->
              copyDWIMFix (paramName p) [] (kernelResultSubExp se) []

          sComment "write mapped values results to memory" $
            forM_ (zip (drop (length $ segBinOpNeutral scan_op) $ patElems pat) map_res) $ \(pe, se) ->
              copyDWIMFix (patElemName pe) (map Imp.le64 is) (kernelResultSubExp se) []

          sComment "combine with carry and write to memory" $
            compileStms mempty (bodyStms $ lambdaBody $ segBinOpLambda scan_op) $
              forM_ (zip3 scan_x_params scan_pes $ map resSubExp $ bodyResult $ lambdaBody $ segBinOpLambda scan_op) $ \(p, pe, se) -> do
                copyDWIMFix (patElemName pe) (map Imp.le64 is) se []
                copyDWIMFix (paramName p) [] se []<|MERGE_RESOLUTION|>--- conflicted
+++ resolved
@@ -59,17 +59,12 @@
     let isScalar x = case x of MemPrim _ -> True; _ -> False
     -- Are we only working on scalars
     let scalars = all (all (isScalar . paramDec) . (lambdaParams . segBinOpLambda)) scan_ops && all (==[]) dims
-<<<<<<< HEAD
 
     -- Checks if this SegOp is innermost (does not contain a nested segOp)
     let f = stmsToList . bodyStms . lambdaBody . segBinOpLambda
         innermost = null [x | x@(Op (Inner (ParOp _ _))) <-
                              [e | (Let _ _ e) <- concatMap f scan_ops]]
 
-    -- Do we have nested vector operations
-    --let vectorized = all (/=[]) dims
-    scanStage1 (scalars && innermost) pat space scan_ops kbody
-=======
     -- Do we have nested vector operations    
     let vectorize = [] `notElem` dims
 
@@ -77,24 +72,18 @@
     let noArrayParam = null [x | x@(Array {})<- paramTypes]
 
     let (scanStage1, scanStage3)
-         | scalars = (scalarStage1, scalarStage3)
-         | vectorize && noArrayParam = (vectorizedStage1, vectorizedStage3)
+         | scalars && innermost = (scalarStage1, scalarStage3)
+         | vectorize && noArrayParam && innermost = (vectorizedStage1, vectorizedStage3)
          | otherwise = (fallbackStage1, fallbackStage3)
     scanStage1 pat space kbody scan_ops
 
->>>>>>> 1df3372a
     let nsubtasks' = tvExp nsubtasks
     sWhen (nsubtasks' .>. 1) $ do
       scan_ops2 <- renameSegBinOp scan_ops
       scanStage2 pat nsubtasks space scan_ops2 kbody
       scan_ops3 <- renameSegBinOp scan_ops
-<<<<<<< HEAD
-      scanStage3 (scalars && innermost) pat space scan_ops3 kbody
-=======
-      --scanStage3 False scalars pat space scan_ops3 kbody
       scanStage3 pat space kbody scan_ops3
 
->>>>>>> 1df3372a
 
 data ScanType = Fallback | Vectorized | Scalar
 -- Given a scan type indicating if we are generating a kernel, give a function
