-- | Multicore code generation for SegScan. Uses a fairly naive multipass
-- algorithm, with no particular locality optimisations.
module Futhark.CodeGen.ImpGen.Multicore.SegScan
  ( compileSegScan,
  )
where

import Control.Monad
import Data.List (zip4)
import Futhark.CodeGen.ImpCode.Multicore qualified as Imp
import Futhark.CodeGen.ImpGen
import Futhark.CodeGen.ImpGen.Multicore.Base
import Futhark.IR.MCMem
import Futhark.Util.IntegralExp (quot, rem)
import Prelude hiding (quot, rem)

-- | Compile a SegScan construct.
compileSegScan ::
  Pat LetDecMem ->
  SegSpace ->
  [Type] ->
  KernelBody MCMem ->
  [SegBinOp MCMem] ->
  SegPostOp MCMem ->
  TV Int32 ->
<<<<<<< HEAD
  MulticoreGen Imp.MCCode
compileSegScan pat space ts kbody reds post_op nsubtasks
=======
  MulticoreGen ()
compileSegScan pat space reds kbody nsubtasks
>>>>>>> c601beea
  | [_] <- unSegSpace space =
      nonsegmentedScan pat space ts kbody reds post_op nsubtasks
  | otherwise =
      segmentedScan pat space kbody reds post_op

xParams, yParams :: SegBinOp MCMem -> [LParam MCMem]
xParams scan =
  take (length (segBinOpNeutral scan)) (lambdaParams (segBinOpLambda scan))
yParams scan =
  drop (length (segBinOpNeutral scan)) (lambdaParams (segBinOpLambda scan))

lamBody :: SegBinOp MCMem -> Body MCMem
lamBody = lambdaBody . segBinOpLambda

-- Arrays for storing worker results.
carryArrays :: Name -> TV Int32 -> [SegBinOp MCMem] -> MulticoreGen [[VName]]
carryArrays s nsubtasks segops =
  forM segops $ \(SegBinOp _ lam _ shape) ->
    forM (lambdaReturnType lam) $ \t -> do
      let pt = elemType t
          full_shape =
            Shape [Var (tvVar nsubtasks)]
              <> shape
              <> arrayShape t
      sAllocArray s pt full_shape DefaultSpace

nonsegmentedScan ::
  Pat LetDecMem ->
  SegSpace ->
  [Type] ->
  KernelBody MCMem ->
  [SegBinOp MCMem] ->
  SegPostOp MCMem ->
  TV Int32 ->
<<<<<<< HEAD
  MulticoreGen Imp.MCCode
nonsegmentedScan pat space ts kbody scan_ops post_op nsubtasks = do
  emit $ Imp.DebugPrint "nonsegmented segScan" Nothing
  collect $ do
    -- Are we working with nested arrays
    let dims = map (shapeDims . segBinOpShape) scan_ops
    -- Are we only working on scalars
    let scalars = all (all (primType . typeOf . paramDec) . (lambdaParams . segBinOpLambda)) scan_ops && all null dims
    -- Do we have nested vector operations
    let vectorize = [] `notElem` dims

    let param_types = concatMap (map paramType . (lambdaParams . segBinOpLambda)) scan_ops
    let no_array_param = all primType param_types

    let shpT op = (segBinOpShape op,) <$> lambdaReturnType (segBinOpLambda op)
    let scan_ts = concatMap shpT scan_ops
    let shpOfT t s =
          arrayShape $
            foldr (flip arrayOfRow) (arrayOfShape t s) $
              segSpaceDims space
    let (scanStage1, scanStage3, scan1Subtask)
          | scalars = (scanStage1Scalar, scanStage3Scalar, scanScalar1Subtask)
          | vectorize && no_array_param = (scanStage1Nested, scanStage3Nested, scanNested1Subtask)
          | otherwise = (scanStage1Fallback, scanStage3Fallback, scanFallback1Subtask)

    let nsubtasks' = tvExp nsubtasks
    sIf
      (nsubtasks' .>. 1)
      ( do
          scan_out <- forM scan_ts $ \(s, t) ->
            sAllocArray "scan_out" (elemType t) (shpOfT t s) DefaultSpace

          map_out <- forM (drop (segBinOpResults scan_ops) ts) $ \t ->
            sAllocArray "map_out" (elemType t) (shpOfT t mempty) DefaultSpace

          emit $ Imp.DebugPrint "Scan stage 1" Nothing
          scanStage1 space kbody scan_ops scan_out map_out
          scan_ops2 <- renameSegBinOp scan_ops
          emit $ Imp.DebugPrint "Scan stage 2" Nothing
          carries <- scanStage2 nsubtasks space scan_ops2 scan_out
          scan_ops3 <- renameSegBinOp scan_ops
          emit $ Imp.DebugPrint "Scan stage 3" Nothing
          scanStage3 pat space scan_ops3 carries post_op scan_out map_out
      )
      ( do
          scan_ops_1_subtask <- renameSegBinOp scan_ops
          post_op_1_subtask <- renameSegPostOp post_op
          emit $ Imp.DebugPrint "Scan 1 subtask" Nothing
          scan1Subtask pat space kbody scan_ops_1_subtask post_op_1_subtask
      )
=======
  MulticoreGen ()
nonsegmentedScan pat space scan_ops kbody nsubtasks = do
  emit $ Imp.DebugPrint "nonsegmented segScan" Nothing
  -- Are we working with nested arrays
  let dims = map (shapeDims . segBinOpShape) scan_ops
  -- Are we only working on scalars
  let scalars = all (all (primType . typeOf . paramDec) . (lambdaParams . segBinOpLambda)) scan_ops && all null dims
  -- Do we have nested vector operations
  let vectorize = [] `notElem` dims

  let param_types = concatMap (map paramType . (lambdaParams . segBinOpLambda)) scan_ops
  let no_array_param = all primType param_types

  let (scanStage1, scanStage3)
        | scalars = (scanStage1Scalar, scanStage3Scalar)
        | vectorize && no_array_param = (scanStage1Nested, scanStage3Nested)
        | otherwise = (scanStage1Fallback, scanStage3Fallback)

  emit $ Imp.DebugPrint "Scan stage 1" Nothing
  scanStage1 pat space kbody scan_ops

  let nsubtasks' = tvExp nsubtasks
  sWhen (nsubtasks' .>. 1) $ do
    scan_ops2 <- renameSegBinOp scan_ops
    emit $ Imp.DebugPrint "Scan stage 2" Nothing
    carries <- scanStage2 pat nsubtasks space scan_ops2
    scan_ops3 <- renameSegBinOp scan_ops
    emit $ Imp.DebugPrint "Scan stage 3" Nothing
    scanStage3 pat space scan_ops3 carries
>>>>>>> c601beea

-- Different ways to generate code for a scan loop
data ScanLoopType
  = ScanSeq -- Fully sequential
  | ScanNested -- Nested vectorized map
  | ScanScalar -- Vectorized scan over scalars

-- Given a scan type, return a function to inject into the loop body
getScanLoop ::
  ScanLoopType ->
  (Imp.TExp Int64 -> MulticoreGen ()) ->
  MulticoreGen ()
getScanLoop ScanScalar = generateUniformizeLoop
getScanLoop _ = \body -> body 0

-- Given a scan type, return a function to extract a scalar from a vector
getExtract :: ScanLoopType -> Imp.TExp Int64 -> MulticoreGen Imp.MCCode -> MulticoreGen ()
getExtract ScanSeq = \_ body -> body >>= emit
getExtract _ = extractVectorLane

genBinOpParams :: [SegBinOp MCMem] -> MulticoreGen ()
genBinOpParams scan_ops =
  dScope Nothing $
    scopeOfLParams $
      concatMap (lambdaParams . segBinOpLambda) scan_ops

genLocalAccsStage1 :: [SegBinOp MCMem] -> MulticoreGen [[VName]]
genLocalAccsStage1 scan_ops = do
  forM scan_ops $ \scan_op -> do
    let shape = segBinOpShape scan_op
        ts = lambdaReturnType $ segBinOpLambda scan_op
    forM (zip3 (xParams scan_op) (segBinOpNeutral scan_op) ts) $ \(p, ne, t) -> do
      acc <- -- update accumulator to have type decoration
        case shapeDims shape of
          [] -> pure $ paramName p
          _ -> do
            let pt = elemType t
            sAllocArray "local_acc" pt (shape <> arrayShape t) DefaultSpace

      -- Now neutral-initialise the accumulator.
      sLoopNest (segBinOpShape scan_op) $ \vec_is ->
        copyDWIMFix acc vec_is ne []

      pure acc

getNestLoop ::
  ScanLoopType ->
  Shape ->
  ([Imp.TExp Int64] -> MulticoreGen ()) ->
  MulticoreGen ()
getNestLoop ScanNested = sLoopNestVectorized
getNestLoop _ = sLoopNest

applyScanOpsAndMap ::
  ScanLoopType ->
  [VName] ->
  [VName] ->
  SegSpace ->
  [SubExp] ->
  [SubExp] ->
  [SegBinOp MCMem] ->
  [[VName]] ->
  ImpM MCMem HostEnv Imp.Multicore ()
applyScanOpsAndMap typ scan_out map_out space all_scan_res all_map_res scan_ops local_accs = do
  let per_scan_res = segBinOpChunks scan_ops all_scan_res
      per_scan_out = segBinOpChunks scan_ops scan_out
  let (is, _) = unzip $ unSegSpace space

  sComment "write mapped values results to memory" $
    forM_ (zip map_out all_map_res) $ \(name, subexp) -> do
      let is' = map (Imp.le64 . fst) $ unSegSpace space
      copyDWIMFix name is' subexp []

  -- Potential vector load and then do sequential scan
  getScanLoop typ $ \j ->
    forM_ (zip4 per_scan_out scan_ops per_scan_res local_accs) $ \(outs, scan_op, scan_res, acc) ->
      getNestLoop typ (segBinOpShape scan_op) $ \vec_is -> do
        sComment "Read accumulator" $
          forM_ (zip (xParams scan_op) acc) $ \(p, acc') -> do
            copyDWIMFix (paramName p) [] (Var acc') vec_is
        sComment "Read next values" $
          forM_ (zip (yParams scan_op) scan_res) $ \(p, se) ->
            getExtract typ j $
              collect $
                copyDWIMFix (paramName p) [] se vec_is
        -- Scan body
        sComment "Scan op body" $
          compileStms mempty (bodyStms $ lamBody scan_op) $
            forM_ (zip3 acc outs $ map resSubExp $ bodyResult $ lamBody scan_op) $
              \(acc', out, se) -> do
                copyDWIMFix out (map Imp.le64 is ++ vec_is) se []
                copyDWIMFix acc' vec_is se []

applyScanOpsAndMap1Subtask ::
  ScanLoopType ->
  Pat LetDecMem ->
  SegSpace ->
  [SubExp] ->
  [SubExp] ->
  [SegBinOp MCMem] ->
  SegPostOp MCMem ->
  [[VName]] ->
  ImpM MCMem HostEnv Imp.Multicore ()
applyScanOpsAndMap1Subtask typ pat space all_scan_res all_map_res scan_ops post_op local_accs = do
  let per_scan_res = segBinOpChunks scan_ops all_scan_res
      (is, _) = unzip $ unSegSpace space
      (scan_pars, map_pars) = splitAt (segBinOpResults scan_ops) $ lambdaParams $ segPostOpLambda post_op
      per_scan_pars = segBinOpChunks scan_ops scan_pars

  dScope Nothing $
    scopeOfLParams $
      lambdaParams $
        segPostOpLambda post_op

  -- Potential vector load and then do sequential scan
  getScanLoop typ $ \j -> do
    forM_ (zip3 scan_ops per_scan_res local_accs) $ \(scan_op, scan_res, accs) ->
      getNestLoop typ (segBinOpShape scan_op) $ \vec_is -> do
        sComment "Read accumulator" $
          forM_ (zip (xParams scan_op) accs) $ \(p, acc) -> do
            copyDWIMFix (paramName p) [] (Var acc) vec_is
        sComment "Read next values" $
          forM_ (zip (yParams scan_op) scan_res) $ \(p, se) ->
            getExtract typ j $
              collect $
                copyDWIMFix (paramName p) [] se vec_is
        -- Scan body
        sComment "Scan op body" $
          compileStms mempty (bodyStms $ lamBody scan_op) $
            forM_ (zip accs $ map resSubExp $ bodyResult $ lamBody scan_op) $
              \(acc, se) -> do
                copyDWIMFix acc vec_is se []

    sComment "bind scan results to post lambda params" $ do
      forM_ (zip local_accs per_scan_pars) $ \(accs, pars) ->
        forM_ (zip accs pars) $ \(acc, par) ->
          copyDWIMFix (paramName par) [] (Var acc) []

    sComment "bind map results to post lamda params" $
      forM_ (zip map_pars all_map_res) $ \(par, subexp) -> do
        copyDWIMFix (paramName par) [] subexp []

    let res = fmap resSubExp $ bodyResult $ lambdaBody $ segPostOpLambda post_op
    sComment "compute post op." $
      compileStms mempty (bodyStms $ lambdaBody $ segPostOpLambda post_op) $
        sComment "write values" $
          forM_ (zip (patElems pat) res) $ \(pe, subexp) ->
            copyDWIMFix (patElemName pe) (map le64 is) subexp []

-- Generate a loop which performs a potentially vectorized scan on the
-- result of a kernel body.
genScanLoop ::
  ScanLoopType ->
  SegSpace ->
  KernelBody MCMem ->
  [SegBinOp MCMem] ->
  [[VName]] ->
  [VName] ->
  [VName] ->
  Imp.TExp Int64 ->
  ImpM MCMem HostEnv Imp.Multicore ()
genScanLoop typ space kbody scan_ops local_accs scan_out map_out i = do
  let (all_scan_res, all_map_res) =
        splitAt (segBinOpResults scan_ops) $
          fmap kernelResultSubExp $
            bodyResult kbody
  let (is, ns) = unzip $ unSegSpace space
      ns' = map pe64 ns
  zipWithM_ dPrimV_ is $ unflattenIndex ns' i
  compileStms mempty (bodyStms kbody) $ do
    sComment "Apply scan op and map" $
      applyScanOpsAndMap typ scan_out map_out space all_scan_res all_map_res scan_ops local_accs

genScanLoop1Subtask ::
  ScanLoopType ->
  Pat LetDecMem ->
  SegSpace ->
  KernelBody MCMem ->
  [SegBinOp MCMem] ->
  SegPostOp MCMem ->
  [[VName]] ->
  Imp.TExp Int64 ->
  ImpM MCMem HostEnv Imp.Multicore ()
genScanLoop1Subtask typ pat space kbody scan_ops post_op local_accs i = do
  let (all_scan_res, all_map_res) =
        splitAt (segBinOpResults scan_ops) $
          map kernelResultSubExp $
            bodyResult kbody
  let (is, ns) = unzip $ unSegSpace space
      ns' = map pe64 ns
  zipWithM_ dPrimV_ is $ unflattenIndex ns' i
  compileStms mempty (bodyStms kbody) $ do
    sComment "Apply scan op and map" $
      applyScanOpsAndMap1Subtask typ pat space all_scan_res all_map_res scan_ops post_op local_accs

scanStage1Scalar ::
  SegSpace ->
  KernelBody MCMem ->
  [SegBinOp MCMem] ->
  [VName] ->
  [VName] ->
  MulticoreGen ()
scanStage1Scalar space kbody scan_ops scan_out map_out = do
  fbody <- collect $ do
    dPrim_ (segFlat space) int64
    sOp $ Imp.GetTaskId (segFlat space)

    genBinOpParams scan_ops
    local_accs <- genLocalAccsStage1 scan_ops
    inISPC $
      generateChunkLoop "SegScan" Vectorized $
        genScanLoop ScanScalar space kbody scan_ops local_accs scan_out map_out
  free_params <- freeParams fbody
  emit $ Imp.Op $ Imp.ParLoop "scan_stage_1" fbody free_params

scanScalar1Subtask ::
  Pat LetDecMem ->
  SegSpace ->
  KernelBody MCMem ->
  [SegBinOp MCMem] ->
  SegPostOp MCMem ->
  MulticoreGen ()
scanScalar1Subtask pat space kbody scan_ops post_op = do
  fbody <- collect $ do
    dPrim_ (segFlat space) int64
    sOp $ Imp.GetTaskId (segFlat space)

    genBinOpParams scan_ops
    local_accs <- genLocalAccsStage1 scan_ops
    inISPC $
      generateChunkLoop "SegScan" Vectorized $
        genScanLoop1Subtask ScanScalar pat space kbody scan_ops post_op local_accs
  free_params <- freeParams fbody
  emit $ Imp.Op $ Imp.ParLoop "scan_1_subtask" fbody free_params

scanStage1Nested ::
  SegSpace ->
  KernelBody MCMem ->
  [SegBinOp MCMem] ->
  [VName] ->
  [VName] ->
  MulticoreGen ()
scanStage1Nested space kbody scan_ops scan_out map_out = do
  fbody <- collect $ do
    dPrim_ (segFlat space) int64
    sOp $ Imp.GetTaskId (segFlat space)

    local_accs <- genLocalAccsStage1 scan_ops

    inISPC $ do
      genBinOpParams scan_ops
      generateChunkLoop "SegScan" Scalar $
        genScanLoop ScanNested space kbody scan_ops local_accs scan_out map_out

  free_params <- freeParams fbody
  emit $ Imp.Op $ Imp.ParLoop "scan_stage_1" fbody free_params

scanNested1Subtask ::
  Pat LetDecMem ->
  SegSpace ->
  KernelBody MCMem ->
  [SegBinOp MCMem] ->
  SegPostOp MCMem ->
  MulticoreGen ()
scanNested1Subtask pat space kbody scan_ops post_op = do
  fbody <- collect $ do
    dPrim_ (segFlat space) int64
    sOp $ Imp.GetTaskId (segFlat space)

    local_accs <- genLocalAccsStage1 scan_ops

    inISPC $ do
      genBinOpParams scan_ops
      generateChunkLoop "SegScan" Scalar $
        genScanLoop1Subtask ScanNested pat space kbody scan_ops post_op local_accs
  free_params <- freeParams fbody
  emit $ Imp.Op $ Imp.ParLoop "scan_1_subtask" fbody free_params

scanStage1Fallback ::
  SegSpace ->
  KernelBody MCMem ->
  [SegBinOp MCMem] ->
  [VName] ->
  [VName] ->
  MulticoreGen ()
scanStage1Fallback space kbody scan_ops scan_out map_out = do
  -- Stage 1 : each thread partially scans a chunk of the input
  -- Writes directly to the resulting array
  fbody <- collect $ do
    dPrim_ (segFlat space) int64
    sOp $ Imp.GetTaskId (segFlat space)

    genBinOpParams scan_ops
    local_accs <- genLocalAccsStage1 scan_ops

    generateChunkLoop "SegScan" Scalar $
      genScanLoop ScanSeq space kbody scan_ops local_accs scan_out map_out
  free_params <- freeParams fbody
  emit $ Imp.Op $ Imp.ParLoop "scan_stage_1" fbody free_params

scanFallback1Subtask ::
  Pat LetDecMem ->
  SegSpace ->
  KernelBody MCMem ->
  [SegBinOp MCMem] ->
  SegPostOp MCMem ->
  MulticoreGen ()
scanFallback1Subtask pat space kbody scan_ops post_op = do
  fbody <- collect $ do
    dPrim_ (segFlat space) int64
    sOp $ Imp.GetTaskId (segFlat space)

    genBinOpParams scan_ops
    local_accs <- genLocalAccsStage1 scan_ops

    inISPC $ do
      generateChunkLoop "SegScan" Scalar $
        genScanLoop1Subtask ScanSeq pat space kbody scan_ops post_op local_accs
  free_params <- freeParams fbody
  emit $ Imp.Op $ Imp.ParLoop "scan_1_subtask" fbody free_params

scanStage2 ::
  TV Int32 ->
  SegSpace ->
  [SegBinOp MCMem] ->
  [VName] ->
  MulticoreGen [[VName]]
scanStage2 nsubtasks space scan_ops scan_out = do
  let (is, ns) = unzip $ unSegSpace space
      ns_64 = map pe64 ns
      per_scan_out = segBinOpChunks scan_ops scan_out
      nsubtasks' = sExt64 $ tvExp nsubtasks

  dScope Nothing $ scopeOfLParams $ concatMap (lambdaParams . segBinOpLambda) scan_ops
  offset <- dPrimV "offset" (0 :: Imp.TExp Int64)
  let offset' = tvExp offset
  offset_index <- dPrimV "offset_index" (0 :: Imp.TExp Int64)
  let offset_index' = tvExp offset_index

  -- Parameters used to find the chunk sizes
  -- Perhaps get this information from ``scheduling information``
  -- instead of computing it manually here.
  let iter_pr_subtask = product ns_64 `quot` nsubtasks'
      remainder = product ns_64 `rem` nsubtasks'

  carries <- carryArrays "scan_stage_2_carry" nsubtasks scan_ops
  sComment "carry-in for first chunk is neutral" $
    forM_ (zip scan_ops carries) $ \(scan_op, carry) ->
      sLoopNest (segBinOpShape scan_op) $ \vec_is ->
        forM_ (zip carry $ segBinOpNeutral scan_op) $ \(carry', ne) ->
          copyDWIMFix carry' (0 : vec_is) ne []

  -- Perform sequential scan over the last element of each chunk
  sComment "scan carries" $ sFor "i" (nsubtasks' - 1) $ \i -> do
    offset <-- iter_pr_subtask
    sWhen (sExt64 i .<. remainder) (offset <-- offset' + 1)
    offset_index <-- offset_index' + offset'
    zipWithM_ dPrimV_ is $ unflattenIndex ns_64 $ sExt64 offset_index'

    forM_ (zip3 per_scan_out scan_ops carries) $ \(outs, scan_op, carry) ->
      sLoopNest (segBinOpShape scan_op) $ \vec_is -> do
        sComment "Read carry" $
          forM_ (zip (xParams scan_op) carry) $ \(p, carry') ->
            copyDWIMFix (paramName p) [] (Var carry') (i : vec_is)

        sComment "Read next values" $
          forM_ (zip (yParams scan_op) outs) $ \(p, out) ->
            copyDWIMFix (paramName p) [] (Var out) ((offset_index' - 1) : vec_is)

        compileStms mempty (bodyStms $ lamBody scan_op) $
          forM_ (zip carry $ map resSubExp $ bodyResult $ lamBody scan_op) $ \(carry', se) -> do
            copyDWIMFix carry' ((i + 1) : vec_is) se []

  -- Return the array of carries for each chunk.
  pure carries

scanStage3Scalar ::
  Pat LetDecMem ->
  SegSpace ->
  [SegBinOp MCMem] ->
  [[VName]] ->
  SegPostOp MCMem ->
  [VName] ->
  [VName] ->
  MulticoreGen ()
scanStage3Scalar pat space scan_ops per_scan_carries post_op scan_out map_out = do
  let per_scan_out = segBinOpChunks scan_ops scan_out
      (scan_pars, map_pars) = splitAt (segBinOpResults scan_ops) $ lambdaParams $ segPostOpLambda post_op
      per_scan_post_par = segBinOpChunks scan_ops scan_pars
      (is, ns) = unzip $ unSegSpace space
      ns' = map pe64 ns

  body <- collect $ do
    dPrim_ (segFlat space) int64
    sOp $ Imp.GetTaskId $ segFlat space

    inISPC $ do
      genBinOpParams scan_ops
      sComment "load carry-in" $
        forM_ (zip per_scan_carries scan_ops) $ \(op_carries, scan_op) ->
          forM_ (zip (xParams scan_op) op_carries) $ \(p, carries) ->
            copyDWIMFix (paramName p) [] (Var carries) [le64 (segFlat space)]
      generateChunkLoop "SegScan" Vectorized $ \i -> do
        dScope Nothing $
          scopeOfLParams $
            lambdaParams $
              segPostOpLambda post_op
        zipWithM_ dPrimV_ is $ unflattenIndex ns' i
        sComment "load partial result" $
          forM_ (zip per_scan_out scan_ops) $ \(outs, scan_op) ->
            forM_ (zip (yParams scan_op) outs) $ \(p, out) ->
              copyDWIMFix (paramName p) [] (Var out) (map le64 is)
        sComment "combine carry with partial result" $
          forM_ (zip per_scan_post_par scan_ops) $ \(ps, scan_op) ->
            compileStms mempty (bodyStms $ lamBody scan_op) $
              forM_ (zip ps $ bodyResult $ lambdaBody $ segBinOpLambda scan_op) $ \(p, res) ->
                copyDWIMFix (paramName p) [] (resSubExp res) []
        sComment "read kernel body map results" $
          forM_ (zip map_pars map_out) $ \(par, out) ->
            copyDWIMFix (paramName par) [] (Var out) (map le64 is)

        let res = fmap resSubExp $ bodyResult $ lambdaBody $ segPostOpLambda post_op
        sComment "compute post op." $
          compileStms mempty (bodyStms $ lambdaBody $ segPostOpLambda post_op) $
            sComment "write values" $
              forM_ (zip (patElems pat) res) $ \(pe, subexp) ->
                copyDWIMFix (patElemName pe) (map le64 is) subexp []

  free_params <- freeParams body
  emit $ Imp.Op $ Imp.ParLoop "scan_stage_3" body free_params

scanStage3Nested ::
  Pat LetDecMem ->
  SegSpace ->
  [SegBinOp MCMem] ->
  [[VName]] ->
  SegPostOp MCMem ->
  [VName] ->
  [VName] ->
  MulticoreGen ()
scanStage3Nested pat space scan_ops per_scan_carries post_op scan_out map_out = do
  let per_scan_out = segBinOpChunks scan_ops scan_out
      (scan_pars, map_pars) = splitAt (segBinOpResults scan_ops) $ lambdaParams $ segPostOpLambda post_op
      per_scan_pars = segBinOpChunks scan_ops scan_pars
      (is, ns) = unzip $ unSegSpace space
      ns' = map pe64 ns
  body <- collect $ do
    dPrim_ (segFlat space) int64
    sOp $ Imp.GetTaskId (segFlat space)

    generateChunkLoop "SegScan" Scalar $ \i -> do
      genBinOpParams scan_ops
      zipWithM_ dPrimV_ is $ unflattenIndex ns' i
      dScope Nothing $
        scopeOfLParams $
          lambdaParams $
            segPostOpLambda post_op

      forM_ (zip4 per_scan_pars per_scan_out per_scan_carries scan_ops) $ \(pars, outs, op_carries, scan_op) -> do
        sLoopNest (segBinOpShape scan_op) $ \vec_is -> do
          sComment "load carry-in" $
            forM_ (zip (xParams scan_op) op_carries) $ \(p, carries) ->
              copyDWIMFix (paramName p) [] (Var carries) (le64 (segFlat space) : vec_is)

          sComment "load partial result" $
            forM_ (zip (yParams scan_op) outs) $ \(p, out) ->
              copyDWIMFix (paramName p) [] (Var out) (map le64 is ++ vec_is)

          sComment "combine carry with partial result" $
            compileStms mempty (bodyStms $ lamBody scan_op) $
              forM_ (zip pars $ map resSubExp $ bodyResult $ lamBody scan_op) $ \(par, se) ->
                copyDWIMFix (paramName par) vec_is se []

      sComment "copy map out to params" $
        forM_ (zip map_out map_pars) $ \(out, par) ->
          copyDWIMFix (paramName par) [] (Var out) []

      let res = fmap resSubExp $ bodyResult $ lambdaBody $ segPostOpLambda post_op
      sComment "compute post op." $
        compileStms mempty (bodyStms $ lambdaBody $ segPostOpLambda post_op) $ do
          sComment "write values" $
            forM_ (zip (patElems pat) res) $ \(pe, subexp) ->
              copyDWIMFix (patElemName pe) (map le64 is) subexp []

  free_params <- freeParams body
  emit $ Imp.Op $ Imp.ParLoop "scan_stage_3" body free_params

scanStage3Fallback ::
  Pat LetDecMem ->
  SegSpace ->
  [SegBinOp MCMem] ->
  [[VName]] ->
  SegPostOp MCMem ->
  [VName] ->
  [VName] ->
  MulticoreGen ()
scanStage3Fallback pat space scan_ops per_scan_carries post_op scan_out map_out = do
  let per_scan_out = segBinOpChunks scan_ops scan_out
      (scan_pars, map_pars) = splitAt (segBinOpResults scan_ops) $ lambdaParams $ segPostOpLambda post_op
      per_scan_pars = segBinOpChunks scan_ops scan_pars
      (is, ns) = unzip $ unSegSpace space
      ns' = map pe64 ns
  body <- collect $ do
    dPrim_ (segFlat space) int64
    sOp $ Imp.GetTaskId (segFlat space)

    genBinOpParams scan_ops

    generateChunkLoop "SegScan" Scalar $ \i -> do
      genBinOpParams scan_ops
      zipWithM_ dPrimV_ is $ unflattenIndex ns' i
      dScope Nothing $
        scopeOfLParams $
          lambdaParams $
            segPostOpLambda post_op

      forM_ (zip4 per_scan_pars per_scan_out per_scan_carries scan_ops) $ \(pars, outs, op_carries, scan_op) -> do
        sLoopNest (segBinOpShape scan_op) $ \vec_is -> do
          sComment "load carry-in" $
            forM_ (zip (xParams scan_op) op_carries) $ \(p, carries) ->
              copyDWIMFix (paramName p) [] (Var carries) (le64 (segFlat space) : vec_is)

          sComment "load partial result" $
            forM_ (zip (yParams scan_op) outs) $ \(p, out) ->
              copyDWIMFix (paramName p) [] (Var out) (map le64 is ++ vec_is)

          sComment "combine carry with partial result" $
            compileStms mempty (bodyStms $ lamBody scan_op) $
              forM_ (zip pars $ map resSubExp $ bodyResult $ lamBody scan_op) $ \(par, se) ->
                copyDWIMFix (paramName par) vec_is se []

      sComment "copy map out to params" $
        forM_ (zip map_out map_pars) $ \(out, par) ->
          copyDWIMFix (paramName par) [] (Var out) []

      let res = fmap resSubExp $ bodyResult $ lambdaBody $ segPostOpLambda post_op
      sComment "compute post op." $
        compileStms mempty (bodyStms $ lambdaBody $ segPostOpLambda post_op) $
          sComment "write values" $
            forM_ (zip (patElems pat) res) $ \(pe, subexp) ->
              copyDWIMFix (patElemName pe) (map le64 is) subexp []

  free_params <- freeParams body
  emit $ Imp.Op $ Imp.ParLoop "scan_stage_3" body free_params

-- Note: This isn't currently used anywhere.
-- This implementation for a Segmented scan only
-- parallelize over the segments and each segment is
-- scanned sequentially.
segmentedScan ::
  Pat LetDecMem ->
  SegSpace ->
  KernelBody MCMem ->
<<<<<<< HEAD
  [SegBinOp MCMem] ->
  SegPostOp MCMem ->
  MulticoreGen Imp.MCCode
segmentedScan pat space kbody scan_ops post_op = do
  emit $ Imp.DebugPrint "segmented segScan" Nothing
  collect $ do
    body <- compileSegScanBody pat space kbody scan_ops post_op
    free_params <- freeParams body
    emit $ Imp.Op $ Imp.ParLoop "seg_scan" body free_params
=======
  MulticoreGen ()
segmentedScan pat space scan_ops kbody = do
  emit $ Imp.DebugPrint "segmented segScan" Nothing
  body <- compileSegScanBody pat space scan_ops kbody
  free_params <- freeParams body
  emit $ Imp.Op $ Imp.ParLoop "seg_scan" body free_params
>>>>>>> c601beea

-- Note: This should use the post op but it is not
-- used so it is therefore not implemented.
compileSegScanBody ::
  Pat LetDecMem ->
  SegSpace ->
  KernelBody MCMem ->
  [SegBinOp MCMem] ->
  SegPostOp MCMem ->
  MulticoreGen Imp.MCCode
compileSegScanBody pat space kbody scan_ops _ = collect $ do
  let (is, ns) = unzip $ unSegSpace space
      ns_64 = map pe64 ns

  dPrim_ (segFlat space) int64
  sOp $ Imp.GetTaskId (segFlat space)

  let per_scan_pes = segBinOpChunks scan_ops $ patElems pat
  generateChunkLoop "SegScan" Scalar $ \segment_i -> do
    forM_ (zip scan_ops per_scan_pes) $ \(scan_op, scan_pes) -> do
      dScope Nothing $ scopeOfLParams $ lambdaParams $ segBinOpLambda scan_op
      let (scan_x_params, scan_y_params) = splitAt (length $ segBinOpNeutral scan_op) $ (lambdaParams . segBinOpLambda) scan_op

      forM_ (zip scan_x_params $ segBinOpNeutral scan_op) $ \(p, ne) ->
        copyDWIMFix (paramName p) [] ne []

      let inner_bound = last ns_64

      -- Perform a sequential scan over the segment ``segment_i``
      sFor "i" inner_bound $ \i -> do
        zipWithM_ dPrimV_ (init is) $ unflattenIndex (init ns_64) segment_i
        dPrimV_ (last is) i
        compileStms mempty (bodyStms kbody) $ do
          let (scan_res, map_res) = splitAt (length $ segBinOpNeutral scan_op) $ bodyResult kbody
          sComment "write to-scan values to parameters" $
            forM_ (zip scan_y_params scan_res) $ \(p, se) ->
              copyDWIMFix (paramName p) [] (kernelResultSubExp se) []

          sComment "write mapped values results to memory" $
            forM_ (zip (drop (length $ segBinOpNeutral scan_op) $ patElems pat) map_res) $ \(pe, se) ->
              copyDWIMFix (patElemName pe) (map Imp.le64 is) (kernelResultSubExp se) []

          sComment "combine with carry and write to memory" $
            compileStms mempty (bodyStms $ lambdaBody $ segBinOpLambda scan_op) $
              forM_ (zip3 scan_x_params scan_pes $ map resSubExp $ bodyResult $ lambdaBody $ segBinOpLambda scan_op) $ \(p, pe, se) -> do
                copyDWIMFix (patElemName pe) (map Imp.le64 is) se []
                copyDWIMFix (paramName p) [] se []<|MERGE_RESOLUTION|>--- conflicted
+++ resolved
@@ -23,13 +23,8 @@
   [SegBinOp MCMem] ->
   SegPostOp MCMem ->
   TV Int32 ->
-<<<<<<< HEAD
-  MulticoreGen Imp.MCCode
+  MulticoreGen ()
 compileSegScan pat space ts kbody reds post_op nsubtasks
-=======
-  MulticoreGen ()
-compileSegScan pat space reds kbody nsubtasks
->>>>>>> c601beea
   | [_] <- unSegSpace space =
       nonsegmentedScan pat space ts kbody reds post_op nsubtasks
   | otherwise =
@@ -64,60 +59,8 @@
   [SegBinOp MCMem] ->
   SegPostOp MCMem ->
   TV Int32 ->
-<<<<<<< HEAD
-  MulticoreGen Imp.MCCode
+  MulticoreGen ()
 nonsegmentedScan pat space ts kbody scan_ops post_op nsubtasks = do
-  emit $ Imp.DebugPrint "nonsegmented segScan" Nothing
-  collect $ do
-    -- Are we working with nested arrays
-    let dims = map (shapeDims . segBinOpShape) scan_ops
-    -- Are we only working on scalars
-    let scalars = all (all (primType . typeOf . paramDec) . (lambdaParams . segBinOpLambda)) scan_ops && all null dims
-    -- Do we have nested vector operations
-    let vectorize = [] `notElem` dims
-
-    let param_types = concatMap (map paramType . (lambdaParams . segBinOpLambda)) scan_ops
-    let no_array_param = all primType param_types
-
-    let shpT op = (segBinOpShape op,) <$> lambdaReturnType (segBinOpLambda op)
-    let scan_ts = concatMap shpT scan_ops
-    let shpOfT t s =
-          arrayShape $
-            foldr (flip arrayOfRow) (arrayOfShape t s) $
-              segSpaceDims space
-    let (scanStage1, scanStage3, scan1Subtask)
-          | scalars = (scanStage1Scalar, scanStage3Scalar, scanScalar1Subtask)
-          | vectorize && no_array_param = (scanStage1Nested, scanStage3Nested, scanNested1Subtask)
-          | otherwise = (scanStage1Fallback, scanStage3Fallback, scanFallback1Subtask)
-
-    let nsubtasks' = tvExp nsubtasks
-    sIf
-      (nsubtasks' .>. 1)
-      ( do
-          scan_out <- forM scan_ts $ \(s, t) ->
-            sAllocArray "scan_out" (elemType t) (shpOfT t s) DefaultSpace
-
-          map_out <- forM (drop (segBinOpResults scan_ops) ts) $ \t ->
-            sAllocArray "map_out" (elemType t) (shpOfT t mempty) DefaultSpace
-
-          emit $ Imp.DebugPrint "Scan stage 1" Nothing
-          scanStage1 space kbody scan_ops scan_out map_out
-          scan_ops2 <- renameSegBinOp scan_ops
-          emit $ Imp.DebugPrint "Scan stage 2" Nothing
-          carries <- scanStage2 nsubtasks space scan_ops2 scan_out
-          scan_ops3 <- renameSegBinOp scan_ops
-          emit $ Imp.DebugPrint "Scan stage 3" Nothing
-          scanStage3 pat space scan_ops3 carries post_op scan_out map_out
-      )
-      ( do
-          scan_ops_1_subtask <- renameSegBinOp scan_ops
-          post_op_1_subtask <- renameSegPostOp post_op
-          emit $ Imp.DebugPrint "Scan 1 subtask" Nothing
-          scan1Subtask pat space kbody scan_ops_1_subtask post_op_1_subtask
-      )
-=======
-  MulticoreGen ()
-nonsegmentedScan pat space scan_ops kbody nsubtasks = do
   emit $ Imp.DebugPrint "nonsegmented segScan" Nothing
   -- Are we working with nested arrays
   let dims = map (shapeDims . segBinOpShape) scan_ops
@@ -129,23 +72,42 @@
   let param_types = concatMap (map paramType . (lambdaParams . segBinOpLambda)) scan_ops
   let no_array_param = all primType param_types
 
-  let (scanStage1, scanStage3)
-        | scalars = (scanStage1Scalar, scanStage3Scalar)
-        | vectorize && no_array_param = (scanStage1Nested, scanStage3Nested)
-        | otherwise = (scanStage1Fallback, scanStage3Fallback)
-
-  emit $ Imp.DebugPrint "Scan stage 1" Nothing
-  scanStage1 pat space kbody scan_ops
+  let shpT op = (segBinOpShape op,) <$> lambdaReturnType (segBinOpLambda op)
+  let scan_ts = concatMap shpT scan_ops
+  let shpOfT t s =
+        arrayShape $
+          foldr (flip arrayOfRow) (arrayOfShape t s) $
+            segSpaceDims space
+  let (scanStage1, scanStage3, scan1Subtask)
+        | scalars = (scanStage1Scalar, scanStage3Scalar, scanScalar1Subtask)
+        | vectorize && no_array_param = (scanStage1Nested, scanStage3Nested, scanNested1Subtask)
+        | otherwise = (scanStage1Fallback, scanStage3Fallback, scanFallback1Subtask)
 
   let nsubtasks' = tvExp nsubtasks
-  sWhen (nsubtasks' .>. 1) $ do
-    scan_ops2 <- renameSegBinOp scan_ops
-    emit $ Imp.DebugPrint "Scan stage 2" Nothing
-    carries <- scanStage2 pat nsubtasks space scan_ops2
-    scan_ops3 <- renameSegBinOp scan_ops
-    emit $ Imp.DebugPrint "Scan stage 3" Nothing
-    scanStage3 pat space scan_ops3 carries
->>>>>>> c601beea
+  sIf
+    (nsubtasks' .>. 1)
+    ( do
+        scan_out <- forM scan_ts $ \(s, t) ->
+          sAllocArray "scan_out" (elemType t) (shpOfT t s) DefaultSpace
+
+        map_out <- forM (drop (segBinOpResults scan_ops) ts) $ \t ->
+          sAllocArray "map_out" (elemType t) (shpOfT t mempty) DefaultSpace
+
+        emit $ Imp.DebugPrint "Scan stage 1" Nothing
+        scanStage1 space kbody scan_ops scan_out map_out
+        scan_ops2 <- renameSegBinOp scan_ops
+        emit $ Imp.DebugPrint "Scan stage 2" Nothing
+        carries <- scanStage2 nsubtasks space scan_ops2 scan_out
+        scan_ops3 <- renameSegBinOp scan_ops
+        emit $ Imp.DebugPrint "Scan stage 3" Nothing
+        scanStage3 pat space scan_ops3 carries post_op scan_out map_out
+    )
+    ( do
+        scan_ops_1_subtask <- renameSegBinOp scan_ops
+        post_op_1_subtask <- renameSegPostOp post_op
+        emit $ Imp.DebugPrint "Scan 1 subtask" Nothing
+        scan1Subtask pat space kbody scan_ops_1_subtask post_op_1_subtask
+    )
 
 -- Different ways to generate code for a scan loop
 data ScanLoopType
@@ -310,8 +272,7 @@
 genScanLoop typ space kbody scan_ops local_accs scan_out map_out i = do
   let (all_scan_res, all_map_res) =
         splitAt (segBinOpResults scan_ops) $
-          fmap kernelResultSubExp $
-            bodyResult kbody
+          kernelResultSubExp <$> bodyResult kbody
   let (is, ns) = unzip $ unSegSpace space
       ns' = map pe64 ns
   zipWithM_ dPrimV_ is $ unflattenIndex ns' i
@@ -699,24 +660,14 @@
   Pat LetDecMem ->
   SegSpace ->
   KernelBody MCMem ->
-<<<<<<< HEAD
-  [SegBinOp MCMem] ->
-  SegPostOp MCMem ->
-  MulticoreGen Imp.MCCode
+  [SegBinOp MCMem] ->
+  SegPostOp MCMem ->
+  MulticoreGen ()
 segmentedScan pat space kbody scan_ops post_op = do
   emit $ Imp.DebugPrint "segmented segScan" Nothing
-  collect $ do
-    body <- compileSegScanBody pat space kbody scan_ops post_op
-    free_params <- freeParams body
-    emit $ Imp.Op $ Imp.ParLoop "seg_scan" body free_params
-=======
-  MulticoreGen ()
-segmentedScan pat space scan_ops kbody = do
-  emit $ Imp.DebugPrint "segmented segScan" Nothing
-  body <- compileSegScanBody pat space scan_ops kbody
+  body <- compileSegScanBody pat space kbody scan_ops post_op
   free_params <- freeParams body
   emit $ Imp.Op $ Imp.ParLoop "seg_scan" body free_params
->>>>>>> c601beea
 
 -- Note: This should use the post op but it is not
 -- used so it is therefore not implemented.
