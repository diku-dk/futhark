{-# LANGUAGE LambdaCase #-}
{-# LANGUAGE TypeFamilies #-}

module Futhark.CodeGen.ImpGen.GPU.Base
  ( KernelConstants (..),
    threadOperations,
    keyWithEntryPoint,
    CallKernelGen,
    InKernelGen,
    Locks (..),
    HostEnv (..),
    Target (..),
    KernelEnv (..),
    groupReduce,
    groupScan,
    groupLoop,
    isActive,
    sKernel,
    sKernelThread,
    KernelAttrs (..),
    defKernelAttrs,
    lvlKernelAttrs,
    allocLocal,
    kernelAlloc,
    compileThreadResult,
    virtualiseGroups,
    kernelLoop,
    groupCoverSpace,
    fenceForArrays,
    updateAcc,
    genZeroes,
    isPrimParam,
    getChunkSize,

    -- * Host-level bulk operations
    sReplicate,
    sIota,

    -- * Atomics
    AtomicBinOp,
    atomicUpdateLocking,
    Locking (..),
    AtomicUpdate (..),
    DoAtomicUpdate,
  )
where

import Control.Monad
import Data.List (foldl')
import Data.Map.Strict qualified as M
import Data.Maybe
import Futhark.CodeGen.ImpCode.GPU qualified as Imp
import Futhark.CodeGen.ImpGen
import Futhark.Error
import Futhark.IR.GPUMem
import Futhark.IR.Mem.LMAD qualified as LMAD
import Futhark.MonadFreshNames
import Futhark.Transform.Rename
import Futhark.Util (dropLast, nubOrd, splitFromEnd)
import Futhark.Util.IntegralExp (divUp, quot, rem)
import Prelude hiding (quot, rem)

-- | Which target are we ultimately generating code for?  While most
-- of the kernels code is the same, there are some cases where we
-- generate special code based on the ultimate low-level API we are
-- targeting.
data Target = CUDA | OpenCL | HIP

-- | Information about the locks available for accumulators.
data Locks = Locks
  { locksArray :: VName,
    locksCount :: Int
  }

data HostEnv = HostEnv
  { hostAtomics :: AtomicBinOp,
    hostTarget :: Target,
    hostLocks :: M.Map VName Locks
  }

data KernelEnv = KernelEnv
  { kernelAtomics :: AtomicBinOp,
    kernelConstants :: KernelConstants,
    kernelLocks :: M.Map VName Locks
  }

type CallKernelGen = ImpM GPUMem HostEnv Imp.HostOp

type InKernelGen = ImpM GPUMem KernelEnv Imp.KernelOp

data KernelConstants = KernelConstants
  { kernelGlobalThreadId :: Imp.TExp Int32,
    kernelLocalThreadId :: Imp.TExp Int32,
    kernelGroupId :: Imp.TExp Int32,
    kernelGlobalThreadIdVar :: VName,
    kernelLocalThreadIdVar :: VName,
    kernelGroupIdVar :: VName,
    kernelNumGroupsCount :: Count NumGroups SubExp,
    kernelGroupSizeCount :: Count GroupSize SubExp,
    kernelNumGroups :: Imp.TExp Int64,
    kernelGroupSize :: Imp.TExp Int64,
    kernelNumThreads :: Imp.TExp Int32,
    kernelWaveSize :: Imp.TExp Int32,
    -- | A mapping from dimensions of nested SegOps to already
    -- computed local thread IDs.  Only valid in non-virtualised case.
    kernelLocalIdMap :: M.Map [SubExp] [Imp.TExp Int32],
    -- | Mapping from dimensions of nested SegOps to how many
    -- iterations the virtualisation loop needs.
    kernelChunkItersMap :: M.Map [SubExp] (Imp.TExp Int32)
  }

keyWithEntryPoint :: Maybe Name -> Name -> Name
keyWithEntryPoint fname key =
  nameFromString $ maybe "" ((++ ".") . nameToString) fname ++ nameToString key

allocLocal :: AllocCompiler GPUMem r Imp.KernelOp
allocLocal mem size =
  sOp $ Imp.LocalAlloc mem size

kernelAlloc ::
  Pat LetDecMem ->
  SubExp ->
  Space ->
  InKernelGen ()
kernelAlloc (Pat [_]) _ ScalarSpace {} =
  -- Handled by the declaration of the memory block, which is then
  -- translated to an actual scalar variable during C code generation.
  pure ()
kernelAlloc (Pat [mem]) size (Space "local") =
  allocLocal (patElemName mem) $ Imp.bytes $ pe64 size
kernelAlloc (Pat [mem]) _ _ =
  compilerLimitationS $ "Cannot allocate memory block " ++ prettyString mem ++ " in kernel."
kernelAlloc dest _ _ =
  error $ "Invalid target for in-kernel allocation: " ++ show dest

updateAcc :: VName -> [SubExp] -> [SubExp] -> InKernelGen ()
updateAcc acc is vs = sComment "UpdateAcc" $ do
  -- See the ImpGen implementation of UpdateAcc for general notes.
  let is' = map pe64 is
  (c, space, arrs, dims, op) <- lookupAcc acc is'
  sWhen (inBounds (Slice (map DimFix is')) dims) $
    case op of
      Nothing ->
        forM_ (zip arrs vs) $ \(arr, v) -> copyDWIMFix arr is' v []
      Just lam -> do
        dLParams $ lambdaParams lam
        let (_x_params, y_params) =
              splitAt (length vs) $ map paramName $ lambdaParams lam
        forM_ (zip y_params vs) $ \(yp, v) -> copyDWIM yp [] v []
        atomics <- kernelAtomics <$> askEnv
        case atomicUpdateLocking atomics lam of
          AtomicPrim f -> f space arrs is'
          AtomicCAS f -> f space arrs is'
          AtomicLocking f -> do
            c_locks <- M.lookup c . kernelLocks <$> askEnv
            case c_locks of
              Just (Locks locks num_locks) -> do
                let locking =
                      Locking locks 0 1 0 $
                        pure . (`rem` fromIntegral num_locks) . flattenIndex dims
                f locking space arrs is'
              Nothing ->
                error $ "Missing locks for " ++ prettyString acc

-- | Generate a constant device array of 32-bit integer zeroes with
-- the given number of elements.  Initialised with a replicate.
genZeroes :: String -> Int -> CallKernelGen VName
genZeroes desc n = genConstants $ do
  counters_mem <- sAlloc (desc <> "_mem") (4 * fromIntegral n) (Space "device")
  let shape = Shape [intConst Int64 (fromIntegral n)]
  counters <- sArrayInMem desc int32 shape counters_mem
  sReplicate counters $ intConst Int32 0
  pure (namesFromList [counters_mem], counters)

compileThreadExp :: ExpCompiler GPUMem KernelEnv Imp.KernelOp
compileThreadExp (Pat [pe]) (BasicOp (Opaque _ se)) =
  -- Cannot print in GPU code.
  copyDWIM (patElemName pe) [] se []
compileThreadExp (Pat [dest]) (BasicOp (ArrayLit es _)) =
  forM_ (zip [0 ..] es) $ \(i, e) ->
    copyDWIMFix (patElemName dest) [fromIntegral (i :: Int64)] e []
compileThreadExp _ (BasicOp (UpdateAcc acc is vs)) =
  updateAcc acc is vs
compileThreadExp dest e =
  defCompileExp dest e

-- | Assign iterations of a for-loop to all threads in the kernel.
-- The passed-in function is invoked with the (symbolic) iteration.
-- The body must contain thread-level code.  For multidimensional
-- loops, use 'groupCoverSpace'.
kernelLoop ::
  (IntExp t) =>
  Imp.TExp t ->
  Imp.TExp t ->
  Imp.TExp t ->
  (Imp.TExp t -> InKernelGen ()) ->
  InKernelGen ()
kernelLoop tid num_threads n f =
  localOps threadOperations $
    if n == num_threads
      then f tid
      else do
        num_chunks <- dPrimVE "num_chunks" $ n `divUp` num_threads
        sFor "chunk_i" num_chunks $ \chunk_i -> do
          i <- dPrimVE "i" $ chunk_i * num_threads + tid
          sWhen (i .<. n) $ f i

-- | Assign iterations of a for-loop to threads in the workgroup.  The
-- passed-in function is invoked with the (symbolic) iteration.  For
-- multidimensional loops, use 'groupCoverSpace'.
groupLoop ::
  (IntExp t) =>
  Imp.TExp t ->
  (Imp.TExp t -> InKernelGen ()) ->
  InKernelGen ()
groupLoop n f = do
  constants <- kernelConstants <$> askEnv
  kernelLoop
    (kernelLocalThreadId constants `sExtAs` n)
    (kernelGroupSize constants `sExtAs` n)
    n
    f

-- | Iterate collectively though a multidimensional space, such that
-- all threads in the group participate.  The passed-in function is
-- invoked with a (symbolic) point in the index space.
groupCoverSpace ::
  (IntExp t) =>
  [Imp.TExp t] ->
  ([Imp.TExp t] -> InKernelGen ()) ->
  InKernelGen ()
groupCoverSpace ds f = do
  constants <- kernelConstants <$> askEnv
  let group_size = kernelGroupSize constants
  case splitFromEnd 1 ds of
    -- Optimise the case where the inner dimension of the space is
    -- equal to the group size.
    (ds', [last_d])
      | last_d == (group_size `sExtAs` last_d) -> do
          let ltid = kernelLocalThreadId constants `sExtAs` last_d
          sLoopSpace ds' $ \ds_is ->
            f $ ds_is ++ [ltid]
    _ ->
      groupLoop (product ds) $ f . unflattenIndex ds

-- Which fence do we need to protect shared access to this memory space?
fenceForSpace :: Space -> Imp.Fence
fenceForSpace (Space "local") = Imp.FenceLocal
fenceForSpace _ = Imp.FenceGlobal

-- | If we are touching these arrays, which kind of fence do we need?
fenceForArrays :: [VName] -> InKernelGen Imp.Fence
fenceForArrays = fmap (foldl' max Imp.FenceLocal) . mapM need
  where
    need arr =
      fmap (fenceForSpace . entryMemSpace)
        . lookupMemory
        . memLocName
        . entryArrayLoc
        =<< lookupArray arr

isPrimParam :: (Typed p) => Param p -> Bool
isPrimParam = primType . paramType

-- | Given a list of parameter types, compute the largest available chunk size
-- given the parameters for which we want chunking and the available resources.
-- Used in SegScan.SinglePass.compileSegScan, and SegRed.compileSegRed (with
-- primitive non-commutative operators only).
getChunkSize :: (Num a) => [Type] -> a
getChunkSize types = fromInteger $ max 1 $ min mem_constraint reg_constraint
  where
    types' = map elemType $ filter primType types
    sizes = map primByteSize types'

    sum_sizes = sum sizes
    sum_sizes' = (sum $ map (max 4 . primByteSize) types') `div` 4
    max_size = maximum sizes

    mem_constraint = max k_mem sum_sizes `div` max_size
    reg_constraint = (k_reg - 1 - sum_sizes') `div` (2 * sum_sizes')

    -- TODO: Make these constants dynamic by querying device
    k_reg = 64
    k_mem = 95

inBlockScan ::
  KernelConstants ->
  Maybe (Imp.TExp Int32 -> Imp.TExp Int32 -> Imp.TExp Bool) ->
  Imp.TExp Int64 ->
  Imp.TExp Int32 ->
  Imp.TExp Int32 ->
  Imp.TExp Bool ->
  [VName] ->
  InKernelGen () ->
  Lambda GPUMem ->
  InKernelGen ()
inBlockScan constants seg_flag arrs_full_size lockstep_width block_size active arrs barrier scan_lam = everythingVolatile $ do
  skip_threads <- dPrim "skip_threads" int32
  let actual_params = lambdaParams scan_lam
      (x_params, y_params) =
        splitAt (length actual_params `div` 2) actual_params
      y_to_x =
        forM_ (zip x_params y_params) $ \(x, y) ->
          when (isPrimParam x) $
            copyDWIM (paramName x) [] (Var (paramName y)) []

  -- Set initial y values
  sComment "read input for in-block scan" $
    sWhen active $ do
      zipWithM_ readInitial y_params arrs
      -- Since the final result is expected to be in x_params, we may
      -- need to copy it there for the first thread in the block.
      sWhen (in_block_id .==. 0) y_to_x

  when array_scan barrier

  let op_to_x in_block_thread_active
        | Nothing <- seg_flag =
            localOps threadOperations
              . sWhen in_block_thread_active
              $ compileBody' x_params
              $ lambdaBody scan_lam
        | Just flag_true <- seg_flag = do
            inactive <-
              dPrimVE "inactive" $ flag_true (ltid32 - tvExp skip_threads) ltid32
            sWhen (in_block_thread_active .&&. inactive) $
              forM_ (zip x_params y_params) $ \(x, y) ->
                copyDWIM (paramName x) [] (Var (paramName y)) []
            -- The convoluted control flow is to ensure all threads
            -- hit this barrier (if applicable).
            when array_scan barrier
            localOps threadOperations
              . sWhen in_block_thread_active
              . sUnless inactive
              $ compileBody' x_params
              $ lambdaBody scan_lam

      maybeBarrier =
        sWhen
          (lockstep_width .<=. tvExp skip_threads)
          barrier

  sComment "in-block scan (hopefully no barriers needed)" $ do
    skip_threads <-- 1
    sWhile (tvExp skip_threads .<. block_size) $ do
      thread_active <-
        dPrimVE "thread_active" $ tvExp skip_threads .<=. in_block_id .&&. active

      sWhen thread_active . sComment "read operands" $
        zipWithM_ (readParam (sExt64 $ tvExp skip_threads)) x_params arrs
      sComment "perform operation" $ op_to_x thread_active

      maybeBarrier

      sWhen thread_active . sComment "write result" $
        sequence_ $
          zipWith3 writeResult x_params y_params arrs

      maybeBarrier

      skip_threads <-- tvExp skip_threads * 2
  where
    block_id = ltid32 `quot` block_size
    in_block_id = ltid32 - block_id * block_size
    ltid32 = kernelLocalThreadId constants
    ltid = sExt64 ltid32
    gtid = sExt64 $ kernelGlobalThreadId constants
    array_scan = not $ all primType $ lambdaReturnType scan_lam

    readInitial p arr
      | isPrimParam p =
          copyDWIMFix (paramName p) [] (Var arr) [ltid]
      | otherwise =
          copyDWIMFix (paramName p) [] (Var arr) [gtid]

    readParam behind p arr
      | isPrimParam p =
          copyDWIMFix (paramName p) [] (Var arr) [ltid - behind]
      | otherwise =
          copyDWIMFix (paramName p) [] (Var arr) [gtid - behind + arrs_full_size]

    writeResult x y arr = do
      when (isPrimParam x) $
        copyDWIMFix arr [ltid] (Var $ paramName x) []
      copyDWIM (paramName y) [] (Var $ paramName x) []

groupScan ::
  Maybe (Imp.TExp Int32 -> Imp.TExp Int32 -> Imp.TExp Bool) ->
  Imp.TExp Int64 ->
  Imp.TExp Int64 ->
  Lambda GPUMem ->
  [VName] ->
  InKernelGen ()
groupScan seg_flag arrs_full_size w lam arrs = do
  constants <- kernelConstants <$> askEnv
  renamed_lam <- renameLambda lam

  let ltid32 = kernelLocalThreadId constants
      ltid = sExt64 ltid32
      (x_params, y_params) = splitAt (length arrs) $ lambdaParams lam

  dLParams (lambdaParams lam ++ lambdaParams renamed_lam)

  ltid_in_bounds <- dPrimVE "ltid_in_bounds" $ ltid .<. w

  fence <- fenceForArrays arrs

  -- The scan works by splitting the group into blocks, which are
  -- scanned separately.  Typically, these blocks are smaller than
  -- the lockstep width, which enables barrier-free execution inside
  -- them.
  --
  -- We hardcode the block size here.  The only requirement is that
  -- it should not be less than the square root of the group size.
  -- With 32, we will work on groups of size 1024 or smaller, which
  -- fits every device Troels has seen.  Still, it would be nicer if
  -- it were a runtime parameter.  Some day.
  let block_size = 32
      simd_width = kernelWaveSize constants
      block_id = ltid32 `quot` block_size
      in_block_id = ltid32 - block_id * block_size
      doInBlockScan seg_flag' active =
        inBlockScan
          constants
          seg_flag'
          arrs_full_size
          simd_width
          block_size
          active
          arrs
          barrier
      array_scan = not $ all primType $ lambdaReturnType lam
      barrier
        | array_scan =
            sOp $ Imp.Barrier Imp.FenceGlobal
        | otherwise =
            sOp $ Imp.Barrier fence

      errorsync
        | array_scan =
            sOp $ Imp.ErrorSync Imp.FenceGlobal
        | otherwise =
            sOp $ Imp.ErrorSync Imp.FenceLocal

      group_offset = sExt64 (kernelGroupId constants) * kernelGroupSize constants

      writeBlockResult p arr
        | isPrimParam p =
            copyDWIMFix arr [sExt64 block_id] (Var $ paramName p) []
        | otherwise =
            copyDWIMFix arr [group_offset + sExt64 block_id] (Var $ paramName p) []

      readPrevBlockResult p arr
        | isPrimParam p =
            copyDWIMFix (paramName p) [] (Var arr) [sExt64 block_id - 1]
        | otherwise =
            copyDWIMFix (paramName p) [] (Var arr) [group_offset + sExt64 block_id - 1]

  doInBlockScan seg_flag ltid_in_bounds lam
  barrier

  let is_first_block = block_id .==. 0
  when array_scan $ do
    sComment "save correct values for first block" $
      sWhen is_first_block $
        forM_ (zip x_params arrs) $ \(x, arr) ->
          unless (isPrimParam x) $
            copyDWIMFix arr [arrs_full_size + group_offset + sExt64 block_size + ltid] (Var $ paramName x) []

    barrier

  let last_in_block = in_block_id .==. block_size - 1
  sComment "last thread of block 'i' writes its result to offset 'i'" $
    sWhen (last_in_block .&&. ltid_in_bounds) $
      everythingVolatile $
        zipWithM_ writeBlockResult x_params arrs

  barrier

  let first_block_seg_flag = do
        flag_true <- seg_flag
        Just $ \from to ->
          flag_true (from * block_size + block_size - 1) (to * block_size + block_size - 1)
  sComment
    "scan the first block, after which offset 'i' contains carry-in for block 'i+1'"
    $ doInBlockScan first_block_seg_flag (is_first_block .&&. ltid_in_bounds) renamed_lam

  errorsync

  when array_scan $ do
    sComment "move correct values for first block back a block" $
      sWhen is_first_block $
        forM_ (zip x_params arrs) $ \(x, arr) ->
          unless (isPrimParam x) $
            copyDWIMFix
              arr
              [arrs_full_size + group_offset + ltid]
              (Var arr)
              [arrs_full_size + group_offset + sExt64 block_size + ltid]

    barrier

  no_carry_in <- dPrimVE "no_carry_in" $ is_first_block .||. bNot ltid_in_bounds

  let read_carry_in = sUnless no_carry_in $ do
        forM_ (zip x_params y_params) $ \(x, y) ->
          copyDWIM (paramName y) [] (Var (paramName x)) []
        zipWithM_ readPrevBlockResult x_params arrs

      op_to_x
        | Nothing <- seg_flag =
            sUnless no_carry_in $ compileBody' x_params $ lambdaBody lam
        | Just flag_true <- seg_flag = do
            inactive <-
              dPrimVE "inactive" $ flag_true (block_id * block_size - 1) ltid32
            sUnless no_carry_in . sWhen inactive . forM_ (zip x_params y_params) $ \(x, y) ->
              copyDWIM (paramName x) [] (Var (paramName y)) []
            -- The convoluted control flow is to ensure all threads
            -- hit this barrier (if applicable).
            when array_scan barrier
            sUnless no_carry_in $ sUnless inactive $ compileBody' x_params $ lambdaBody lam

      write_final_result =
        forM_ (zip x_params arrs) $ \(p, arr) ->
          when (isPrimParam p) $
            copyDWIMFix arr [ltid] (Var $ paramName p) []

  sComment "carry-in for every block except the first" $
    localOps threadOperations $ do
      sComment "read operands" read_carry_in
      sComment "perform operation" op_to_x
      sComment "write final result" $ sUnless no_carry_in write_final_result

  barrier

  sComment "restore correct values for first block" $
    sWhen (is_first_block .&&. ltid_in_bounds) $
      forM_ (zip3 x_params y_params arrs) $ \(x, y, arr) ->
        if isPrimParam y
          then copyDWIMFix arr [ltid] (Var $ paramName y) []
          else copyDWIMFix (paramName x) [] (Var arr) [arrs_full_size + group_offset + ltid]

  barrier

groupReduce ::
  Imp.TExp Int32 ->
  Lambda GPUMem ->
  [VName] ->
  InKernelGen ()
groupReduce w lam arrs = do
  offset <- dPrim "offset" int32
  groupReduceWithOffset offset w lam arrs

groupReduceWithOffset ::
  TV Int32 ->
  Imp.TExp Int32 ->
  Lambda GPUMem ->
  [VName] ->
  InKernelGen ()
groupReduceWithOffset offset w lam arrs = do
  constants <- kernelConstants <$> askEnv

  let local_tid = kernelLocalThreadId constants

      barrier
        | all primType $ lambdaReturnType lam = sOp $ Imp.Barrier Imp.FenceLocal
        | otherwise = sOp $ Imp.Barrier Imp.FenceGlobal

      errorsync
        | all primType $ lambdaReturnType lam = sOp $ Imp.ErrorSync Imp.FenceLocal
        | otherwise = sOp $ Imp.ErrorSync Imp.FenceGlobal

      readReduceArgument param arr = do
        let i = local_tid + tvExp offset
        copyDWIMFix (paramName param) [] (Var arr) [sExt64 i]

      writeReduceOpResult param arr =
        when (isPrimParam param) $
          copyDWIMFix arr [sExt64 local_tid] (Var $ paramName param) []

<<<<<<< HEAD
      writeArrayOpResult param arr =
        unless (isPrimParam param) $
          copyDWIMFix arr [0] (Var $ paramName param) []
=======
      writeArrayOpResult param arr
        | Prim _ <- paramType param =
            pure ()
        | otherwise =
            copyDWIMFix arr [sExt64 local_tid] (Var $ paramName param) []
>>>>>>> 5a2e4046

  let (reduce_acc_params, reduce_arr_params) =
        splitAt (length arrs) $ lambdaParams lam

  skip_waves <- dPrimV "skip_waves" (1 :: Imp.TExp Int32)
  dLParams $ lambdaParams lam

  offset <-- (0 :: Imp.TExp Int32)

  sComment "participating threads read initial accumulator" $
    localOps threadOperations . sWhen (local_tid .<. w) $
      zipWithM_ readReduceArgument reduce_acc_params arrs

  let do_reduce = localOps threadOperations $ do
        sComment "read array element" $
          zipWithM_ readReduceArgument reduce_arr_params arrs
        sComment "apply reduction operation" $
          compileBody' reduce_acc_params $
            lambdaBody lam
        sComment "write result of operation" $
          zipWithM_ writeReduceOpResult reduce_acc_params arrs
      in_wave_reduce = everythingVolatile do_reduce

      wave_size = kernelWaveSize constants
      group_size = kernelGroupSize constants
      wave_id = local_tid `quot` wave_size
      in_wave_id = local_tid - wave_id * wave_size
      num_waves = (sExt32 group_size + wave_size - 1) `quot` wave_size
      arg_in_bounds = local_tid + tvExp offset .<. w

      doing_in_wave_reductions =
        tvExp offset .<. wave_size
      apply_in_in_wave_iteration =
        (in_wave_id .&. (2 * tvExp offset - 1)) .==. 0
      in_wave_reductions = do
        offset <-- (1 :: Imp.TExp Int32)
        sWhile doing_in_wave_reductions $ do
          sWhen
            (arg_in_bounds .&&. apply_in_in_wave_iteration)
            in_wave_reduce
          offset <-- tvExp offset * 2

      doing_cross_wave_reductions =
        tvExp skip_waves .<. num_waves
      is_first_thread_in_wave =
        in_wave_id .==. 0
      wave_not_skipped =
        (wave_id .&. (2 * tvExp skip_waves - 1)) .==. 0
      apply_in_cross_wave_iteration =
        arg_in_bounds .&&. is_first_thread_in_wave .&&. wave_not_skipped
      cross_wave_reductions =
        sWhile doing_cross_wave_reductions $ do
          barrier
          offset <-- tvExp skip_waves * wave_size
          sWhen apply_in_cross_wave_iteration do_reduce
          skip_waves <-- tvExp skip_waves * 2

  in_wave_reductions
  cross_wave_reductions
  errorsync

  when (not $ all isPrimParam reduce_acc_params) $
    sComment "Copy array-typed operands to result array" $
      sWhen (local_tid .==. 0) $
        localOps threadOperations $
          zipWithM_ writeArrayOpResult reduce_acc_params arrs

compileThreadOp :: OpCompiler GPUMem KernelEnv Imp.KernelOp
compileThreadOp pat (Alloc size space) =
  kernelAlloc pat size space
compileThreadOp pat _ =
  compilerBugS $ "compileThreadOp: cannot compile rhs of binding " ++ prettyString pat

-- | Locking strategy used for an atomic update.
data Locking = Locking
  { -- | Array containing the lock.
    lockingArray :: VName,
    -- | Value for us to consider the lock free.
    lockingIsUnlocked :: Imp.TExp Int32,
    -- | What to write when we lock it.
    lockingToLock :: Imp.TExp Int32,
    -- | What to write when we unlock it.
    lockingToUnlock :: Imp.TExp Int32,
    -- | A transformation from the logical lock index to the
    -- physical position in the array.  This can also be used
    -- to make the lock array smaller.
    lockingMapping :: [Imp.TExp Int64] -> [Imp.TExp Int64]
  }

-- | A function for generating code for an atomic update.  Assumes
-- that the bucket is in-bounds.
type DoAtomicUpdate rep r =
  Space -> [VName] -> [Imp.TExp Int64] -> ImpM rep r Imp.KernelOp ()

-- | The mechanism that will be used for performing the atomic update.
-- Approximates how efficient it will be.  Ordered from most to least
-- efficient.
data AtomicUpdate rep r
  = -- | Supported directly by primitive.
    AtomicPrim (DoAtomicUpdate rep r)
  | -- | Can be done by efficient swaps.
    AtomicCAS (DoAtomicUpdate rep r)
  | -- | Requires explicit locking.
    AtomicLocking (Locking -> DoAtomicUpdate rep r)

-- | Is there an atomic t'BinOp' corresponding to this t'BinOp'?
type AtomicBinOp =
  BinOp ->
  Maybe (VName -> VName -> Count Imp.Elements (Imp.TExp Int64) -> Imp.Exp -> Imp.AtomicOp)

-- | Do an atomic update corresponding to a binary operator lambda.
atomicUpdateLocking ::
  AtomicBinOp ->
  Lambda GPUMem ->
  AtomicUpdate GPUMem KernelEnv
atomicUpdateLocking atomicBinOp lam
  | Just ops_and_ts <- lamIsBinOp lam,
    all (\(_, t, _, _) -> primBitSize t `elem` [32, 64]) ops_and_ts =
      primOrCas ops_and_ts $ \space arrs bucket ->
        -- If the operator is a vectorised binary operator on 32/64-bit
        -- values, we can use a particularly efficient
        -- implementation. If the operator has an atomic implementation
        -- we use that, otherwise it is still a binary operator which
        -- can be implemented by atomic compare-and-swap if 32/64 bits.
        forM_ (zip arrs ops_and_ts) $ \(a, (op, t, x, y)) -> do
          -- Common variables.
          old <- dPrim "old" t

          (arr', _a_space, bucket_offset) <- fullyIndexArray a bucket

          case opHasAtomicSupport space (tvVar old) arr' bucket_offset op of
            Just f -> sOp $ f $ Imp.var y t
            Nothing ->
              atomicUpdateCAS space t a (tvVar old) bucket x $
                x <~~ Imp.BinOpExp op (Imp.var x t) (Imp.var y t)
  where
    opHasAtomicSupport space old arr' bucket' bop = do
      let atomic f = Imp.Atomic space . f old arr' bucket'
      atomic <$> atomicBinOp bop

    primOrCas ops
      | all isPrim ops = AtomicPrim
      | otherwise = AtomicCAS

    isPrim (op, _, _, _) = isJust $ atomicBinOp op

-- If the operator functions purely on single 32/64-bit values, we can
-- use an implementation based on CAS, no matter what the operator
-- does.
atomicUpdateLocking _ op
  | [Prim t] <- lambdaReturnType op,
    [xp, _] <- lambdaParams op,
    primBitSize t `elem` [32, 64] = AtomicCAS $ \space [arr] bucket -> do
      old <- dPrim "old" t
      atomicUpdateCAS space t arr (tvVar old) bucket (paramName xp) $
        compileBody' [xp] $
          lambdaBody op
atomicUpdateLocking _ op = AtomicLocking $ \locking space arrs bucket -> do
  old <- dPrim "old" int32
  continue <- dPrimVol "continue" Bool true

  -- Correctly index into locks.
  (locks', _locks_space, locks_offset) <-
    fullyIndexArray (lockingArray locking) $ lockingMapping locking bucket

  -- Critical section
  let try_acquire_lock =
        sOp $
          Imp.Atomic space $
            Imp.AtomicCmpXchg
              int32
              (tvVar old)
              locks'
              locks_offset
              (untyped $ lockingIsUnlocked locking)
              (untyped $ lockingToLock locking)
      lock_acquired = tvExp old .==. lockingIsUnlocked locking
      -- Even the releasing is done with an atomic rather than a
      -- simple write, for memory coherency reasons.
      release_lock =
        sOp $
          Imp.Atomic space $
            Imp.AtomicCmpXchg
              int32
              (tvVar old)
              locks'
              locks_offset
              (untyped $ lockingToLock locking)
              (untyped $ lockingToUnlock locking)
      break_loop = continue <-- false

  -- Preparing parameters. It is assumed that the caller has already
  -- filled the arr_params. We copy the current value to the
  -- accumulator parameters.
  --
  -- Note the use of 'everythingVolatile' when reading and writing the
  -- buckets.  This was necessary to ensure correct execution on a
  -- newer NVIDIA GPU (RTX 2080).  The 'volatile' modifiers likely
  -- make the writes pass through the (SM-local) L1 cache, which is
  -- necessary here, because we are really doing device-wide
  -- synchronisation without atomics (naughty!).
  let (acc_params, _arr_params) = splitAt (length arrs) $ lambdaParams op
      bind_acc_params =
        everythingVolatile $
          sComment "bind lhs" $
            forM_ (zip acc_params arrs) $ \(acc_p, arr) ->
              copyDWIMFix (paramName acc_p) [] (Var arr) bucket

  let op_body =
        sComment "execute operation" $
          compileBody' acc_params $
            lambdaBody op

      do_hist =
        everythingVolatile $
          sComment "update global result" $
            zipWithM_ (writeArray bucket) arrs $
              map (Var . paramName) acc_params

      fence = sOp $ Imp.MemFence $ fenceForSpace space

  -- While-loop: Try to insert your value
  sWhile (tvExp continue) $ do
    try_acquire_lock
    sWhen lock_acquired $ do
      dLParams acc_params
      bind_acc_params
      op_body
      do_hist
      fence
      release_lock
      break_loop
    fence
  where
    writeArray bucket arr val = copyDWIMFix arr bucket val []

atomicUpdateCAS ::
  Space ->
  PrimType ->
  VName ->
  VName ->
  [Imp.TExp Int64] ->
  VName ->
  InKernelGen () ->
  InKernelGen ()
atomicUpdateCAS space t arr old bucket x do_op = do
  -- Code generation target:
  --
  -- old = d_his[idx];
  -- do {
  --   assumed = old;
  --   x = do_op(assumed, y);
  --   old = atomicCAS(&d_his[idx], assumed, tmp);
  -- } while(assumed != old);
  assumed <- tvVar <$> dPrim "assumed" t
  run_loop <- dPrimV "run_loop" true

  -- XXX: CUDA may generate really bad code if this is not a volatile
  -- read.  Unclear why.  The later reads are volatile, so maybe
  -- that's it.
  everythingVolatile $ copyDWIMFix old [] (Var arr) bucket

  (arr', _a_space, bucket_offset) <- fullyIndexArray arr bucket

  -- While-loop: Try to insert your value
  let (toBits, fromBits) =
        case t of
          FloatType Float16 ->
            ( \v -> Imp.FunExp "to_bits16" [v] int16,
              \v -> Imp.FunExp "from_bits16" [v] t
            )
          FloatType Float32 ->
            ( \v -> Imp.FunExp "to_bits32" [v] int32,
              \v -> Imp.FunExp "from_bits32" [v] t
            )
          FloatType Float64 ->
            ( \v -> Imp.FunExp "to_bits64" [v] int64,
              \v -> Imp.FunExp "from_bits64" [v] t
            )
          _ -> (id, id)

      int
        | primBitSize t == 16 = int16
        | primBitSize t == 32 = int32
        | otherwise = int64

  sWhile (tvExp run_loop) $ do
    assumed <~~ Imp.var old t
    x <~~ Imp.var assumed t
    do_op
    old_bits_v <- newVName "old_bits"
    dPrim_ old_bits_v int
    let old_bits = Imp.var old_bits_v int
    sOp . Imp.Atomic space $
      Imp.AtomicCmpXchg
        int
        old_bits_v
        arr'
        bucket_offset
        (toBits (Imp.var assumed t))
        (toBits (Imp.var x t))
    old <~~ fromBits old_bits
    let won = CmpOpExp (CmpEq int) (toBits (Imp.var assumed t)) old_bits
    sWhen (isBool won) (run_loop <-- false)

computeKernelUses ::
  (FreeIn a) =>
  a ->
  [VName] ->
  CallKernelGen [Imp.KernelUse]
computeKernelUses kernel_body bound_in_kernel = do
  let actually_free = freeIn kernel_body `namesSubtract` namesFromList bound_in_kernel
  -- Compute the variables that we need to pass to the kernel.
  nubOrd <$> readsFromSet actually_free

readsFromSet :: Names -> CallKernelGen [Imp.KernelUse]
readsFromSet = fmap catMaybes . mapM f . namesToList
  where
    f var = do
      t <- lookupType var
      vtable <- getVTable
      case t of
        Array {} -> pure Nothing
        Acc {} -> pure Nothing
        Mem (Space "local") -> pure Nothing
        Mem {} -> pure $ Just $ Imp.MemoryUse var
        Prim bt ->
          isConstExp vtable (Imp.var var bt) >>= \case
            Just ce -> pure $ Just $ Imp.ConstUse var ce
            Nothing -> pure $ Just $ Imp.ScalarUse var bt

isConstExp ::
  VTable GPUMem ->
  Imp.Exp ->
  ImpM rep r op (Maybe Imp.KernelConstExp)
isConstExp vtable size = do
  fname <- askFunction
  let onLeaf name _ = lookupConstExp name
      lookupConstExp name =
        constExp =<< hasExp =<< M.lookup name vtable
      constExp (Op (Inner (SizeOp (GetSize key _)))) =
        Just $ LeafExp (Imp.SizeConst $ keyWithEntryPoint fname key) int32
      constExp (Op (Inner (SizeOp (GetSizeMax size_class)))) =
        Just $ LeafExp (Imp.SizeMaxConst size_class) int32
      constExp e = primExpFromExp lookupConstExp e
  pure $ replaceInPrimExpM onLeaf size
  where
    hasExp (ArrayVar e _) = e
    hasExp (AccVar e _) = e
    hasExp (ScalarVar e _) = e
    hasExp (MemVar e _) = e

kernelInitialisationSimple ::
  Count NumGroups SubExp ->
  Count GroupSize SubExp ->
  CallKernelGen (KernelConstants, InKernelGen ())
kernelInitialisationSimple num_groups group_size = do
  global_tid <- newVName "global_tid"
  local_tid <- newVName "local_tid"
  group_id <- newVName "group_tid"
  wave_size <- newVName "wave_size"
  inner_group_size <- newVName "group_size"
  let num_groups' = Imp.pe64 (unCount num_groups)
      group_size' = Imp.pe64 (unCount group_size)
      constants =
        KernelConstants
          { kernelGlobalThreadId = Imp.le32 global_tid,
            kernelLocalThreadId = Imp.le32 local_tid,
            kernelGroupId = Imp.le32 group_id,
            kernelGlobalThreadIdVar = global_tid,
            kernelLocalThreadIdVar = local_tid,
            kernelNumGroupsCount = num_groups,
            kernelGroupSizeCount = group_size,
            kernelGroupIdVar = group_id,
            kernelNumGroups = num_groups',
            kernelGroupSize = group_size',
            kernelNumThreads = sExt32 (group_size' * num_groups'),
            kernelWaveSize = Imp.le32 wave_size,
            kernelLocalIdMap = mempty,
            kernelChunkItersMap = mempty
          }

  let set_constants = do
        dPrim_ local_tid int32
        dPrim_ inner_group_size int64
        dPrim_ wave_size int32
        dPrim_ group_id int32

        sOp (Imp.GetLocalId local_tid 0)
        sOp (Imp.GetLocalSize inner_group_size 0)
        sOp (Imp.GetLockstepWidth wave_size)
        sOp (Imp.GetGroupId group_id 0)
        dPrimV_ global_tid $ le32 group_id * le32 inner_group_size + le32 local_tid

  pure (constants, set_constants)

isActive :: [(VName, SubExp)] -> Imp.TExp Bool
isActive limit = case actives of
  [] -> true
  x : xs -> foldl (.&&.) x xs
  where
    (is, ws) = unzip limit
    actives = zipWith active is $ map pe64 ws
    active i = (Imp.le64 i .<.)

-- | Change every memory block to be in the global address space,
-- except those who are in the local memory space.  This only affects
-- generated code - we still need to make sure that the memory is
-- actually present on the device (and declared as variables in the
-- kernel).
makeAllMemoryGlobal :: CallKernelGen a -> CallKernelGen a
makeAllMemoryGlobal =
  localDefaultSpace (Imp.Space "global") . localVTable (M.map globalMemory)
  where
    globalMemory (MemVar _ entry)
      | entryMemSpace entry /= Space "local" =
          MemVar Nothing entry {entryMemSpace = Imp.Space "global"}
    globalMemory entry =
      entry

simpleKernelGroups ::
  Imp.TExp Int64 ->
  Imp.TExp Int64 ->
  CallKernelGen (Imp.TExp Int32, Count NumGroups SubExp, Count GroupSize SubExp)
simpleKernelGroups max_num_groups kernel_size = do
  group_size <- dPrim "group_size" int64
  fname <- askFunction
  let group_size_key = keyWithEntryPoint fname $ nameFromString $ prettyString $ tvVar group_size
  sOp $ Imp.GetSize (tvVar group_size) group_size_key Imp.SizeGroup
  virt_num_groups <- dPrimVE "virt_num_groups" $ kernel_size `divUp` tvExp group_size
  num_groups <- dPrimV "num_groups" $ virt_num_groups `sMin64` max_num_groups
  pure (sExt32 virt_num_groups, Count $ tvSize num_groups, Count $ tvSize group_size)

simpleKernelConstants ::
  Imp.TExp Int64 ->
  String ->
  CallKernelGen
    ( (Imp.TExp Int64 -> InKernelGen ()) -> InKernelGen (),
      KernelConstants
    )
simpleKernelConstants kernel_size desc = do
  -- For performance reasons, codegen assumes that the thread count is
  -- never more than will fit in an i32.  This means we need to cap
  -- the number of groups here.  The cap is set much higher than any
  -- GPU will possibly need.  Feel free to come back and laugh at me
  -- in the future.
  let max_num_groups = 1024 * 1024
  thread_gtid <- newVName $ desc ++ "_gtid"
  thread_ltid <- newVName $ desc ++ "_ltid"
  group_id <- newVName $ desc ++ "_gid"
  inner_group_size <- newVName "group_size"
  (virt_num_groups, num_groups, group_size) <-
    simpleKernelGroups max_num_groups kernel_size
  let group_size' = Imp.pe64 $ unCount group_size
      num_groups' = Imp.pe64 $ unCount num_groups

      constants =
        KernelConstants
          { kernelGlobalThreadId = Imp.le32 thread_gtid,
            kernelLocalThreadId = Imp.le32 thread_ltid,
            kernelGroupId = Imp.le32 group_id,
            kernelGlobalThreadIdVar = thread_gtid,
            kernelLocalThreadIdVar = thread_ltid,
            kernelGroupIdVar = group_id,
            kernelNumGroupsCount = num_groups,
            kernelGroupSizeCount = group_size,
            kernelNumGroups = num_groups',
            kernelGroupSize = group_size',
            kernelNumThreads = sExt32 (group_size' * num_groups'),
            kernelWaveSize = 0,
            kernelLocalIdMap = mempty,
            kernelChunkItersMap = mempty
          }

      wrapKernel m = do
        dPrim_ thread_ltid int32
        dPrim_ inner_group_size int64
        dPrim_ group_id int32
        sOp (Imp.GetLocalId thread_ltid 0)
        sOp (Imp.GetLocalSize inner_group_size 0)
        sOp (Imp.GetGroupId group_id 0)
        dPrimV_ thread_gtid $ le32 group_id * le32 inner_group_size + le32 thread_ltid
        virtualiseGroups SegVirt virt_num_groups $ \virt_group_id -> do
          global_tid <-
            dPrimVE "global_tid" $
              sExt64 virt_group_id * sExt64 (le32 inner_group_size)
                + sExt64 (kernelLocalThreadId constants)
          m global_tid

  pure (wrapKernel, constants)

-- | For many kernels, we may not have enough physical groups to cover
-- the logical iteration space.  Some groups thus have to perform
-- double duty; we put an outer loop to accomplish this.  The
-- advantage over just launching a bazillion threads is that the cost
-- of memory expansion should be proportional to the number of
-- *physical* threads (hardware parallelism), not the amount of
-- application parallelism.
virtualiseGroups ::
  SegVirt ->
  Imp.TExp Int32 ->
  (Imp.TExp Int32 -> InKernelGen ()) ->
  InKernelGen ()
virtualiseGroups SegVirt required_groups m = do
  constants <- kernelConstants <$> askEnv
  phys_group_id <- dPrim "phys_group_id" int32
  sOp $ Imp.GetGroupId (tvVar phys_group_id) 0
  iterations <-
    dPrimVE "iterations" $
      (required_groups - tvExp phys_group_id) `divUp` sExt32 (kernelNumGroups constants)

  sFor "i" iterations $ \i -> do
    m . tvExp
      =<< dPrimV
        "virt_group_id"
        (tvExp phys_group_id + i * sExt32 (kernelNumGroups constants))
    -- Make sure the virtual group is actually done before we let
    -- another virtual group have its way with it.
    sOp $ Imp.ErrorSync Imp.FenceGlobal
virtualiseGroups _ _ m = do
  gid <- kernelGroupIdVar . kernelConstants <$> askEnv
  m $ Imp.le32 gid

-- | Various extra configuration of the kernel being generated.
data KernelAttrs = KernelAttrs
  { -- | Can this kernel execute correctly even if previous kernels failed?
    kAttrFailureTolerant :: Bool,
    -- | Does whatever launch this kernel check for local memory capacity itself?
    kAttrCheckLocalMemory :: Bool,
    -- | Number of groups.
    kAttrNumGroups :: Count NumGroups SubExp,
    -- | Group size.
    kAttrGroupSize :: Count GroupSize SubExp
  }

-- | The default kernel attributes.
defKernelAttrs ::
  Count NumGroups SubExp ->
  Count GroupSize SubExp ->
  KernelAttrs
defKernelAttrs num_groups group_size =
  KernelAttrs
    { kAttrFailureTolerant = False,
      kAttrCheckLocalMemory = True,
      kAttrNumGroups = num_groups,
      kAttrGroupSize = group_size
    }

getSize :: String -> SizeClass -> CallKernelGen (TV Int64)
getSize desc size_class = do
  v <- dPrim desc int64
  fname <- askFunction
  let v_key = keyWithEntryPoint fname $ nameFromString $ prettyString $ tvVar v
  sOp $ Imp.GetSize (tvVar v) v_key size_class
  pure v

-- | Compute kernel attributes from 'SegLevel'; including synthesising
-- group-size and thread count if no grid is provided.
lvlKernelAttrs :: SegLevel -> CallKernelGen KernelAttrs
lvlKernelAttrs lvl =
  case lvl of
    SegThread _ Nothing -> mkGrid
    SegThread _ (Just (KernelGrid num_groups group_size)) ->
      pure $ defKernelAttrs num_groups group_size
    SegGroup _ Nothing -> mkGrid
    SegGroup _ (Just (KernelGrid num_groups group_size)) ->
      pure $ defKernelAttrs num_groups group_size
    SegThreadInGroup {} ->
      error "lvlKernelAttrs: SegThreadInGroup"
  where
    mkGrid = do
      group_size <- getSize "group_size" Imp.SizeGroup
      num_groups <- getSize "num_groups" Imp.SizeNumGroups
      pure $ defKernelAttrs (Count $ tvSize num_groups) (Count $ tvSize group_size)

sKernel ::
  Operations GPUMem KernelEnv Imp.KernelOp ->
  (KernelConstants -> Imp.TExp Int32) ->
  String ->
  VName ->
  KernelAttrs ->
  InKernelGen () ->
  CallKernelGen ()
sKernel ops flatf name v attrs f = do
  (constants, set_constants) <-
    kernelInitialisationSimple (kAttrNumGroups attrs) (kAttrGroupSize attrs)
  name' <- nameForFun $ name ++ "_" ++ show (baseTag v)
  sKernelOp attrs constants ops name' $ do
    set_constants
    dPrimV_ v $ flatf constants
    f

sKernelThread ::
  String ->
  VName ->
  KernelAttrs ->
  InKernelGen () ->
  CallKernelGen ()
sKernelThread = sKernel threadOperations kernelGlobalThreadId

sKernelOp ::
  KernelAttrs ->
  KernelConstants ->
  Operations GPUMem KernelEnv Imp.KernelOp ->
  Name ->
  InKernelGen () ->
  CallKernelGen ()
sKernelOp attrs constants ops name m = do
  HostEnv atomics _ locks <- askEnv
  body <- makeAllMemoryGlobal $ subImpM_ (KernelEnv atomics constants locks) ops m
  uses <- computeKernelUses body mempty
  group_size <- onGroupSize $ kernelGroupSize constants
  emit . Imp.Op . Imp.CallKernel $
    Imp.Kernel
      { Imp.kernelBody = body,
        Imp.kernelUses = uses,
        Imp.kernelNumGroups = [untyped $ kernelNumGroups constants],
        Imp.kernelGroupSize = [group_size],
        Imp.kernelName = name,
        Imp.kernelFailureTolerant = kAttrFailureTolerant attrs,
        Imp.kernelCheckLocalMemory = kAttrCheckLocalMemory attrs
      }
  where
    -- Figure out if this expression actually corresponds to a
    -- KernelConst.
    onGroupSize e = do
      vtable <- getVTable
      x <- isConstExp vtable $ untyped e
      pure $
        case x of
          Just (LeafExp kc _) -> Right kc
          _ -> Left $ untyped e

sKernelFailureTolerant ::
  Bool ->
  Operations GPUMem KernelEnv Imp.KernelOp ->
  KernelConstants ->
  Name ->
  InKernelGen () ->
  CallKernelGen ()
sKernelFailureTolerant tol ops constants name m = do
  sKernelOp attrs constants ops name m
  where
    attrs =
      ( defKernelAttrs
          (kernelNumGroupsCount constants)
          (kernelGroupSizeCount constants)
      )
        { kAttrFailureTolerant = tol
        }

threadOperations :: Operations GPUMem KernelEnv Imp.KernelOp
threadOperations =
  (defaultOperations compileThreadOp)
    { opsCopyCompiler = lmadCopy,
      opsExpCompiler = compileThreadExp,
      opsStmsCompiler = \_ -> defCompileStms mempty,
      opsAllocCompilers =
        M.fromList [(Space "local", allocLocal)]
    }

-- | Perform a Replicate with a kernel.
sReplicateKernel :: VName -> SubExp -> CallKernelGen ()
sReplicateKernel arr se = do
  t <- subExpType se
  ds <- dropLast (arrayRank t) . arrayDims <$> lookupType arr

  let dims = map pe64 $ ds ++ arrayDims t
  n <- dPrimVE "replicate_n" $ product $ map sExt64 dims
  (virtualise, constants) <- simpleKernelConstants n "replicate"

  fname <- askFunction
  let name =
        keyWithEntryPoint fname $
          nameFromString $
            "replicate_" ++ show (baseTag $ kernelGlobalThreadIdVar constants)

  sKernelFailureTolerant True threadOperations constants name $
    virtualise $ \gtid -> do
      is' <- dIndexSpace' "rep_i" dims gtid
      sWhen (gtid .<. n) $
        copyDWIMFix arr is' se $
          drop (length ds) is'

replicateName :: PrimType -> String
replicateName bt = "replicate_" ++ prettyString bt

replicateForType :: PrimType -> CallKernelGen Name
replicateForType bt = do
  let fname = nameFromString $ "builtin#" <> replicateName bt

  exists <- hasFunction fname
  unless exists $ do
    mem <- newVName "mem"
    num_elems <- newVName "num_elems"
    val <- newVName "val"

    let params =
          [ Imp.MemParam mem (Space "device"),
            Imp.ScalarParam num_elems int64,
            Imp.ScalarParam val bt
          ]
        shape = Shape [Var num_elems]
    function fname [] params $ do
      arr <-
        sArray "arr" bt shape mem $ LMAD.iota 0 $ map pe64 $ shapeDims shape
      sReplicateKernel arr $ Var val

  pure fname

replicateIsFill :: VName -> SubExp -> CallKernelGen (Maybe (CallKernelGen ()))
replicateIsFill arr v = do
  ArrayEntry (MemLoc arr_mem arr_shape arr_ixfun) _ <- lookupArray arr
  v_t <- subExpType v
  case v_t of
    Prim v_t'
      | LMAD.isDirect arr_ixfun -> pure $
          Just $ do
            fname <- replicateForType v_t'
            emit $
              Imp.Call
                []
                fname
                [ Imp.MemArg arr_mem,
                  Imp.ExpArg $ untyped $ product $ map pe64 arr_shape,
                  Imp.ExpArg $ toExp' v_t' v
                ]
    _ -> pure Nothing

-- | Perform a Replicate with a kernel.
sReplicate :: VName -> SubExp -> CallKernelGen ()
sReplicate arr se = do
  -- If the replicate is of a particularly common and simple form
  -- (morally a memset()/fill), then we use a common function.
  is_fill <- replicateIsFill arr se

  case is_fill of
    Just m -> m
    Nothing -> sReplicateKernel arr se

-- | Perform an Iota with a kernel.
sIotaKernel ::
  VName ->
  Imp.TExp Int64 ->
  Imp.Exp ->
  Imp.Exp ->
  IntType ->
  CallKernelGen ()
sIotaKernel arr n x s et = do
  destloc <- entryArrayLoc <$> lookupArray arr
  (virtualise, constants) <- simpleKernelConstants n "iota"

  fname <- askFunction
  let name =
        keyWithEntryPoint fname $
          nameFromString $
            "iota_"
              ++ prettyString et
              ++ "_"
              ++ show (baseTag $ kernelGlobalThreadIdVar constants)

  sKernelFailureTolerant True threadOperations constants name $
    virtualise $ \gtid ->
      sWhen (gtid .<. n) $ do
        (destmem, destspace, destidx) <- fullyIndexArray' destloc [gtid]

        emit $
          Imp.Write destmem destidx (IntType et) destspace Imp.Nonvolatile $
            BinOpExp
              (Add et OverflowWrap)
              (BinOpExp (Mul et OverflowWrap) (Imp.sExt et $ untyped gtid) s)
              x

iotaName :: IntType -> String
iotaName bt = "iota_" ++ prettyString bt

iotaForType :: IntType -> CallKernelGen Name
iotaForType bt = do
  let fname = nameFromString $ "builtin#" <> iotaName bt

  exists <- hasFunction fname
  unless exists $ do
    mem <- newVName "mem"
    n <- newVName "n"
    x <- newVName "x"
    s <- newVName "s"

    let params =
          [ Imp.MemParam mem (Space "device"),
            Imp.ScalarParam n int64,
            Imp.ScalarParam x $ IntType bt,
            Imp.ScalarParam s $ IntType bt
          ]
        shape = Shape [Var n]
        n' = Imp.le64 n
        x' = Imp.var x $ IntType bt
        s' = Imp.var s $ IntType bt

    function fname [] params $ do
      arr <-
        sArray "arr" (IntType bt) shape mem $
          LMAD.iota 0 (map pe64 (shapeDims shape))
      sIotaKernel arr n' x' s' bt

  pure fname

-- | Perform an Iota with a kernel.
sIota ::
  VName ->
  Imp.TExp Int64 ->
  Imp.Exp ->
  Imp.Exp ->
  IntType ->
  CallKernelGen ()
sIota arr n x s et = do
  ArrayEntry (MemLoc arr_mem _ arr_ixfun) _ <- lookupArray arr
  if LMAD.isDirect arr_ixfun
    then do
      fname <- iotaForType et
      emit $
        Imp.Call
          []
          fname
          [Imp.MemArg arr_mem, Imp.ExpArg $ untyped n, Imp.ExpArg x, Imp.ExpArg s]
    else sIotaKernel arr n x s et

compileThreadResult ::
  SegSpace ->
  PatElem LetDecMem ->
  KernelResult ->
  InKernelGen ()
compileThreadResult _ _ RegTileReturns {} =
  compilerLimitationS "compileThreadResult: RegTileReturns not yet handled."
compileThreadResult space pe (Returns _ _ what) = do
  let is = map (Imp.le64 . fst) $ unSegSpace space
  copyDWIMFix (patElemName pe) is what []
compileThreadResult _ pe (WriteReturns _ arr dests) = do
  arr_t <- lookupType arr
  let rws' = map pe64 $ arrayDims arr_t
  forM_ dests $ \(slice, e) -> do
    let slice' = fmap pe64 slice
        write = inBounds slice' rws'
    sWhen write $ copyDWIM (patElemName pe) (unSlice slice') e []
compileThreadResult _ _ TileReturns {} =
  compilerBugS "compileThreadResult: TileReturns unhandled."<|MERGE_RESOLUTION|>--- conflicted
+++ resolved
@@ -578,17 +578,9 @@
         when (isPrimParam param) $
           copyDWIMFix arr [sExt64 local_tid] (Var $ paramName param) []
 
-<<<<<<< HEAD
       writeArrayOpResult param arr =
         unless (isPrimParam param) $
-          copyDWIMFix arr [0] (Var $ paramName param) []
-=======
-      writeArrayOpResult param arr
-        | Prim _ <- paramType param =
-            pure ()
-        | otherwise =
-            copyDWIMFix arr [sExt64 local_tid] (Var $ paramName param) []
->>>>>>> 5a2e4046
+          copyDWIMFix arr [sExt64 local_tid] (Var $ paramName param) []
 
   let (reduce_acc_params, reduce_arr_params) =
         splitAt (length arrs) $ lambdaParams lam
