--- conflicted
+++ resolved
@@ -1565,13 +1565,10 @@
   thread_gtid <- newVName $ desc ++ "_gtid"
   thread_ltid <- newVName $ desc ++ "_ltid"
   group_id <- newVName $ desc ++ "_gid"
-<<<<<<< HEAD
-  device_id <- newVName $ desc ++ "_devive_id"
+  device_id <- newVName $ desc ++ "_device_id"
   device_count <- newVName $ desc ++ "_device_count"
   page_size <- newVName $ desc ++ "_page_size"
-=======
   inner_group_size <- newVName "group_size"
->>>>>>> 209042fb
   (num_groups, group_size) <- computeMapKernelGroups kernel_size
   let set_constants = do
         dPrim_ thread_ltid int32
