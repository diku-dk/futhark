--- conflicted
+++ resolved
@@ -1171,13 +1171,10 @@
         sOp (Imp.GetLocalSize inner_group_size 0)
         sOp (Imp.GetLockstepWidth wave_size)
         sOp (Imp.GetGroupId group_id 0)
-<<<<<<< HEAD
         sOp (Imp.GetDeviceId device_id)
         sOp (Imp.GetDeviceCount device_count)
         sOp (Imp.GetPageSize page_size)
-=======
         dPrimV_ global_tid $ le32 group_id * le32 inner_group_size + le32 local_tid
->>>>>>> e1aa8b3a
 
   pure (constants, set_constants)
 
@@ -1575,21 +1572,17 @@
   let set_constants = do
         dPrim_ thread_ltid int32
         dPrim_ group_id int32
-<<<<<<< HEAD
         dPrim_ device_id int32
         dPrim_ device_count int32
         dPrim_ page_size int64
-        sOp (Imp.GetGlobalId thread_gtid 0)
         sOp (Imp.GetLocalId thread_ltid 0)
         sOp (Imp.GetGroupId group_id 0)
         sOp (Imp.GetDeviceId device_id)
         sOp (Imp.GetDeviceCount device_count)
         sOp (Imp.GetPageSize page_size)
-=======
         sOp (Imp.GetLocalId thread_ltid 0)
         sOp (Imp.GetGroupId group_id 0)
         dPrimV_ thread_gtid $ le32 group_id * sExt32 group_size + le32 thread_ltid
->>>>>>> e1aa8b3a
 
   pure
     ( KernelConstants
