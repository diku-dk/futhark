{-# LANGUAGE TypeFamilies #-}

-- | Code generation for segmented and non-segmented scans.  Uses a
-- fast single-pass algorithm, but which only works on NVIDIA GPUs and
-- with some constraints on the operator.  We use this when we can.
module Futhark.CodeGen.ImpGen.GPU.SegScan.SinglePass (compileSegScan) where

import Control.Monad
import Data.List (zip4, zip7)
import Data.Maybe
import Futhark.CodeGen.ImpCode.GPU qualified as Imp
import Futhark.CodeGen.ImpGen
import Futhark.CodeGen.ImpGen.GPU.Base
import Futhark.IR.GPUMem
import Futhark.IR.Mem.LMAD qualified as LMAD
import Futhark.Transform.Rename
import Futhark.Util (mapAccumLM, takeLast)
import Futhark.Util.IntegralExp (IntegralExp (mod, rem), divUp, quot)
import Prelude hiding (mod, quot, rem)

xParams, yParams :: SegBinOp GPUMem -> [LParam GPUMem]
xParams scan =
  take (length (segBinOpNeutral scan)) (lambdaParams (segBinOpLambda scan))
yParams scan =
  drop (length (segBinOpNeutral scan)) (lambdaParams (segBinOpLambda scan))

alignTo :: (IntegralExp a) => a -> a -> a
alignTo x a = (x `divUp` a) * a

createLocalArrays ::
  Count GroupSize SubExp ->
  SubExp ->
  [PrimType] ->
  InKernelGen (VName, [VName], [VName], VName, [VName])
createLocalArrays (Count groupSize) chunk types = do
  let groupSizeE = pe64 groupSize
      workSize = pe64 chunk * groupSizeE
      prefixArraysSize =
        foldl (\acc tySize -> alignTo acc tySize + tySize * groupSizeE) 0 $
          map primByteSize types
      maxTransposedArraySize =
        foldl1 sMax64 $ map (\ty -> workSize * primByteSize ty) types

      warpSize :: (Num a) => a
      warpSize = 32
      maxWarpExchangeSize =
        foldl (\acc tySize -> alignTo acc tySize + tySize * fromInteger warpSize) 0 $
          map primByteSize types
      maxLookbackSize = maxWarpExchangeSize + warpSize
      size = Imp.bytes $ maxLookbackSize `sMax64` prefixArraysSize `sMax64` maxTransposedArraySize

  (_, byteOffsets) <-
    mapAccumLM
      ( \off tySize -> do
          off' <- dPrimVE "byte_offsets" $ alignTo off tySize + pe64 groupSize * tySize
          pure (off', off)
      )
      0
      $ map primByteSize types

  (_, warpByteOffsets) <-
    mapAccumLM
      ( \off tySize -> do
          off' <- dPrimVE "warp_byte_offset" $ alignTo off tySize + warpSize * tySize
          pure (off', off)
      )
      warpSize
      $ map primByteSize types

  sComment "Allocate reusable shared memory" $ pure ()

  localMem <- sAlloc "local_mem" size (Space "local")
  transposeArrayLength <- dPrimV "trans_arr_len" workSize

  sharedId <- sArrayInMem "shared_id" int32 (Shape [constant (1 :: Int32)]) localMem

  transposedArrays <-
    forM types $ \ty ->
      sArrayInMem
        "local_transpose_arr"
        ty
        (Shape [tvSize transposeArrayLength])
        localMem

  prefixArrays <-
    forM (zip byteOffsets types) $ \(off, ty) -> do
      let off' = off `quot` primByteSize ty
      sArray
        "local_prefix_arr"
        ty
        (Shape [groupSize])
        localMem
        $ LMAD.iota off' [pe64 groupSize]

  warpscan <- sArrayInMem "warpscan" int8 (Shape [constant (warpSize :: Int64)]) localMem
  warpExchanges <-
    forM (zip warpByteOffsets types) $ \(off, ty) -> do
      let off' = off `quot` primByteSize ty
      sArray
        "warp_exchange"
        ty
        (Shape [constant (warpSize :: Int64)])
        localMem
        $ LMAD.iota off' [warpSize]

  pure (sharedId, transposedArrays, prefixArrays, warpscan, warpExchanges)

statusX, statusA, statusP :: (Num a) => a
statusX = 0
statusA = 1
statusP = 2

inBlockScanLookback ::
  KernelConstants ->
  Imp.TExp Int64 ->
  VName ->
  [VName] ->
  Lambda GPUMem ->
  InKernelGen ()
inBlockScanLookback constants arrs_full_size flag_arr arrs scan_lam = everythingVolatile $ do
  flg_x <- dPrim "flg_x" p_int8
  flg_y <- dPrim "flg_y" p_int8
  let flg_param_x = Param mempty (tvVar flg_x) (MemPrim p_int8)
      flg_param_y = Param mempty (tvVar flg_y) (MemPrim p_int8)
      flg_y_exp = tvExp flg_y
      statusP_e = statusP :: Imp.TExp Int8
      statusX_e = statusX :: Imp.TExp Int8

  dLParams (lambdaParams scan_lam)

  skip_threads <- dPrim "skip_threads" int32
  let in_block_thread_active =
        tvExp skip_threads .<=. in_block_id
      actual_params = lambdaParams scan_lam
      (x_params, y_params) =
        splitAt (length actual_params `div` 2) actual_params
      y_to_x =
        forM_ (zip x_params y_params) $ \(x, y) ->
          when (primType (paramType x)) $
            copyDWIM (paramName x) [] (Var (paramName y)) []
      y_to_x_flg =
        copyDWIM (tvVar flg_x) [] (Var (tvVar flg_y)) []

  -- Set initial y values
  sComment "read input for in-block scan" $ do
    zipWithM_ readInitial (flg_param_y : y_params) (flag_arr : arrs)
    -- Since the final result is expected to be in x_params, we may
    -- need to copy it there for the first thread in the block.
    sWhen (in_block_id .==. 0) $ do
      y_to_x
      y_to_x_flg

  when array_scan barrier

  let op_to_x = do
        sIf
          (flg_y_exp .==. statusP_e .||. flg_y_exp .==. statusX_e)
          ( do
              y_to_x_flg
              y_to_x
          )
          (compileBody' x_params $ lambdaBody scan_lam)

  sComment "in-block scan (hopefully no barriers needed)" $ do
    skip_threads <-- 1

    sWhile (tvExp skip_threads .<. block_size) $ do
      sWhen in_block_thread_active $ do
        sComment "read operands" $
          zipWithM_
            (readParam (sExt64 $ tvExp skip_threads))
            (flg_param_x : x_params)
            (flag_arr : arrs)
        sComment "perform operation" op_to_x

        sComment "write result" $
          sequence_ $
            zipWith3
              writeResult
              (flg_param_x : x_params)
              (flg_param_y : y_params)
              (flag_arr : arrs)

      skip_threads <-- tvExp skip_threads * 2
  where
    p_int8 = IntType Int8
    block_size = 32
    block_id = ltid32 `quot` block_size
    in_block_id = ltid32 - block_id * block_size
    ltid32 = kernelLocalThreadId constants
    ltid = sExt64 ltid32
    gtid = sExt64 $ kernelGlobalThreadId constants
    array_scan = not $ all primType $ lambdaReturnType scan_lam
    barrier
      | array_scan =
          sOp $ Imp.Barrier Imp.FenceGlobal
      | otherwise =
          sOp $ Imp.Barrier Imp.FenceLocal

    readInitial p arr
      | primType $ paramType p =
          copyDWIMFix (paramName p) [] (Var arr) [ltid]
      | otherwise =
          copyDWIMFix (paramName p) [] (Var arr) [gtid]
    readParam behind p arr
      | primType $ paramType p =
          copyDWIMFix (paramName p) [] (Var arr) [ltid - behind]
      | otherwise =
          copyDWIMFix (paramName p) [] (Var arr) [gtid - behind + arrs_full_size]

<<<<<<< HEAD
    writeResult x y arr = do
      when (isPrimParam x) $
        copyDWIMFix arr [ltid] (Var $ paramName x) []
      copyDWIM (paramName y) [] (Var $ paramName x) []
=======
    writeResult x y arr
      | primType $ paramType x = do
          copyDWIMFix arr [ltid] (Var $ paramName x) []
          copyDWIM (paramName y) [] (Var $ paramName x) []
      | otherwise =
          copyDWIM (paramName y) [] (Var $ paramName x) []
>>>>>>> 5a2e4046

-- | Compile 'SegScan' instance to host-level code with calls to a
-- single-pass kernel.
compileSegScan ::
  Pat LetDecMem ->
  SegLevel ->
  SegSpace ->
  SegBinOp GPUMem ->
  KernelBody GPUMem ->
  CallKernelGen ()
compileSegScan pat lvl space scan_op map_kbody = do
  attrs <- lvlKernelAttrs lvl
  let Pat all_pes = pat

      scanop_nes = segBinOpNeutral scan_op

      n = product $ map pe64 $ segSpaceDims space

<<<<<<< HEAD
      tys' = lambdaReturnType $ segBinOpLambda scan_op

      chunk :: (Num a) => a
      chunk = getChunkSize tys'

      tys = map elemType tys'
=======
      tys = map (\(Prim pt) -> pt) $ lambdaReturnType $ segBinOpLambda scan_op
      tys_sizes = map primByteSize tys

      sumT, maxT :: Integer
      sumT = sum tys_sizes
      sumT' = sum (map (max 4 . primByteSize) tys) `div` 4
      maxT = maximum tys_sizes

      -- TODO: Make these constants dynamic by querying device
      k_reg = 64
      k_mem = 95

      mem_constraint = max k_mem sumT `div` maxT
      reg_constraint = (k_reg - 1 - sumT') `div` (2 * sumT')

      chunk :: (Num a) => a
      chunk = fromIntegral $ max 1 $ min mem_constraint reg_constraint
>>>>>>> 5a2e4046

      group_size_e = pe64 $ unCount $ kAttrGroupSize attrs
      num_physgroups_e = pe64 $ unCount $ kAttrNumGroups attrs

  num_virtgroups <-
    tvSize <$> dPrimV "num_virtgroups" (n `divUp` (group_size_e * chunk))
  let num_virtgroups_e = pe64 num_virtgroups

<<<<<<< HEAD
  -- TODO: what is num_threads, and should it be dependent on number of physical
  --       or virtual groups?
  num_threads <- dPrimVE "num_threads" $ num_virtgroups_e * group_size_e
=======
  num_virt_threads <-
    dPrimVE "num_virt_threads" $ num_virtgroups_e * group_size_e
>>>>>>> 5a2e4046

  let (gtids, dims) = unzip $ unSegSpace space
      dims' = map pe64 dims
      segmented = length dims' > 1
      not_segmented_e = fromBool $ not segmented
      segment_size = last dims'

<<<<<<< HEAD
  emit $ Imp.DebugPrint "Sequential elements per thread (chunk)" $ Just $ untyped (chunk :: Imp.TExp Int32)
=======
  let debug_ s v = emit $ Imp.DebugPrint s $ Just $ untyped (v :: Imp.TExp Int32)
  debug_ "Sequential elements per thread (chunk) " chunk
  debug_ "Memory constraint" $ fromIntegral mem_constraint
  debug_ "Register constraint" $ fromIntegral reg_constraint
  debug_ "sumT'" $ fromIntegral sumT'
>>>>>>> 5a2e4046

  statusFlags <- sAllocArray "status_flags" int8 (Shape [num_virtgroups]) (Space "device")
  sReplicate statusFlags $ intConst Int8 statusX

  (aggregateArrays, incprefixArrays) <-
    fmap unzip $
      forM tys $ \ty ->
        (,)
          <$> sAllocArray "aggregates" ty (Shape [num_virtgroups]) (Space "device")
          <*> sAllocArray "incprefixes" ty (Shape [num_virtgroups]) (Space "device")

  global_id <- genZeroes "global_dynid" 1

  sKernelThread "segscan" (segFlat space) attrs $ do
    constants <- kernelConstants <$> askEnv

    -- TODO: we would use virtualiseGroups instead of the below couple of lines,
    --       but it adds a redundant barrier. why?
    physgroup_id <- dPrim "physgroup_id" int32
    sOp $ Imp.GetGroupId (tvVar physgroup_id) 0
    iters <-
      dPrimVE "virtloop_bound" $
        (num_virtgroups_e - tvExp physgroup_id)
          `divUp` num_physgroups_e

    let ltid32 = kernelLocalThreadId constants
        ltid = sExt64 ltid32

    (sharedId, transposedArrays, prefixArrays, warpscan, exchanges) <-
      createLocalArrays (kAttrGroupSize attrs) (intConst Int64 chunk) tys
<<<<<<< HEAD
    sFor "virtloop_i" iters $ const $ do
      dyn_id <- dPrim "dynamic_id" int32
      sComment "First thread in block fetches this block's dynamic_id" $ do
        sWhen (ltid32 .==. 0) $ do
=======

    -- We wrap the entire kernel body in a virtualisation loop to handle the
    -- case where we do not have enough workgroups to cover the iteration space.
    -- Dynamic group indexing has no implication on this, since each group
    -- simply fetches a new dynamic ID upon entry into the virtualisation loop.
    --
    -- We could use virtualiseGroups, but this introduces a barrier which is
    -- redundant in this case, and also we don't need to base virtual group IDs
    -- on the loop variable, but rather on the dynamic IDs.
    physgroup_id <- dPrim "physgroup_id" int32
    sOp $ Imp.GetGroupId (tvVar physgroup_id) 0
    iters <-
      dPrimVE "virtloop_bound" $
        (num_virtgroups_e - tvExp physgroup_id)
          `divUp` num_physgroups_e

    sFor "virtloop_i" iters $ const $ do
      dyn_id <- dPrim "dynamic_id" int32
      sComment "First thread in block fetches this block's dynamic_id" $ do
        sWhen (kernelLocalThreadId constants .==. 0) $ do
>>>>>>> 5a2e4046
          (globalIdMem, _, globalIdOff) <- fullyIndexArray global_id [0]
          sOp $
            Imp.Atomic DefaultSpace $
              Imp.AtomicAdd
                Int32
                (tvVar dyn_id)
                globalIdMem
                (Count $ unCount globalIdOff)
                (untyped (1 :: Imp.TExp Int32))
          sComment "Set dynamic id for this block" $ do
            copyDWIMFix sharedId [0] (tvSize dyn_id) []

          sComment "First thread in last (virtual) block resets global dynamic_id" $ do
            sWhen (tvExp dyn_id .==. num_virtgroups_e - 1) $
              copyDWIMFix global_id [0] (intConst Int32 0) []

      let local_barrier = Imp.Barrier Imp.FenceLocal
          local_fence = Imp.MemFence Imp.FenceLocal
          global_fence = Imp.MemFence Imp.FenceGlobal

      sOp local_barrier
      copyDWIMFix (tvVar dyn_id) [] (Var sharedId) [0]
<<<<<<< HEAD
      sOp local_barrier -- TODO: necessary? don't think so, but ignore it for now.
      block_offset <-
        dPrimVE "block_offset" $
          sExt64 (tvExp dyn_id) * chunk * group_size_e
      sgm_idx <- dPrimVE "sgm_idx" $ block_offset `mod` segment_size
      boundary <-
        dPrimVE "boundary" $
          sExt32 $
            sMin64 (chunk * group_size_e) (segment_size - sgm_idx)
=======
      sOp local_barrier

      blockOff <-
        dPrimV "blockOff" $
          sExt64 (tvExp dyn_id) * chunk * group_size_e -- kernelGroupSize constants
      sgmIdx <- dPrimVE "sgm_idx" $ tvExp blockOff `mod` segment_size
      boundary <-
        dPrimVE "boundary" $
          sExt32 $
            sMin64 (chunk * group_size_e) (segment_size - sgmIdx)
>>>>>>> 5a2e4046
      segsize_compact <-
        dPrimVE "segsize_compact" $
          sExt32 $
            sMin64 (chunk * group_size_e) segment_size
<<<<<<< HEAD
      private_chunks <-
=======
      privateArrays <-
>>>>>>> 5a2e4046
        forM tys $ \ty ->
          sAllocArray
            "private"
            ty
            (Shape [intConst Int64 chunk])
            (ScalarSpace [intConst Int64 chunk] ty)

<<<<<<< HEAD
      thd_offset <- dPrimVE "thd_offset" $ block_offset + ltid

      sComment "Load and map" $
        sFor "i" chunk $ \i -> do
          -- The map's input index
          glb_idx <- dPrimVE "glb_idx" $ thd_offset + i * group_size_e
          dIndexSpace (zip gtids dims') glb_idx
=======
      sComment "Load and map" $
        sFor "i" chunk $ \i -> do
          -- The map's input index
          virt_tid <-
            dPrimVE "virt_tid" $
              tvExp blockOff
                + sExt64 (kernelLocalThreadId constants)
                + i * kernelGroupSize constants
          dIndexSpace (zip gtids dims') virt_tid
>>>>>>> 5a2e4046
          -- Perform the map
          let in_bounds =
                compileStms mempty (kernelBodyStms map_kbody) $ do
                  let (all_scan_res, map_res) =
                        splitAt (segBinOpResults [scan_op]) $ kernelBodyResult map_kbody

<<<<<<< HEAD
                  -- Write map-out results to their global memory destinations
                  sComment "write map-outs (if any)" $
                    forM_ (zip (takeLast (length map_res) all_pes) map_res) $ \(dest, src) ->
                      copyDWIMFix (patElemName dest) (map Imp.le64 gtids) (kernelResultSubExp src) []

                  -- Write to-scan results to private memory.
                  sComment "fill private chunk(s)" $
                    forM_ (zip private_chunks $ map kernelResultSubExp all_scan_res) $ \(dest, src) ->
                      copyDWIMFix dest [i] src []

              out_of_bounds =
                forM_ (zip private_chunks scanop_nes) $ \(dest, ne) ->
                  copyDWIMFix dest [i] ne []

          sIf (glb_idx .<. n) in_bounds out_of_bounds

      sOp $ Imp.ErrorSync Imp.FenceLocal
      sComment "effectualize collective copy of scan inputs" $ do
        forM_ (zip transposedArrays private_chunks) $ \(trans, priv) -> do
          sFor "i" chunk $ \i -> do
            lmem_idx <- dPrimVE "lmem_idx" $ ltid + i * group_size_e
            copyDWIMFix trans [lmem_idx] (Var priv) [i]
          sOp local_barrier
          sFor "i" chunk $ \i -> do
            lmem_idx <- dPrimV "lmem_idx" $ kernelLocalThreadId constants * chunk + i
            copyDWIMFix priv [sExt64 i] (Var trans) [sExt64 $ tvExp lmem_idx]
=======
                  -- Write map results to their global memory destinations
                  forM_ (zip (takeLast (length map_res) all_pes) map_res) $ \(dest, src) ->
                    copyDWIMFix (patElemName dest) (map Imp.le64 gtids) (kernelResultSubExp src) []

                  -- Write to-scan results to private memory.
                  forM_ (zip privateArrays $ map kernelResultSubExp all_scan_res) $ \(dest, src) ->
                    copyDWIMFix dest [i] src []

              out_of_bounds =
                forM_ (zip privateArrays scanop_nes) $ \(dest, ne) ->
                  copyDWIMFix dest [i] ne []

          sIf (virt_tid .<. n) in_bounds out_of_bounds

      sOp $ Imp.ErrorSync Imp.FenceLocal
      sComment "Transpose scan inputs" $ do
        forM_ (zip transposedArrays privateArrays) $ \(trans, priv) -> do
          sFor "i" chunk $ \i -> do
            sharedIdx <-
              dPrimVE "sharedIdx" $
                sExt64 (kernelLocalThreadId constants)
                  + i * kernelGroupSize constants
            copyDWIMFix trans [sharedIdx] (Var priv) [i]
          sOp local_barrier
          sFor "i" chunk $ \i -> do
            sharedIdx <- dPrimV "sharedIdx" $ kernelLocalThreadId constants * chunk + i
            copyDWIMFix priv [sExt64 i] (Var trans) [sExt64 $ tvExp sharedIdx]
>>>>>>> 5a2e4046
          sOp local_barrier

      sComment "Per thread scan" $ do
        -- We don't need to touch the first element, so only m-1
        -- iterations here.
<<<<<<< HEAD
=======
        globalIdx <-
          dPrimVE "gidx" $
            (kernelLocalThreadId constants * chunk) + 1
>>>>>>> 5a2e4046
        sFor "i" (chunk - 1) $ \i -> do
          let xs = map paramName $ xParams scan_op
              ys = map paramName $ yParams scan_op
          -- determine if start of segment
          new_sgm <-
            if segmented
<<<<<<< HEAD
              then do
                gidx <- dPrimVE "gidx" $ (ltid32 * chunk) + 1
                dPrimVE "new_sgm" $ (gidx + sExt32 i - boundary) `mod` segsize_compact .==. 0
              else pure false
          -- skip scan of first element in segment
          sUnless new_sgm $ do
            forM_ (zip4 private_chunks xs ys tys) $ \(src, x, y, ty) -> do
=======
              then dPrimVE "new_sgm" $ (globalIdx + sExt32 i - boundary) `mod` segsize_compact .==. 0
              else pure false
          -- skip scan of first element in segment
          sUnless new_sgm $ do
            forM_ (zip4 privateArrays xs ys tys) $ \(src, x, y, ty) -> do
>>>>>>> 5a2e4046
              dPrim_ x ty
              dPrim_ y ty
              copyDWIMFix x [] (Var src) [i]
              copyDWIMFix y [] (Var src) [i + 1]

            compileStms mempty (bodyStms $ lambdaBody $ segBinOpLambda scan_op) $
<<<<<<< HEAD
              forM_ (zip private_chunks $ map resSubExp $ bodyResult $ lambdaBody $ segBinOpLambda scan_op) $ \(dest, res) ->
                copyDWIMFix dest [i + 1] res []

      sComment "Publish results in shared memory" $ do
        forM_ (zip prefixArrays private_chunks) $ \(dest, src) ->
          copyDWIMFix dest [ltid] (Var src) [chunk - 1]
=======
              forM_ (zip privateArrays $ map resSubExp $ bodyResult $ lambdaBody $ segBinOpLambda scan_op) $ \(dest, res) ->
                copyDWIMFix dest [i + 1] res []

      sComment "Publish results in shared memory" $ do
        forM_ (zip prefixArrays privateArrays) $ \(dest, src) ->
          copyDWIMFix dest [sExt64 $ kernelLocalThreadId constants] (Var src) [chunk - 1]
>>>>>>> 5a2e4046
        sOp local_barrier

      let crossesSegment = do
            guard segmented
            Just $ \from to ->
              let from' = (from + 1) * chunk - 1
                  to' = (to + 1) * chunk - 1
               in (to' - from') .>. (to' + segsize_compact - boundary) `mod` segsize_compact

      scan_op1 <- renameLambda $ segBinOpLambda scan_op

      accs <- mapM (dPrim "acc") tys
      sComment "Scan results (with warp scan)" $ do
        groupScan
          crossesSegment
<<<<<<< HEAD
          num_threads
          group_size_e
=======
          num_virt_threads
          (kernelGroupSize constants)
>>>>>>> 5a2e4046
          scan_op1
          prefixArrays

        sOp $ Imp.ErrorSync Imp.FenceLocal

        let firstThread acc prefixes =
<<<<<<< HEAD
              copyDWIMFix (tvVar acc) [] (Var prefixes) [sExt64 group_size_e - 1]
            notFirstThread acc prefixes =
              copyDWIMFix (tvVar acc) [] (Var prefixes) [ltid - 1]
        sIf
          (ltid32 .==. 0)
=======
              copyDWIMFix (tvVar acc) [] (Var prefixes) [sExt64 (kernelGroupSize constants) - 1]
            notFirstThread acc prefixes =
              copyDWIMFix (tvVar acc) [] (Var prefixes) [sExt64 (kernelLocalThreadId constants) - 1]
        sIf
          (kernelLocalThreadId constants .==. 0)
>>>>>>> 5a2e4046
          (zipWithM_ firstThread accs prefixArrays)
          (zipWithM_ notFirstThread accs prefixArrays)

        sOp local_barrier

      prefixes <- forM (zip scanop_nes tys) $ \(ne, ty) ->
        dPrimV "prefix" $ TPrimExp $ toExp' ty ne
<<<<<<< HEAD
      blockNewSgm <- dPrimVE "block_new_sgm" $ sgm_idx .==. 0
      sComment "Perform lookback" $ do
        sWhen (blockNewSgm .&&. ltid32 .==. 0) $ do
=======
      blockNewSgm <- dPrimVE "block_new_sgm" $ sgmIdx .==. 0
      sComment "Perform lookback" $ do
        sWhen (blockNewSgm .&&. kernelLocalThreadId constants .==. 0) $ do
>>>>>>> 5a2e4046
          everythingVolatile $
            forM_ (zip accs incprefixArrays) $ \(acc, incprefixArray) ->
              copyDWIMFix incprefixArray [tvExp dyn_id] (tvSize acc) []
          sOp global_fence
          everythingVolatile $
            copyDWIMFix statusFlags [tvExp dyn_id] (intConst Int8 statusP) []
          forM_ (zip scanop_nes accs) $ \(ne, acc) ->
            copyDWIMFix (tvVar acc) [] ne []
        -- end sWhen

        let warpSize = kernelWaveSize constants
<<<<<<< HEAD
        sWhen (bNot blockNewSgm .&&. ltid32 .<. warpSize) $ do
          sWhen (ltid32 .==. 0) $ do
=======
        sWhen (bNot blockNewSgm .&&. kernelLocalThreadId constants .<. warpSize) $ do
          sWhen (kernelLocalThreadId constants .==. 0) $ do
>>>>>>> 5a2e4046
            sIf
              (not_segmented_e .||. boundary .==. sExt32 (group_size_e * chunk))
              ( do
                  everythingVolatile $
                    forM_ (zip aggregateArrays accs) $ \(aggregateArray, acc) ->
                      copyDWIMFix aggregateArray [tvExp dyn_id] (tvSize acc) []
                  sOp global_fence
                  everythingVolatile $
                    copyDWIMFix statusFlags [tvExp dyn_id] (intConst Int8 statusA) []
              )
              ( do
                  everythingVolatile $
                    forM_ (zip incprefixArrays accs) $ \(incprefixArray, acc) ->
                      copyDWIMFix incprefixArray [tvExp dyn_id] (tvSize acc) []
                  sOp global_fence
                  everythingVolatile $
                    copyDWIMFix statusFlags [tvExp dyn_id] (intConst Int8 statusP) []
              )
            everythingVolatile $
              copyDWIMFix warpscan [0] (Var statusFlags) [tvExp dyn_id - 1]
          -- sWhen
          sOp local_fence

          status <- dPrim "status" int8 :: InKernelGen (TV Int8)
          copyDWIMFix (tvVar status) [] (Var warpscan) [0]

          sIf
            (tvExp status .==. statusP)
<<<<<<< HEAD
            ( sWhen (ltid32 .==. 0) $
=======
            ( sWhen (kernelLocalThreadId constants .==. 0) $
>>>>>>> 5a2e4046
                everythingVolatile $
                  forM_ (zip prefixes incprefixArrays) $ \(prefix, incprefixArray) ->
                    copyDWIMFix (tvVar prefix) [] (Var incprefixArray) [tvExp dyn_id - 1]
            )
            ( do
                readOffset <-
                  dPrimV "readOffset" $
                    sExt32 $
                      tvExp dyn_id - sExt64 (kernelWaveSize constants)
                let loopStop = warpSize * (-1)
                    sameSegment readIdx
                      | segmented =
<<<<<<< HEAD
                          let startIdx = sExt64 (tvExp readIdx + 1) * group_size_e * chunk - 1
                           in block_offset - startIdx .<=. sgm_idx
                      | otherwise = true
                sWhile (tvExp readOffset .>. loopStop) $ do
                  readI <- dPrimV "read_i" $ tvExp readOffset + ltid32
=======
                          let startIdx = sExt64 (tvExp readIdx + 1) * kernelGroupSize constants * chunk - 1
                           in tvExp blockOff - startIdx .<=. sgmIdx
                      | otherwise = true
                sWhile (tvExp readOffset .>. loopStop) $ do
                  readI <- dPrimV "read_i" $ tvExp readOffset + kernelLocalThreadId constants
>>>>>>> 5a2e4046
                  aggrs <- forM (zip scanop_nes tys) $ \(ne, ty) ->
                    dPrimV "aggr" $ TPrimExp $ toExp' ty ne
                  flag <- dPrimV "flag" (statusX :: Imp.TExp Int8)
                  everythingVolatile . sWhen (tvExp readI .>=. 0) $ do
                    sIf
                      (sameSegment readI)
                      ( do
                          copyDWIMFix (tvVar flag) [] (Var statusFlags) [sExt64 $ tvExp readI]
                          sIf
                            (tvExp flag .==. statusP)
                            ( forM_ (zip incprefixArrays aggrs) $ \(incprefix, aggr) ->
                                copyDWIMFix (tvVar aggr) [] (Var incprefix) [sExt64 $ tvExp readI]
                            )
                            ( sWhen (tvExp flag .==. statusA) $ do
                                forM_ (zip aggrs aggregateArrays) $ \(aggr, aggregate) ->
                                  copyDWIMFix (tvVar aggr) [] (Var aggregate) [sExt64 $ tvExp readI]
                            )
                      )
                      (copyDWIMFix (tvVar flag) [] (intConst Int8 statusP) [])
                  -- end sIf
                  -- end sWhen

                  forM_ (zip exchanges aggrs) $ \(exchange, aggr) ->
<<<<<<< HEAD
                    copyDWIMFix exchange [ltid] (tvSize aggr) []
                  copyDWIMFix warpscan [ltid] (tvSize flag) []
=======
                    copyDWIMFix exchange [sExt64 $ kernelLocalThreadId constants] (tvSize aggr) []
                  copyDWIMFix warpscan [sExt64 $ kernelLocalThreadId constants] (tvSize flag) []
>>>>>>> 5a2e4046

                  -- execute warp-parallel reduction but only if the last read flag in not STATUS_P
                  copyDWIMFix (tvVar flag) [] (Var warpscan) [sExt64 warpSize - 1]
                  sWhen (tvExp flag .<. (2 :: Imp.TExp Int8)) $ do
                    lam' <- renameLambda scan_op1
                    inBlockScanLookback
                      constants
<<<<<<< HEAD
                      num_threads
=======
                      num_virt_threads
>>>>>>> 5a2e4046
                      warpscan
                      exchanges
                      lam'

                  -- all threads of the warp read the result of reduction
                  copyDWIMFix (tvVar flag) [] (Var warpscan) [sExt64 warpSize - 1]
                  forM_ (zip aggrs exchanges) $ \(aggr, exchange) ->
                    copyDWIMFix (tvVar aggr) [] (Var exchange) [sExt64 warpSize - 1]
                  -- update read offset
                  sIf
                    (tvExp flag .==. statusP)
                    (readOffset <-- loopStop)
                    ( sWhen (tvExp flag .==. statusA) $ do
                        readOffset <-- tvExp readOffset - zExt32 warpSize
                    )

                  -- update prefix if flag different than STATUS_X:
                  sWhen (tvExp flag .>. (statusX :: Imp.TExp Int8)) $ do
                    lam <- renameLambda scan_op1
                    let (xs, ys) = splitAt (length tys) $ map paramName $ lambdaParams lam
                    forM_ (zip xs aggrs) $ \(x, aggr) -> dPrimV_ x (tvExp aggr)
                    forM_ (zip ys prefixes) $ \(y, prefix) -> dPrimV_ y (tvExp prefix)
                    compileStms mempty (bodyStms $ lambdaBody lam) $
                      forM_ (zip3 prefixes tys $ map resSubExp $ bodyResult $ lambdaBody lam) $
                        \(prefix, ty, res) -> prefix <-- TPrimExp (toExp' ty res)
                  sOp local_fence
            )

          -- end sWhile
          -- end sIf
<<<<<<< HEAD
          sWhen (ltid32 .==. 0) $ do
=======
          sWhen (kernelLocalThreadId constants .==. 0) $ do
>>>>>>> 5a2e4046
            scan_op2 <- renameLambda scan_op1
            let xs = map paramName $ take (length tys) $ lambdaParams scan_op2
                ys = map paramName $ drop (length tys) $ lambdaParams scan_op2
            sWhen (boundary .==. sExt32 (group_size_e * chunk)) $ do
              forM_ (zip xs prefixes) $ \(x, prefix) -> dPrimV_ x $ tvExp prefix
              forM_ (zip ys accs) $ \(y, acc) -> dPrimV_ y $ tvExp acc
              compileStms mempty (bodyStms $ lambdaBody scan_op2) $
                everythingVolatile $
                  forM_ (zip incprefixArrays $ map resSubExp $ bodyResult $ lambdaBody scan_op2) $
                    \(incprefixArray, res) -> copyDWIMFix incprefixArray [tvExp dyn_id] res []
              sOp global_fence
              everythingVolatile $ copyDWIMFix statusFlags [tvExp dyn_id] (intConst Int8 statusP) []
            forM_ (zip exchanges prefixes) $ \(exchange, prefix) ->
              copyDWIMFix exchange [0] (tvSize prefix) []
            forM_ (zip3 accs tys scanop_nes) $ \(acc, ty, ne) ->
              tvVar acc <~~ toExp' ty ne
        -- end sWhen
        -- end sWhen

        sWhen (bNot $ tvExp dyn_id .==. 0) $ do
          sOp local_barrier
          forM_ (zip exchanges prefixes) $ \(exchange, prefix) ->
            copyDWIMFix (tvVar prefix) [] (Var exchange) [0]
          sOp local_barrier
      -- end sWhen
      -- end sComment
<<<<<<< HEAD

      scan_op3 <- renameLambda scan_op1
      scan_op4 <- renameLambda scan_op1

      sComment "Distribute results" $ do
        let (xs, ys) = splitAt (length tys) $ map paramName $ lambdaParams scan_op3
            (xs', ys') = splitAt (length tys) $ map paramName $ lambdaParams scan_op4

=======

      scan_op3 <- renameLambda scan_op1
      scan_op4 <- renameLambda scan_op1

      sComment "Distribute results" $ do
        let (xs, ys) = splitAt (length tys) $ map paramName $ lambdaParams scan_op3
            (xs', ys') = splitAt (length tys) $ map paramName $ lambdaParams scan_op4

>>>>>>> 5a2e4046
        forM_ (zip7 prefixes accs xs xs' ys ys' tys) $
          \(prefix, acc, x, x', y, y', ty) -> do
            dPrim_ x ty
            dPrim_ y ty
            dPrimV_ x' $ tvExp prefix
            dPrimV_ y' $ tvExp acc

        sIf
<<<<<<< HEAD
          (ltid32 * chunk .<. boundary .&&. bNot blockNewSgm)
=======
          (kernelLocalThreadId constants * chunk .<. boundary .&&. bNot blockNewSgm)
>>>>>>> 5a2e4046
          ( compileStms mempty (bodyStms $ lambdaBody scan_op4) $
              forM_ (zip3 xs tys $ map resSubExp $ bodyResult $ lambdaBody scan_op4) $
                \(x, ty, res) -> x <~~ toExp' ty res
          )
          (forM_ (zip xs accs) $ \(x, acc) -> copyDWIMFix x [] (Var $ tvVar acc) [])
        -- calculate where previous thread stopped, to determine number of
        -- elements left before new segment.
        stop <-
          dPrimVE "stopping_point" $
<<<<<<< HEAD
            segsize_compact - (ltid32 * chunk - 1 + segsize_compact - boundary) `rem` segsize_compact
        sFor "i" chunk $ \i -> do
          sWhen (sExt32 i .<. stop - 1) $ do
            forM_ (zip private_chunks ys) $ \(src, y) ->
              -- only include prefix for the first segment part per thread
              copyDWIMFix y [] (Var src) [i]
            compileStms mempty (bodyStms $ lambdaBody scan_op3) $
              forM_ (zip private_chunks $ map resSubExp $ bodyResult $ lambdaBody scan_op3) $
=======
            segsize_compact - (kernelLocalThreadId constants * chunk - 1 + segsize_compact - boundary) `rem` segsize_compact
        sFor "i" chunk $ \i -> do
          sWhen (sExt32 i .<. stop - 1) $ do
            forM_ (zip privateArrays ys) $ \(src, y) ->
              -- only include prefix for the first segment part per thread
              copyDWIMFix y [] (Var src) [i]
            compileStms mempty (bodyStms $ lambdaBody scan_op3) $
              forM_ (zip privateArrays $ map resSubExp $ bodyResult $ lambdaBody scan_op3) $
>>>>>>> 5a2e4046
                \(dest, res) ->
                  copyDWIMFix dest [i] res []

      sComment "Transpose scan output and Write it to global memory in coalesced fashion" $ do
<<<<<<< HEAD
        forM_ (zip3 transposedArrays private_chunks $ map patElemName all_pes) $ \(locmem, priv, dest) -> do
=======
        forM_ (zip3 transposedArrays privateArrays $ map patElemName all_pes) $ \(locmem, priv, dest) -> do
>>>>>>> 5a2e4046
          -- sOp local_barrier
          sFor "i" chunk $ \i -> do
            sharedIdx <-
              dPrimV "sharedIdx" $
                sExt64 (kernelLocalThreadId constants * chunk) + i
            copyDWIMFix locmem [tvExp sharedIdx] (Var priv) [i]
          sOp local_barrier
          sFor "i" chunk $ \i -> do
<<<<<<< HEAD
            flat_idx <- dPrimVE "flat_idx" $ thd_offset + i * group_size_e
=======
            flat_idx <-
              dPrimVE "flat_idx" $
                tvExp blockOff
                  + kernelGroupSize constants * i
                  + sExt64 (kernelLocalThreadId constants)
>>>>>>> 5a2e4046
            dIndexSpace (zip gtids dims') flat_idx
            sWhen (flat_idx .<. n) $ do
              copyDWIMFix
                dest
                (map Imp.le64 gtids)
                (Var locmem)
<<<<<<< HEAD
                [sExt64 $ flat_idx - block_offset]
=======
                [sExt64 $ flat_idx - tvExp blockOff]
>>>>>>> 5a2e4046
          sOp local_barrier
{-# NOINLINE compileSegScan #-}<|MERGE_RESOLUTION|>--- conflicted
+++ resolved
@@ -109,6 +109,7 @@
 statusX = 0
 statusA = 1
 statusP = 2
+
 
 inBlockScanLookback ::
   KernelConstants ->
@@ -208,19 +209,10 @@
       | otherwise =
           copyDWIMFix (paramName p) [] (Var arr) [gtid - behind + arrs_full_size]
 
-<<<<<<< HEAD
     writeResult x y arr = do
       when (isPrimParam x) $
         copyDWIMFix arr [ltid] (Var $ paramName x) []
       copyDWIM (paramName y) [] (Var $ paramName x) []
-=======
-    writeResult x y arr
-      | primType $ paramType x = do
-          copyDWIMFix arr [ltid] (Var $ paramName x) []
-          copyDWIM (paramName y) [] (Var $ paramName x) []
-      | otherwise =
-          copyDWIM (paramName y) [] (Var $ paramName x) []
->>>>>>> 5a2e4046
 
 -- | Compile 'SegScan' instance to host-level code with calls to a
 -- single-pass kernel.
@@ -239,32 +231,12 @@
 
       n = product $ map pe64 $ segSpaceDims space
 
-<<<<<<< HEAD
       tys' = lambdaReturnType $ segBinOpLambda scan_op
 
       chunk :: (Num a) => a
       chunk = getChunkSize tys'
 
       tys = map elemType tys'
-=======
-      tys = map (\(Prim pt) -> pt) $ lambdaReturnType $ segBinOpLambda scan_op
-      tys_sizes = map primByteSize tys
-
-      sumT, maxT :: Integer
-      sumT = sum tys_sizes
-      sumT' = sum (map (max 4 . primByteSize) tys) `div` 4
-      maxT = maximum tys_sizes
-
-      -- TODO: Make these constants dynamic by querying device
-      k_reg = 64
-      k_mem = 95
-
-      mem_constraint = max k_mem sumT `div` maxT
-      reg_constraint = (k_reg - 1 - sumT') `div` (2 * sumT')
-
-      chunk :: (Num a) => a
-      chunk = fromIntegral $ max 1 $ min mem_constraint reg_constraint
->>>>>>> 5a2e4046
 
       group_size_e = pe64 $ unCount $ kAttrGroupSize attrs
       num_physgroups_e = pe64 $ unCount $ kAttrNumGroups attrs
@@ -273,14 +245,8 @@
     tvSize <$> dPrimV "num_virtgroups" (n `divUp` (group_size_e * chunk))
   let num_virtgroups_e = pe64 num_virtgroups
 
-<<<<<<< HEAD
-  -- TODO: what is num_threads, and should it be dependent on number of physical
-  --       or virtual groups?
-  num_threads <- dPrimVE "num_threads" $ num_virtgroups_e * group_size_e
-=======
   num_virt_threads <-
     dPrimVE "num_virt_threads" $ num_virtgroups_e * group_size_e
->>>>>>> 5a2e4046
 
   let (gtids, dims) = unzip $ unSegSpace space
       dims' = map pe64 dims
@@ -288,15 +254,7 @@
       not_segmented_e = fromBool $ not segmented
       segment_size = last dims'
 
-<<<<<<< HEAD
   emit $ Imp.DebugPrint "Sequential elements per thread (chunk)" $ Just $ untyped (chunk :: Imp.TExp Int32)
-=======
-  let debug_ s v = emit $ Imp.DebugPrint s $ Just $ untyped (v :: Imp.TExp Int32)
-  debug_ "Sequential elements per thread (chunk) " chunk
-  debug_ "Memory constraint" $ fromIntegral mem_constraint
-  debug_ "Register constraint" $ fromIntegral reg_constraint
-  debug_ "sumT'" $ fromIntegral sumT'
->>>>>>> 5a2e4046
 
   statusFlags <- sAllocArray "status_flags" int8 (Shape [num_virtgroups]) (Space "device")
   sReplicate statusFlags $ intConst Int8 statusX
@@ -313,26 +271,11 @@
   sKernelThread "segscan" (segFlat space) attrs $ do
     constants <- kernelConstants <$> askEnv
 
-    -- TODO: we would use virtualiseGroups instead of the below couple of lines,
-    --       but it adds a redundant barrier. why?
-    physgroup_id <- dPrim "physgroup_id" int32
-    sOp $ Imp.GetGroupId (tvVar physgroup_id) 0
-    iters <-
-      dPrimVE "virtloop_bound" $
-        (num_virtgroups_e - tvExp physgroup_id)
-          `divUp` num_physgroups_e
-
     let ltid32 = kernelLocalThreadId constants
         ltid = sExt64 ltid32
 
     (sharedId, transposedArrays, prefixArrays, warpscan, exchanges) <-
       createLocalArrays (kAttrGroupSize attrs) (intConst Int64 chunk) tys
-<<<<<<< HEAD
-    sFor "virtloop_i" iters $ const $ do
-      dyn_id <- dPrim "dynamic_id" int32
-      sComment "First thread in block fetches this block's dynamic_id" $ do
-        sWhen (ltid32 .==. 0) $ do
-=======
 
     -- We wrap the entire kernel body in a virtualisation loop to handle the
     -- case where we do not have enough workgroups to cover the iteration space.
@@ -352,8 +295,7 @@
     sFor "virtloop_i" iters $ const $ do
       dyn_id <- dPrim "dynamic_id" int32
       sComment "First thread in block fetches this block's dynamic_id" $ do
-        sWhen (kernelLocalThreadId constants .==. 0) $ do
->>>>>>> 5a2e4046
+        sWhen (ltid32 .==. 0) $ do
           (globalIdMem, _, globalIdOff) <- fullyIndexArray global_id [0]
           sOp $
             Imp.Atomic DefaultSpace $
@@ -376,8 +318,8 @@
 
       sOp local_barrier
       copyDWIMFix (tvVar dyn_id) [] (Var sharedId) [0]
-<<<<<<< HEAD
-      sOp local_barrier -- TODO: necessary? don't think so, but ignore it for now.
+      sOp local_barrier
+
       block_offset <-
         dPrimVE "block_offset" $
           sExt64 (tvExp dyn_id) * chunk * group_size_e
@@ -386,27 +328,11 @@
         dPrimVE "boundary" $
           sExt32 $
             sMin64 (chunk * group_size_e) (segment_size - sgm_idx)
-=======
-      sOp local_barrier
-
-      blockOff <-
-        dPrimV "blockOff" $
-          sExt64 (tvExp dyn_id) * chunk * group_size_e -- kernelGroupSize constants
-      sgmIdx <- dPrimVE "sgm_idx" $ tvExp blockOff `mod` segment_size
-      boundary <-
-        dPrimVE "boundary" $
-          sExt32 $
-            sMin64 (chunk * group_size_e) (segment_size - sgmIdx)
->>>>>>> 5a2e4046
       segsize_compact <-
         dPrimVE "segsize_compact" $
           sExt32 $
             sMin64 (chunk * group_size_e) segment_size
-<<<<<<< HEAD
       private_chunks <-
-=======
-      privateArrays <-
->>>>>>> 5a2e4046
         forM tys $ \ty ->
           sAllocArray
             "private"
@@ -414,105 +340,54 @@
             (Shape [intConst Int64 chunk])
             (ScalarSpace [intConst Int64 chunk] ty)
 
-<<<<<<< HEAD
       thd_offset <- dPrimVE "thd_offset" $ block_offset + ltid
 
       sComment "Load and map" $
         sFor "i" chunk $ \i -> do
           -- The map's input index
-          glb_idx <- dPrimVE "glb_idx" $ thd_offset + i * group_size_e
-          dIndexSpace (zip gtids dims') glb_idx
-=======
-      sComment "Load and map" $
-        sFor "i" chunk $ \i -> do
-          -- The map's input index
-          virt_tid <-
-            dPrimVE "virt_tid" $
-              tvExp blockOff
-                + sExt64 (kernelLocalThreadId constants)
-                + i * kernelGroupSize constants
+          virt_tid <- dPrimVE "virt_tid" $ thd_offset + i * group_size_e
           dIndexSpace (zip gtids dims') virt_tid
->>>>>>> 5a2e4046
           -- Perform the map
           let in_bounds =
                 compileStms mempty (kernelBodyStms map_kbody) $ do
                   let (all_scan_res, map_res) =
                         splitAt (segBinOpResults [scan_op]) $ kernelBodyResult map_kbody
 
-<<<<<<< HEAD
-                  -- Write map-out results to their global memory destinations
-                  sComment "write map-outs (if any)" $
-                    forM_ (zip (takeLast (length map_res) all_pes) map_res) $ \(dest, src) ->
-                      copyDWIMFix (patElemName dest) (map Imp.le64 gtids) (kernelResultSubExp src) []
+                  -- Write map results to their global memory destinations
+                  forM_ (zip (takeLast (length map_res) all_pes) map_res) $ \(dest, src) ->
+                    copyDWIMFix (patElemName dest) (map Imp.le64 gtids) (kernelResultSubExp src) []
 
                   -- Write to-scan results to private memory.
-                  sComment "fill private chunk(s)" $
-                    forM_ (zip private_chunks $ map kernelResultSubExp all_scan_res) $ \(dest, src) ->
-                      copyDWIMFix dest [i] src []
+                  forM_ (zip private_chunks $ map kernelResultSubExp all_scan_res) $ \(dest, src) ->
+                    copyDWIMFix dest [i] src []
 
               out_of_bounds =
                 forM_ (zip private_chunks scanop_nes) $ \(dest, ne) ->
                   copyDWIMFix dest [i] ne []
 
-          sIf (glb_idx .<. n) in_bounds out_of_bounds
+          sIf (virt_tid .<. n) in_bounds out_of_bounds
 
       sOp $ Imp.ErrorSync Imp.FenceLocal
-      sComment "effectualize collective copy of scan inputs" $ do
+      sComment "Transpose scan inputs" $ do
         forM_ (zip transposedArrays private_chunks) $ \(trans, priv) -> do
           sFor "i" chunk $ \i -> do
-            lmem_idx <- dPrimVE "lmem_idx" $ ltid + i * group_size_e
-            copyDWIMFix trans [lmem_idx] (Var priv) [i]
-          sOp local_barrier
-          sFor "i" chunk $ \i -> do
-            lmem_idx <- dPrimV "lmem_idx" $ kernelLocalThreadId constants * chunk + i
-            copyDWIMFix priv [sExt64 i] (Var trans) [sExt64 $ tvExp lmem_idx]
-=======
-                  -- Write map results to their global memory destinations
-                  forM_ (zip (takeLast (length map_res) all_pes) map_res) $ \(dest, src) ->
-                    copyDWIMFix (patElemName dest) (map Imp.le64 gtids) (kernelResultSubExp src) []
-
-                  -- Write to-scan results to private memory.
-                  forM_ (zip privateArrays $ map kernelResultSubExp all_scan_res) $ \(dest, src) ->
-                    copyDWIMFix dest [i] src []
-
-              out_of_bounds =
-                forM_ (zip privateArrays scanop_nes) $ \(dest, ne) ->
-                  copyDWIMFix dest [i] ne []
-
-          sIf (virt_tid .<. n) in_bounds out_of_bounds
-
-      sOp $ Imp.ErrorSync Imp.FenceLocal
-      sComment "Transpose scan inputs" $ do
-        forM_ (zip transposedArrays privateArrays) $ \(trans, priv) -> do
-          sFor "i" chunk $ \i -> do
-            sharedIdx <-
-              dPrimVE "sharedIdx" $
-                sExt64 (kernelLocalThreadId constants)
-                  + i * kernelGroupSize constants
+            sharedIdx <- dPrimVE "sharedIdx" $ ltid + i * group_size_e
             copyDWIMFix trans [sharedIdx] (Var priv) [i]
           sOp local_barrier
           sFor "i" chunk $ \i -> do
-            sharedIdx <- dPrimV "sharedIdx" $ kernelLocalThreadId constants * chunk + i
+            sharedIdx <- dPrimV "sharedIdx" $ ltid * chunk + i
             copyDWIMFix priv [sExt64 i] (Var trans) [sExt64 $ tvExp sharedIdx]
->>>>>>> 5a2e4046
           sOp local_barrier
 
       sComment "Per thread scan" $ do
         -- We don't need to touch the first element, so only m-1
         -- iterations here.
-<<<<<<< HEAD
-=======
-        globalIdx <-
-          dPrimVE "gidx" $
-            (kernelLocalThreadId constants * chunk) + 1
->>>>>>> 5a2e4046
         sFor "i" (chunk - 1) $ \i -> do
           let xs = map paramName $ xParams scan_op
               ys = map paramName $ yParams scan_op
           -- determine if start of segment
           new_sgm <-
             if segmented
-<<<<<<< HEAD
               then do
                 gidx <- dPrimVE "gidx" $ (ltid32 * chunk) + 1
                 dPrimVE "new_sgm" $ (gidx + sExt32 i - boundary) `mod` segsize_compact .==. 0
@@ -520,34 +395,18 @@
           -- skip scan of first element in segment
           sUnless new_sgm $ do
             forM_ (zip4 private_chunks xs ys tys) $ \(src, x, y, ty) -> do
-=======
-              then dPrimVE "new_sgm" $ (globalIdx + sExt32 i - boundary) `mod` segsize_compact .==. 0
-              else pure false
-          -- skip scan of first element in segment
-          sUnless new_sgm $ do
-            forM_ (zip4 privateArrays xs ys tys) $ \(src, x, y, ty) -> do
->>>>>>> 5a2e4046
               dPrim_ x ty
               dPrim_ y ty
               copyDWIMFix x [] (Var src) [i]
               copyDWIMFix y [] (Var src) [i + 1]
 
             compileStms mempty (bodyStms $ lambdaBody $ segBinOpLambda scan_op) $
-<<<<<<< HEAD
               forM_ (zip private_chunks $ map resSubExp $ bodyResult $ lambdaBody $ segBinOpLambda scan_op) $ \(dest, res) ->
                 copyDWIMFix dest [i + 1] res []
 
       sComment "Publish results in shared memory" $ do
         forM_ (zip prefixArrays private_chunks) $ \(dest, src) ->
           copyDWIMFix dest [ltid] (Var src) [chunk - 1]
-=======
-              forM_ (zip privateArrays $ map resSubExp $ bodyResult $ lambdaBody $ segBinOpLambda scan_op) $ \(dest, res) ->
-                copyDWIMFix dest [i + 1] res []
-
-      sComment "Publish results in shared memory" $ do
-        forM_ (zip prefixArrays privateArrays) $ \(dest, src) ->
-          copyDWIMFix dest [sExt64 $ kernelLocalThreadId constants] (Var src) [chunk - 1]
->>>>>>> 5a2e4046
         sOp local_barrier
 
       let crossesSegment = do
@@ -563,32 +422,19 @@
       sComment "Scan results (with warp scan)" $ do
         groupScan
           crossesSegment
-<<<<<<< HEAD
-          num_threads
           group_size_e
-=======
           num_virt_threads
-          (kernelGroupSize constants)
->>>>>>> 5a2e4046
           scan_op1
           prefixArrays
 
         sOp $ Imp.ErrorSync Imp.FenceLocal
 
         let firstThread acc prefixes =
-<<<<<<< HEAD
               copyDWIMFix (tvVar acc) [] (Var prefixes) [sExt64 group_size_e - 1]
             notFirstThread acc prefixes =
               copyDWIMFix (tvVar acc) [] (Var prefixes) [ltid - 1]
         sIf
           (ltid32 .==. 0)
-=======
-              copyDWIMFix (tvVar acc) [] (Var prefixes) [sExt64 (kernelGroupSize constants) - 1]
-            notFirstThread acc prefixes =
-              copyDWIMFix (tvVar acc) [] (Var prefixes) [sExt64 (kernelLocalThreadId constants) - 1]
-        sIf
-          (kernelLocalThreadId constants .==. 0)
->>>>>>> 5a2e4046
           (zipWithM_ firstThread accs prefixArrays)
           (zipWithM_ notFirstThread accs prefixArrays)
 
@@ -596,15 +442,9 @@
 
       prefixes <- forM (zip scanop_nes tys) $ \(ne, ty) ->
         dPrimV "prefix" $ TPrimExp $ toExp' ty ne
-<<<<<<< HEAD
       blockNewSgm <- dPrimVE "block_new_sgm" $ sgm_idx .==. 0
       sComment "Perform lookback" $ do
         sWhen (blockNewSgm .&&. ltid32 .==. 0) $ do
-=======
-      blockNewSgm <- dPrimVE "block_new_sgm" $ sgmIdx .==. 0
-      sComment "Perform lookback" $ do
-        sWhen (blockNewSgm .&&. kernelLocalThreadId constants .==. 0) $ do
->>>>>>> 5a2e4046
           everythingVolatile $
             forM_ (zip accs incprefixArrays) $ \(acc, incprefixArray) ->
               copyDWIMFix incprefixArray [tvExp dyn_id] (tvSize acc) []
@@ -616,13 +456,8 @@
         -- end sWhen
 
         let warpSize = kernelWaveSize constants
-<<<<<<< HEAD
         sWhen (bNot blockNewSgm .&&. ltid32 .<. warpSize) $ do
           sWhen (ltid32 .==. 0) $ do
-=======
-        sWhen (bNot blockNewSgm .&&. kernelLocalThreadId constants .<. warpSize) $ do
-          sWhen (kernelLocalThreadId constants .==. 0) $ do
->>>>>>> 5a2e4046
             sIf
               (not_segmented_e .||. boundary .==. sExt32 (group_size_e * chunk))
               ( do
@@ -651,11 +486,7 @@
 
           sIf
             (tvExp status .==. statusP)
-<<<<<<< HEAD
             ( sWhen (ltid32 .==. 0) $
-=======
-            ( sWhen (kernelLocalThreadId constants .==. 0) $
->>>>>>> 5a2e4046
                 everythingVolatile $
                   forM_ (zip prefixes incprefixArrays) $ \(prefix, incprefixArray) ->
                     copyDWIMFix (tvVar prefix) [] (Var incprefixArray) [tvExp dyn_id - 1]
@@ -668,19 +499,11 @@
                 let loopStop = warpSize * (-1)
                     sameSegment readIdx
                       | segmented =
-<<<<<<< HEAD
                           let startIdx = sExt64 (tvExp readIdx + 1) * group_size_e * chunk - 1
                            in block_offset - startIdx .<=. sgm_idx
                       | otherwise = true
                 sWhile (tvExp readOffset .>. loopStop) $ do
                   readI <- dPrimV "read_i" $ tvExp readOffset + ltid32
-=======
-                          let startIdx = sExt64 (tvExp readIdx + 1) * kernelGroupSize constants * chunk - 1
-                           in tvExp blockOff - startIdx .<=. sgmIdx
-                      | otherwise = true
-                sWhile (tvExp readOffset .>. loopStop) $ do
-                  readI <- dPrimV "read_i" $ tvExp readOffset + kernelLocalThreadId constants
->>>>>>> 5a2e4046
                   aggrs <- forM (zip scanop_nes tys) $ \(ne, ty) ->
                     dPrimV "aggr" $ TPrimExp $ toExp' ty ne
                   flag <- dPrimV "flag" (statusX :: Imp.TExp Int8)
@@ -704,25 +527,16 @@
                   -- end sWhen
 
                   forM_ (zip exchanges aggrs) $ \(exchange, aggr) ->
-<<<<<<< HEAD
                     copyDWIMFix exchange [ltid] (tvSize aggr) []
                   copyDWIMFix warpscan [ltid] (tvSize flag) []
-=======
-                    copyDWIMFix exchange [sExt64 $ kernelLocalThreadId constants] (tvSize aggr) []
-                  copyDWIMFix warpscan [sExt64 $ kernelLocalThreadId constants] (tvSize flag) []
->>>>>>> 5a2e4046
 
                   -- execute warp-parallel reduction but only if the last read flag in not STATUS_P
                   copyDWIMFix (tvVar flag) [] (Var warpscan) [sExt64 warpSize - 1]
-                  sWhen (tvExp flag .<. (2 :: Imp.TExp Int8)) $ do
+                  sWhen (tvExp flag .<. statusP) $ do
                     lam' <- renameLambda scan_op1
                     inBlockScanLookback
                       constants
-<<<<<<< HEAD
-                      num_threads
-=======
                       num_virt_threads
->>>>>>> 5a2e4046
                       warpscan
                       exchanges
                       lam'
@@ -740,7 +554,7 @@
                     )
 
                   -- update prefix if flag different than STATUS_X:
-                  sWhen (tvExp flag .>. (statusX :: Imp.TExp Int8)) $ do
+                  sWhen (tvExp flag .>. statusX) $ do
                     lam <- renameLambda scan_op1
                     let (xs, ys) = splitAt (length tys) $ map paramName $ lambdaParams lam
                     forM_ (zip xs aggrs) $ \(x, aggr) -> dPrimV_ x (tvExp aggr)
@@ -753,11 +567,7 @@
 
           -- end sWhile
           -- end sIf
-<<<<<<< HEAD
           sWhen (ltid32 .==. 0) $ do
-=======
-          sWhen (kernelLocalThreadId constants .==. 0) $ do
->>>>>>> 5a2e4046
             scan_op2 <- renameLambda scan_op1
             let xs = map paramName $ take (length tys) $ lambdaParams scan_op2
                 ys = map paramName $ drop (length tys) $ lambdaParams scan_op2
@@ -784,7 +594,6 @@
           sOp local_barrier
       -- end sWhen
       -- end sComment
-<<<<<<< HEAD
 
       scan_op3 <- renameLambda scan_op1
       scan_op4 <- renameLambda scan_op1
@@ -793,16 +602,6 @@
         let (xs, ys) = splitAt (length tys) $ map paramName $ lambdaParams scan_op3
             (xs', ys') = splitAt (length tys) $ map paramName $ lambdaParams scan_op4
 
-=======
-
-      scan_op3 <- renameLambda scan_op1
-      scan_op4 <- renameLambda scan_op1
-
-      sComment "Distribute results" $ do
-        let (xs, ys) = splitAt (length tys) $ map paramName $ lambdaParams scan_op3
-            (xs', ys') = splitAt (length tys) $ map paramName $ lambdaParams scan_op4
-
->>>>>>> 5a2e4046
         forM_ (zip7 prefixes accs xs xs' ys ys' tys) $
           \(prefix, acc, x, x', y, y', ty) -> do
             dPrim_ x ty
@@ -811,11 +610,7 @@
             dPrimV_ y' $ tvExp acc
 
         sIf
-<<<<<<< HEAD
           (ltid32 * chunk .<. boundary .&&. bNot blockNewSgm)
-=======
-          (kernelLocalThreadId constants * chunk .<. boundary .&&. bNot blockNewSgm)
->>>>>>> 5a2e4046
           ( compileStms mempty (bodyStms $ lambdaBody scan_op4) $
               forM_ (zip3 xs tys $ map resSubExp $ bodyResult $ lambdaBody scan_op4) $
                 \(x, ty, res) -> x <~~ toExp' ty res
@@ -825,7 +620,6 @@
         -- elements left before new segment.
         stop <-
           dPrimVE "stopping_point" $
-<<<<<<< HEAD
             segsize_compact - (ltid32 * chunk - 1 + segsize_compact - boundary) `rem` segsize_compact
         sFor "i" chunk $ \i -> do
           sWhen (sExt32 i .<. stop - 1) $ do
@@ -834,52 +628,26 @@
               copyDWIMFix y [] (Var src) [i]
             compileStms mempty (bodyStms $ lambdaBody scan_op3) $
               forM_ (zip private_chunks $ map resSubExp $ bodyResult $ lambdaBody scan_op3) $
-=======
-            segsize_compact - (kernelLocalThreadId constants * chunk - 1 + segsize_compact - boundary) `rem` segsize_compact
-        sFor "i" chunk $ \i -> do
-          sWhen (sExt32 i .<. stop - 1) $ do
-            forM_ (zip privateArrays ys) $ \(src, y) ->
-              -- only include prefix for the first segment part per thread
-              copyDWIMFix y [] (Var src) [i]
-            compileStms mempty (bodyStms $ lambdaBody scan_op3) $
-              forM_ (zip privateArrays $ map resSubExp $ bodyResult $ lambdaBody scan_op3) $
->>>>>>> 5a2e4046
                 \(dest, res) ->
                   copyDWIMFix dest [i] res []
 
       sComment "Transpose scan output and Write it to global memory in coalesced fashion" $ do
-<<<<<<< HEAD
         forM_ (zip3 transposedArrays private_chunks $ map patElemName all_pes) $ \(locmem, priv, dest) -> do
-=======
-        forM_ (zip3 transposedArrays privateArrays $ map patElemName all_pes) $ \(locmem, priv, dest) -> do
->>>>>>> 5a2e4046
           -- sOp local_barrier
           sFor "i" chunk $ \i -> do
             sharedIdx <-
               dPrimV "sharedIdx" $
-                sExt64 (kernelLocalThreadId constants * chunk) + i
+                sExt64 (ltid * chunk) + i
             copyDWIMFix locmem [tvExp sharedIdx] (Var priv) [i]
           sOp local_barrier
           sFor "i" chunk $ \i -> do
-<<<<<<< HEAD
             flat_idx <- dPrimVE "flat_idx" $ thd_offset + i * group_size_e
-=======
-            flat_idx <-
-              dPrimVE "flat_idx" $
-                tvExp blockOff
-                  + kernelGroupSize constants * i
-                  + sExt64 (kernelLocalThreadId constants)
->>>>>>> 5a2e4046
             dIndexSpace (zip gtids dims') flat_idx
             sWhen (flat_idx .<. n) $ do
               copyDWIMFix
                 dest
                 (map Imp.le64 gtids)
                 (Var locmem)
-<<<<<<< HEAD
                 [sExt64 $ flat_idx - block_offset]
-=======
-                [sExt64 $ flat_idx - tvExp blockOff]
->>>>>>> 5a2e4046
           sOp local_barrier
 {-# NOINLINE compileSegScan #-}