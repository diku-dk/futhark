{-# LANGUAGE QuasiQuotes #-}

-- | This module defines a translation from imperative code with
-- kernels to imperative code with OpenCL or CUDA calls.
module Futhark.CodeGen.ImpGen.GPU.ToOpenCL
  ( kernelsToOpenCL,
    kernelsToCUDA,
    kernelsToHIP,
  )
where

import Control.Monad
import Control.Monad.Reader
import Control.Monad.State
import Data.Bifunctor (second)
import Data.Foldable (toList)
import Data.List qualified as L
import Data.Map.Strict qualified as M
import Data.Maybe
import Data.Set qualified as S
import Data.Text qualified as T
import Futhark.CodeGen.Backends.GenericC.Fun qualified as GC
import Futhark.CodeGen.Backends.GenericC.Pretty
import Futhark.CodeGen.Backends.SimpleRep
import Futhark.CodeGen.ImpCode.GPU hiding (Program)
import Futhark.CodeGen.ImpCode.GPU qualified as ImpGPU
import Futhark.CodeGen.ImpCode.OpenCL hiding (Program)
import Futhark.CodeGen.ImpCode.OpenCL qualified as ImpOpenCL
import Futhark.CodeGen.RTS.C (atomicsH, halfH)
import Futhark.CodeGen.RTS.CUDA (preludeCU)
import Futhark.CodeGen.RTS.OpenCL (copyCL, preludeCL, transposeCL)
import Futhark.Error (compilerLimitationS)
import Futhark.MonadFreshNames
import Futhark.Util (zEncodeText)
import Futhark.Util.IntegralExp (rem)
import Language.C.Quote.OpenCL qualified as C
import Language.C.Syntax qualified as C
import NeatInterpolation (untrimming)
import Prelude hiding (rem)

-- | Generate HIP host and device code.
kernelsToHIP :: ImpGPU.Program -> ImpOpenCL.Program
kernelsToHIP = translateGPU TargetHIP

-- | Generate CUDA host and device code.
kernelsToCUDA :: ImpGPU.Program -> ImpOpenCL.Program
kernelsToCUDA = translateGPU TargetCUDA

-- | Generate OpenCL host and device code.
kernelsToOpenCL :: ImpGPU.Program -> ImpOpenCL.Program
kernelsToOpenCL = translateGPU TargetOpenCL

-- | Translate a kernels-program to an OpenCL-program.
translateGPU ::
  KernelTarget ->
  ImpGPU.Program ->
  ImpOpenCL.Program
translateGPU target prog =
  let env = envFromProg prog
      ( prog',
        ToOpenCL kernels device_funs used_types sizes failures constants
        ) =
          (`runState` initialOpenCL) . (`runReaderT` env) $ do
            let ImpGPU.Definitions
                  types
                  (ImpGPU.Constants ps consts)
                  (ImpGPU.Functions funs) = prog
            consts' <- traverse (onHostOp target) consts
            funs' <- forM funs $ \(fname, fun) ->
              (fname,) <$> traverse (onHostOp target) fun

            pure $
              ImpOpenCL.Definitions
                types
                (ImpOpenCL.Constants ps consts')
                (ImpOpenCL.Functions funs')

      (device_prototypes, device_defs) = unzip $ M.elems device_funs
      kernels' = M.map fst kernels
      opencl_code = T.unlines $ map snd $ M.elems kernels

      opencl_prelude =
        T.unlines
          [ genPrelude target used_types,
            definitionsText device_prototypes,
            T.unlines device_defs
          ]
   in ImpOpenCL.Program
        { openClProgram = opencl_code,
          openClPrelude = opencl_prelude,
          openClMacroDefs = constants,
          openClKernelNames = kernels',
          openClUsedTypes = S.toList used_types,
          openClParams = findParamUsers env prog' (cleanSizes sizes),
          openClFailures = failures,
          hostDefinitions = prog'
        }
  where
    genPrelude TargetOpenCL = genOpenClPrelude
    genPrelude TargetCUDA = const genCUDAPrelude
    genPrelude TargetHIP = const genHIPPrelude

-- | Due to simplifications after kernel extraction, some threshold
-- parameters may contain KernelPaths that reference threshold
-- parameters that no longer exist.  We remove these here.
cleanSizes :: M.Map Name SizeClass -> M.Map Name SizeClass
cleanSizes m = M.map clean m
  where
    known = M.keys m
    clean (SizeThreshold path def) =
      SizeThreshold (filter ((`elem` known) . fst) path) def
    clean s = s

findParamUsers ::
  Env ->
  Definitions ImpOpenCL.HostOp ->
  M.Map Name SizeClass ->
  ParamMap
findParamUsers env defs = M.mapWithKey onParam
  where
    cg = envCallGraph env

    getSize (ImpOpenCL.GetSize _ v) = Just v
    getSize (ImpOpenCL.CmpSizeLe _ v _) = Just v
    getSize (ImpOpenCL.GetSizeMax {}) = Nothing
    getSize (ImpOpenCL.LaunchKernel {}) = Nothing
    directUseInFun fun = mapMaybe getSize $ toList $ functionBody fun
    direct_uses = map (second directUseInFun) $ unFunctions $ defFuns defs

    calledBy fname = M.findWithDefault mempty fname cg
    indirectUseInFun fname =
      ( fname,
        foldMap snd $ filter ((`S.member` calledBy fname) . fst) direct_uses
      )
    indirect_uses = direct_uses <> map (indirectUseInFun . fst) direct_uses

    onParam k c = (c, S.fromList $ map fst $ filter ((k `elem`) . snd) indirect_uses)

pointerQuals :: String -> [C.TypeQual]
pointerQuals "global" = [C.ctyquals|__global|]
pointerQuals "shared" = [C.ctyquals|__local|]
pointerQuals "private" = [C.ctyquals|__private|]
pointerQuals "constant" = [C.ctyquals|__constant|]
pointerQuals "write_only" = [C.ctyquals|__write_only|]
pointerQuals "read_only" = [C.ctyquals|__read_only|]
pointerQuals "kernel" = [C.ctyquals|__kernel|]
-- OpenCL does not actually have a "device" space, but we use it in
-- the compiler pipeline to defer to memory on the device, as opposed
-- to the host.  From a kernel's perspective, this is "global".
pointerQuals "device" = pointerQuals "global"
pointerQuals s = error $ "'" ++ s ++ "' is not an OpenCL kernel address space."

-- In-kernel name and per-threadblock size in bytes.
type SharedMemoryUse = (VName, Count Bytes (TExp Int64))

data KernelState = KernelState
  { kernelSharedMemory :: [SharedMemoryUse],
    kernelFailures :: [FailureMsg],
    kernelNextSync :: Int,
    -- | Has a potential failure occurred sine the last
    -- ErrorSync?
    kernelSyncPending :: Bool,
    kernelHasBarriers :: Bool
  }

newKernelState :: [FailureMsg] -> KernelState
newKernelState failures = KernelState mempty failures 0 False False

errorLabel :: KernelState -> String
errorLabel = ("error_" ++) . show . kernelNextSync

data ToOpenCL = ToOpenCL
  { clGPU :: M.Map KernelName (KernelSafety, T.Text),
    clDevFuns :: M.Map Name (C.Definition, T.Text),
    clUsedTypes :: S.Set PrimType,
    clSizes :: M.Map Name SizeClass,
    clFailures :: [FailureMsg],
    clConstants :: [(Name, KernelConstExp)]
  }

initialOpenCL :: ToOpenCL
initialOpenCL = ToOpenCL mempty mempty mempty mempty mempty mempty

data Env = Env
  { envFuns :: ImpGPU.Functions ImpGPU.HostOp,
    envFunsMayFail :: S.Set Name,
    envCallGraph :: M.Map Name (S.Set Name)
  }

codeMayFail :: (a -> Bool) -> ImpGPU.Code a -> Bool
codeMayFail _ (Assert {}) = True
codeMayFail f (Op x) = f x
codeMayFail f (x :>>: y) = codeMayFail f x || codeMayFail f y
codeMayFail f (For _ _ x) = codeMayFail f x
codeMayFail f (While _ x) = codeMayFail f x
codeMayFail f (If _ x y) = codeMayFail f x || codeMayFail f y
codeMayFail f (Comment _ x) = codeMayFail f x
codeMayFail _ _ = False

hostOpMayFail :: ImpGPU.HostOp -> Bool
hostOpMayFail (CallKernel k) = codeMayFail kernelOpMayFail $ kernelBody k
hostOpMayFail _ = False

kernelOpMayFail :: ImpGPU.KernelOp -> Bool
kernelOpMayFail = const False

funsMayFail :: M.Map Name (S.Set Name) -> ImpGPU.Functions ImpGPU.HostOp -> S.Set Name
funsMayFail cg (Functions funs) =
  S.fromList $ map fst $ filter mayFail funs
  where
    base_mayfail =
      map fst $ filter (codeMayFail hostOpMayFail . ImpGPU.functionBody . snd) funs
    mayFail (fname, _) =
      any (`elem` base_mayfail) $ fname : S.toList (M.findWithDefault mempty fname cg)

envFromProg :: ImpGPU.Program -> Env
envFromProg prog = Env funs (funsMayFail cg funs) cg
  where
    funs = defFuns prog
    cg = ImpGPU.callGraph calledInHostOp funs

lookupFunction :: Name -> Env -> Maybe (ImpGPU.Function ImpGPU.HostOp)
lookupFunction fname = lookup fname . unFunctions . envFuns

functionMayFail :: Name -> Env -> Bool
functionMayFail fname = S.member fname . envFunsMayFail

type OnKernelM = ReaderT Env (State ToOpenCL)

addSize :: Name -> SizeClass -> OnKernelM ()
addSize key sclass =
  modify $ \s -> s {clSizes = M.insert key sclass $ clSizes s}

onHostOp :: KernelTarget -> ImpGPU.HostOp -> OnKernelM ImpOpenCL.HostOp
onHostOp target (ImpGPU.CallKernel k) = onKernel target k
onHostOp _ (ImpGPU.GetSize v key size_class) = do
  addSize key size_class
  pure $ ImpOpenCL.GetSize v key
onHostOp _ (ImpGPU.CmpSizeLe v key size_class x) = do
  addSize key size_class
  pure $ ImpOpenCL.CmpSizeLe v key x
onHostOp _ (ImpGPU.GetSizeMax v size_class) =
  pure $ ImpOpenCL.GetSizeMax v size_class

genGPUCode ::
  Env ->
  OpsMode ->
  KernelCode ->
  [FailureMsg] ->
  GC.CompilerM KernelOp KernelState a ->
  (a, GC.CompilerState KernelState)
genGPUCode env mode body failures =
  GC.runCompilerM
    (inKernelOperations env mode body)
    blankNameSource
    (newKernelState failures)

-- Compilation of a device function that is not not invoked from the
-- host, but is invoked by (perhaps multiple) kernels.
generateDeviceFun :: Name -> ImpGPU.Function ImpGPU.KernelOp -> OnKernelM ()
generateDeviceFun fname device_func = do
  when (any memParam $ functionInput device_func) bad

  env <- ask
  failures <- gets clFailures

  let (func, kstate) =
        if functionMayFail fname env
          then
            let params =
                  [ [C.cparam|__global int *global_failure|],
                    [C.cparam|__global typename int64_t *global_failure_args|]
                  ]
                (f, cstate) =
                  genGPUCode env FunMode (declsFirst $ functionBody device_func) failures $
                    GC.compileFun mempty params (fname, device_func)
             in (f, GC.compUserState cstate)
          else
            let (f, cstate) =
                  genGPUCode env FunMode (declsFirst $ functionBody device_func) failures $
                    GC.compileVoidFun mempty (fname, device_func)
             in (f, GC.compUserState cstate)

  modify $ \s ->
    s
      { clUsedTypes = typesInCode (functionBody device_func) <> clUsedTypes s,
        clDevFuns = M.insert fname (second funcText func) $ clDevFuns s,
        clFailures = kernelFailures kstate
      }

  -- Important to do this after the 'modify' call, so we propagate the
  -- right clFailures.
  void $ ensureDeviceFuns $ functionBody device_func
  where
    memParam MemParam {} = True
    memParam ScalarParam {} = False

    bad = compilerLimitationS "Cannot generate GPU functions that use arrays."

-- Ensure that this device function is available, but don't regenerate
-- it if it already exists.
ensureDeviceFun :: Name -> ImpGPU.Function ImpGPU.KernelOp -> OnKernelM ()
ensureDeviceFun fname host_func = do
  exists <- gets $ M.member fname . clDevFuns
  unless exists $ generateDeviceFun fname host_func

calledInHostOp :: ImpGPU.HostOp -> S.Set Name
calledInHostOp (CallKernel k) = calledFuncs calledInKernelOp $ kernelBody k
calledInHostOp _ = mempty

calledInKernelOp :: KernelOp -> S.Set Name
calledInKernelOp = const mempty

ensureDeviceFuns :: ImpGPU.KernelCode -> OnKernelM [Name]
ensureDeviceFuns code = do
  let called = calledFuncs calledInKernelOp code
  fmap catMaybes . forM (S.toList called) $ \fname -> do
    def <- asks $ lookupFunction fname
    case def of
      Just host_func -> do
        -- Functions are a priori always considered host-level, so we have
        -- to convert them to device code.  This is where most of our
        -- limitations on device-side functions (no arrays, no parallelism)
        -- comes from.
        let device_func = fmap toDevice host_func
        ensureDeviceFun fname device_func
        pure $ Just fname
      Nothing -> pure Nothing
  where
    bad = compilerLimitationS "Cannot generate GPU functions that contain parallelism."
    toDevice :: ImpGPU.HostOp -> KernelOp
    toDevice _ = bad

isConst :: BlockDim -> Maybe KernelConstExp
isConst (Left (ValueExp (IntValue x))) =
  Just $ ValueExp (IntValue x)
isConst (Right e) =
  Just e
isConst _ = Nothing

onKernel :: KernelTarget -> Kernel -> OnKernelM ImpOpenCL.HostOp
onKernel target kernel = do
  called <- ensureDeviceFuns $ kernelBody kernel

  -- Crucial that this is done after 'ensureDeviceFuns', as the device
  -- functions may themselves define failure points.
  failures <- gets clFailures
  env <- ask

  let (kernel_body, cstate) =
        genGPUCode env KernelMode (kernelBody kernel) failures . GC.collect $ do
          body <- GC.collect $ GC.compileCode $ declsFirst $ kernelBody kernel
          -- No need to free, as we cannot allocate memory in kernels.
          mapM_ GC.item =<< GC.declAllocatedMem
          mapM_ GC.item body
      kstate = GC.compUserState cstate

      (kernel_consts, (const_defs, const_undefs)) =
        second unzip $ unzip $ mapMaybe (constDef (kernelName kernel)) $ kernelUses kernel

  let (_, shared_memory_init) =
        L.mapAccumL prepareSharedMemory [C.cexp|0|] (kernelSharedMemory kstate)
      shared_memory_bytes = sum $ map (padTo8 . snd) $ kernelSharedMemory kstate

  let (use_params, unpack_params) =
        unzip $ mapMaybe useAsParam $ kernelUses kernel

  -- The local_failure variable is an int despite only really storing
  -- a single bit of information, as some OpenCL implementations
  -- (e.g. AMD) does not like byte-sized shared memory (and the others
  -- likely pad to a whole word anyway).
  let (safety, error_init)
        -- We conservatively assume that any called function can fail.
        | not $ null called =
            ( SafetyFull,
              [C.citems|volatile __local int local_failure;
                        // Harmless for all threads to write this.
                        local_failure = 0;|]
            )
        | length (kernelFailures kstate) == length failures =
            if kernelFailureTolerant kernel
              then (SafetyNone, [])
              else -- No possible failures in this kernel, so if we make
              -- it past an initial check, then we are good to go.

                ( SafetyCheap,
                  [C.citems|if (*global_failure >= 0) { return; }|]
                )
        | otherwise =
            if not (kernelHasBarriers kstate)
              then
                ( SafetyFull,
                  [C.citems|if (*global_failure >= 0) { return; }|]
                )
              else
                ( SafetyFull,
                  [C.citems|
                     volatile __local int local_failure;
                     if (failure_is_an_option) {
                       int failed = *global_failure >= 0;
                       if (failed) {
                         return;
                       }
                     }
                     // All threads write this value - it looks like CUDA has a compiler bug otherwise.
                     local_failure = 0;
                     barrier(CLK_LOCAL_MEM_FENCE);
                  |]
                )

      failure_params =
        [ [C.cparam|__global int *global_failure|],
          [C.cparam|int failure_is_an_option|],
          [C.cparam|__global typename int64_t *global_failure_args|]
        ]

      (shared_memory_param, prepare_shared_memory) =
        case target of
          TargetOpenCL ->
            ( [[C.cparam|__local typename uint64_t* shared_mem_aligned|]],
              [C.citems|__local unsigned char* shared_mem = (__local unsigned char*)shared_mem_aligned;|]
            )
          TargetCUDA -> (mempty, mempty)
          TargetHIP -> (mempty, mempty)

      params =
        shared_memory_param
          ++ take (numFailureParams safety) failure_params
          ++ use_params

      (attribute_consts, attribute) =
        case mapM isConst $ kernelBlockSize kernel of
          Just [x, y, z] ->
            ( [(xv, x), (yv, y), (zv, z)],
              "FUTHARK_KERNEL_SIZED" <> prettyText (xv, yv, zv) <> "\n"
            )
            where
              xv = nameFromText $ zEncodeText $ nameToText name <> "_dim1"
              yv = nameFromText $ zEncodeText $ nameToText name <> "_dim2"
              zv = nameFromText $ zEncodeText $ nameToText name <> "_dim3"
          Just [x, y] ->
            ( [(xv, x), (yv, y)],
              "FUTHARK_KERNEL_SIZED" <> prettyText (xv, yv, 1 :: Int) <> "\n"
            )
            where
              xv = nameFromText $ zEncodeText $ nameToText name <> "_dim1"
              yv = nameFromText $ zEncodeText $ nameToText name <> "_dim2"
          Just [x] ->
            ( [(xv, x)],
              "FUTHARK_KERNEL_SIZED" <> prettyText (xv, 1 :: Int, 1 :: Int) <> "\n"
            )
            where
              xv = nameFromText $ zEncodeText $ nameToText name <> "_dim1"
          _ -> (mempty, "FUTHARK_KERNEL\n")

      kernel_fun =
        attribute
          <> funcText
            [C.cfun|void $id:name ($params:params) {
                    $items:(mconcat unpack_params)
                    $items:const_defs
                    $items:prepare_shared_memory
                    $items:(mconcat shared_memory_init)
                    $items:error_init
                    $items:kernel_body

                    $id:(errorLabel kstate): return;

                    $items:const_undefs
                }|]
  modify $ \s ->
    s
      { clGPU = M.insert name (safety, kernel_fun) $ clGPU s,
        clUsedTypes = typesInKernel kernel <> clUsedTypes s,
        clFailures = kernelFailures kstate,
        clConstants = attribute_consts <> kernel_consts <> clConstants s
      }

  -- The error handling stuff is automatically added later.
  let args = kernelArgs kernel

  pure $ LaunchKernel safety name shared_memory_bytes args num_tblocks tblock_size
  where
    name = kernelName kernel
    num_tblocks = kernelNumBlocks kernel
    tblock_size = kernelBlockSize kernel
    padTo8 e = e + ((8 - (e `rem` 8)) `rem` 8)

    prepareSharedMemory offset (mem, Count size) =
      let offset_v = nameFromText $ prettyText mem <> "_offset"
       in ( [C.cexp|$id:offset_v|],
            [C.citems|
             volatile __local $ty:defaultMemBlockType $id:mem = &shared_mem[$exp:offset];
             const typename int64_t $id:offset_v = $exp:offset + $exp:(padTo8 size);
             |]
          )

useAsParam :: KernelUse -> Maybe (C.Param, [C.BlockItem])
useAsParam (ScalarUse name pt) = do
  let name_bits = zEncodeText (prettyText name) <> "_bits"
      ctp = case pt of
        -- OpenCL does not permit bool as a kernel parameter type.
        Bool -> [C.cty|unsigned char|]
        Unit -> [C.cty|unsigned char|]
        _ -> primStorageType pt
  if ctp == primTypeToCType pt
    then Just ([C.cparam|$ty:ctp $id:name|], [])
    else
      let name_bits_e = [C.cexp|$id:name_bits|]
       in Just
            ( [C.cparam|$ty:ctp $id:name_bits|],
              [[C.citem|$ty:(primTypeToCType pt) $id:name = $exp:(fromStorage pt name_bits_e);|]]
            )
useAsParam (MemoryUse name) =
  Just ([C.cparam|__global $ty:defaultMemBlockType $id:name|], [])
useAsParam ConstUse {} =
  Nothing

-- Constants are #defined as macros.  Since a constant name in one
-- kernel might potentially (although unlikely) also be used for
-- something else in another kernel, we #undef them after the kernel.
constDef :: Name -> KernelUse -> Maybe ((Name, KernelConstExp), (C.BlockItem, C.BlockItem))
constDef kernel_name (ConstUse v e) =
  Just
    ( (nameFromText v', e),
      ( [C.citem|$escstm:(T.unpack def)|],
        [C.citem|$escstm:(T.unpack undef)|]
      )
    )
  where
    v' = zEncodeText $ nameToText kernel_name <> "." <> prettyText v
    def = "#define " <> idText (C.toIdent v mempty) <> " (" <> v' <> ")"
    undef = "#undef " <> idText (C.toIdent v mempty)
constDef _ _ = Nothing

commonPrelude :: T.Text
commonPrelude =
  halfH
    <> cScalarDefs
    <> atomicsH
    <> transposeCL
    <> copyCL

genOpenClPrelude :: S.Set PrimType -> T.Text
genOpenClPrelude ts =
  "#define FUTHARK_OPENCL\n"
    <> enable_f64
    <> preludeCL
    <> commonPrelude
  where
    enable_f64
      | FloatType Float64 `S.member` ts =
          [untrimming|#define FUTHARK_F64_ENABLED|]
      | otherwise = mempty

genCUDAPrelude :: T.Text
genCUDAPrelude =
  "#define FUTHARK_CUDA\n"
    <> preludeCU
    <> commonPrelude

genHIPPrelude :: T.Text
genHIPPrelude =
  "#define FUTHARK_HIP\n"
    <> preludeCU
    <> commonPrelude

kernelArgs :: Kernel -> [KernelArg]
kernelArgs = mapMaybe useToArg . kernelUses
  where
    useToArg (MemoryUse mem) = Just $ MemKArg mem
    useToArg (ScalarUse v pt) = Just $ ValueKArg (LeafExp v pt) pt
    useToArg ConstUse {} = Nothing

nextErrorLabel :: GC.CompilerM KernelOp KernelState String
nextErrorLabel =
  errorLabel <$> GC.getUserState

incErrorLabel :: GC.CompilerM KernelOp KernelState ()
incErrorLabel =
  GC.modifyUserState $ \s -> s {kernelNextSync = kernelNextSync s + 1}

pendingError :: Bool -> GC.CompilerM KernelOp KernelState ()
pendingError b =
  GC.modifyUserState $ \s -> s {kernelSyncPending = b}

hasCommunication :: ImpGPU.KernelCode -> Bool
hasCommunication = any communicates
  where
    communicates ErrorSync {} = True
    communicates Barrier {} = True
    communicates _ = False

-- Whether we are generating code for a kernel or a device function.
-- This has minor effects, such as exactly how failures are
-- propagated.
data OpsMode = KernelMode | FunMode deriving (Eq)

inKernelOperations ::
  Env ->
  OpsMode ->
  ImpGPU.KernelCode ->
  GC.Operations KernelOp KernelState
inKernelOperations env mode body =
  GC.Operations
    { GC.opsCompiler = kernelOps,
      GC.opsMemoryType = kernelMemoryType,
      GC.opsWriteScalar = kernelWriteScalar,
      GC.opsReadScalar = kernelReadScalar,
      GC.opsAllocate = cannotAllocate,
      GC.opsDeallocate = cannotDeallocate,
      GC.opsCopy = copyInKernel,
      GC.opsCopies = mempty,
      GC.opsFatMemory = False,
      GC.opsError = errorInKernel,
      GC.opsCall = callInKernel,
      GC.opsCritical = mempty
    }
  where
    has_communication = hasCommunication body

    fence FenceLocal = [C.cexp|CLK_LOCAL_MEM_FENCE|]
    fence FenceGlobal = [C.cexp|CLK_GLOBAL_MEM_FENCE | CLK_LOCAL_MEM_FENCE|]

    kernelOps :: GC.OpCompiler KernelOp KernelState
    kernelOps (GetBlockId v i) =
      GC.stm [C.cstm|$id:v = get_tblock_id($int:i);|]
    kernelOps (GetLocalId v i) =
      GC.stm [C.cstm|$id:v = get_local_id($int:i);|]
    kernelOps (GetLocalSize v i) =
      GC.stm [C.cstm|$id:v = get_local_size($int:i);|]
    kernelOps (GetLockstepWidth v) =
      GC.stm [C.cstm|$id:v = LOCKSTEP_WIDTH;|]
    kernelOps (Barrier f) = do
      GC.stm [C.cstm|barrier($exp:(fence f));|]
      GC.modifyUserState $ \s -> s {kernelHasBarriers = True}
    kernelOps (MemFence FenceLocal) =
      GC.stm [C.cstm|mem_fence_local();|]
    kernelOps (MemFence FenceGlobal) =
      GC.stm [C.cstm|mem_fence_global();|]
    kernelOps (SharedAlloc name size) = do
      name' <- newVName $ prettyString name ++ "_backing"
      GC.modifyUserState $ \s ->
        s {kernelSharedMemory = (name', size) : kernelSharedMemory s}
      GC.stm [C.cstm|$id:name = (__local unsigned char*) $id:name';|]
    kernelOps (UniformRead dest src i typ space) =
      GC.compileCode (Read dest src i typ space Nonvolatile)
    kernelOps (ErrorSync f) = do
      label <- nextErrorLabel
      pending <- kernelSyncPending <$> GC.getUserState
      when pending $ do
        pendingError False
        GC.stm [C.cstm|$id:label: barrier($exp:(fence f));|]
        GC.stm [C.cstm|if (local_failure) { return; }|]
      GC.stm [C.cstm|barrier($exp:(fence f));|]
      GC.modifyUserState $ \s -> s {kernelHasBarriers = True}
      incErrorLabel
    kernelOps (Atomic space aop) = atomicOps space aop

    atomicCast s t = do
      let volatile = [C.ctyquals|volatile|]
      let quals = case s of
            Space sid -> pointerQuals sid
            _ -> pointerQuals "global"
      pure [C.cty|$tyquals:(volatile++quals) $ty:t|]

    atomicSpace (Space sid) = sid
    atomicSpace _ = "global"

    doAtomic s t old arr ind val op ty = do
      ind' <- GC.compileExp $ untyped $ unCount ind
      val' <- GC.compileExp val
      cast <- atomicCast s ty
      GC.stm [C.cstm|$id:old = $id:op'(&(($ty:cast *)$id:arr)[$exp:ind'], $exp:val');|]
      where
        op' = op ++ "_" ++ prettyString t ++ "_" ++ atomicSpace s

    doAtomicCmpXchg s t old arr ind cmp val ty = do
      ind' <- GC.compileExp $ untyped $ unCount ind
      cmp' <- GC.compileExp cmp
      val' <- GC.compileExp val
      cast <- atomicCast s ty
      GC.stm [C.cstm|$id:old = $id:op(&(($ty:cast *)$id:arr)[$exp:ind'], $exp:cmp', $exp:val');|]
      where
        op = "atomic_cmpxchg_" ++ prettyString t ++ "_" ++ atomicSpace s
    doAtomicXchg s t old arr ind val ty = do
      cast <- atomicCast s ty
      ind' <- GC.compileExp $ untyped $ unCount ind
      val' <- GC.compileExp val
      GC.stm [C.cstm|$id:old = $id:op(&(($ty:cast *)$id:arr)[$exp:ind'], $exp:val');|]
      where
        op = "atomic_chg_" ++ prettyString t ++ "_" ++ atomicSpace s
    -- 64-bit operations
    atomicOps s (AtomicAdd Int64 old arr ind val) =
      doAtomic s Int64 old arr ind val "atomic_add" [C.cty|typename int64_t|]
    atomicOps s (AtomicFAdd Float64 old arr ind val) =
      doAtomic s Float64 old arr ind val "atomic_fadd" [C.cty|double|]
    atomicOps s (AtomicSMax Int64 old arr ind val) =
      doAtomic s Int64 old arr ind val "atomic_smax" [C.cty|typename int64_t|]
    atomicOps s (AtomicSMin Int64 old arr ind val) =
      doAtomic s Int64 old arr ind val "atomic_smin" [C.cty|typename int64_t|]
    atomicOps s (AtomicUMax Int64 old arr ind val) =
      doAtomic s Int64 old arr ind val "atomic_umax" [C.cty|typename uint64_t|]
    atomicOps s (AtomicUMin Int64 old arr ind val) =
      doAtomic s Int64 old arr ind val "atomic_umin" [C.cty|typename uint64_t|]
    atomicOps s (AtomicAnd Int64 old arr ind val) =
      doAtomic s Int64 old arr ind val "atomic_and" [C.cty|typename int64_t|]
    atomicOps s (AtomicOr Int64 old arr ind val) =
      doAtomic s Int64 old arr ind val "atomic_or" [C.cty|typename int64_t|]
    atomicOps s (AtomicXor Int64 old arr ind val) =
      doAtomic s Int64 old arr ind val "atomic_xor" [C.cty|typename int64_t|]
    atomicOps s (AtomicCmpXchg (IntType Int64) old arr ind cmp val) =
      doAtomicCmpXchg s (IntType Int64) old arr ind cmp val [C.cty|typename int64_t|]
    atomicOps s (AtomicXchg (IntType Int64) old arr ind val) =
      doAtomicXchg s (IntType Int64) old arr ind val [C.cty|typename int64_t|]
<<<<<<< HEAD
=======
    -- 32 bit operations
    atomicOps s (AtomicAdd Int32 old arr ind val) =
      doAtomic s Int32 old arr ind val "atomic_add" [C.cty|int|]
    atomicOps s (AtomicFAdd Float32 old arr ind val) =
      doAtomic s Float32 old arr ind val "atomic_fadd" [C.cty|float|]
    atomicOps s (AtomicSMax Int32 old arr ind val) =
      doAtomic s Int32 old arr ind val "atomic_smax" [C.cty|int|]
    atomicOps s (AtomicSMin Int32 old arr ind val) =
      doAtomic s Int32 old arr ind val "atomic_smin" [C.cty|int|]
    atomicOps s (AtomicUMax Int32 old arr ind val) =
      doAtomic s Int32 old arr ind val "atomic_umax" [C.cty|unsigned int|]
    atomicOps s (AtomicUMin Int32 old arr ind val) =
      doAtomic s Int32 old arr ind val "atomic_umin" [C.cty|unsigned int|]
    atomicOps s (AtomicAnd Int32 old arr ind val) =
      doAtomic s Int32 old arr ind val "atomic_and" [C.cty|int|]
    atomicOps s (AtomicOr Int32 old arr ind val) =
      doAtomic s Int32 old arr ind val "atomic_or" [C.cty|int|]
    atomicOps s (AtomicXor Int32 old arr ind val) =
      doAtomic s Int32 old arr ind val "atomic_xor" [C.cty|int|]
    atomicOps s (AtomicCmpXchg (IntType Int32) old arr ind cmp val) =
      doAtomicCmpXchg s Int32 old arr ind cmp val [C.cty|int|]
    atomicOps s (AtomicXchg (IntType Int32) old arr ind val) =
      doAtomicXchg s Int32 old arr ind val [C.cty|int|]
>>>>>>> 371609f4
    -- 16 bit operations
    atomicOps s (AtomicAdd Int16 old arr ind val) =
      doAtomic s Int16 old arr ind val "atomic_add" [C.cty|typename int16_t|]
    atomicOps s (AtomicFAdd Float16 old arr ind val) =
<<<<<<< HEAD
      doAtomic s Float16 old arr ind val "atomic_fadd" [C.cty|typename f16|]
=======
      doAtomic s Float16 old arr ind val "atomic_fadd" [C.cty|typename uint16_t|]
    atomicOps s (AtomicSMax Int16 old arr ind val) =
      doAtomic s Int16 old arr ind val "atomic_smax" [C.cty|typename int16_t|]
    atomicOps s (AtomicSMin Int16 old arr ind val) =
      doAtomic s Int16 old arr ind val "atomic_smin" [C.cty|typename int16_t|]
    atomicOps s (AtomicUMax Int16 old arr ind val) =
      doAtomic s Int16 old arr ind val "atomic_umax" [C.cty|typename uint16_t|]
    atomicOps s (AtomicUMin Int16 old arr ind val) =
      doAtomic s Int16 old arr ind val "atomic_umin" [C.cty|typename uint16_t|]
    atomicOps s (AtomicAnd Int16 old arr ind val) =
      doAtomic s Int16 old arr ind val "atomic_and" [C.cty|typename int16_t|]
    atomicOps s (AtomicOr Int16 old arr ind val) =
      doAtomic s Int16 old arr ind val "atomic_or" [C.cty|typename int16_t|]
    atomicOps s (AtomicXor Int16 old arr ind val) =
      doAtomic s Int16 old arr ind val "atomic_xor" [C.cty|typename int16_t|]
>>>>>>> 371609f4
    atomicOps s (AtomicCmpXchg (IntType Int16) old arr ind cmp val) =
      doAtomicCmpXchg s Int16 old arr ind cmp val [C.cty|typename int16_t|]
    atomicOps s (AtomicXchg (IntType Int16) old arr ind val) =
      doAtomicXchg s Int16 old arr ind val [C.cty|typename int16_t|]
<<<<<<< HEAD
    --
    atomicOps s (AtomicAdd t old arr ind val) =
      doAtomic s t old arr ind val "atomic_add" [C.cty|int|]
    atomicOps s (AtomicFAdd t old arr ind val) =
      doAtomic s t old arr ind val "atomic_fadd" [C.cty|float|]
    atomicOps s (AtomicSMax t old arr ind val) =
      doAtomic s t old arr ind val "atomic_smax" [C.cty|int|]
    atomicOps s (AtomicSMin t old arr ind val) =
      doAtomic s t old arr ind val "atomic_smin" [C.cty|int|]
    atomicOps s (AtomicUMax t old arr ind val) =
      doAtomic s t old arr ind val "atomic_umax" [C.cty|unsigned int|]
    atomicOps s (AtomicUMin t old arr ind val) =
      doAtomic s t old arr ind val "atomic_umin" [C.cty|unsigned int|]
    atomicOps s (AtomicAnd t old arr ind val) =
      doAtomic s t old arr ind val "atomic_and" [C.cty|int|]
    atomicOps s (AtomicOr t old arr ind val) =
      doAtomic s t old arr ind val "atomic_or" [C.cty|int|]
    atomicOps s (AtomicXor t old arr ind val) =
      doAtomic s t old arr ind val "atomic_xor" [C.cty|int|]
    atomicOps s (AtomicCmpXchg t old arr ind cmp val) =
      doAtomicCmpXchg s t old arr ind cmp val [C.cty|int|]
    atomicOps s (AtomicXchg t old arr ind val) =
      doAtomicXchg s t old arr ind val [C.cty|int|]
=======
    -- 8 bit operations
    atomicOps s (AtomicAdd Int8 old arr ind val) =
      doAtomic s Int8 old arr ind val "atomic_add" [C.cty|typename int8_t|]
    atomicOps s (AtomicSMax Int8 old arr ind val) =
      doAtomic s Int8 old arr ind val "atomic_smax" [C.cty|typename int8_t|]
    atomicOps s (AtomicSMin Int8 old arr ind val) =
      doAtomic s Int8 old arr ind val "atomic_smin" [C.cty|typename int8_t|]
    atomicOps s (AtomicUMax Int8 old arr ind val) =
      doAtomic s Int8 old arr ind val "atomic_umax" [C.cty|typename uint8_t|]
    atomicOps s (AtomicUMin Int8 old arr ind val) =
      doAtomic s Int8 old arr ind val "atomic_umin" [C.cty|typename uint8_t|]
    atomicOps s (AtomicAnd Int8 old arr ind val) =
      doAtomic s Int8 old arr ind val "atomic_and" [C.cty|typename int8_t|]
    atomicOps s (AtomicOr Int8 old arr ind val) =
      doAtomic s Int8 old arr ind val "atomic_or" [C.cty|typename int8_t|]
    atomicOps s (AtomicXor Int8 old arr ind val) =
      doAtomic s Int8 old arr ind val "atomic_xor" [C.cty|typename int8_t|]
    atomicOps s (AtomicCmpXchg (IntType Int8) old arr ind cmp val) =
      doAtomicCmpXchg s Int8 old arr ind cmp val [C.cty|typename int8_t|]
    atomicOps s (AtomicXchg (IntType Int8) old arr ind val) =
      doAtomicXchg s Int8 old arr ind val [C.cty|typename int8_t|]
    -- General
>>>>>>> 371609f4
    atomicOps s (AtomicWrite t arr ind val) = do
      ind' <- GC.compileExp $ untyped $ unCount ind
      val' <- toStorage t <$> GC.compileExp val
      let quals = case s of
            Space sid -> pointerQuals sid
            _ -> pointerQuals "global"
      GC.stm [C.cstm|(($tyquals:quals $ty:(primStorageType t)*)$id:arr)[$exp:ind'] = $exp:val';|]
      GC.stm $
        case s of
          Space "shared" -> [C.cstm|mem_fence_local();|]
          _ -> [C.cstm|mem_fence_global();|]
    atomicOps _ op =
      error $ "atomicOp: unsupported " <> show op

    cannotAllocate :: GC.Allocate KernelOp KernelState
    cannotAllocate _ =
      error "Cannot allocate memory in kernel"

    cannotDeallocate :: GC.Deallocate KernelOp KernelState
    cannotDeallocate _ _ =
      error "Cannot deallocate memory in kernel"

    copyInKernel :: GC.Copy KernelOp KernelState
    copyInKernel _ _ _ _ _ _ _ _ =
      error "Cannot bulk copy in kernel."

    kernelMemoryType space =
      pure [C.cty|$tyquals:(pointerQuals space) $ty:defaultMemBlockType|]

    kernelWriteScalar =
      GC.writeScalarPointerWithQuals pointerQuals

    kernelReadScalar =
      GC.readScalarPointerWithQuals pointerQuals

    whatNext = do
      label <- nextErrorLabel
      pendingError True
      pure $
        if has_communication
          then [C.citems|local_failure = 1; goto $id:label;|]
          else
            if mode == FunMode
              then [C.citems|return 1;|]
              else [C.citems|return;|]

    callInKernel dests fname args
      | functionMayFail fname env = do
          let out_args = [[C.cexp|&$id:d|] | d <- dests]
              args' =
                [C.cexp|global_failure|]
                  : [C.cexp|global_failure_args|]
                  : out_args
                  ++ args

          what_next <- whatNext
          GC.item [C.citem|if ($id:(funName fname)($args:args') != 0) { $items:what_next; }|]
      | otherwise = do
          let out_args = [[C.cexp|&$id:d|] | d <- dests]
              args' = out_args ++ args
          GC.item [C.citem|$id:(funName fname)($args:args');|]

    errorInKernel msg@(ErrorMsg parts) backtrace = do
      n <- length . kernelFailures <$> GC.getUserState
      GC.modifyUserState $ \s ->
        s {kernelFailures = kernelFailures s ++ [FailureMsg msg backtrace]}
      let setArgs _ [] = pure []
          setArgs i (ErrorString {} : parts') = setArgs i parts'
          -- FIXME: bogus for non-ints.
          setArgs i (ErrorVal _ x : parts') = do
            x' <- GC.compileExp x
            stms <- setArgs (i + 1) parts'
            pure $ [C.cstm|global_failure_args[$int:i] = (typename int64_t)$exp:x';|] : stms
      argstms <- setArgs (0 :: Int) parts

      what_next <- whatNext

      GC.stm
        [C.cstm|{ if (atomic_cmpxchg_i32_global(global_failure, -1, $int:n) == -1)
                                 { $stms:argstms; }
                                 $items:what_next
                               }|]

--- Checking requirements

typesInKernel :: Kernel -> S.Set PrimType
typesInKernel kernel = typesInCode $ kernelBody kernel

typesInCode :: ImpGPU.KernelCode -> S.Set PrimType
typesInCode Skip = mempty
typesInCode (c1 :>>: c2) = typesInCode c1 <> typesInCode c2
typesInCode (For _ e c) = typesInExp e <> typesInCode c
typesInCode (While (TPrimExp e) c) = typesInExp e <> typesInCode c
typesInCode DeclareMem {} = mempty
typesInCode (DeclareScalar _ _ t) = S.singleton t
typesInCode (DeclareArray _ t _) = S.singleton t
typesInCode (Allocate _ (Count (TPrimExp e)) _) = typesInExp e
typesInCode Free {} = mempty
typesInCode (Copy _ shape _ (Count (TPrimExp dstoffset), dststrides) _ (Count (TPrimExp srcoffset), srcstrides)) =
  foldMap (typesInExp . untyped . unCount) shape
    <> typesInExp dstoffset
    <> foldMap (typesInExp . untyped . unCount) dststrides
    <> typesInExp srcoffset
    <> foldMap (typesInExp . untyped . unCount) srcstrides
typesInCode (Write _ (Count (TPrimExp e1)) t _ _ e2) =
  typesInExp e1 <> S.singleton t <> typesInExp e2
typesInCode (Read _ _ (Count (TPrimExp e1)) t _ _) =
  typesInExp e1 <> S.singleton t
typesInCode (SetScalar _ e) = typesInExp e
typesInCode SetMem {} = mempty
typesInCode (Call _ _ es) = mconcat $ map typesInArg es
  where
    typesInArg MemArg {} = mempty
    typesInArg (ExpArg e) = typesInExp e
typesInCode (If (TPrimExp e) c1 c2) =
  typesInExp e <> typesInCode c1 <> typesInCode c2
typesInCode (Assert e _ _) = typesInExp e
typesInCode (Comment _ c) = typesInCode c
typesInCode (DebugPrint _ v) = maybe mempty typesInExp v
typesInCode (TracePrint msg) = foldMap typesInExp msg
typesInCode Op {} = mempty

typesInExp :: Exp -> S.Set PrimType
typesInExp (ValueExp v) = S.singleton $ primValueType v
typesInExp (BinOpExp _ e1 e2) = typesInExp e1 <> typesInExp e2
typesInExp (CmpOpExp _ e1 e2) = typesInExp e1 <> typesInExp e2
typesInExp (ConvOpExp op e) = S.fromList [from, to] <> typesInExp e
  where
    (from, to) = convOpType op
typesInExp (UnOpExp _ e) = typesInExp e
typesInExp (FunExp _ args t) = S.singleton t <> mconcat (map typesInExp args)
typesInExp LeafExp {} = mempty<|MERGE_RESOLUTION|>--- conflicted
+++ resolved
@@ -713,8 +713,6 @@
       doAtomicCmpXchg s (IntType Int64) old arr ind cmp val [C.cty|typename int64_t|]
     atomicOps s (AtomicXchg (IntType Int64) old arr ind val) =
       doAtomicXchg s (IntType Int64) old arr ind val [C.cty|typename int64_t|]
-<<<<<<< HEAD
-=======
     -- 32 bit operations
     atomicOps s (AtomicAdd Int32 old arr ind val) =
       doAtomic s Int32 old arr ind val "atomic_add" [C.cty|int|]
@@ -738,14 +736,10 @@
       doAtomicCmpXchg s Int32 old arr ind cmp val [C.cty|int|]
     atomicOps s (AtomicXchg (IntType Int32) old arr ind val) =
       doAtomicXchg s Int32 old arr ind val [C.cty|int|]
->>>>>>> 371609f4
     -- 16 bit operations
     atomicOps s (AtomicAdd Int16 old arr ind val) =
       doAtomic s Int16 old arr ind val "atomic_add" [C.cty|typename int16_t|]
     atomicOps s (AtomicFAdd Float16 old arr ind val) =
-<<<<<<< HEAD
-      doAtomic s Float16 old arr ind val "atomic_fadd" [C.cty|typename f16|]
-=======
       doAtomic s Float16 old arr ind val "atomic_fadd" [C.cty|typename uint16_t|]
     atomicOps s (AtomicSMax Int16 old arr ind val) =
       doAtomic s Int16 old arr ind val "atomic_smax" [C.cty|typename int16_t|]
@@ -761,36 +755,10 @@
       doAtomic s Int16 old arr ind val "atomic_or" [C.cty|typename int16_t|]
     atomicOps s (AtomicXor Int16 old arr ind val) =
       doAtomic s Int16 old arr ind val "atomic_xor" [C.cty|typename int16_t|]
->>>>>>> 371609f4
     atomicOps s (AtomicCmpXchg (IntType Int16) old arr ind cmp val) =
       doAtomicCmpXchg s Int16 old arr ind cmp val [C.cty|typename int16_t|]
     atomicOps s (AtomicXchg (IntType Int16) old arr ind val) =
       doAtomicXchg s Int16 old arr ind val [C.cty|typename int16_t|]
-<<<<<<< HEAD
-    --
-    atomicOps s (AtomicAdd t old arr ind val) =
-      doAtomic s t old arr ind val "atomic_add" [C.cty|int|]
-    atomicOps s (AtomicFAdd t old arr ind val) =
-      doAtomic s t old arr ind val "atomic_fadd" [C.cty|float|]
-    atomicOps s (AtomicSMax t old arr ind val) =
-      doAtomic s t old arr ind val "atomic_smax" [C.cty|int|]
-    atomicOps s (AtomicSMin t old arr ind val) =
-      doAtomic s t old arr ind val "atomic_smin" [C.cty|int|]
-    atomicOps s (AtomicUMax t old arr ind val) =
-      doAtomic s t old arr ind val "atomic_umax" [C.cty|unsigned int|]
-    atomicOps s (AtomicUMin t old arr ind val) =
-      doAtomic s t old arr ind val "atomic_umin" [C.cty|unsigned int|]
-    atomicOps s (AtomicAnd t old arr ind val) =
-      doAtomic s t old arr ind val "atomic_and" [C.cty|int|]
-    atomicOps s (AtomicOr t old arr ind val) =
-      doAtomic s t old arr ind val "atomic_or" [C.cty|int|]
-    atomicOps s (AtomicXor t old arr ind val) =
-      doAtomic s t old arr ind val "atomic_xor" [C.cty|int|]
-    atomicOps s (AtomicCmpXchg t old arr ind cmp val) =
-      doAtomicCmpXchg s t old arr ind cmp val [C.cty|int|]
-    atomicOps s (AtomicXchg t old arr ind val) =
-      doAtomicXchg s t old arr ind val [C.cty|int|]
-=======
     -- 8 bit operations
     atomicOps s (AtomicAdd Int8 old arr ind val) =
       doAtomic s Int8 old arr ind val "atomic_add" [C.cty|typename int8_t|]
@@ -813,7 +781,6 @@
     atomicOps s (AtomicXchg (IntType Int8) old arr ind val) =
       doAtomicXchg s Int8 old arr ind val [C.cty|typename int8_t|]
     -- General
->>>>>>> 371609f4
     atomicOps s (AtomicWrite t arr ind val) = do
       ind' <- GC.compileExp $ untyped $ unCount ind
       val' <- toStorage t <$> GC.compileExp val
