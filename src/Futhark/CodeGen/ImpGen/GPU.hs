{-# LANGUAGE TypeFamilies #-}

-- | Compile a 'GPUMem' program to imperative code with kernels.
-- This is mostly (but not entirely) the same process no matter if we
-- are targeting OpenCL or CUDA.  The important distinctions (the host
-- level code) are introduced later.
module Futhark.CodeGen.ImpGen.GPU
  ( compileProgOpenCL,
    compileProgCUDA,
    compileProgHIP,
    Warnings,
  )
where

import Control.Monad
import Data.List qualified as L
import Data.Map qualified as M
import Data.Maybe
import Futhark.CodeGen.ImpCode.GPU qualified as Imp
import Futhark.CodeGen.ImpGen hiding (compileProg)
import Futhark.CodeGen.ImpGen qualified
import Futhark.CodeGen.ImpGen.GPU.Base
import Futhark.CodeGen.ImpGen.GPU.SegHist
import Futhark.CodeGen.ImpGen.GPU.SegMap
import Futhark.CodeGen.ImpGen.GPU.SegRed
import Futhark.CodeGen.ImpGen.GPU.SegScan
import Futhark.Error
import Futhark.IR.GPUMem
import Futhark.MonadFreshNames
import Futhark.Util.IntegralExp (divUp, nextMul)
import Prelude hiding (quot, rem)

callKernelOperations :: Operations GPUMem HostEnv Imp.HostOp
callKernelOperations =
  Operations
    { opsExpCompiler = expCompiler,
      opsCopyCompiler = lmadCopy,
      opsOpCompiler = opCompiler,
      opsStmsCompiler = defCompileStms,
      opsAllocCompilers = mempty
    }

openclAtomics, cudaAtomics :: AtomicBinOp
(openclAtomics, cudaAtomics) = (flip lookup opencl, flip lookup cuda)
  where
    opencl64 =
      [ (Add Int64 OverflowUndef, Imp.AtomicAdd Int64),
        (FAdd Float64, Imp.AtomicFAdd Float64),
        (SMax Int64, Imp.AtomicSMax Int64),
        (SMin Int64, Imp.AtomicSMin Int64),
        (UMax Int64, Imp.AtomicUMax Int64),
        (UMin Int64, Imp.AtomicUMin Int64),
        (And Int64, Imp.AtomicAnd Int64),
        (Or Int64, Imp.AtomicOr Int64),
        (Xor Int64, Imp.AtomicXor Int64)
      ]
    opencl32 =
      [ (Add Int32 OverflowUndef, Imp.AtomicAdd Int32),
        (FAdd Float32, Imp.AtomicFAdd Float32),
        (SMax Int32, Imp.AtomicSMax Int32),
        (SMin Int32, Imp.AtomicSMin Int32),
        (UMax Int32, Imp.AtomicUMax Int32),
        (UMin Int32, Imp.AtomicUMin Int32),
        (And Int32, Imp.AtomicAnd Int32),
        (Or Int32, Imp.AtomicOr Int32),
        (Xor Int32, Imp.AtomicXor Int32)
      ]
    opencl16 =
      [ (Add Int16 OverflowUndef, Imp.AtomicAdd Int16),
<<<<<<< HEAD
=======
        (FAdd Float16, Imp.AtomicFAdd Float16),
>>>>>>> 371609f4
        (SMax Int16, Imp.AtomicSMax Int16),
        (SMin Int16, Imp.AtomicSMin Int16),
        (UMax Int16, Imp.AtomicUMax Int16),
        (UMin Int16, Imp.AtomicUMin Int16),
        (And Int16, Imp.AtomicAnd Int16),
        (Or Int16, Imp.AtomicOr Int16),
        (Xor Int16, Imp.AtomicXor Int16)
      ]
    opencl8 =
      [ (Add Int8 OverflowUndef, Imp.AtomicAdd Int8),
        (SMax Int8, Imp.AtomicSMax Int8),
        (SMin Int8, Imp.AtomicSMin Int8),
        (UMax Int8, Imp.AtomicUMax Int8),
        (UMin Int8, Imp.AtomicUMin Int8),
        (And Int8, Imp.AtomicAnd Int8),
        (Or Int8, Imp.AtomicOr Int8),
        (Xor Int8, Imp.AtomicXor Int8)
      ]
<<<<<<< HEAD
    opencl = opencl8 ++ opencl16 ++ opencl32 ++ opencl64
=======
    opencl = opencl8 <> opencl16 <> opencl32 <> opencl64
>>>>>>> 371609f4
    cuda = opencl

compileProg ::
  (MonadFreshNames m) =>
  HostEnv ->
  Prog GPUMem ->
  m (Warnings, Imp.Program)
compileProg env =
  Futhark.CodeGen.ImpGen.compileProg env callKernelOperations device_space
  where
    device_space = Imp.Space "device"

-- | Compile a 'GPUMem' program to low-level parallel code, with
-- either CUDA or OpenCL characteristics.
compileProgOpenCL,
  compileProgCUDA,
  compileProgHIP ::
    (MonadFreshNames m) => Prog GPUMem -> m (Warnings, Imp.Program)
compileProgOpenCL = compileProg $ HostEnv openclAtomics OpenCL mempty
compileProgCUDA = compileProg $ HostEnv cudaAtomics CUDA mempty
compileProgHIP = compileProg $ HostEnv cudaAtomics HIP mempty

opCompiler ::
  Pat LetDecMem ->
  Op GPUMem ->
  CallKernelGen ()
opCompiler dest (Alloc e space) =
  compileAlloc dest e space
opCompiler (Pat [pe]) (Inner (SizeOp (GetSize key size_class))) = do
  fname <- askFunction
  sOp $
    Imp.GetSize (patElemName pe) (keyWithEntryPoint fname key) $
      sizeClassWithEntryPoint fname size_class
opCompiler (Pat [pe]) (Inner (SizeOp (CmpSizeLe key size_class x))) = do
  fname <- askFunction
  let size_class' = sizeClassWithEntryPoint fname size_class
  sOp . Imp.CmpSizeLe (patElemName pe) (keyWithEntryPoint fname key) size_class'
    =<< toExp x
opCompiler (Pat [pe]) (Inner (SizeOp (GetSizeMax size_class))) =
  sOp $ Imp.GetSizeMax (patElemName pe) size_class
opCompiler (Pat [pe]) (Inner (SizeOp (CalcNumBlocks w64 max_num_tblocks_key tblock_size))) = do
  fname <- askFunction
  max_num_tblocks :: TV Int64 <- dPrim "max_num_tblocks"
  sOp $
    Imp.GetSize (tvVar max_num_tblocks) (keyWithEntryPoint fname max_num_tblocks_key) $
      sizeClassWithEntryPoint fname SizeGrid

  -- If 'w' is small, we launch fewer blocks than we normally would.
  -- We don't want any idle blocks.
  --
  -- The calculations are done with 64-bit integers to avoid overflow
  -- issues.
  let num_tblocks_maybe_zero =
        sMin64 (pe64 w64 `divUp` pe64 tblock_size) $
          sExt64 (tvExp max_num_tblocks)
  -- We also don't want zero blocks.
  let num_tblocks = sMax64 1 num_tblocks_maybe_zero
  mkTV (patElemName pe) <-- sExt32 num_tblocks
opCompiler dest (Inner (SegOp op)) =
  segOpCompiler dest op
opCompiler (Pat pes) (Inner (GPUBody _ (Body _ stms res))) = do
  tid <- newVName "tid"
  let one = Count (intConst Int64 1)
  sKernelThread "gpuseq" tid (defKernelAttrs one one) $
    compileStms (freeIn res) stms $
      forM_ (zip pes res) $ \(pe, SubExpRes _ se) ->
        copyDWIMFix (patElemName pe) [0] se []
opCompiler pat e =
  compilerBugS $
    "opCompiler: Invalid pattern\n  "
      ++ prettyString pat
      ++ "\nfor expression\n  "
      ++ prettyString e

sizeClassWithEntryPoint :: Maybe Name -> Imp.SizeClass -> Imp.SizeClass
sizeClassWithEntryPoint fname (Imp.SizeThreshold path def) =
  Imp.SizeThreshold (map f path) def
  where
    f (name, x) = (keyWithEntryPoint fname name, x)
sizeClassWithEntryPoint _ size_class = size_class

segOpCompiler ::
  Pat LetDecMem ->
  SegOp SegLevel GPUMem ->
  CallKernelGen ()
segOpCompiler pat (SegMap lvl space _ kbody) =
  compileSegMap pat lvl space kbody
segOpCompiler pat (SegRed lvl@(SegThread _ _) space _ kbody reds) =
  compileSegRed pat lvl space reds kbody
segOpCompiler pat (SegScan lvl@(SegThread _ _) space _ kbody scans) =
  compileSegScan pat lvl space scans kbody
segOpCompiler pat (SegHist lvl@(SegThread _ _) space _ kbody ops) =
  compileSegHist pat lvl space ops kbody
segOpCompiler pat segop =
  compilerBugS $ "segOpCompiler: unexpected " ++ prettyString (segLevel segop) ++ " for rhs of pattern " ++ prettyString pat

-- Create boolean expression that checks whether all kernels in the
-- enclosed code do not use more shared memory than we have available.
-- We look at *all* the kernels here, even those that might be
-- otherwise protected by their own multi-versioning branches deeper
-- down.  Currently the compiler will not generate multi-versioning
-- that makes this a problem, but it might in the future.
checkSharedMemoryReqs :: (VName -> Bool) -> Imp.HostCode -> CallKernelGen (Maybe (Imp.TExp Bool))
checkSharedMemoryReqs in_scope code = do
  let alloc_sizes = map (sum . map alignedSize . localAllocSizes . Imp.kernelBody) $ getGPU code

  -- If any of the sizes involve a variable that is not known at this
  -- point, then we cannot check the requirements.
  if not $ all in_scope $ namesToList $ freeIn alloc_sizes
    then pure Nothing
    else do
      shared_memory_capacity :: TV Int64 <- dPrim "shared_memory_capacity"
      sOp $ Imp.GetSizeMax (tvVar shared_memory_capacity) SizeSharedMemory

      let shared_memory_capacity_64 =
            sExt64 $ tvExp shared_memory_capacity
          fits size =
            unCount size .<=. shared_memory_capacity_64
      pure $ Just $ L.foldl' (.&&.) true (map fits alloc_sizes)
  where
    getGPU = foldMap getKernel
    getKernel (Imp.CallKernel k) | Imp.kernelCheckSharedMemory k = [k]
    getKernel _ = []

    localAllocSizes = foldMap localAllocSize
    localAllocSize (Imp.SharedAlloc _ size) = [size]
    localAllocSize _ = []

    -- These allocations will actually be padded to an 8-byte aligned
    -- size, so we should take that into account when checking whether
    -- they fit.
    alignedSize x = nextMul x 8

withAcc ::
  Pat LetDecMem ->
  [(Shape, [VName], Maybe (Lambda GPUMem, [SubExp]))] ->
  Lambda GPUMem ->
  CallKernelGen ()
withAcc pat inputs lam = do
  atomics <- hostAtomics <$> askEnv
  locksForInputs atomics $ zip accs inputs
  where
    accs = map paramName $ lambdaParams lam
    locksForInputs _ [] =
      defCompileExp pat $ WithAcc inputs lam
    locksForInputs atomics ((c, (_, _, op)) : inputs')
      | Just (op_lam, _) <- op,
        AtomicLocking _ <- atomicUpdateLocking atomics op_lam = do
          let num_locks = 100151
          locks_arr <- genZeroes "withacc_locks" num_locks
          let locks = Locks locks_arr num_locks
              extend env = env {hostLocks = M.insert c locks $ hostLocks env}
          localEnv extend $ locksForInputs atomics inputs'
      | otherwise =
          locksForInputs atomics inputs'

expCompiler :: ExpCompiler GPUMem HostEnv Imp.HostOp
-- We generate a simple kernel for iota and replicate.
expCompiler (Pat [pe]) (BasicOp (Iota n x s et)) = do
  x' <- toExp x
  s' <- toExp s
  sIota (patElemName pe) (pe64 n) x' s' et
expCompiler (Pat [pe]) (BasicOp (Replicate shape se))
  | Acc {} <- patElemType pe = pure ()
  | otherwise =
      if shapeRank shape == 0
        then copyDWIM (patElemName pe) [] se []
        else sReplicate (patElemName pe) se
-- Allocation in the "shared" space is just a placeholder.
expCompiler _ (Op (Alloc _ (Space "shared"))) =
  pure ()
expCompiler pat (WithAcc inputs lam) =
  withAcc pat inputs lam
-- This is a multi-versioning Match created by incremental flattening.
-- We need to augment the conditional with a check that any local
-- memory requirements in tbranch are compatible with the hardware.
-- We do not check anything for defbody, as we assume that it will
-- always be safe (and what would we do if none of the branches would
-- work?).
expCompiler dest (Match cond (first_case : cases) defbranch sort@(MatchDec _ MatchEquiv)) = do
  scope <- askScope
  tcode <- collect $ compileBody dest $ caseBody first_case
  fcode <- collect $ expCompiler dest $ Match cond cases defbranch sort
  check <- checkSharedMemoryReqs (`M.member` scope) tcode
  let matches = caseMatch cond (casePat first_case)
  emit $ case check of
    Nothing -> fcode
    Just ok -> Imp.If (matches .&&. ok) tcode fcode
expCompiler dest e =
  defCompileExp dest e<|MERGE_RESOLUTION|>--- conflicted
+++ resolved
@@ -67,10 +67,6 @@
       ]
     opencl16 =
       [ (Add Int16 OverflowUndef, Imp.AtomicAdd Int16),
-<<<<<<< HEAD
-=======
-        (FAdd Float16, Imp.AtomicFAdd Float16),
->>>>>>> 371609f4
         (SMax Int16, Imp.AtomicSMax Int16),
         (SMin Int16, Imp.AtomicSMin Int16),
         (UMax Int16, Imp.AtomicUMax Int16),
@@ -89,11 +85,7 @@
         (Or Int8, Imp.AtomicOr Int8),
         (Xor Int8, Imp.AtomicXor Int8)
       ]
-<<<<<<< HEAD
-    opencl = opencl8 ++ opencl16 ++ opencl32 ++ opencl64
-=======
     opencl = opencl8 <> opencl16 <> opencl32 <> opencl64
->>>>>>> 371609f4
     cuda = opencl
 
 compileProg ::
