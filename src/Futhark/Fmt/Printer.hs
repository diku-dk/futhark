{-# OPTIONS_GHC -Wno-orphans #-}

module Futhark.Fmt.Printer (fmtText) where

import Data.Foldable
import Data.Text qualified as T
import Futhark.Fmt.Monad
import Language.Futhark
import Language.Futhark.Parser
  ( SyntaxError (..),
    parseFutharkWithComments,
  )
import Prettyprinter.Internal (Pretty)

{-
import Debug.Trace

debug :: Show a => a -> a
debug a = traceShow a a
-}

-- The formatter implemented here is very crude and incomplete.  The
-- only syntactical construct it can currently handle is type
-- abbreviations without parameters, e.g:
--
--  type t = (bool, i32)
--
-- A *formatting function* is a function of type
--
--   a -> FmtM Fmt
--
-- where 'a' is some syntactical object, e.g. UncheckedTypeExp.  The
-- [Comment] list is a sorted list of "residual comments" that have
-- yet to be injected into the output.  A formatting function returns
-- a new list of comments (which may or may not be identical to the
-- input), as well as the formatted representation of 'a' as a 'Fmt'
-- value.
--
-- DONE: refactor this entire thing so that the maintenance of the
-- residual comments is encapsulated monadically.  Use a State monad
-- to keep the list.  This will make the code much cleaner.

-- DONE: Name monad encapsulating comments something better than "Smth"

-- TODO: ensure that doc comments (that start with "-- |" and are
-- connected to definitions) are always separated from other comments
-- with a single newline character. Question: Exactly what is meant by this?
-- Question:
-- Test

-- \| This is a type

-- this is a type
-- type test = (i32, i32) (Not that interesting left for now)

-- DONE: Fix formatting of several lines of comments
-- DONE: prettyprint in a nicer way than one line per terminal.
--
-- DONE: support all syntactical constructs.

fmtName :: Name -> FmtM Fmt
fmtName = code . nameToText

fmtNameParen :: Name -> FmtM Fmt
fmtNameParen name
  | operatorName name = parens $ fmtName name -- (doesn't seem like this needs to always be parenthesized?)
  | otherwise = fmtName name

fmtPretty :: (Pretty a) => a -> FmtM Fmt
fmtPretty = code . prettyText

-- | Documentation comments are always optional, so this takes a 'Maybe'.
-- TODO: make special documentation comments in Fmt?
-- TODO: Add "--" and "-- |" in pretty printer
instance Format (Maybe DocComment) where
  fmt (Just (DocComment x loc)) =
    prependComments loc $ sep nil $ prefixes (T.lines x)
    where
      prefixes [] = []
      prefixes (l : ls) = comment ("-- | " <> l) : map (comment . ("-- " <>)) ls
  fmt Nothing = nil

fmtFieldType :: (Name, UncheckedTypeExp) -> FmtM Fmt
fmtFieldType (name', t) = fmtName name' <:> code ":" <+> t

fmtParamType :: Maybe Name -> UncheckedTypeExp -> FmtM Fmt
fmtParamType (Just n) te =
  parens $ fmtName n <:> code ":" <+> te
fmtParamType Nothing te = fmt te

fmtSumTypeConstr :: (Name, [UncheckedTypeExp]) -> FmtM Fmt
fmtSumTypeConstr (name, fs) =
  code "#" <:> fmtName name <+> sep space fs

-- | Formatting of Futhark type expressions.
instance Format UncheckedTypeExp where
  fmt (TEVar v loc) = prependComments loc $ fmtQualName v
  fmt (TETuple ts loc) =
    prependComments loc $ parens $ sepSoftline (code ",") ts
  fmt (TEParens te loc) = prependComments loc $ parens te -- not sure this is correct
  fmt (TERecord fs loc) =
    prependComments loc $ braces $ sepSoftline (code ",") fields
    where
      fields = fmtFieldType <$> fs
  fmt (TEArray se te loc) = prependComments loc $ se <:> te -- not sure if this can be multi line
  -- This "*" https://futhark-lang.org/blog/2022-06-13-uniqueness-types.html
  fmt (TEUnique te loc) = prependComments loc $ code "*" <:> te -- not sure if this can be multi line
  -- I am not sure I guess applying a higher kinded type to some type expression
  fmt (TEApply te tArgE loc) = prependComments loc $ te <+> tArgE -- not sure if this can be multi lin
  -- this is "->"
  fmt (TEArrow name te0 te1 loc) =
    prependComments loc $ fmtParamType name te0 <+> code "->" <:+/> softStdIndent te1
  -- This should be "|"
  fmt (TESum tes loc) =
<<<<<<< HEAD
    prependComments loc
    $ sep (softline <:> code "|" <:> space)
    $ map fmtSumTypeConstr tes
=======
    prependComments loc $
      sep (code " | " <|> line <:> code "| ") $
        map fmtSumTypeConstr tes
>>>>>>> 36673192
  fmt (TEDim dims te loc) =
    prependComments loc $ code "?" <:> dims' <:> code "." <:> te -- not sure how to format this as multiple lines
    where
      dims' = sep nil $ map (brackets . fmtName) dims

instance Format (TypeArgExp UncheckedExp Name) where
  fmt (TypeArgExpSize se) = fmt se
  fmt (TypeArgExpType te) = fmt te

instance Format UncheckedTypeBind where
  fmt (TypeBind name l ps e NoInfo dc loc) =
    prependComments loc $
<<<<<<< HEAD
    dc
    <:> code "type"
    <:> l
    <+> fmtName name
    <:> (if null ps then nil else space)
    <:> localLayoutList ps (align $ sep softline ps)
    <+> code "="
    <:+/> softStdIndent e
=======
      dc
        <:> code "type"
        <:> l
        <+> fmtName name
        <:> (if null ps then nil else space)
        <:> localLayoutList ps (align $ sep line ps)
        <+> code "="
        </> stdIndent e
>>>>>>> 36673192

instance Format (AttrAtom a) where
  fmt (AtomName name) = fmtName name
  fmt (AtomInt int) = code $ prettyText int

instance Format (AttrInfo a) where
  fmt attr = code "#" <:> brackets (fmtAttrInfo attr)
    where
      fmtAttrInfo (AttrAtom attr' loc) = prependComments loc $ fmt attr'
      fmtAttrInfo (AttrComp name attrs loc) =
        prependComments loc $ fmtName name <:> parens (sep (code ",") $ map fmtAttrInfo attrs)

instance Format Liftedness where
  fmt Unlifted = nil
  fmt SizeLifted = code "~"
  fmt Lifted = code "^"

instance Format UncheckedTypeParam where
  fmt (TypeParamDim name loc) = prependComments loc $ brackets $ fmtName name
  fmt (TypeParamType l name loc) = prependComments loc $ code "'" <:> l <:> fmtName name

instance Format (UncheckedPat t) where
  fmt (TuplePat pats loc) =
<<<<<<< HEAD
    prependComments loc
    $ parens
    $ sepSoftline (code ",") pats
  fmt (RecordPat pats loc) =
    prependComments loc
    $ braces
    $ sepSoftline (code ",") $ map fmtFieldPat pats
=======
    prependComments loc $
      parens $
        sep (code "," <:> space <|> line <:> code ",") pats
  fmt (RecordPat pats loc) =
    prependComments loc $
      braces $
        sep (code "," <:> space <|> line <:> code ",") $
          map fmtFieldPat pats
>>>>>>> 36673192
    where
      fmtFieldPat (name, t) = fmtName name <+> code "=" <+> t -- Currently it allways adds the fields it seems. I think it has to do this.
  fmt (PatParens pat loc) =
    prependComments loc $ code "(" <:> align pat <:/> code ")"
  fmt (Id name _ loc) = prependComments loc $ fmtNameParen name
  fmt (Wildcard _t loc) = prependComments loc $ code "_"
  fmt (PatAscription pat t loc) = prependComments loc $ pat <:> code ":" <+> t
  fmt (PatLit _e _ loc) = prependComments loc $ fmtCopyLoc loc
  fmt (PatConstr n _ pats loc) =
<<<<<<< HEAD
    prependComments loc
    $ code "#" <:> fmtName n <:+/> align (sep softline pats)
=======
    prependComments loc $
      code "#" <:> fmtName n </> align (sep line pats)
>>>>>>> 36673192
  fmt (PatAttr attr pat loc) = prependComments loc $ attr <+> pat

instance Format (FieldBase NoInfo Name) where
  fmt (RecordFieldExplicit name e loc) =
    prependComments loc $ fmtName name <+> code "=" <:+/> softStdIndent e
  fmt (RecordFieldImplicit name _ loc) = prependComments loc $ fmtName name

instance Format PrimValue where
  fmt (UnsignedValue (Int8Value v)) =
    fmt $ fmtPretty (show (fromIntegral v :: Word8)) <:> code "u8"
  fmt (UnsignedValue (Int16Value v)) =
    fmt $ fmtPretty (show (fromIntegral v :: Word16)) <:> code "u16"
  fmt (UnsignedValue (Int32Value v)) =
    fmt $ fmtPretty (show (fromIntegral v :: Word32)) <:> code "u32"
  fmt (UnsignedValue (Int64Value v)) =
    fmt $ fmtPretty (show (fromIntegral v :: Word64)) <:> code "u64"
  fmt (SignedValue v) = fmtPretty v
  fmt (BoolValue True) = fmt $ code "true"
  fmt (BoolValue False) = fmt $ code "false"
  fmt (FloatValue v) = fmtPretty v

instance Format UncheckedDimIndex where
  fmt (DimFix e) = fmt e
  fmt (DimSlice i j (Just s)) =
    maybe (fmt nil) fmt i
      <:> code ":"
      <:> maybe (fmt nil) fmt j
      <:> code ":"
      <:> fmt s
  fmt (DimSlice i (Just j) s) =
    maybe (fmt nil) fmt i
      <:> code ":"
      <:> fmt j
      <:> maybe nil ((code ":" <:>) . fmt) s
  fmt (DimSlice i Nothing Nothing) =
    maybe (fmt nil) fmt i <:> code ":"

operatorName :: Name -> Bool
operatorName = (`elem` opchars) . T.head . nameToText
  where
    opchars :: String
    opchars = "+-*/%=!><|&^."

instance Format UncheckedExp where
  fmt (Var name _ loc) = prependComments loc $ fmtQualName name
  fmt (Hole _ loc) = prependComments loc $ code "???"
  fmt (Parens e loc) =
    prependComments loc $ code "(" <:> stdNest e <:/> code ")"
  fmt (QualParens (v, _loc) e loc) =
    prependComments loc $
      fmtQualName v <:> code "." <:> code "(" <:> align e <:/> code ")"
  fmt (Ascript e t loc) = prependComments loc $ e <:> code ":" <+> t
  fmt (Coerce e t _ loc) = prependComments loc $ e <+> code ":>" <+> t
  fmt (Literal _v loc) = prependComments loc $ fmtCopyLoc loc
  fmt (IntLit _v _ loc) = prependComments loc $ fmtCopyLoc loc
  fmt (FloatLit _v _ loc) = prependComments loc $ fmtCopyLoc loc -- fmtPretty _v -- Not sure how this can be multiline.
  fmt (TupLit es loc) =
<<<<<<< HEAD
    prependComments loc
    $ parens
    $ sepSoftline (code ",") es
  fmt (RecordLit fs loc) =
    prependComments loc
    $ braces
    $ sepSoftline (code ",") fs
  fmt (ArrayVal vs _ loc) =
    prependComments loc
    $ brackets
    $ sepSoftline (code ",") vs
  fmt (ArrayLit es _ loc) =
    prependComments loc
    $ brackets
    $ sepSoftline (code ",") es
=======
    prependComments loc $
      parens $
        sep (code "," <:> space <|> line <:> code ",") es
  fmt (RecordLit fs loc) =
    prependComments loc $
      braces $
        sep (code "," <:> space <|> line <:> code ",") fs
  fmt (ArrayVal vs _ loc) =
    prependComments loc $
      brackets $
        sep (code "," <:> space <|> line <:> code ",") vs
  fmt (ArrayLit es _ loc) =
    prependComments loc $
      brackets $
        sep (code "," <:> space <|> line <:> code ",") es
>>>>>>> 36673192
  fmt (StringLit _s loc) = fmtCopyLoc loc
  fmt (Project k e _ loc) = prependComments loc $ e <:> code "." <:> fmtPretty k
  fmt (Negate e loc) = prependComments loc $ code "-" <:> e
  fmt (Not e loc) = prependComments loc $ code "!" <:> e
  fmt (Update src idxs ve loc) =
<<<<<<< HEAD
    prependComments loc
    $ src <+> code "with" <+> idxs' <+> stdNest (code "=" <:+/> ve)
    where
      idxs' = brackets $ sep (code "," <:> space) idxs -- This could account for multiline.
  fmt (RecordUpdate src fs ve _ loc) =
    prependComments loc
    $ src <+> code "with" <+> fs' <+> stdNest (code "=" <:+/> ve)
=======
    prependComments loc $
      src <+> code "with" <+> idxs' <+> stdNest (code "=" </> ve)
    where
      idxs' = brackets $ sep (code "," <:> space) idxs -- This could account for multiline.
  fmt (RecordUpdate src fs ve _ loc) =
    prependComments loc $
      src <+> code "with" <+> fs' <+> stdNest (code "=" </> ve)
>>>>>>> 36673192
    where
      fs' = sep (code ".") $ fmtName <$> fs -- This could account for multiline.
  fmt (Assert e1 e2 _ loc) =
    prependComments loc $ code "assert" <+> e1 <+> e2
  fmt (Lambda params body rettype _ loc) =
<<<<<<< HEAD
    prependComments loc
    $ code "\\" <:> sep space params <:> ascript <+> stdNest (code "->" <:+/> body)
=======
    prependComments loc $
      code "\\" <:> sep space params <:> ascript <+> stdNest (code "->" </> body)
>>>>>>> 36673192
    where
      ascript = maybe nil (code ": " <:>) rettype
  fmt (OpSection binop _ loc) =
    prependComments loc $
      if operatorName (qualLeaf binop)
        then fmtQualName binop
        else parens $ code "`" <:> fmtQualName binop <:> code "`"
  fmt (OpSectionLeft binop _ x _ _ loc) =
    prependComments loc $ parens $ x <+> fmtBinOp binop
  fmt (OpSectionRight binop _ x _ _ loc) =
    prependComments loc $ parens $ fmtBinOp binop <+> x
  fmt (ProjectSection fields _ loc) =
    prependComments loc $ parens $ code "." <:> sep (code ".") (fmtName <$> fields)
  fmt (IndexSection idxs _ loc) =
    prependComments loc $ parens (code "." <:> idxs')
    where
      idxs' = brackets $ sep (code "," <:> space) idxs
  fmt (Constr n cs _ loc) =
    prependComments loc $ code "#" <:> fmtName n <+> align (sep softline cs)
  fmt (Attr attr e loc) = prependComments loc $ align (attr <:+/> e)
  fmt (AppExp e _) = fmt e

-- | This should always be simplified by location.
fmtQualName :: QualName Name -> FmtM Fmt
fmtQualName (QualName names name)
  | operatorName name = parens $ pre <:> fmtName name
  | otherwise = pre <:> fmtName name
  where
    pre =
      if null names
        then nil
        else sep (code ".") (map fmtName names) <:> code "."

instance Format UncheckedCase where
  fmt (CasePat p e loc) =
    prependComments loc $ code "case" <+> p <+> code "->" <:+/> softStdIndent e

-- matchPat (TuplePat _pats _paramt) _exp = undefined
-- matchPat (RecordPat _namePats _loc) _exp = undefined
-- matchPat (PatParens _pats _loc) _exp = undefined
-- matchPat (Id _names _fs _loc) _exp = undefined
-- matchPat (Wildcard _f _loc) _exp = False
-- matchPat (PatAscription _pats _tyype _loc) _exp = undefined
-- matchPat (PatLit _lit _f _loc) _exp = undefined
-- matchPat (PatConstr _name _f _pats _loc) _exp = undefined
-- matchPat (PatAttr _info _pat _loc) _exp = undefined

instance Format (AppExpBase NoInfo Name) where
  fmt (BinOp (bop, _) _ (x, _) (y, _) loc) =
    prependComments loc $ x <:+/> fmtBinOp bop <+> y
  fmt (Match e cs loc) =
    prependComments loc $ code "match" <+> e <:+/> sep softline (toList cs)
  -- should omit the initial value expression
  -- need some way to catch when the value expression match the pattern
  fmt (Loop sizeparams pat (LoopInitImplicit NoInfo) form loopbody loc) =
    prependComments loc $
      ( (code "loop" `op` sizeparams')
          <+/> pat
      )
<<<<<<< HEAD
    <+> form
    <+> code "do"
    <:+/> softStdIndent loopbody
=======
        <+> form
        <+> code "do"
        </> stdIndent loopbody
>>>>>>> 36673192
    where
      op = if null sizeparams then (<:>) else (<+>)
      sizeparams' = sep nil $ brackets . fmtName . toName <$> sizeparams
  fmt (Loop sizeparams pat (LoopInitExplicit initexp) form loopbody loc) =
    prependComments loc $
      ( (code "loop" `op` sizeparams')
          <+/> pat
          <+> code "="
      )
<<<<<<< HEAD
    <+/> initexp
    <+> form
    <+> code "do"
    <:+/> softStdIndent loopbody
=======
        <+/> initexp
        <+> form
        <+> code "do"
        </> stdIndent loopbody
>>>>>>> 36673192
    where
      op = if null sizeparams then (<:>) else (<+>)
      sizeparams' = sep nil $ brackets . fmtName . toName <$> sizeparams
  fmt (Index e idxs loc) =
<<<<<<< HEAD
    prependComments loc
    $ (e <:>)
    $ brackets
    $ sepSoftline (code ",") idxs
=======
    prependComments loc $
      (e <:>) $
        brackets $
          sep (code "," <:> space <|> line <:> code ",") idxs
>>>>>>> 36673192
  fmt (LetPat sizes pat e body loc) =
    prependComments loc $
      ( code "let"
          <+> sepFilter [not $ null sizes, True] space [sizes', fmt pat]
          <+> code "="
      )
<<<<<<< HEAD
    <+/> e
    <:+/> letBody body
=======
        <+/> e
        </> letBody body
>>>>>>> 36673192
    where
      sizes' = sep nil sizes
  fmt (LetFun fname (tparams, params, retdecl, _, e) body loc) =
    prependComments loc $
      ( code "let"
          <+> fmtName fname
          <:> (if null params && null tparams then nil else space)
          <:> sub
          <:> retdecl'
          <:> code "="
      )
<<<<<<< HEAD
    <+/> e
    <:+/> letBody body
=======
        <+/> e
        </> letBody body
>>>>>>> 36673192
    where
      tparams' = sep space tparams
      params' = sep space params
      retdecl' =
        case retdecl of
          Just a -> code ":" <+> a <:> space
          Nothing -> space
      sub = sepFilter [not $ null tparams, not $ null params] space [tparams', params']
  fmt (LetWith dest src idxs ve body loc)
    | dest == src =
<<<<<<< HEAD
      prependComments loc
      $ ( code "let"
          <+> dest
          <:> idxs'
          <+> code "="
        )
      <+/> ve
      <:+/> letBody body
    | otherwise =
      prependComments loc
      $ ( code "let"
          <+> dest
          <+> code "="
          <+> src
          <+> code "with"
          <+> idxs'
        )
      <+/> ve
      <:+/> letBody body
=======
        prependComments loc $
          ( code "let"
              <+> dest
              <:> idxs'
              <+> code "="
          )
            <+/> ve
            </> letBody body
    | otherwise =
        prependComments loc $
          ( code "let"
              <+> dest
              <+> code "="
              <+> src
              <+> code "with"
              <+> idxs'
          )
            <+/> ve
            </> letBody body
>>>>>>> 36673192
    where
      idxs' = brackets $ sep (code ", ") idxs
  fmt (Range start maybe_step end loc) =
    prependComments loc $ start <:> step <:> end'
    where
      end' =
        case end of
          DownToExclusive e -> code "..>" <:> e
          ToInclusive e -> code "..." <:> e
          UpToExclusive e -> code "..<" <:> e
      step = maybe nil (code ".." <:>) maybe_step
<<<<<<< HEAD
  fmt (If c t f loc) = -- This could be prettier.
    prependComments loc
    $ code "if"
    <+> c
    <+> code "then"
    <:+/> softStdIndent t
    <:+/> code "else"
    <:+/> softStdIndent f
=======
  fmt (If c t f loc) =
    -- This could be prettier.
    prependComments loc $
      code "if"
        <+> c
        <+> code "then"
        </> stdIndent t
        </> code "else"
        </> stdIndent f
>>>>>>> 36673192
  fmt (Apply f args loc) =
    prependComments loc $
      f <+> align fmt_args
    where
      fmt_args = sepLoc $ map snd (toList args)

letBody :: UncheckedExp -> FmtM Fmt
letBody body@(AppExp LetPat {} _) = fmt body
letBody body@(AppExp LetFun {} _) = fmt body
letBody body@(AppExp LetWith {} _) = fmt body
letBody body = prependComments body $ code "in" <+> align body

instance Format (SizeBinder Name) where
  fmt (SizeBinder v loc) = prependComments loc $ brackets $ fmtName v

instance Format (IdentBase NoInfo Name t) where
  fmt = fmtPretty . identName

instance Format (LoopFormBase NoInfo Name) where
  fmt (For i ubound) =
    code "for" <+> i <+> code "<" <+> ubound
  fmt (ForIn x e) =
    code "for" <+> x <+> code "in" <+> e
  fmt (While cond) = do
    code "while" <+> cond

-- | This should always be simplified by location.
fmtBinOp :: QualName Name -> FmtM Fmt
fmtBinOp bop =
  case leading of
    Backtick -> code "`" <:> fmtQualName bop <:> code "`"
    _any -> fmtPretty bop
  where
    leading = leadingOperator $ toName $ qualLeaf bop

instance Format UncheckedValBind where
  fmt (ValBind entry name retdecl _rettype tparams args body docs attrs loc) =
<<<<<<< HEAD
    prependComments loc
    $ docs
    <:> (if null attrs then nil else attrs' <:> space)
    <:> fun
    <+> fmtNameParen name
    <:> (if null tparams && null args then nil else space)
    <:> sub
    <:> retdecl'
    <:> code "="
    <:+/> softStdIndent body
=======
    prependComments loc $
      docs
        <:> (if null attrs then nil else attrs' <:> space)
        <:> fun
        <+> fmtNameParen name
        <:> (if null tparams && null args then nil else space)
        <:> sub
        <:> retdecl'
        <:> code "="
        </> stdIndent body
>>>>>>> 36673192
    where
      attrs' = sep space attrs
      tparams' = localLayoutList tparams $ align $ sep softline tparams
      args' = localLayoutList args $ align $ sep softline args
      retdecl' =
        case retdecl of
          Just a -> code ":" <+> a <:> space
          Nothing -> space
      flags = [not $ null tparams, not $ null args]
      sub =
        sepFilter flags space [tparams', args']
      fun =
        case entry of
          Just _ -> code "entry"
          _any -> code "def"

instance Format (SizeExp UncheckedExp) where
  fmt (SizeExp d loc) = prependComments loc $ brackets d
  fmt (SizeExpAny loc) = prependComments loc $ brackets nil

instance Format UncheckedSpec where
  fmt (TypeAbbrSpec tpsig) = fmt tpsig
  fmt (TypeSpec l name ps doc loc) =
<<<<<<< HEAD
    prependComments loc
    $ doc <:> code "type" <+> l <:> fmtName name <+> align (sep softline ps)
  fmt (ValSpec name ps te _ doc loc) =
    prependComments loc
    $ doc <:> code "val" <+> fmtName name <+> align (sep softline ps) <:> code ":" <+> te
=======
    prependComments loc $
      doc <:> code "type" <+> l <:> fmtName name <+> align (sep line ps)
  fmt (ValSpec name ps te _ doc loc) =
    prependComments loc $
      doc <:> code "val" <+> fmtName name <+> align (sep line ps) <:> code ":" <+> te
>>>>>>> 36673192
  fmt (ModSpec name mte doc loc) =
    prependComments loc $ doc <:> code "module" <+> fmtName name <:> code ":" <+> mte
  fmt (IncludeSpec mte loc) = prependComments loc $ code "include" <+> mte

instance Format UncheckedModTypeExp where
  fmt (ModTypeVar v _ loc) = prependComments loc $ fmtPretty v
  fmt (ModTypeParens mte loc) =
    prependComments loc $ code "(" <:> align mte <:/> code ")"
  fmt (ModTypeSpecs sbs loc) =
    prependComments loc $ code "{" <:/> softStdIndent (sep softline sbs) <:/> code "}"
  fmt (ModTypeWith mte (TypeRef v ps td _) loc) =
    prependComments loc $
      mte <+> code "with" <+> fmtPretty v `ps_op` sep space ps <+> code "=" <+> td
    where
      ps_op = if null ps then (<:>) else (<+>)
  fmt (ModTypeArrow (Just v) te0 te1 loc) =
    prependComments loc $
      parens (fmtName v <:> code ":" <+> te0) <+> align (code "->" <:/> te1)
  fmt (ModTypeArrow Nothing te0 te1 loc) =
    prependComments loc $ te0 <+> code "->" <+> te1

instance Format UncheckedModTypeBind where
  fmt (ModTypeBind pName pSig doc loc) =
    prependComments loc $
      doc <:> code "module type" <+> fmtName pName <+> code "=" <+> pSig

instance Format (ModParamBase NoInfo Name) where
  fmt :: ModParamBase NoInfo Name -> FmtM Fmt
  fmt (ModParam pName pSig _f loc) =
    prependComments loc $ parens $ fmtName pName <:> code ":" <+> pSig

instance Format UncheckedModBind where
  fmt (ModBind name ps sig te doc loc) =
    prependComments loc $
      doc
        <:> code "module"
        <+> fmtName name
        <:> ps'
        <:> sig'
        <:> code "="
        <+> te
    where
      sig' = fmtSig sig
      fmtSig Nothing = space
      fmtSig (Just (s', _f)) = code ":" <+> s' <:> space
      ps' =
        case ps of
          [] -> nil
          _any -> space <:> localLayoutList ps (align $ sep softline ps)

-- All of these should probably be "extra" indented
instance Format UncheckedModExp where
  fmt (ModVar v loc) = prependComments loc $ fmtQualName v
  fmt (ModParens f loc) =
    prependComments loc $ code "(" <:/> softStdIndent f <:/> code ")"
  fmt (ModImport path _f loc) =
    prependComments loc $ code "import \"" <:> fmtPretty path <:> code "\""
  -- Should be put inside a nested block
  fmt (ModDecs decs loc) =
<<<<<<< HEAD
    prependComments loc
    $ code "{" <:+/> softStdIndent (sep (softline <:> softline) decs) <:+/> code "}"
  fmt (ModApply f a _f0 _f1 loc) = prependComments loc $ f <+> a
  fmt (ModAscript me se _f loc) = prependComments loc $ me <:> code ":" <+> se
  fmt (ModLambda param maybe_sig body loc) =
    prependComments loc
    $ code "\\" <:> param <:> sig <+> code "->" <:+/> softStdIndent body
=======
    prependComments loc $
      code "{" </> stdIndent (sep (space <|> line <:> line) decs) </> code "}"
  fmt (ModApply f a _f0 _f1 loc) = prependComments loc $ f <+> a
  fmt (ModAscript me se _f loc) = prependComments loc $ me <:> code ":" <+> se
  fmt (ModLambda param maybe_sig body loc) =
    prependComments loc $
      code "\\" <:> param <:> sig <+> code "->" </> stdIndent body
>>>>>>> 36673192
    where
      sig =
        case maybe_sig of
          Nothing -> nil
          Just (sig', _) -> code ":" <+> parens sig'

-- | Formatting of Futhark declarations.
instance Format UncheckedDec where
  fmt (ValDec t) = fmt t -- A value declaration.
  fmt (TypeDec tb) = fmt tb -- A type declaration.
  fmt (ModTypeDec tb) = fmt tb -- A module type declation.
  fmt (ModDec tb) = fmt tb -- A module declation.
  fmt (OpenDec tb loc) = prependComments loc $ code "open" <+> tb -- Adds the local keyword
  fmt (LocalDec tb loc) = prependComments loc $ code "local" <+> tb
  -- Import declarations.
  fmt (ImportDec path _tb loc) =
    prependComments loc $ code "import \"" <:> fmtPretty path <:> code "\""

-- | Does not return residual comments, because these are simply
-- inserted at the end.
instance Format UncheckedProg where
  fmt (Prog dc decs) =
<<<<<<< HEAD
    fmt $ dc <:> sep (softline <:> softline) decs <:+/> popComments
  
=======
    fmt $ dc <:> sep (line <:> line) decs </> popComments
>>>>>>> 36673192

fmtText :: String -> T.Text -> Either SyntaxError T.Text
fmtText fName fContent = do
  (prog, cs) <- parseFutharkWithComments fName fContent
  let m = fmt prog
  pure $ pretty $ runFormat m cs fContent<|MERGE_RESOLUTION|>--- conflicted
+++ resolved
@@ -112,15 +112,9 @@
     prependComments loc $ fmtParamType name te0 <+> code "->" <:+/> softStdIndent te1
   -- This should be "|"
   fmt (TESum tes loc) =
-<<<<<<< HEAD
     prependComments loc
     $ sep (softline <:> code "|" <:> space)
     $ map fmtSumTypeConstr tes
-=======
-    prependComments loc $
-      sep (code " | " <|> line <:> code "| ") $
-        map fmtSumTypeConstr tes
->>>>>>> 36673192
   fmt (TEDim dims te loc) =
     prependComments loc $ code "?" <:> dims' <:> code "." <:> te -- not sure how to format this as multiple lines
     where
@@ -133,7 +127,6 @@
 instance Format UncheckedTypeBind where
   fmt (TypeBind name l ps e NoInfo dc loc) =
     prependComments loc $
-<<<<<<< HEAD
     dc
     <:> code "type"
     <:> l
@@ -142,16 +135,6 @@
     <:> localLayoutList ps (align $ sep softline ps)
     <+> code "="
     <:+/> softStdIndent e
-=======
-      dc
-        <:> code "type"
-        <:> l
-        <+> fmtName name
-        <:> (if null ps then nil else space)
-        <:> localLayoutList ps (align $ sep line ps)
-        <+> code "="
-        </> stdIndent e
->>>>>>> 36673192
 
 instance Format (AttrAtom a) where
   fmt (AtomName name) = fmtName name
@@ -175,7 +158,6 @@
 
 instance Format (UncheckedPat t) where
   fmt (TuplePat pats loc) =
-<<<<<<< HEAD
     prependComments loc
     $ parens
     $ sepSoftline (code ",") pats
@@ -183,16 +165,6 @@
     prependComments loc
     $ braces
     $ sepSoftline (code ",") $ map fmtFieldPat pats
-=======
-    prependComments loc $
-      parens $
-        sep (code "," <:> space <|> line <:> code ",") pats
-  fmt (RecordPat pats loc) =
-    prependComments loc $
-      braces $
-        sep (code "," <:> space <|> line <:> code ",") $
-          map fmtFieldPat pats
->>>>>>> 36673192
     where
       fmtFieldPat (name, t) = fmtName name <+> code "=" <+> t -- Currently it allways adds the fields it seems. I think it has to do this.
   fmt (PatParens pat loc) =
@@ -202,13 +174,8 @@
   fmt (PatAscription pat t loc) = prependComments loc $ pat <:> code ":" <+> t
   fmt (PatLit _e _ loc) = prependComments loc $ fmtCopyLoc loc
   fmt (PatConstr n _ pats loc) =
-<<<<<<< HEAD
     prependComments loc
     $ code "#" <:> fmtName n <:+/> align (sep softline pats)
-=======
-    prependComments loc $
-      code "#" <:> fmtName n </> align (sep line pats)
->>>>>>> 36673192
   fmt (PatAttr attr pat loc) = prependComments loc $ attr <+> pat
 
 instance Format (FieldBase NoInfo Name) where
@@ -266,7 +233,6 @@
   fmt (IntLit _v _ loc) = prependComments loc $ fmtCopyLoc loc
   fmt (FloatLit _v _ loc) = prependComments loc $ fmtCopyLoc loc -- fmtPretty _v -- Not sure how this can be multiline.
   fmt (TupLit es loc) =
-<<<<<<< HEAD
     prependComments loc
     $ parens
     $ sepSoftline (code ",") es
@@ -282,29 +248,11 @@
     prependComments loc
     $ brackets
     $ sepSoftline (code ",") es
-=======
-    prependComments loc $
-      parens $
-        sep (code "," <:> space <|> line <:> code ",") es
-  fmt (RecordLit fs loc) =
-    prependComments loc $
-      braces $
-        sep (code "," <:> space <|> line <:> code ",") fs
-  fmt (ArrayVal vs _ loc) =
-    prependComments loc $
-      brackets $
-        sep (code "," <:> space <|> line <:> code ",") vs
-  fmt (ArrayLit es _ loc) =
-    prependComments loc $
-      brackets $
-        sep (code "," <:> space <|> line <:> code ",") es
->>>>>>> 36673192
   fmt (StringLit _s loc) = fmtCopyLoc loc
   fmt (Project k e _ loc) = prependComments loc $ e <:> code "." <:> fmtPretty k
   fmt (Negate e loc) = prependComments loc $ code "-" <:> e
   fmt (Not e loc) = prependComments loc $ code "!" <:> e
   fmt (Update src idxs ve loc) =
-<<<<<<< HEAD
     prependComments loc
     $ src <+> code "with" <+> idxs' <+> stdNest (code "=" <:+/> ve)
     where
@@ -312,27 +260,13 @@
   fmt (RecordUpdate src fs ve _ loc) =
     prependComments loc
     $ src <+> code "with" <+> fs' <+> stdNest (code "=" <:+/> ve)
-=======
-    prependComments loc $
-      src <+> code "with" <+> idxs' <+> stdNest (code "=" </> ve)
-    where
-      idxs' = brackets $ sep (code "," <:> space) idxs -- This could account for multiline.
-  fmt (RecordUpdate src fs ve _ loc) =
-    prependComments loc $
-      src <+> code "with" <+> fs' <+> stdNest (code "=" </> ve)
->>>>>>> 36673192
     where
       fs' = sep (code ".") $ fmtName <$> fs -- This could account for multiline.
   fmt (Assert e1 e2 _ loc) =
     prependComments loc $ code "assert" <+> e1 <+> e2
   fmt (Lambda params body rettype _ loc) =
-<<<<<<< HEAD
     prependComments loc
     $ code "\\" <:> sep space params <:> ascript <+> stdNest (code "->" <:+/> body)
-=======
-    prependComments loc $
-      code "\\" <:> sep space params <:> ascript <+> stdNest (code "->" </> body)
->>>>>>> 36673192
     where
       ascript = maybe nil (code ": " <:>) rettype
   fmt (OpSection binop _ loc) =
@@ -392,15 +326,9 @@
       ( (code "loop" `op` sizeparams')
           <+/> pat
       )
-<<<<<<< HEAD
     <+> form
     <+> code "do"
     <:+/> softStdIndent loopbody
-=======
-        <+> form
-        <+> code "do"
-        </> stdIndent loopbody
->>>>>>> 36673192
     where
       op = if null sizeparams then (<:>) else (<+>)
       sizeparams' = sep nil $ brackets . fmtName . toName <$> sizeparams
@@ -410,45 +338,26 @@
           <+/> pat
           <+> code "="
       )
-<<<<<<< HEAD
     <+/> initexp
     <+> form
     <+> code "do"
     <:+/> softStdIndent loopbody
-=======
-        <+/> initexp
-        <+> form
-        <+> code "do"
-        </> stdIndent loopbody
->>>>>>> 36673192
     where
       op = if null sizeparams then (<:>) else (<+>)
       sizeparams' = sep nil $ brackets . fmtName . toName <$> sizeparams
   fmt (Index e idxs loc) =
-<<<<<<< HEAD
     prependComments loc
     $ (e <:>)
     $ brackets
     $ sepSoftline (code ",") idxs
-=======
-    prependComments loc $
-      (e <:>) $
-        brackets $
-          sep (code "," <:> space <|> line <:> code ",") idxs
->>>>>>> 36673192
   fmt (LetPat sizes pat e body loc) =
     prependComments loc $
       ( code "let"
           <+> sepFilter [not $ null sizes, True] space [sizes', fmt pat]
           <+> code "="
       )
-<<<<<<< HEAD
     <+/> e
     <:+/> letBody body
-=======
-        <+/> e
-        </> letBody body
->>>>>>> 36673192
     where
       sizes' = sep nil sizes
   fmt (LetFun fname (tparams, params, retdecl, _, e) body loc) =
@@ -460,13 +369,8 @@
           <:> retdecl'
           <:> code "="
       )
-<<<<<<< HEAD
     <+/> e
     <:+/> letBody body
-=======
-        <+/> e
-        </> letBody body
->>>>>>> 36673192
     where
       tparams' = sep space tparams
       params' = sep space params
@@ -477,7 +381,6 @@
       sub = sepFilter [not $ null tparams, not $ null params] space [tparams', params']
   fmt (LetWith dest src idxs ve body loc)
     | dest == src =
-<<<<<<< HEAD
       prependComments loc
       $ ( code "let"
           <+> dest
@@ -497,27 +400,6 @@
         )
       <+/> ve
       <:+/> letBody body
-=======
-        prependComments loc $
-          ( code "let"
-              <+> dest
-              <:> idxs'
-              <+> code "="
-          )
-            <+/> ve
-            </> letBody body
-    | otherwise =
-        prependComments loc $
-          ( code "let"
-              <+> dest
-              <+> code "="
-              <+> src
-              <+> code "with"
-              <+> idxs'
-          )
-            <+/> ve
-            </> letBody body
->>>>>>> 36673192
     where
       idxs' = brackets $ sep (code ", ") idxs
   fmt (Range start maybe_step end loc) =
@@ -529,7 +411,6 @@
           ToInclusive e -> code "..." <:> e
           UpToExclusive e -> code "..<" <:> e
       step = maybe nil (code ".." <:>) maybe_step
-<<<<<<< HEAD
   fmt (If c t f loc) = -- This could be prettier.
     prependComments loc
     $ code "if"
@@ -538,17 +419,6 @@
     <:+/> softStdIndent t
     <:+/> code "else"
     <:+/> softStdIndent f
-=======
-  fmt (If c t f loc) =
-    -- This could be prettier.
-    prependComments loc $
-      code "if"
-        <+> c
-        <+> code "then"
-        </> stdIndent t
-        </> code "else"
-        </> stdIndent f
->>>>>>> 36673192
   fmt (Apply f args loc) =
     prependComments loc $
       f <+> align fmt_args
@@ -586,7 +456,6 @@
 
 instance Format UncheckedValBind where
   fmt (ValBind entry name retdecl _rettype tparams args body docs attrs loc) =
-<<<<<<< HEAD
     prependComments loc
     $ docs
     <:> (if null attrs then nil else attrs' <:> space)
@@ -597,18 +466,6 @@
     <:> retdecl'
     <:> code "="
     <:+/> softStdIndent body
-=======
-    prependComments loc $
-      docs
-        <:> (if null attrs then nil else attrs' <:> space)
-        <:> fun
-        <+> fmtNameParen name
-        <:> (if null tparams && null args then nil else space)
-        <:> sub
-        <:> retdecl'
-        <:> code "="
-        </> stdIndent body
->>>>>>> 36673192
     where
       attrs' = sep space attrs
       tparams' = localLayoutList tparams $ align $ sep softline tparams
@@ -632,19 +489,11 @@
 instance Format UncheckedSpec where
   fmt (TypeAbbrSpec tpsig) = fmt tpsig
   fmt (TypeSpec l name ps doc loc) =
-<<<<<<< HEAD
     prependComments loc
     $ doc <:> code "type" <+> l <:> fmtName name <+> align (sep softline ps)
   fmt (ValSpec name ps te _ doc loc) =
     prependComments loc
     $ doc <:> code "val" <+> fmtName name <+> align (sep softline ps) <:> code ":" <+> te
-=======
-    prependComments loc $
-      doc <:> code "type" <+> l <:> fmtName name <+> align (sep line ps)
-  fmt (ValSpec name ps te _ doc loc) =
-    prependComments loc $
-      doc <:> code "val" <+> fmtName name <+> align (sep line ps) <:> code ":" <+> te
->>>>>>> 36673192
   fmt (ModSpec name mte doc loc) =
     prependComments loc $ doc <:> code "module" <+> fmtName name <:> code ":" <+> mte
   fmt (IncludeSpec mte loc) = prependComments loc $ code "include" <+> mte
@@ -704,15 +553,6 @@
     prependComments loc $ code "import \"" <:> fmtPretty path <:> code "\""
   -- Should be put inside a nested block
   fmt (ModDecs decs loc) =
-<<<<<<< HEAD
-    prependComments loc
-    $ code "{" <:+/> softStdIndent (sep (softline <:> softline) decs) <:+/> code "}"
-  fmt (ModApply f a _f0 _f1 loc) = prependComments loc $ f <+> a
-  fmt (ModAscript me se _f loc) = prependComments loc $ me <:> code ":" <+> se
-  fmt (ModLambda param maybe_sig body loc) =
-    prependComments loc
-    $ code "\\" <:> param <:> sig <+> code "->" <:+/> softStdIndent body
-=======
     prependComments loc $
       code "{" </> stdIndent (sep (space <|> line <:> line) decs) </> code "}"
   fmt (ModApply f a _f0 _f1 loc) = prependComments loc $ f <+> a
@@ -720,7 +560,6 @@
   fmt (ModLambda param maybe_sig body loc) =
     prependComments loc $
       code "\\" <:> param <:> sig <+> code "->" </> stdIndent body
->>>>>>> 36673192
     where
       sig =
         case maybe_sig of
@@ -743,12 +582,8 @@
 -- inserted at the end.
 instance Format UncheckedProg where
   fmt (Prog dc decs) =
-<<<<<<< HEAD
     fmt $ dc <:> sep (softline <:> softline) decs <:+/> popComments
   
-=======
-    fmt $ dc <:> sep (line <:> line) decs </> popComments
->>>>>>> 36673192
 
 fmtText :: String -> T.Text -> Either SyntaxError T.Text
 fmtText fName fContent = do
