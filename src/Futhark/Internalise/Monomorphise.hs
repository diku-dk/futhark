--- conflicted
+++ resolved
@@ -512,15 +512,9 @@
     <*> mapM onArg (NE.toList args)
     <*> transformAppRes res
   where
-<<<<<<< HEAD
     onArg (Info (ext, am), e) = (ext,am,) <$> transformExp e
-transformAppExp (Loop sparams pat e1 form body loc) res = do
-  e1' <- transformExp e1
-=======
-    onArg (Info ext, e) = (ext,) <$> transformExp e
 transformAppExp (Loop sparams pat loopinit form body loc) res = do
   e1' <- transformExp $ loopInitExp loopinit
->>>>>>> 86cf19a6
 
   let dimArgs = S.fromList sparams
   pat' <- withArgs dimArgs $ transformPat pat
@@ -546,13 +540,8 @@
   -- sizes for them.
   (pat_sizes, pat'') <- sizesForPat pat'
   res' <- transformAppRes res
-<<<<<<< HEAD
-  pure $ AppExp (Loop (sparams' ++ pat_sizes) pat'' e1' form' body' loc) (Info res')
+  pure $ AppExp (Loop (sparams' ++ pat_sizes) pat'' (LoopInitExplicit e1') form' body' loc) (Info res')
 transformAppExp (BinOp (fname, _) (Info t) (e1, Info (d1, _)) (e2, Info (d2, _)) loc) res = do
-=======
-  pure $ AppExp (Loop (sparams' ++ pat_sizes) pat'' (LoopInitExplicit e1') form' body' loc) (Info res')
-transformAppExp (BinOp (fname, _) (Info t) (e1, d1) (e2, d2) loc) res = do
->>>>>>> 86cf19a6
   (AppRes ret ext) <- transformAppRes res
   fname' <- transformFName loc fname (toStruct t)
   e1' <- transformExp e1
