--- conflicted
+++ resolved
@@ -914,11 +914,7 @@
   (Exp, StaticVal) ->
   (((Maybe VName, AutoMap), Exp), [ParamType]) ->
   DefM (Exp, StaticVal)
-<<<<<<< HEAD
-defuncApplyArg fname_s (f', LambdaSV pat lam_e_t lam_e closure_env) (((argext, _), arg), _) = do
-=======
-defuncApplyArg (fname_s, floc) (f', LambdaSV pat lam_e_t lam_e closure_env) ((argext, arg), _) = do
->>>>>>> 4ad19c89
+defuncApplyArg (fname_s, floc) (f', LambdaSV pat lam_e_t lam_e closure_env) (((argext, _), arg), _) = do
   (arg', arg_sv) <- defuncExp arg
   let env' = alwaysMatchPatSV pat arg_sv
       dims = mempty
@@ -1013,15 +1009,9 @@
       let fname = liftedName 0 f
           (argtypes, _) = unfoldFunType $ typeOf f
       fmap (first $ updateReturn appres) $
-<<<<<<< HEAD
-        foldM (defuncApplyArg fname) (f', f_sv) $
+        foldM (defuncApplyArg (fname, loc)) (f', f_sv) $
           NE.zip args . NE.tails . map snd $
             argtypes
-=======
-        foldM (defuncApplyArg (fname, loc)) (f', f_sv) $
-          NE.zip args $
-            NE.tails argtypes
->>>>>>> 4ad19c89
   where
     intrinsicOrHole e' = do
       -- If the intrinsic is fully applied, then we are done.
