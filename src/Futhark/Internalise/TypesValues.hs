--- conflicted
+++ resolved
@@ -198,17 +198,10 @@
   map fromDecl <$> internaliseLoopParamType (E.resToParam et) ts
 
 internaliseType ::
-<<<<<<< HEAD
-  E.StructType ->
-  [[I.TypeBase I.ExtShape Uniqueness]]
-internaliseType =
-  map toList . runInternaliseTypeM . internaliseTypeM mempty . E.toRes E.Nonunique
-=======
-  E.TypeBase E.Size () ->
+  E.TypeBase E.Size NoUniqueness ->
   [Tree (I.TypeBase I.ExtShape Uniqueness)]
 internaliseType =
-  runInternaliseTypeM . internaliseTypeM mempty
->>>>>>> 16978b93
+  runInternaliseTypeM . internaliseTypeM mempty . E.toRes E.Nonunique
 
 newId :: InternaliseTypeM Int
 newId = do
