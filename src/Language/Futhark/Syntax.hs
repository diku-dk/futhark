{-# LANGUAGE MultiParamTypeClasses #-}
{-# LANGUAGE FlexibleInstances, FlexibleContexts, StandaloneDeriving #-}
-- | This Is an ever-changing abstract syntax for Futhark.  Some types,
-- such as @Exp@, are parametrised by type and name representation.
-- See the @docs/@ subdirectory in the Futhark repository for a language
-- reference, or this module may be a little hard to understand.
module Language.Futhark.Syntax
  (
   module Language.Futhark.Core

  -- * Types
  , Uniqueness(..)
  , IntType(..)
  , FloatType(..)
  , PrimType(..)
  , ArrayShape (..)
  , DimDecl (..)
  , ShapeDecl (..)
  , Rank (..)
  , TypeBase(..)
  , UserType(..)
  , TupleArrayElemTypeBase(..)
  , ArrayTypeBase(..)
  , CompTypeBase
  , StructTypeBase
  , StructUserType
  , DeclArrayTypeBase
  , DeclTupleArrayElemTypeBase
  , Diet(..)
  , TypeDeclBase (..)
  , UserTypeDeclBase (..)

    -- * Values
  , IntValue(..)
  , FloatValue(..)
  , PrimValue(..)
  , Value(..)

  -- * Abstract syntax tree
  , UnOp (..)
  , BinOp (..)
  , IdentBase (..)
  , ParamBase (..)
  , ExpBase(..)
  , LoopFormBase (..)
  , ForLoopDirection (..)
  , LambdaBase(..)
  , PatternBase(..)
  , StreamForm(..)

  -- * Definitions
  , FunDefBase(..)
  , TypeDefBase(..)
  , ProgBase(..)
  , ProgBaseWithHeaders(..)
  , ProgHeader(..)
  , DecBase(..)

  -- * Miscellaneous
  , NoInfo(..)
  , Info(..)
  , Names
  )
  where

import Control.Applicative
import Data.Array
import Data.Hashable
import Data.Loc
import Data.Functor
import Data.Monoid
import Data.Foldable
import Data.Traversable
import qualified Data.HashSet as HS

import Prelude

import Futhark.Representation.Primitive
  (IntType(..), FloatType(..), IntValue(..), FloatValue(..))
import Language.Futhark.Core

-- | Convenience class for deriving Show instances for the AST.
class (Show vn,
       Show (f vn),
       Show (f (CompTypeBase vn)),
       Show (f (StructTypeBase vn))) => Showable f vn where

-- | No information.  Usually used for placeholder type- or aliasing
-- information.
data NoInfo a = NoInfo
              deriving (Eq, Ord, Show)

instance Show vn => Showable NoInfo vn where
instance Functor NoInfo where
  fmap _ NoInfo = NoInfo
instance Foldable NoInfo where
  foldr _ b NoInfo = b
instance Traversable NoInfo where
  traverse _ NoInfo = pure NoInfo
instance Monoid (NoInfo a) where
  mempty = NoInfo
  _ `mappend` _ = NoInfo

-- | Some information.  The dual to 'NoInfo'
newtype Info a = Info { unInfo :: a }
            deriving (Eq, Ord, Show)

instance Show vn => Showable Info vn where
instance Functor Info where
  fmap f (Info x) = Info $ f x
instance Foldable Info where
  foldr f b (Info x) = f x b
instance Traversable Info where
  traverse f (Info x) = Info <$> f x

-- | Low-level primitive types.
data PrimType = Signed IntType
              | Unsigned IntType
              | FloatType FloatType
              | Bool
              deriving (Eq, Ord, Show)

-- | Non-array values.
data PrimValue = SignedValue !IntValue
               | UnsignedValue !IntValue
               | FloatValue !FloatValue
               | BoolValue !Bool
               deriving (Eq, Ord, Show)

-- | The class of types that can represent an array size.  The
-- 'Monoid' instance must define 'mappend' such that @dims1 `mappend`
-- dims2@ adds @dims1@ as the outer dimensions of @dims2@.
class (Eq shape, Ord shape, Monoid shape) => ArrayShape shape where
  -- | Number of dimensions.
  shapeRank :: shape -> Int
  -- | @stripDims n shape@ strips the outer @n@ dimensions from
  -- @shape@, returning 'Nothing' if this would result in zero or
  -- fewer dimensions.
  stripDims :: Int -> shape -> Maybe shape

-- | Declaration of a dimension size.
data DimDecl vn = NamedDim vn
                  -- ^ The size of the dimension is this name.  In a
                  -- function parameter, this is in a binding
                  -- position.  In a return type, this will give rise
                  -- to an assertion.
                | ConstDim Int
                  -- ^ The size is a constant.
                | AnyDim
                  -- ^ No dimension declaration.
                deriving (Eq, Ord, Show)

-- | The size of an array type is a list of its dimension sizes.  If
-- 'Nothing', that dimension is of a (statically) unknown size.
newtype ShapeDecl vn = ShapeDecl { shapeDims :: [DimDecl vn] }
                     deriving (Eq, Ord, Show)

-- | The rank of an array as a positive natural number.
newtype Rank vn = Rank Int
                deriving (Eq, Ord, Show)

instance Monoid (Rank vn) where
  mempty = Rank 0
  Rank n `mappend` Rank m = Rank $ n + m

instance ArrayShape (Rank vn) where
  shapeRank (Rank n) = n
  stripDims i (Rank n) | i < n     = Just $ Rank $ n - i
                       | otherwise = Nothing

instance Monoid (ShapeDecl vn) where
  mempty = ShapeDecl []
  ShapeDecl l1 `mappend` ShapeDecl l2 = ShapeDecl $ l1 ++ l2

instance (Eq vn, Ord vn) => ArrayShape (ShapeDecl vn) where
  shapeRank (ShapeDecl l) = length l
  stripDims i (ShapeDecl l)
    | i < length l = Just $ ShapeDecl $ drop i l
    | otherwise    = Nothing

-- | Types that can be elements of tuple-arrays.
data TupleArrayElemTypeBase shape as vn =
<<<<<<< HEAD
     PrimArrayElem PrimType (as vn)
   | ArrayArrayElem (ArrayTypeBase shape as vn)
   | TupleArrayElem [TupleArrayElemTypeBase shape as vn]
      deriving (Show)

 -- |data UserTupleArrayElemTypeBase shape vn =
 -- |    UserPrimArrayElem PrimType
 -- |  | UserArrayArrayElem UserArrayTypeBase shape vn
 -- |  | UserTupleArrayElem [UserTupleArrayElemTypeBase shape vn]
 -- |-- disabled until further notice  | UserTypeAliasArrayElem Name
 -- |  deriving (Show)
=======
    PrimArrayElem PrimType (as vn) Uniqueness
  | ArrayArrayElem (ArrayTypeBase shape as vn)
  | TupleArrayElem [TupleArrayElemTypeBase shape as vn]
  deriving (Show)
>>>>>>> 28f7929e

instance Eq (shape vn) =>
         Eq (TupleArrayElemTypeBase shape as vn) where
  PrimArrayElem bt1 _ u1 == PrimArrayElem bt2 _ u2 = bt1 == bt2 && u1 == u2
  ArrayArrayElem at1     == ArrayArrayElem at2     = at1 == at2
  TupleArrayElem ts1     == TupleArrayElem ts2     = ts1 == ts2
  _                      == _                      = False

instance Ord (shape vn) =>
         Ord (TupleArrayElemTypeBase shape as vn) where
  PrimArrayElem bt1 _ u1 `compare` PrimArrayElem bt2 _ u2 = (bt1,u1) `compare` (bt2,u2)
  ArrayArrayElem at1   `compare` ArrayArrayElem at2   = at1 `compare` at2
  TupleArrayElem ts1   `compare` TupleArrayElem ts2   = ts1 `compare` ts2
  PrimArrayElem {}    `compare` ArrayArrayElem {}    = LT
  PrimArrayElem {}    `compare` TupleArrayElem {}    = LT
  ArrayArrayElem {}    `compare` TupleArrayElem {}    = LT
  ArrayArrayElem {}    `compare` PrimArrayElem {}    = GT
  TupleArrayElem {}    `compare` PrimArrayElem {}    = GT
  TupleArrayElem {}    `compare` ArrayArrayElem {}    = GT

-- | An array type.
data ArrayTypeBase shape as vn =
    PrimArray PrimType (shape vn) Uniqueness (as vn)
    -- ^ An array whose elements are primitive types.
  | TupleArray [TupleArrayElemTypeBase shape as vn] (shape vn) Uniqueness
    -- ^ An array whose elements are tuples.
    deriving (Show)

 -- data UserArrayTypeBase shape vn =
 --       UserPrimArray PrimType (shape vn) Uniqueness
 --       -- ^ An array whose elements are primitive types.
 --     | UserAliasArray Name (shape vn) Uniqueness
 --       -- ^ An array of some unresolved type. This will
 --       -- be resolved before the type check.
 --     | UserTupleArray [UserTupleArrayElemTypeBase shape vn] (shape vn) Uniqueness
 --       -- ^ An array whose elements are tuples.
 --       deriving (Show)

instance Eq (shape vn) =>
         Eq (ArrayTypeBase shape as vn) where
  PrimArray et1 dims1 u1 _ == PrimArray et2 dims2 u2 _ =
    et1 == et2 && dims1 == dims2 && u1 == u2
  TupleArray ts1 dims1 u1 == TupleArray ts2 dims2 u2 =
    ts1 == ts2 && dims1 == dims2 && u1 == u2
  _ == _ =
    False

instance Ord (shape vn) =>
         Ord (ArrayTypeBase shape as vn) where
  PrimArray et1 dims1 u1 _ <= PrimArray et2 dims2 u2 _
    | et1 < et2     = True
    | et1 > et2     = False
    | dims1 < dims2 = True
    | dims1 > dims2 = False
    | u1 < u2       = True
    | u1 > u2       = False
    | otherwise     = True
  TupleArray ts1 dims1 u1 <= TupleArray ts2 dims2 u2
    | ts1 < ts2     = True
    | ts1 > ts2     = False
    | dims1 < dims2 = True
    | dims1 > dims2 = False
    | u1 < u2       = True
    | u1 > u2       = False
    | otherwise     = True
  PrimArray {} <= TupleArray {} =
    True
  TupleArray {} <= PrimArray {} =
    False

-- | An Futhark type is either an array, a prim type, or a tuple.
-- When comparing types for equality with '==', aliases are ignored,
-- but dimensions much match.
data TypeBase shape as vn = Prim PrimType
                          | Array (ArrayTypeBase shape as vn)
                          | Tuple [TypeBase shape as vn]
                          deriving (Eq, Ord, Show)


-- | A type with aliasing information and no shape annotations, used
-- for describing the type of a computation.
type CompTypeBase = TypeBase Rank Names

-- | A type with shape annotations and no aliasing information, used
-- for declarations.

-- || type DeclTypeBase = TypeBase ShapeDecl NoInfo

data UserType vn = UserPrim PrimType
                 | UserArray (UserType vn) (ShapeDecl vn) Uniqueness
                 | UserTuple [UserType vn]
                 | UserTypeAlias Name
                 | Empty -- suppehack
    deriving (Show)
--
-- | type DeclTypeBase = UserType ShapeDecl NoInfo
-- | A "structural" type with shape annotations and no aliasing
-- information, used for declarations.
-- | I am changing this from TypeBase to UserType for now.
--   It is my plan to convert UserType ShapeDecl NoInfo into TypeBase ShapeDecl NoInfo during the type check.


type StructUserType = UserType
type StructTypeBase = TypeBase ShapeDecl NoInfo


-- | An array type with shape annotations and no aliasing information,
-- used for declarations.
type DeclArrayTypeBase = ArrayTypeBase ShapeDecl NoInfo

-- | A tuple array element type with shape annotations and no aliasing
-- information, used for declarations.
type DeclTupleArrayElemTypeBase = TupleArrayElemTypeBase ShapeDecl NoInfo

-- | A declaration of the type of something.
data TypeDeclBase f vn =
  TypeDecl { declaredType :: StructUserType vn
                             -- ^ The type declared by the user.
--         , expandedType :: f (StructTypeBase vn)
           , expandedType :: f (StructTypeBase vn)
                             -- ^ The type deduced by the type checker.
           }
deriving instance Showable f vn => Show (TypeDeclBase f vn)

data UserTypeDeclBase f vn = UserTypeDecl { userDeclaredType :: StructUserType vn
                                          , userExpandedType :: f (StructTypeBase vn)
                                          }
-- deriving instance Showable vn => Show (UserTypeDeclBase vn)

-- | Information about which parts of a value/type are consumed.  For
-- example, we might say that a function taking an argument of type
-- @([int], *[int], [int])@ has diet @ConsumeTuple [Observe, Consume,
-- Observe]@.
data Diet = TupleDiet [Diet] -- ^ Consumes these parts of the tuple.
          | Consume -- ^ Consumes this value.
          | Observe -- ^ Only observes value in this position, does
                    -- not consume.
            deriving (Eq, Ord, Show)

-- | Every possible value in Futhark.  Values are fully evaluated and their
-- type is always unambiguous.
data Value = PrimValue !PrimValue
           | TupValue ![Value]
           | ArrayValue !(Array Int Value) (TypeBase Rank NoInfo ())
             -- ^ It is assumed that the array is 0-indexed.  The type
             -- is the row type.
             deriving (Eq, Ord, Show)

-- | An identifier consists of its name and the type of the value
-- bound to the identifier.
data IdentBase f vn = Ident { identName :: vn
                            , identType :: f (CompTypeBase vn)
                            , identSrcLoc :: SrcLoc
                            }
deriving instance Showable f vn => Show (IdentBase f vn)

instance Eq vn => Eq (IdentBase ty vn) where
  x == y = identName x == identName y

instance Ord vn => Ord (IdentBase ty vn) where
  x `compare` y = identName x `compare` identName y

instance Located (IdentBase ty vn) where
  locOf = locOf . identSrcLoc

instance Hashable vn => Hashable (IdentBase ty vn) where
  hashWithSalt salt = hashWithSalt salt . identName


-- | A name with no aliasing information, but known type.  These are
-- used for function parameters.
data ParamBase f vn = Param { paramName :: vn
                            , paramTypeDecl :: TypeDeclBase f vn
                            , paramSrcLoc :: SrcLoc
                          }
-- deriving instance Showable f vn => Show (ParamBase f vn)

instance Eq vn => Eq (ParamBase f vn) where
  x == y = paramName x == paramName y

instance Ord vn => Ord (ParamBase f vn) where
  x `compare` y = paramName x `compare` paramName y

instance Located (ParamBase f vn) where
  locOf = locOf . paramSrcLoc

instance Hashable vn => Hashable (ParamBase f vn) where
  hashWithSalt salt = hashWithSalt salt . paramName

-- | Unary operators.
data UnOp = Not
          | Negate
          | Complement
          | Abs
          | Signum
          | ToFloat FloatType
          | ToSigned IntType
          | ToUnsigned IntType
          deriving (Eq, Ord, Show)

-- | Binary operators.
data BinOp = Plus -- Binary Ops for Numbers
           | Minus
           | Pow
           | Times
           | Divide
           | Mod
           | Quot
           | Rem
           | ShiftR
           | ZShiftR -- ^ Zero-extend right shift.
           | ShiftL
           | Band
           | Xor
           | Bor
           | LogAnd
           | LogOr
           -- Relational Ops for all primitive types at least
           | Equal
           | NotEqual
           | Less
           | Leq
           | Greater
           | Geq
             deriving (Eq, Ord, Show, Enum, Bounded)

-- | The Futhark expression language.
--
-- In a value of type @Exp tt vn@, all 'Type' values are kept as @tt@
-- values, and all (variable) names are of type @vn@.
--
-- This allows us to encode whether or not the expression has been
-- type-checked in the Haskell type of the expression.  Specifically,
-- the parser will produce expressions of type @Exp 'NoInfo'@, and the
-- type checker will convert these to @Exp 'Type'@, in which type
-- information is always present.
data ExpBase f vn =
              Literal Value SrcLoc

            | TupLit    [ExpBase f vn] SrcLoc
            -- ^ Tuple literals, e.g., @{1+3, {x, y+z}}@.

            | ArrayLit  [ExpBase f vn] (f (CompTypeBase vn)) SrcLoc

            | Var    (IdentBase f vn)
            -- ^ Array literals, e.g., @[ [1+x, 3], [2, 1+4] ]@.
            -- Second arg is the type of of the rows of the array (not
            -- the element type).
            | LetPat (PatternBase f vn) (ExpBase f vn) (ExpBase f vn) SrcLoc

            | If     (ExpBase f vn) (ExpBase f vn) (ExpBase f vn) (f (CompTypeBase vn)) SrcLoc

            | Apply  Name [(ExpBase f vn, Diet)] (f (CompTypeBase vn)) SrcLoc

            | DoLoop
              (PatternBase f vn) -- Merge variable pattern
              (ExpBase f vn) -- Initial values of merge variables.
              (LoopFormBase f vn) -- Do or while loop.
              (ExpBase f vn) -- Loop body.
              (ExpBase f vn) -- Let-body.
              SrcLoc

            | BinOp BinOp (ExpBase f vn) (ExpBase f vn) (f (CompTypeBase vn)) SrcLoc
            | UnOp UnOp (ExpBase f vn) SrcLoc

            -- Primitive array operations
            | LetWith (IdentBase f vn) (IdentBase f vn)
                      [ExpBase f vn] (ExpBase f vn)
                      (ExpBase f vn) SrcLoc

            | Index (ExpBase f vn)
                    [ExpBase f vn]
                    SrcLoc

            | Size Int (ExpBase f vn) SrcLoc
            -- ^ The size of the specified array dimension.

            | Split [ExpBase f vn] (ExpBase f vn) SrcLoc
            -- ^ @split( (1,1,3), [ 1, 2, 3, 4 ]) = {[1], [], [2, 3], [4]}@.
            -- Note that this is different from the internal representation

            | Concat (ExpBase f vn) [ExpBase f vn] SrcLoc
            -- ^ @concat([1],[2, 3, 4]) = [1, 2, 3, 4]@.

            | Copy (ExpBase f vn) SrcLoc
            -- ^ Copy the value return by the expression.  This only
            -- makes a difference in do-loops with merge variables.

            -- Array construction.
            | Iota (ExpBase f vn) SrcLoc
            -- ^ @iota(n) = [0,1,..,n-1]@
            | Replicate (ExpBase f vn) (ExpBase f vn) SrcLoc
            -- ^ @replicate(3,1) = [1, 1, 1]@

            -- Array index space transformation.
            | Reshape [ExpBase f vn] (ExpBase f vn) SrcLoc
             -- ^ 1st arg is the new shape, 2nd arg is the input array.

            | Transpose (ExpBase f vn) SrcLoc
            -- ^ Transpose two-dimensional array.  @transpose(a) =
            -- rearrange((1,0), a)@.

            | Rearrange [Int] (ExpBase f vn) SrcLoc
            -- ^ Permute the dimensions of the input array.  The list
            -- of integers is a list of dimensions (0-indexed), which
            -- must be a permutation of @[0,n-1]@, where @n@ is the
            -- number of dimensions in the input array.

            -- Second-Order Array Combinators accept curried and
            -- anonymous functions as first params.
            | Map (LambdaBase f vn) (ExpBase f vn) SrcLoc
             -- ^ @map(op +(1), [1,2,..,n]) = [2,3,..,n+1]@.

            | Reduce Commutativity (LambdaBase f vn) (ExpBase f vn) (ExpBase f vn) SrcLoc
             -- ^ @reduce(op +, 0, [1,2,...,n]) = (0+1+2+...+n)@.

            | Scan (LambdaBase f vn) (ExpBase f vn) (ExpBase f vn) SrcLoc
             -- ^ @scan(plus, 0, [ 1, 2, 3 ]) = [ 1, 3, 6 ]@.

            | Filter (LambdaBase f vn) (ExpBase f vn) SrcLoc
            -- ^ Return those elements of the array that satisfy the
            -- predicate.

            | Partition [LambdaBase f vn] (ExpBase f vn) SrcLoc
            -- ^ @partition(f_1, ..., f_n, a)@ returns @n+1@ arrays, with
            -- the @i@th array consisting of those elements for which
            -- function @f_1@ returns 'True', and no previous function
            -- has returned 'True'.  The @n+1@th array contains those
            -- elements for which no function returns 'True'.

            | Stream (StreamForm f vn) (LambdaBase f vn) (ExpBase f vn) SrcLoc
            -- ^ Streaming: intuitively, this gives a size-parameterized
            -- composition for SOACs that cannot be fused, e.g., due to scan.
            -- For example, assuming @A : [int], f : int->int, g : real->real@,
            -- the code: @let x = map(f,A) in let y = scan(op+,0,x) in map(g,y)@
            -- can be re-written (streamed) in the source-Futhark language as:
            -- @let {acc, z} =
            -- @stream( 0, A,@
            -- @      , fn {int,[real]} (real chunk, real acc, [int] a) =>@
            -- @            let x = map (f,         A ) in@
            -- @            let y0= scan(op +, 0,   x ) in@
            -- @            let y = map (op +(acc), y0) in@
            -- @            { acc+y0[chunk-1], map(g, y) }@
            -- @      )@
            -- where (i)  @chunk@ is a symbolic int denoting the chunk
            -- size, (ii) @0@ is the initial value of the accumulator,
            -- which allows the streaming of @scan@.
            -- Finally, the unnamed function (@fn...@) implements the a fold that:
            -- computes the accumulator of @scan@, as defined inside its body, AND
            -- implicitly concatenates each of the result arrays across
            -- the iteration space.
            -- In essence, sequential codegen can choose chunk = 1 and thus
            -- eliminate the SOACs on the outermost level, while parallel codegen
            -- may choose the maximal chunk size that still satisfies the memory
            -- requirements of the device.

            | Write (ExpBase f vn) (ExpBase f vn) (ExpBase f vn) SrcLoc
            -- ^ @write([0, 2, -1], [9, 7, 0], [3, 4, 5]) = [9, 4, 7]@.

            | Zip [(ExpBase f vn, f (CompTypeBase vn))] SrcLoc
            -- ^ Normal zip supporting variable number of arguments.
            -- The type paired to each expression is the full type of
            -- the array returned by that expression.

            | Unzip (ExpBase f vn) [f (CompTypeBase vn)] SrcLoc
            -- ^ Unzip that can unzip to tuples of arbitrary size.
            -- The types are the elements of the tuple.

            | Unsafe (ExpBase f vn) SrcLoc
            -- ^ Explore the Danger Zone and elide safety checks on
            -- array operations that are (lexically) within this
            -- expression.  Make really sure the code is correct.
-- deriving instance Showable f vn => Show (ExpBase f vn)

data StreamForm f vn = MapLike    StreamOrd
                      | RedLike    StreamOrd Commutativity (LambdaBase f vn) (ExpBase f vn)
                      | Sequential (ExpBase f vn)
-- deriving instance Showable f vn => Show (StreamForm f vn)

instance Located (ExpBase f vn) where
  locOf (Literal _ loc) = locOf loc
  locOf (TupLit _ pos) = locOf pos
  locOf (ArrayLit _ _ pos) = locOf pos
  locOf (BinOp _ _ _ _ pos) = locOf pos
  locOf (UnOp _ _ pos) = locOf pos
  locOf (If _ _ _ _ pos) = locOf pos
  locOf (Var ident) = locOf ident
  locOf (Apply _ _ _ pos) = locOf pos
  locOf (LetPat _ _ _ pos) = locOf pos
  locOf (LetWith _ _ _ _ _ pos) = locOf pos
  locOf (Index _ _ pos) = locOf pos
  locOf (Iota _ pos) = locOf pos
  locOf (Size _ _ pos) = locOf pos
  locOf (Replicate _ _ pos) = locOf pos
  locOf (Reshape _ _ pos) = locOf pos
  locOf (Transpose _ pos) = locOf pos
  locOf (Rearrange _ _ pos) = locOf pos
  locOf (Map _ _ pos) = locOf pos
  locOf (Reduce _ _ _ _ pos) = locOf pos
  locOf (Zip _ pos) = locOf pos
  locOf (Unzip _ _ pos) = locOf pos
  locOf (Scan _ _ _ pos) = locOf pos
  locOf (Filter _ _ pos) = locOf pos
  locOf (Partition _ _ pos) = locOf pos
  locOf (Split _ _ pos) = locOf pos
  locOf (Concat _ _ pos) = locOf pos
  locOf (Copy _ pos) = locOf pos
  locOf (DoLoop _ _ _ _ _ pos) = locOf pos
  locOf (Stream _ _ _  pos) = locOf pos
  locOf (Unsafe _ loc) = locOf loc
  locOf (Write _ _ _ loc) = locOf loc

-- | Whether the loop is a @for@-loop or a @while@-loop.
data LoopFormBase f vn = For ForLoopDirection (ExpBase f vn) (IdentBase f vn) (ExpBase f vn)
                       | While (ExpBase f vn)
-- deriving instance Showable f vn => Show (LoopFormBase f vn)

-- | The iteration order of a @for@-loop.
data ForLoopDirection = FromUpTo -- ^ Iterates from the lower bound to
                                 -- just below the upper bound.
                      | FromDownTo -- ^ Iterates from just below the
                                   -- upper bound to the lower bound.
                        deriving (Eq, Ord, Show)

-- | Anonymous Function
data LambdaBase f vn = AnonymFun [ParamBase f vn] (ExpBase f vn) (TypeDeclBase f vn) SrcLoc
                      -- ^ @fn int (bool x, char z) => if(x) then ord(z) else ord(z)+1 *)@
                      | CurryFun Name [ExpBase f vn] (f (CompTypeBase vn)) SrcLoc
                        -- ^ @f(4)@
                      | UnOpFun UnOp (f (CompTypeBase vn)) (f (CompTypeBase vn)) SrcLoc
                        -- ^ @-@; first type is operand, second is result.
                      | BinOpFun BinOp (f (CompTypeBase vn)) (f (CompTypeBase vn)) (f (CompTypeBase vn)) SrcLoc
                        -- ^ @+@; first two types are operands, third is result.
                      | CurryBinOpLeft BinOp (ExpBase f vn) (f (CompTypeBase vn)) (f (CompTypeBase vn)) SrcLoc
                        -- ^ @2+@; first type is operand, second is result.
                      | CurryBinOpRight BinOp (ExpBase f vn) (f (CompTypeBase vn)) (f (CompTypeBase vn)) SrcLoc
                        -- ^ @+2@; first type is operand, second is result.
-- deriving instance Showable f vn => Show (LambdaBase f vn)

instance Located (LambdaBase f vn) where
  locOf (AnonymFun _ _ _ loc)         = locOf loc
  locOf (CurryFun  _ _ _ loc)         = locOf loc
  locOf (UnOpFun _ _ _ loc)           = locOf loc
  locOf (BinOpFun _ _ _ _ loc)        = locOf loc
  locOf (CurryBinOpLeft _ _ _ _ loc)  = locOf loc
  locOf (CurryBinOpRight _ _ _ _ loc) = locOf loc

-- | Tuple IdentBaseifier, i.e., pattern matching
data PatternBase f vn = TuplePattern [PatternBase f vn] SrcLoc
                       | Id (IdentBase f vn)
                       | Wildcard (f (CompTypeBase vn)) SrcLoc -- Nothing, i.e. underscore.
deriving instance Showable f vn => Show (PatternBase f vn)

instance Located (PatternBase f vn) where
  locOf (TuplePattern _ loc) = locOf loc
  locOf (Id ident) = locOf ident
  locOf (Wildcard _ loc) = locOf loc

-- | Function Declarations
data FunDefBase f vn = FunDef { funDefEntryPoint :: Bool
                                -- ^ True if this function is an entry point.
                              , funDefName :: Name
                              , funDefRetType :: TypeDeclBase f vn
                              , funDefParams :: [ParamBase f vn]
                              , funDefBody :: ExpBase f vn
                              , funDefLocation :: SrcLoc
                              }
--deriving instance Showable f vn => Show (FunDefBase f vn)

-- | Type Declarations
data TypeDefBase f vn = TypeDef { typeAlias :: Name -- Den selverklærede types navn
                                , userType :: TypeDeclBase f vn -- type-definitionen
                                , typeDefLocation :: SrcLoc
                                }
-- deriving instance Showable vn => Show (TypeDefBase vn)


data DecBase f vn = FunDec (FunDefBase f vn)
                  | TypeDec (TypeDefBase f vn)
-- | Coming soon  | SigDec ..
--                | ModDec ..


-- | An entire Futhark program.
-- | newtype ProgBase ty vn = Prog { progFunctions :: [DecBase ty vn] }
-- newtype ProgBase ty vn = Prog { progDeclarations :: [DecBase ty vn] }
--  deriving (Show)

--  | data ProgBase f vn = Prog { progFunctions :: [FunDefBase f vn]
--  |                           }
-- deriving instance Showable f vn => Show (ProgBase f vn)

data ProgBase f vn =
         Prog  { progTypes :: [TypeDefBase f vn]
               , progFunctions :: [FunDefBase f vn]
               }

data ProgDecs f vn = Decs { progDeclarations :: [DecBase f vn]}
-- | An entire Futhark program, including headers.
data ProgBaseWithHeaders f vn =
  ProgWithHeaders { progWHHeaders :: [ProgHeader]
                  , progWHDecs :: [DecBase f vn]
                  }
-- deriving instance Showable f vn => Show (ProgBaseWithHeaders f vn)

data ProgHeader = Include [String]
                deriving (Show)

-- | A set of names.
type Names = HS.HashSet<|MERGE_RESOLUTION|>--- conflicted
+++ resolved
@@ -180,24 +180,10 @@
 
 -- | Types that can be elements of tuple-arrays.
 data TupleArrayElemTypeBase shape as vn =
-<<<<<<< HEAD
-     PrimArrayElem PrimType (as vn)
-   | ArrayArrayElem (ArrayTypeBase shape as vn)
-   | TupleArrayElem [TupleArrayElemTypeBase shape as vn]
-      deriving (Show)
-
- -- |data UserTupleArrayElemTypeBase shape vn =
- -- |    UserPrimArrayElem PrimType
- -- |  | UserArrayArrayElem UserArrayTypeBase shape vn
- -- |  | UserTupleArrayElem [UserTupleArrayElemTypeBase shape vn]
- -- |-- disabled until further notice  | UserTypeAliasArrayElem Name
- -- |  deriving (Show)
-=======
     PrimArrayElem PrimType (as vn) Uniqueness
   | ArrayArrayElem (ArrayTypeBase shape as vn)
   | TupleArrayElem [TupleArrayElemTypeBase shape as vn]
   deriving (Show)
->>>>>>> 28f7929e
 
 instance Eq (shape vn) =>
          Eq (TupleArrayElemTypeBase shape as vn) where
@@ -225,16 +211,6 @@
   | TupleArray [TupleArrayElemTypeBase shape as vn] (shape vn) Uniqueness
     -- ^ An array whose elements are tuples.
     deriving (Show)
-
- -- data UserArrayTypeBase shape vn =
- --       UserPrimArray PrimType (shape vn) Uniqueness
- --       -- ^ An array whose elements are primitive types.
- --     | UserAliasArray Name (shape vn) Uniqueness
- --       -- ^ An array of some unresolved type. This will
- --       -- be resolved before the type check.
- --     | UserTupleArray [UserTupleArrayElemTypeBase shape vn] (shape vn) Uniqueness
- --       -- ^ An array whose elements are tuples.
- --       deriving (Show)
 
 instance Eq (shape vn) =>
          Eq (ArrayTypeBase shape as vn) where
@@ -284,8 +260,6 @@
 -- | A type with shape annotations and no aliasing information, used
 -- for declarations.
 
--- || type DeclTypeBase = TypeBase ShapeDecl NoInfo
-
 data UserType vn = UserPrim PrimType
                  | UserArray (UserType vn) (ShapeDecl vn) Uniqueness
                  | UserTuple [UserType vn]
@@ -293,12 +267,8 @@
                  | Empty -- suppehack
     deriving (Show)
 --
--- | type DeclTypeBase = UserType ShapeDecl NoInfo
 -- | A "structural" type with shape annotations and no aliasing
 -- information, used for declarations.
--- | I am changing this from TypeBase to UserType for now.
---   It is my plan to convert UserType ShapeDecl NoInfo into TypeBase ShapeDecl NoInfo during the type check.
-
 
 type StructUserType = UserType
 type StructTypeBase = TypeBase ShapeDecl NoInfo
@@ -316,16 +286,10 @@
 data TypeDeclBase f vn =
   TypeDecl { declaredType :: StructUserType vn
                              -- ^ The type declared by the user.
---         , expandedType :: f (StructTypeBase vn)
            , expandedType :: f (StructTypeBase vn)
                              -- ^ The type deduced by the type checker.
            }
 deriving instance Showable f vn => Show (TypeDeclBase f vn)
-
-data UserTypeDeclBase f vn = UserTypeDecl { userDeclaredType :: StructUserType vn
-                                          , userExpandedType :: f (StructTypeBase vn)
-                                          }
--- deriving instance Showable vn => Show (UserTypeDeclBase vn)
 
 -- | Information about which parts of a value/type are consumed.  For
 -- example, we might say that a function taking an argument of type
@@ -373,7 +337,7 @@
                             , paramTypeDecl :: TypeDeclBase f vn
                             , paramSrcLoc :: SrcLoc
                           }
--- deriving instance Showable f vn => Show (ParamBase f vn)
+deriving instance Showable f vn => Show (ParamBase f vn)
 
 instance Eq vn => Eq (ParamBase f vn) where
   x == y = paramName x == paramName y
@@ -573,9 +537,9 @@
 -- deriving instance Showable f vn => Show (ExpBase f vn)
 
 data StreamForm f vn = MapLike    StreamOrd
-                      | RedLike    StreamOrd Commutativity (LambdaBase f vn) (ExpBase f vn)
-                      | Sequential (ExpBase f vn)
--- deriving instance Showable f vn => Show (StreamForm f vn)
+                     | RedLike    StreamOrd Commutativity (LambdaBase f vn) (ExpBase f vn)
+                     | Sequential (ExpBase f vn)
+deriving instance Showable f vn => Show (StreamForm f vn)
 
 instance Located (ExpBase f vn) where
   locOf (Literal _ loc) = locOf loc
@@ -635,7 +599,7 @@
                         -- ^ @2+@; first type is operand, second is result.
                       | CurryBinOpRight BinOp (ExpBase f vn) (f (CompTypeBase vn)) (f (CompTypeBase vn)) SrcLoc
                         -- ^ @+2@; first type is operand, second is result.
--- deriving instance Showable f vn => Show (LambdaBase f vn)
+deriving instance Showable f vn => Show (LambdaBase f vn)
 
 instance Located (LambdaBase f vn) where
   locOf (AnonymFun _ _ _ loc)         = locOf loc
@@ -672,7 +636,7 @@
                                 , userType :: TypeDeclBase f vn -- type-definitionen
                                 , typeDefLocation :: SrcLoc
                                 }
--- deriving instance Showable vn => Show (TypeDefBase vn)
+deriving instance Showable vn => Show (TypeDefBase f vn)
 
 
 data DecBase f vn = FunDec (FunDefBase f vn)
@@ -686,22 +650,20 @@
 -- newtype ProgBase ty vn = Prog { progDeclarations :: [DecBase ty vn] }
 --  deriving (Show)
 
---  | data ProgBase f vn = Prog { progFunctions :: [FunDefBase f vn]
---  |                           }
--- deriving instance Showable f vn => Show (ProgBase f vn)
-
 data ProgBase f vn =
          Prog  { progTypes :: [TypeDefBase f vn]
                , progFunctions :: [FunDefBase f vn]
                }
+deriving instance Showable f vn => Show (ProgBase f vn)
 
 data ProgDecs f vn = Decs { progDeclarations :: [DecBase f vn]}
 -- | An entire Futhark program, including headers.
+
 data ProgBaseWithHeaders f vn =
   ProgWithHeaders { progWHHeaders :: [ProgHeader]
                   , progWHDecs :: [DecBase f vn]
                   }
--- deriving instance Showable f vn => Show (ProgBaseWithHeaders f vn)
+deriving instance Showable f vn => Show (ProgBaseWithHeaders f vn)
 
 data ProgHeader = Include [String]
                 deriving (Show)
