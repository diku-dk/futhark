--- conflicted
+++ resolved
@@ -404,7 +404,6 @@
     SizeExp (ExpBase f vn) SrcLoc
   | -- | No dimension declaration.
     SizeExpAny SrcLoc
-<<<<<<< HEAD
 
 instance Located (SizeExp f vn) where
   locOf (SizeExp _ loc) = locOf loc
@@ -418,21 +417,6 @@
 
 deriving instance Eq (SizeExp Info VName)
 
-=======
-
-instance Located (SizeExp f vn) where
-  locOf (SizeExp _ loc) = locOf loc
-  locOf (SizeExpAny loc) = locOf loc
-
-deriving instance Show (SizeExp Info VName)
-
-deriving instance Show vn => Show (SizeExp NoInfo vn)
-
-deriving instance Eq (SizeExp NoInfo VName)
-
-deriving instance Eq (SizeExp Info VName)
-
->>>>>>> df5a916f
 deriving instance Ord (SizeExp NoInfo VName)
 
 deriving instance Ord (SizeExp Info VName)
@@ -452,7 +436,6 @@
   | TEDim [vn] (TypeExp f vn) SrcLoc
 
 deriving instance Show (TypeExp Info VName)
-<<<<<<< HEAD
 
 deriving instance Show vn => Show (TypeExp NoInfo vn)
 
@@ -464,19 +447,6 @@
 
 deriving instance Ord (TypeExp Info VName)
 
-=======
-
-deriving instance Show vn => Show (TypeExp NoInfo vn)
-
-deriving instance Eq (TypeExp NoInfo VName)
-
-deriving instance Eq (TypeExp Info VName)
-
-deriving instance Ord (TypeExp NoInfo VName)
-
-deriving instance Ord (TypeExp Info VName)
-
->>>>>>> df5a916f
 instance Located (TypeExp f vn) where
   locOf (TEArray _ _ loc) = locOf loc
   locOf (TETuple _ loc) = locOf loc
@@ -494,7 +464,6 @@
   | TypeArgExpType (TypeExp f vn)
 
 deriving instance Show (TypeArgExp Info VName)
-<<<<<<< HEAD
 
 deriving instance Show vn => Show (TypeArgExp NoInfo vn)
 
@@ -506,19 +475,6 @@
 
 deriving instance Ord (TypeArgExp Info VName)
 
-=======
-
-deriving instance Show vn => Show (TypeArgExp NoInfo vn)
-
-deriving instance Eq (TypeArgExp NoInfo VName)
-
-deriving instance Eq (TypeArgExp Info VName)
-
-deriving instance Ord (TypeArgExp NoInfo VName)
-
-deriving instance Ord (TypeArgExp Info VName)
-
->>>>>>> df5a916f
 instance Located (TypeArgExp f vn) where
   locOf (TypeArgExpSize e) = locOf e
   locOf (TypeArgExpType t) = locOf t
