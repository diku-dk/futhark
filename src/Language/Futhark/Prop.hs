-- | This module provides various simple ways to query and manipulate
-- fundamental Futhark terms, such as types and values.  The intent is to
-- keep "Futhark.Language.Syntax" simple, and put whatever embellishments
-- we need here.
module Language.Futhark.Prop
  ( -- * Various
    Intrinsic (..),
    intrinsics,
    intrinsicVar,
    isBuiltin,
    isBuiltinLoc,
    maxIntrinsicTag,
    namesToPrimTypes,
    qualName,
    qualify,
    primValueType,
    leadingOperator,
    progImports,
    decImports,
    progModuleTypes,
    identifierReference,
    prettyStacktrace,
    progHoles,
    defaultEntryPoint,
    paramName,
    anySize,

    -- * Queries on expressions
    typeOf,
    valBindTypeScheme,
    valBindBound,
    funType,
    stripExp,
    subExps,
    similarExps,
<<<<<<< HEAD
    frameOf,
    shapePrefix,
    typeShapePrefix,
=======
    sameExp,
>>>>>>> f346bf44

    -- * Queries on patterns and params
    patIdents,
    patNames,
    patternMap,
    patternType,
    patternStructType,
    patternParam,
    patternOrderZero,

    -- * Queries on types
    uniqueness,
    unique,
    diet,
    arrayRank,
    arrayShape,
    orderZero,
    unfoldFunType,
    unfoldFunTypeWithRet,
    foldFunType,
    typeVars,
    isAccType,
    recordField,

    -- * Operations on types
    peelArray,
    stripArray,
    arrayOf,
    arrayOfWithAliases,
    toStructural,
    toStruct,
    toRes,
    toParam,
    resToParam,
    paramToRes,
    toResRet,
    setUniqueness,
    noSizes,
    traverseDims,
    DimPos (..),
    tupleRecord,
    isTupleRecord,
    areTupleFields,
    tupleFields,
    tupleFieldNames,
    sortFields,
    sortConstrs,
    isTypeParam,
    isSizeParam,
    matchDims,

    -- * Un-typechecked ASTs
    UncheckedType,
    UncheckedTypeExp,
    UncheckedIdent,
    UncheckedDimIndex,
    UncheckedSlice,
    UncheckedExp,
    UncheckedModExp,
    UncheckedModTypeExp,
    UncheckedTypeParam,
    UncheckedPat,
    UncheckedValBind,
    UncheckedTypeBind,
    UncheckedModTypeBind,
    UncheckedModBind,
    UncheckedDec,
    UncheckedSpec,
    UncheckedProg,
    UncheckedCase,

    -- * Type-checked ASTs
    Ident,
    DimIndex,
    Slice,
    AppExp,
    Exp,
    Pat,
    ModExp,
    ModParam,
    ModTypeExp,
    ModBind,
    ModTypeBind,
    ValBind,
    Dec,
    Spec,
    Prog,
    TypeBind,
    StructTypeArg,
    ScalarType,
    TypeParam,
    Case,
  )
where

import Control.Monad
import Control.Monad.State
import Data.Bifunctor
import Data.Bitraversable (bitraverse)
import Data.Char
import Data.Foldable
import Data.List (genericLength, isPrefixOf, sortOn)
import Data.List.NonEmpty qualified as NE
import Data.Loc (Loc (..), posFile)
import Data.Map.Strict qualified as M
import Data.Maybe
import Data.Ord
import Data.Set qualified as S
import Futhark.Util (maxinum)
import Futhark.Util.Pretty
import Language.Futhark.Primitive qualified as Primitive
import Language.Futhark.Syntax
import Language.Futhark.Traversals
import Language.Futhark.Tuple
import System.FilePath (takeDirectory)

-- | The name of the default program entry point (@main@).
defaultEntryPoint :: Name
defaultEntryPoint = nameFromString "main"

-- | Return the dimensionality of a type.  For non-arrays, this is
-- zero.  For a one-dimensional array it is one, for a two-dimensional
-- it is two, and so forth.
arrayRank :: TypeBase d u -> Int
arrayRank = shapeRank . arrayShape

-- | Return the shape of a type - for non-arrays, this is 'mempty'.
arrayShape :: TypeBase dim as -> Shape dim
arrayShape (Array _ ds _) = ds
arrayShape _ = mempty

-- | Change the shape of a type to be just the rank.
noSizes :: TypeBase Size as -> TypeBase () as
noSizes = first $ const ()

-- | Where does this dimension occur?
data DimPos
  = -- | Immediately in the argument to 'traverseDims'.
    PosImmediate
  | -- | In a function parameter type.
    PosParam
  | -- | In a function return type.
    PosReturn
  deriving (Eq, Ord, Show)

-- | Perform a traversal (possibly including replacement) on sizes
-- that are parameters in a function type, but also including the type
-- immediately passed to the function.  Also passes along a set of the
-- parameter names inside the type that have come in scope at the
-- occurrence of the dimension.
traverseDims ::
  forall f fdim tdim als.
  (Applicative f) =>
  (S.Set VName -> DimPos -> fdim -> f tdim) ->
  TypeBase fdim als ->
  f (TypeBase tdim als)
traverseDims f = go mempty PosImmediate
  where
    go ::
      forall als'.
      S.Set VName ->
      DimPos ->
      TypeBase fdim als' ->
      f (TypeBase tdim als')
    go bound b t@Array {} =
      bitraverse (f bound b) pure t
    go bound b (Scalar (Record fields)) =
      Scalar . Record <$> traverse (go bound b) fields
    go bound b (Scalar (TypeVar as tn targs)) =
      Scalar <$> (TypeVar as tn <$> traverse (onTypeArg tn bound b) targs)
    go bound b (Scalar (Sum cs)) =
      Scalar . Sum <$> traverse (traverse (go bound b)) cs
    go _ _ (Scalar (Prim t)) =
      pure $ Scalar $ Prim t
    go bound _ (Scalar (Arrow als p u t1 (RetType dims t2))) =
      Scalar <$> (Arrow als p u <$> go bound' PosParam t1 <*> (RetType dims <$> go bound' PosReturn t2))
      where
        bound' =
          S.fromList dims
            <> case p of
              Named p' -> S.insert p' bound
              Unnamed -> bound

    onTypeArg _ bound b (TypeArgDim d) =
      TypeArgDim <$> f bound b d
    onTypeArg tn bound b (TypeArgType t) =
      TypeArgType <$> go bound b' t
      where
        b' =
          if qualLeaf tn == fst intrinsicAcc
            then b
            else PosParam

-- | Return the uniqueness of a type.
uniqueness :: TypeBase shape Uniqueness -> Uniqueness
uniqueness (Array u _ _) = u
uniqueness (Scalar (TypeVar u _ _)) = u
uniqueness (Scalar (Sum ts))
  | any (any unique) ts = Unique
uniqueness (Scalar (Record fs))
  | any unique fs = Unique
uniqueness _ = Nonunique

-- | @unique t@ is 'True' if the type of the argument is unique.
unique :: TypeBase shape Uniqueness -> Bool
unique = (== Unique) . uniqueness

-- | @diet t@ returns a description of how a function parameter of
-- type @t@ consumes its argument.
diet :: TypeBase shape Diet -> Diet
diet (Scalar (Record ets)) = foldl max Observe $ fmap diet ets
diet (Scalar (Prim _)) = Observe
diet (Scalar (Arrow {})) = Observe
diet (Array d _ _) = d
diet (Scalar (TypeVar d _ _)) = d
diet (Scalar (Sum cs)) = foldl max Observe $ foldMap (map diet) cs

-- | Look up this record field if it exists.
recordField :: [Name] -> TypeBase dim u -> Maybe (TypeBase dim u)
recordField [] t = Just t
recordField (f : fs) (Scalar (Record fts))
  | Just ft <- M.lookup f fts =
      recordField fs ft
recordField _ _ = Nothing

-- | Convert any type to one that has rank information, no alias
-- information, and no embedded names.
toStructural ::
  TypeBase dim as ->
  TypeBase () ()
toStructural = bimap (const ()) (const ())

-- | Remove uniquenss information from a type.
toStruct :: TypeBase dim u -> TypeBase dim NoUniqueness
toStruct = second (const NoUniqueness)

-- | Uses 'Observe'.
toParam :: Diet -> TypeBase Size u -> ParamType
toParam d = fmap (const d)

-- | Convert to 'ResType'
toRes :: Uniqueness -> TypeBase Size u -> ResType
toRes u = fmap (const u)

-- | Convert to 'ResRetType'
toResRet :: Uniqueness -> RetTypeBase Size u -> ResRetType
toResRet u = second (const u)

-- | Preserves relation between 'Diet' and 'Uniqueness'.
resToParam :: ResType -> ParamType
resToParam = second f
  where
    f Unique = Consume
    f Nonunique = Observe

-- | Preserves relation between 'Diet' and 'Uniqueness'.
paramToRes :: ParamType -> ResType
paramToRes = second f
  where
    f Consume = Unique
    f Observe = Nonunique

-- | @peelArray n t@ returns the type resulting from peeling the first
-- @n@ array dimensions from @t@.  Returns @Nothing@ if @t@ has less
-- than @n@ dimensions.
peelArray :: Int -> TypeBase dim u -> Maybe (TypeBase dim u)
peelArray n (Array u shape t)
  | shapeRank shape == n =
      Just $ second (const u) (Scalar t)
  | otherwise =
      Array u <$> stripDims n shape <*> pure t
peelArray _ _ = Nothing

-- | @arrayOf u s t@ constructs an array type.  The convenience
-- compared to using the 'Array' constructor directly is that @t@ can
-- itself be an array.  If @t@ is an @n@-dimensional array, and @s@ is
-- a list of length @n@, the resulting type is of an @n+m@ dimensions.
arrayOf ::
  Shape dim ->
  TypeBase dim NoUniqueness ->
  TypeBase dim NoUniqueness
arrayOf = arrayOfWithAliases mempty

-- | Like 'arrayOf', but you can pass in uniqueness info of the
-- resulting array.
arrayOfWithAliases ::
  u ->
  Shape dim ->
  TypeBase dim u' ->
  TypeBase dim u
arrayOfWithAliases u shape2 (Array _ shape1 et) =
  Array u (shape2 <> shape1) et
arrayOfWithAliases u shape (Scalar t) =
  if shapeRank shape == 0
    then Scalar t `setUniqueness` u
    else Array u shape (second (const mempty) t)

-- | @stripArray n t@ removes the @n@ outermost layers of the array.
-- Essentially, it is the type of indexing an array of type @t@ with
-- @n@ indexes.
stripArray :: Int -> TypeBase dim as -> TypeBase dim as
stripArray n (Array u shape et)
  | Just shape' <- stripDims n shape =
      Array u shape' et
  | otherwise =
      second (const u) (Scalar et)
stripArray _ t = t

-- | Create a record type corresponding to a tuple with the given
-- element types.
tupleRecord :: [TypeBase dim as] -> ScalarTypeBase dim as
tupleRecord = Record . M.fromList . zip tupleFieldNames

-- | Does this type corespond to a tuple?  If so, return the elements
-- of that tuple.
isTupleRecord :: TypeBase dim as -> Maybe [TypeBase dim as]
isTupleRecord (Scalar (Record fs)) = areTupleFields fs
isTupleRecord _ = Nothing

-- | Sort the constructors of a sum type in some well-defined (but not
-- otherwise significant) manner.
sortConstrs :: M.Map Name a -> [(Name, a)]
sortConstrs cs = sortOn fst $ M.toList cs

-- | Is this a 'TypeParamType'?
isTypeParam :: TypeParamBase vn -> Bool
isTypeParam TypeParamType {} = True
isTypeParam TypeParamDim {} = False

-- | Is this a 'TypeParamDim'?
isSizeParam :: TypeParamBase vn -> Bool
isSizeParam = not . isTypeParam

-- | The name, if any.
paramName :: PName -> Maybe VName
paramName (Named v) = Just v
paramName Unnamed = Nothing

-- | A special expression representing no known size.  When present in
-- a type, each instance represents a distinct size.  The type checker
-- should _never_ produce these - they are a (hopefully temporary)
-- thing introduced by defunctorisation and monomorphisation.  They
-- represent a flaw in our implementation.  When they occur in a
-- return type, they can be replaced with freshly created existential
-- sizes.  When they occur in parameter types, they can be replaced
-- with size parameters.
anySize :: Size
anySize =
  -- The definition here is weird to avoid seeing this as a free
  -- variable.
  StringLit [65, 78, 89] mempty

-- | Match the dimensions of otherwise assumed-equal types.  The
-- combining function is also passed the names bound within the type
-- (from named parameters or return types).
matchDims ::
  forall as m d1 d2.
  (Monoid as, Monad m) =>
  ([VName] -> d1 -> d2 -> m d1) ->
  TypeBase d1 as ->
  TypeBase d2 as ->
  m (TypeBase d1 as)
matchDims onDims = matchDims' mempty
  where
    matchDims' ::
      forall u'. (Monoid u') => [VName] -> TypeBase d1 u' -> TypeBase d2 u' -> m (TypeBase d1 u')
    matchDims' bound t1 t2 =
      case (t1, t2) of
        (Array u1 shape1 et1, Array u2 shape2 et2) ->
          arrayOfWithAliases u1
            <$> onShapes bound shape1 shape2
            <*> matchDims' bound (second (const u2) (Scalar et1)) (second (const u2) (Scalar et2))
        (Scalar (Record f1), Scalar (Record f2)) ->
          Scalar . Record
            <$> traverse (uncurry (matchDims' bound)) (M.intersectionWith (,) f1 f2)
        (Scalar (Sum cs1), Scalar (Sum cs2)) ->
          Scalar . Sum
            <$> traverse
              (traverse (uncurry (matchDims' bound)))
              (M.intersectionWith zip cs1 cs2)
        ( Scalar (Arrow als1 p1 d1 a1 (RetType dims1 b1)),
          Scalar (Arrow als2 p2 _d2 a2 (RetType dims2 b2))
          ) ->
            let bound' = mapMaybe paramName [p1, p2] <> dims1 <> dims2 <> bound
             in Scalar
                  <$> ( Arrow (als1 <> als2) p1 d1
                          <$> matchDims' bound' a1 a2
                          <*> (RetType dims1 <$> matchDims' bound' b1 b2)
                      )
        ( Scalar (TypeVar als1 v targs1),
          Scalar (TypeVar als2 _ targs2)
          ) ->
            Scalar . TypeVar (als1 <> als2) v
              <$> zipWithM (matchTypeArg bound) targs1 targs2
        _ -> pure t1

    matchTypeArg bound (TypeArgType t1) (TypeArgType t2) =
      TypeArgType <$> matchDims' bound t1 t2
    matchTypeArg bound (TypeArgDim x) (TypeArgDim y) =
      TypeArgDim <$> onDims bound x y
    matchTypeArg _ a _ = pure a

    onShapes bound shape1 shape2 =
      Shape <$> zipWithM (onDims bound) (shapeDims shape1) (shapeDims shape2)

-- | Set the uniqueness attribute of a type.  If the type is a record
-- or sum type, the uniqueness of its components will be modified.
setUniqueness :: TypeBase dim u1 -> u2 -> TypeBase dim u2
setUniqueness t u = second (const u) t

intValueType :: IntValue -> IntType
intValueType Int8Value {} = Int8
intValueType Int16Value {} = Int16
intValueType Int32Value {} = Int32
intValueType Int64Value {} = Int64

floatValueType :: FloatValue -> FloatType
floatValueType Float16Value {} = Float16
floatValueType Float32Value {} = Float32
floatValueType Float64Value {} = Float64

-- | The type of a basic value.
primValueType :: PrimValue -> PrimType
primValueType (SignedValue v) = Signed $ intValueType v
primValueType (UnsignedValue v) = Unsigned $ intValueType v
primValueType (FloatValue v) = FloatType $ floatValueType v
primValueType BoolValue {} = Bool

-- | The type of an Futhark term.  The aliasing will refer to itself, if
-- the term is a non-tuple-typed variable.
typeOf :: ExpBase Info VName -> StructType
typeOf (Literal val _) = Scalar $ Prim $ primValueType val
typeOf (IntLit _ (Info t) _) = t
typeOf (FloatLit _ (Info t) _) = t
typeOf (Parens e _) = typeOf e
typeOf (QualParens _ e _) = typeOf e
typeOf (TupLit es _) = Scalar $ tupleRecord $ map typeOf es
typeOf (RecordLit fs _) =
  Scalar $ Record $ M.fromList $ map record fs
  where
    record (RecordFieldExplicit (L _ name) e _) = (name, typeOf e)
    record (RecordFieldImplicit (L _ name) (Info t) _) = (baseName name, t)
typeOf (ArrayLit _ (Info t) _) = t
typeOf (ArrayVal vs t loc) =
  Array mempty (Shape [sizeFromInteger (genericLength vs) loc]) (Prim t)
typeOf (StringLit vs loc) =
  Array
    mempty
    (Shape [sizeFromInteger (genericLength vs) loc])
    (Prim (Unsigned Int8))
typeOf (Project _ _ (Info t) _) = t
typeOf (Var _ (Info t) _) = t
typeOf (Hole (Info t) _) = t
typeOf (Ascript e _ _) = typeOf e
typeOf (Coerce _ _ (Info t) _) = t
typeOf (Negate e _) = typeOf e
typeOf (Not e _) = typeOf e
typeOf (Update e _ _ _) = typeOf e
typeOf (RecordUpdate _ _ _ (Info t) _) = t
typeOf (Assert _ e _ _) = typeOf e
typeOf (Lambda params _ _ (Info t) _) = funType params t
typeOf (OpSection _ (Info t) _) = t
typeOf (OpSectionLeft _ _ _ (_, Info (pn, pt2)) (Info ret, _) _) =
  Scalar $ Arrow mempty pn (diet pt2) (toStruct pt2) ret
typeOf (OpSectionRight _ _ _ (Info (pn, pt1), _) (Info ret) _) =
  Scalar $ Arrow mempty pn (diet pt1) (toStruct pt1) ret
typeOf (ProjectSection _ (Info t) _) = t
typeOf (IndexSection _ (Info t) _) = t
typeOf (Constr _ _ (Info t) _) = t
typeOf (Attr _ e _) = typeOf e
typeOf (AppExp _ (Info res)) = appResType res

-- | The type of a function with the given parameters and return type.
funType :: [Pat (TypeBase d Diet)] -> RetTypeBase d Uniqueness -> TypeBase d NoUniqueness
funType params ret =
  let RetType _ t = foldr (arrow . patternParam) ret params
   in toStruct t
  where
    arrow (xp, d, xt) yt =
      RetType [] $ Scalar $ Arrow Nonunique xp d xt yt

-- | @foldFunType ts ret@ creates a function type ('Arrow') that takes
-- @ts@ as parameters and returns @ret@.
foldFunType :: [TypeBase d Diet] -> RetTypeBase d Uniqueness -> TypeBase d NoUniqueness
foldFunType ps ret =
  let RetType _ t = foldr arrow ret ps
   in toStruct t
  where
    arrow t1 t2 =
      RetType [] $ Scalar $ Arrow Nonunique Unnamed (diet t1) (toStruct t1) t2

-- | Extract the parameter types and return type from a type.
-- If the type is not an arrow type, the list of parameter types is empty.
unfoldFunType :: TypeBase dim as -> ([(PName, TypeBase dim Diet)], TypeBase dim NoUniqueness)
unfoldFunType (Scalar (Arrow _ p d t1 (RetType _ t2))) =
  let (ps, r) = unfoldFunType t2
   in ((p, second (const d) t1) : ps, r)
unfoldFunType t = ([], toStruct t)

-- | Extract the parameter types and 'RetTypeBase' from a function type.
-- If the type is not an arrow type, returns 'Nothing'.
unfoldFunTypeWithRet ::
  TypeBase dim as ->
  Maybe ([(PName, TypeBase dim Diet)], RetTypeBase dim Uniqueness)
unfoldFunTypeWithRet (Scalar (Arrow _ p d t1 (RetType _ t2@(Scalar Arrow {})))) = do
  (ps, r) <- unfoldFunTypeWithRet t2
  pure ((p, second (const d) t1) : ps, r)
unfoldFunTypeWithRet (Scalar (Arrow _ p d t1 r@RetType {})) =
  Just ([(p, second (const d) t1)], r)
unfoldFunTypeWithRet _ = Nothing

-- | The type scheme of a value binding, comprising the type
-- parameters and the actual type.
valBindTypeScheme :: ValBindBase Info VName -> ([TypeParamBase VName], StructType)
valBindTypeScheme vb =
  ( valBindTypeParams vb,
    funType (valBindParams vb) (unInfo (valBindRetType vb))
  )

-- | The names that are brought into scope by this value binding (not
-- including its own parameter names, but including any existential
-- sizes).
valBindBound :: ValBindBase Info VName -> [VName]
valBindBound vb =
  valBindName vb
    : case valBindParams vb of
      [] -> retDims (unInfo (valBindRetType vb))
      _ -> []

-- | The type names mentioned in a type.
typeVars :: TypeBase dim as -> S.Set VName
typeVars t =
  case t of
    Scalar Prim {} -> mempty
    Scalar (TypeVar _ tn targs) ->
      mconcat $ S.singleton (qualLeaf tn) : map typeArgFree targs
    Scalar (Arrow _ _ _ t1 (RetType _ t2)) -> typeVars t1 <> typeVars t2
    Scalar (Record fields) -> foldMap typeVars fields
    Scalar (Sum cs) -> mconcat $ (foldMap . fmap) typeVars cs
    Array _ _ rt -> typeVars $ Scalar rt
  where
    typeArgFree (TypeArgType ta) = typeVars ta
    typeArgFree TypeArgDim {} = mempty

-- | @orderZero t@ is 'True' if the argument type has order 0, i.e., it is not
-- a function type, does not contain a function type as a subcomponent, and may
-- not be instantiated with a function type.
orderZero :: TypeBase dim as -> Bool
orderZero Array {} = True
orderZero (Scalar (Prim _)) = True
orderZero (Scalar (Record fs)) = all orderZero $ M.elems fs
orderZero (Scalar TypeVar {}) = True
orderZero (Scalar Arrow {}) = False
orderZero (Scalar (Sum cs)) = all (all orderZero) cs

-- | @patternOrderZero pat@ is 'True' if all of the types in the given pattern
-- have order 0.
patternOrderZero :: Pat (TypeBase d u) -> Bool
patternOrderZero = orderZero . patternType

-- | The set of identifiers bound in a pattern.
patIdents :: PatBase f vn t -> [IdentBase f vn t]
patIdents (Id v t loc) = [Ident v t loc]
patIdents (PatParens p _) = patIdents p
patIdents (TuplePat pats _) = foldMap patIdents pats
patIdents (RecordPat fs _) = foldMap (patIdents . snd) fs
patIdents Wildcard {} = mempty
patIdents (PatAscription p _ _) = patIdents p
patIdents PatLit {} = mempty
patIdents (PatConstr _ _ ps _) = foldMap patIdents ps
patIdents (PatAttr _ p _) = patIdents p

-- | The set of names bound in a pattern.
patNames :: Pat t -> [VName]
patNames = map fst . patternMap

-- | Each name bound in a pattern alongside its type.
patternMap :: Pat t -> [(VName, t)]
patternMap = map f . patIdents
  where
    f (Ident v (Info t) _) = (v, t)

-- | The type of values bound by the pattern.
patternType :: Pat (TypeBase d u) -> TypeBase d u
patternType (Wildcard (Info t) _) = t
patternType (PatParens p _) = patternType p
patternType (Id _ (Info t) _) = t
patternType (TuplePat pats _) = Scalar $ tupleRecord $ map patternType pats
patternType (RecordPat fs _) =
  Scalar $ Record $ patternType <$> M.fromList (map (first unLoc) fs)
patternType (PatAscription p _ _) = patternType p
patternType (PatLit _ (Info t) _) = t
patternType (PatConstr _ (Info t) _ _) = t
patternType (PatAttr _ p _) = patternType p

-- | The type matched by the pattern, including shape declarations if present.
patternStructType :: Pat (TypeBase Size u) -> StructType
patternStructType = toStruct . patternType

-- | When viewed as a function parameter, does this pattern correspond
-- to a named parameter of some type?
patternParam :: Pat (TypeBase d Diet) -> (PName, Diet, TypeBase d NoUniqueness)
patternParam (PatParens p _) =
  patternParam p
patternParam (PatAttr _ p _) =
  patternParam p
patternParam (PatAscription (Id v (Info t) _) _ _) =
  (Named v, diet t, toStruct t)
patternParam (Id v (Info t) _) =
  (Named v, diet t, toStruct t)
patternParam p =
  (Unnamed, diet p_t, toStruct p_t)
  where
    p_t = patternType p

-- | Names of primitive types to types.  This is only valid if no
-- shadowing is going on, but useful for tools.
namesToPrimTypes :: M.Map Name PrimType
namesToPrimTypes =
  M.fromList
    [ (nameFromString $ prettyString t, t)
      | t <-
          Bool
            : map Signed [minBound .. maxBound]
            ++ map Unsigned [minBound .. maxBound]
            ++ map FloatType [minBound .. maxBound]
    ]

-- | The nature of something predefined.  For functions, these can
-- either be monomorphic or overloaded.  An overloaded builtin is a
-- list valid types it can be instantiated with, to the parameter and
-- result type, with 'Nothing' representing the overloaded parameter
-- type.
data Intrinsic
  = IntrinsicMonoFun [PrimType] PrimType
  | IntrinsicOverloadedFun [PrimType] [Maybe PrimType] (Maybe PrimType)
  | IntrinsicPolyFun [TypeParamBase VName] [ParamType] (RetTypeBase Size Uniqueness)
  | IntrinsicType Liftedness [TypeParamBase VName] StructType
  | IntrinsicEquality -- Special cased.

intrinsicAcc :: (VName, Intrinsic)
intrinsicAcc =
  ( acc_v,
    IntrinsicType SizeLifted [TypeParamType Unlifted t_v mempty] $
      Scalar $
        TypeVar mempty (qualName acc_v) [arg]
  )
  where
    acc_v = VName "acc" 10
    t_v = VName "t" 11
    arg = TypeArgType $ Scalar (TypeVar mempty (qualName t_v) [])

-- | If this type corresponds to the builtin "acc" type, return the
-- type of the underlying array.
isAccType :: TypeBase d u -> Maybe (TypeBase d NoUniqueness)
isAccType (Scalar (TypeVar _ (QualName [] v) [TypeArgType t]))
  | v == fst intrinsicAcc =
      Just t
isAccType _ = Nothing

-- | Find the 'VName' corresponding to a builtin.  Crashes if that
-- name cannot be found.
intrinsicVar :: Name -> VName
intrinsicVar v =
  fromMaybe bad $ find ((v ==) . baseName) $ M.keys intrinsics
  where
    bad = error $ "findBuiltin: " <> nameToString v

mkBinOp :: Name -> StructType -> Exp -> Exp -> Exp
mkBinOp op t x y =
  AppExp
    ( BinOp
        (qualName (intrinsicVar op), mempty)
        (Info t)
        (x, Info (Nothing, mempty))
        (y, Info (Nothing, mempty))
        mempty
    )
    (Info $ AppRes t [])

mkAdd, mkMul :: Exp -> Exp -> Exp
mkAdd = mkBinOp "+" $ Scalar $ Prim $ Signed Int64
mkMul = mkBinOp "*" $ Scalar $ Prim $ Signed Int64

-- | A map of all built-ins.
intrinsics :: M.Map VName Intrinsic
intrinsics =
  (M.fromList [intrinsicAcc] <>) $
    M.fromList $
      primOp
        ++ zipWith
          namify
          [intrinsicStart ..]
          ( [ ( "manifest",
                IntrinsicPolyFun
                  [tp_a]
                  [Scalar $ t_a mempty]
                  $ RetType []
                  $ Scalar
                  $ t_a mempty
              ),
              ( "flatten",
                IntrinsicPolyFun
                  [tp_a, sp_n, sp_m]
                  [Array Observe (shape [n, m]) $ t_a mempty]
                  $ RetType []
                  $ Array
                    Nonunique
                    (Shape [size n `mkMul` size m])
                    (t_a mempty)
              ),
              ( "unflatten",
                IntrinsicPolyFun
                  [tp_a, sp_n, sp_m]
                  [ Scalar $ Prim $ Signed Int64,
                    Scalar $ Prim $ Signed Int64,
                    Array Observe (Shape [size n `mkMul` size m]) $ t_a mempty
                  ]
                  $ RetType []
                  $ Array Nonunique (shape [n, m]) (t_a mempty)
              ),
              ( "concat",
                IntrinsicPolyFun
                  [tp_a, sp_n, sp_m]
                  [ array_a Observe $ shape [n],
                    array_a Observe $ shape [m]
                  ]
                  $ RetType []
                  $ array_a Unique
                  $ Shape [size n `mkAdd` size m]
              ),
              ( "transpose",
                IntrinsicPolyFun
                  [tp_a, sp_n, sp_m]
                  [array_a Observe $ shape [n, m]]
                  $ RetType []
                  $ array_a Nonunique
                  $ shape [m, n]
              ),
              ( "scatter",
                IntrinsicPolyFun
                  [tp_a, sp_n, sp_l]
                  [ Array Consume (shape [n]) $ t_a mempty,
                    Array Observe (shape [l]) (Prim $ Signed Int64),
                    Array Observe (shape [l]) $ t_a mempty
                  ]
                  $ RetType []
                  $ Array Unique (shape [n]) (t_a mempty)
              ),
              ( "scatter_2d",
                IntrinsicPolyFun
                  [tp_a, sp_n, sp_m, sp_l]
                  [ array_a Consume $ shape [n, m],
                    Array Observe (shape [l]) (tupInt64 2),
                    Array Observe (shape [l]) $ t_a mempty
                  ]
                  $ RetType []
                  $ array_a Unique
                  $ shape [n, m]
              ),
              ( "scatter_3d",
                IntrinsicPolyFun
                  [tp_a, sp_n, sp_m, sp_k, sp_l]
                  [ array_a Consume $ shape [n, m, k],
                    Array Observe (shape [l]) (tupInt64 3),
                    Array Observe (shape [l]) $ t_a mempty
                  ]
                  $ RetType []
                  $ array_a Unique
                  $ shape [n, m, k]
              ),
              ( "zip",
                IntrinsicPolyFun
                  [tp_a, tp_b, sp_n]
                  [ array_a Observe (shape [n]),
                    array_b Observe (shape [n])
                  ]
                  $ RetType []
                  $ tuple_array Unique (Scalar $ t_a mempty) (Scalar $ t_b mempty)
                  $ shape [n]
              ),
              ( "unzip",
                IntrinsicPolyFun
                  [tp_a, tp_b, sp_n]
                  [tuple_array Observe (Scalar $ t_a mempty) (Scalar $ t_b mempty) $ shape [n]]
                  $ RetType [] . Scalar . Record . M.fromList
                  $ zip tupleFieldNames [array_a Unique $ shape [n], array_b Unique $ shape [n]]
              ),
              ( "hist_1d",
                IntrinsicPolyFun
                  [tp_a, sp_n, sp_m]
                  [ Scalar $ Prim $ Signed Int64,
                    array_a Consume $ shape [m],
                    Scalar (t_a mempty) `arr` (Scalar (t_a mempty) `arr` Scalar (t_a Nonunique)),
                    Scalar $ t_a Observe,
                    Array Observe (shape [n]) (tupInt64 1),
                    array_a Observe (shape [n])
                  ]
                  $ RetType []
                  $ array_a Unique
                  $ shape [m]
              ),
              ( "hist_2d",
                IntrinsicPolyFun
                  [tp_a, sp_n, sp_m, sp_k]
                  [ Scalar $ Prim $ Signed Int64,
                    array_a Consume $ shape [m, k],
                    Scalar (t_a mempty) `arr` (Scalar (t_a mempty) `arr` Scalar (t_a Nonunique)),
                    Scalar $ t_a Observe,
                    Array Observe (shape [n]) (tupInt64 2),
                    array_a Observe (shape [n])
                  ]
                  $ RetType []
                  $ array_a Unique
                  $ shape [m, k]
              ),
              ( "hist_3d",
                IntrinsicPolyFun
                  [tp_a, sp_n, sp_m, sp_k, sp_l]
                  [ Scalar $ Prim $ Signed Int64,
                    array_a Consume $ shape [m, k, l],
                    Scalar (t_a mempty) `arr` (Scalar (t_a mempty) `arr` Scalar (t_a Nonunique)),
                    Scalar $ t_a Observe,
                    Array Observe (shape [n]) (tupInt64 3),
                    array_a Observe (shape [n])
                  ]
                  $ RetType []
                  $ array_a Unique
                  $ shape [m, k, l]
              ),
              ( "reduce",
                IntrinsicPolyFun
                  [tp_a, sp_n]
                  [ Scalar (t_a mempty) `arr` (Scalar (t_a mempty) `arr` Scalar (t_a Nonunique)),
                    Scalar $ t_a Observe,
                    array_a Observe $ shape [n]
                  ]
                  $ RetType []
                  $ Scalar (t_a Unique)
              ),
              ( "reduce_comm",
                IntrinsicPolyFun
                  [tp_a, sp_n]
                  [ Scalar (t_a mempty) `arr` (Scalar (t_a mempty) `arr` Scalar (t_a Nonunique)),
                    Scalar $ t_a Observe,
                    array_a Observe $ shape [n]
                  ]
                  $ RetType [] (Scalar (t_a Unique))
              ),
              ( "scan",
                IntrinsicPolyFun
                  [tp_a, sp_n]
                  [ Scalar (t_a mempty) `arr` (Scalar (t_a mempty) `arr` Scalar (t_a Nonunique)),
                    Scalar $ t_a Observe,
                    array_a Observe $ shape [n]
                  ]
                  $ RetType [] (array_a Unique $ shape [n])
              ),
              ( "partition",
                IntrinsicPolyFun
                  [tp_a, sp_n]
                  [ Scalar (Prim $ Signed Int32),
                    Scalar (t_a mempty) `arr` Scalar (Prim $ Signed Int64),
                    array_a Observe $ shape [n]
                  ]
                  ( RetType [k] . Scalar $
                      tupleRecord
                        [ array_a Unique $ shape [n],
                          Array Unique (shape [k]) (Prim $ Signed Int64)
                        ]
                  )
              ),
              ( "acc_write",
                IntrinsicPolyFun
                  [sp_k, tp_a]
                  [ Scalar $ accType Consume $ array_ka mempty,
                    Scalar (Prim $ Signed Int64),
                    Scalar $ t_a Observe
                  ]
                  $ RetType []
                  $ Scalar
                  $ accType Unique (array_ka mempty)
              ),
              ( "scatter_stream",
                IntrinsicPolyFun
                  [tp_a, tp_b, sp_k, sp_n]
                  [ array_ka Consume,
                    Scalar (accType mempty (array_ka mempty))
                      `carr` ( Scalar (t_b mempty)
                                 `arr` Scalar (accType Nonunique $ array_a mempty $ shape [k])
                             ),
                    array_b Observe $ shape [n]
                  ]
                  $ RetType []
                  $ array_ka Unique
              ),
              ( "hist_stream",
                IntrinsicPolyFun
                  [tp_a, tp_b, sp_k, sp_n]
                  [ array_a Consume $ shape [k],
                    Scalar (t_a mempty) `arr` (Scalar (t_a mempty) `arr` Scalar (t_a Nonunique)),
                    Scalar $ t_a Observe,
                    Scalar (accType mempty $ array_ka mempty)
                      `carr` ( Scalar (t_b mempty)
                                 `arr` Scalar (accType Nonunique $ array_a mempty $ shape [k])
                             ),
                    array_b Observe $ shape [n]
                  ]
                  $ RetType []
                  $ array_a Unique
                  $ shape [k]
              ),
              ( "jvp2",
                IntrinsicPolyFun
                  [tp_a, tp_b]
                  [ Scalar (t_a mempty) `arr` Scalar (t_b Nonunique),
                    Scalar (t_a Observe),
                    Scalar (t_a Observe)
                  ]
                  $ RetType []
                  $ Scalar
                  $ tupleRecord [Scalar $ t_b Nonunique, Scalar $ t_b Nonunique]
              ),
              ( "vjp2",
                IntrinsicPolyFun
                  [tp_a, tp_b]
                  [ Scalar (t_a mempty) `arr` Scalar (t_b Nonunique),
                    Scalar (t_a Observe),
                    Scalar (t_b Observe)
                  ]
                  $ RetType []
                  $ Scalar
                  $ tupleRecord [Scalar $ t_b Nonunique, Scalar $ t_a Nonunique]
              )
            ]
              ++
              -- Experimental LMAD ones.
              [ ( "flat_index_2d",
                  IntrinsicPolyFun
                    [tp_a, sp_n]
                    [ array_a Observe $ shape [n],
                      Scalar (Prim $ Signed Int64),
                      Scalar (Prim $ Signed Int64),
                      Scalar (Prim $ Signed Int64),
                      Scalar (Prim $ Signed Int64),
                      Scalar (Prim $ Signed Int64)
                    ]
                    $ RetType [m, k]
                    $ array_a Nonunique
                    $ shape [m, k]
                ),
                ( "flat_update_2d",
                  IntrinsicPolyFun
                    [tp_a, sp_n, sp_k, sp_l]
                    [ array_a Consume $ shape [n],
                      Scalar (Prim $ Signed Int64),
                      Scalar (Prim $ Signed Int64),
                      Scalar (Prim $ Signed Int64),
                      array_a Observe $ shape [k, l]
                    ]
                    $ RetType []
                    $ array_a Unique
                    $ shape [n]
                ),
                ( "flat_index_3d",
                  IntrinsicPolyFun
                    [tp_a, sp_n]
                    [ array_a Observe $ shape [n],
                      Scalar (Prim $ Signed Int64),
                      Scalar (Prim $ Signed Int64),
                      Scalar (Prim $ Signed Int64),
                      Scalar (Prim $ Signed Int64),
                      Scalar (Prim $ Signed Int64),
                      Scalar (Prim $ Signed Int64),
                      Scalar (Prim $ Signed Int64)
                    ]
                    $ RetType [m, k, l]
                    $ array_a Nonunique
                    $ shape [m, k, l]
                ),
                ( "flat_update_3d",
                  IntrinsicPolyFun
                    [tp_a, sp_n, sp_k, sp_l, sp_p]
                    [ array_a Consume $ shape [n],
                      Scalar (Prim $ Signed Int64),
                      Scalar (Prim $ Signed Int64),
                      Scalar (Prim $ Signed Int64),
                      Scalar (Prim $ Signed Int64),
                      array_a Observe $ shape [k, l, p]
                    ]
                    $ RetType []
                    $ array_a Unique
                    $ shape [n]
                ),
                ( "flat_index_4d",
                  IntrinsicPolyFun
                    [tp_a, sp_n]
                    [ array_a Observe $ shape [n],
                      Scalar (Prim $ Signed Int64),
                      Scalar (Prim $ Signed Int64),
                      Scalar (Prim $ Signed Int64),
                      Scalar (Prim $ Signed Int64),
                      Scalar (Prim $ Signed Int64),
                      Scalar (Prim $ Signed Int64),
                      Scalar (Prim $ Signed Int64),
                      Scalar (Prim $ Signed Int64),
                      Scalar (Prim $ Signed Int64)
                    ]
                    $ RetType [m, k, l, p]
                    $ array_a Nonunique
                    $ shape [m, k, l, p]
                ),
                ( "flat_update_4d",
                  IntrinsicPolyFun
                    [tp_a, sp_n, sp_k, sp_l, sp_p, sp_q]
                    [ array_a Consume $ shape [n],
                      Scalar (Prim $ Signed Int64),
                      Scalar (Prim $ Signed Int64),
                      Scalar (Prim $ Signed Int64),
                      Scalar (Prim $ Signed Int64),
                      Scalar (Prim $ Signed Int64),
                      array_a Observe $ shape [k, l, p, q]
                    ]
                    $ RetType []
                    $ array_a Unique
                    $ shape [n]
                )
              ]
          )
  where
    primOp =
      zipWith namify [20 ..] $
        map primFun (M.toList Primitive.primFuns)
          ++ map unOpFun Primitive.allUnOps
          ++ map binOpFun Primitive.allBinOps
          ++ map cmpOpFun Primitive.allCmpOps
          ++ map convOpFun Primitive.allConvOps
          ++ map signFun Primitive.allIntTypes
          ++ map unsignFun Primitive.allIntTypes
          ++ map
            intrinsicPrim
            ( map Signed [minBound .. maxBound]
                ++ map Unsigned [minBound .. maxBound]
                ++ map FloatType [minBound .. maxBound]
                ++ [Bool]
            )
          ++
          -- This overrides the ! from Primitive.
          [ ( "!",
              IntrinsicOverloadedFun
                ( map Signed [minBound .. maxBound]
                    ++ map Unsigned [minBound .. maxBound]
                    ++ [Bool]
                )
                [Nothing]
                Nothing
            ),
            ( "neg",
              IntrinsicOverloadedFun
                ( map Signed [minBound .. maxBound]
                    ++ map Unsigned [minBound .. maxBound]
                    ++ map FloatType [minBound .. maxBound]
                    ++ [Bool]
                )
                [Nothing]
                Nothing
            )
          ]
          ++
          -- The reason for the loop formulation is to ensure that we
          -- get a missing case warning if we forget a case.
          mapMaybe mkIntrinsicBinOp [minBound .. maxBound]

    intrinsicStart = 1 + baseTag (fst $ last primOp)

    [a, b, n, m, k, l, p, q] = zipWith VName (map nameFromString ["a", "b", "n", "m", "k", "l", "p", "q"]) [0 ..]

    t_a u = TypeVar u (qualName a) []
    array_a u s = Array u s $ t_a mempty
    tp_a = TypeParamType Unlifted a mempty

    t_b u = TypeVar u (qualName b) []
    array_b u s = Array u s $ t_b mempty
    tp_b = TypeParamType Unlifted b mempty

    [sp_n, sp_m, sp_k, sp_l, sp_p, sp_q] = map (`TypeParamDim` mempty) [n, m, k, l, p, q]

    size = flip sizeFromName mempty . qualName
    shape = Shape . map size

    tuple_array u x y s =
      Array u s (Record (M.fromList $ zip tupleFieldNames [x, y]))

    arr x y = Scalar $ Arrow mempty Unnamed Observe x (RetType [] y)
    carr x y = Scalar $ Arrow mempty Unnamed Consume x (RetType [] y)

    array_ka u = Array u (Shape [sizeFromName (qualName k) mempty]) $ t_a mempty

    accType u t =
      TypeVar u (qualName (fst intrinsicAcc)) [TypeArgType t]

    namify i (x, y) = (VName (nameFromString x) i, y)

    primFun (name, (ts, t, _)) =
      (name, IntrinsicMonoFun (map unPrim ts) $ unPrim t)

    unOpFun bop = (prettyString bop, IntrinsicMonoFun [t] t)
      where
        t = unPrim $ Primitive.unOpType bop

    binOpFun bop = (prettyString bop, IntrinsicMonoFun [t, t] t)
      where
        t = unPrim $ Primitive.binOpType bop

    cmpOpFun bop = (prettyString bop, IntrinsicMonoFun [t, t] Bool)
      where
        t = unPrim $ Primitive.cmpOpType bop

    convOpFun cop = (prettyString cop, IntrinsicMonoFun [unPrim ft] $ unPrim tt)
      where
        (ft, tt) = Primitive.convOpType cop

    signFun t = ("sign_" ++ prettyString t, IntrinsicMonoFun [Unsigned t] $ Signed t)

    unsignFun t = ("unsign_" ++ prettyString t, IntrinsicMonoFun [Signed t] $ Unsigned t)

    unPrim (Primitive.IntType t) = Signed t
    unPrim (Primitive.FloatType t) = FloatType t
    unPrim Primitive.Bool = Bool
    unPrim Primitive.Unit = Bool

    intrinsicPrim t = (prettyString t, IntrinsicType Unlifted [] $ Scalar $ Prim t)

    anyIntType =
      map Signed [minBound .. maxBound]
        ++ map Unsigned [minBound .. maxBound]
    anyNumberType =
      anyIntType
        ++ map FloatType [minBound .. maxBound]
    anyPrimType = Bool : anyNumberType

    mkIntrinsicBinOp :: BinOp -> Maybe (String, Intrinsic)
    mkIntrinsicBinOp op = do
      op' <- intrinsicBinOp op
      pure (prettyString op, op')

    binOp ts = Just $ IntrinsicOverloadedFun ts [Nothing, Nothing] Nothing
    ordering = Just $ IntrinsicOverloadedFun anyPrimType [Nothing, Nothing] (Just Bool)

    intrinsicBinOp Plus = binOp anyNumberType
    intrinsicBinOp Minus = binOp anyNumberType
    intrinsicBinOp Pow = binOp anyNumberType
    intrinsicBinOp Times = binOp anyNumberType
    intrinsicBinOp Divide = binOp anyNumberType
    intrinsicBinOp Mod = binOp anyNumberType
    intrinsicBinOp Quot = binOp anyIntType
    intrinsicBinOp Rem = binOp anyIntType
    intrinsicBinOp ShiftR = binOp anyIntType
    intrinsicBinOp ShiftL = binOp anyIntType
    intrinsicBinOp Band = binOp anyIntType
    intrinsicBinOp Xor = binOp anyIntType
    intrinsicBinOp Bor = binOp anyIntType
    intrinsicBinOp LogAnd = binOp [Bool]
    intrinsicBinOp LogOr = binOp [Bool]
    intrinsicBinOp Equal = Just IntrinsicEquality
    intrinsicBinOp NotEqual = Just IntrinsicEquality
    intrinsicBinOp Less = ordering
    intrinsicBinOp Leq = ordering
    intrinsicBinOp Greater = ordering
    intrinsicBinOp Geq = ordering
    intrinsicBinOp _ = Nothing

    tupInt64 1 =
      Prim $ Signed Int64
    tupInt64 x =
      tupleRecord $ replicate x $ Scalar $ Prim $ Signed Int64

-- | Is this include part of the built-in prelude?
isBuiltin :: FilePath -> Bool
isBuiltin = (== "/prelude") . takeDirectory

-- | Is the position of this thing builtin as per 'isBuiltin'?  Things
-- without location are considered not built-in.
isBuiltinLoc :: (Located a) => a -> Bool
isBuiltinLoc x =
  case locOf x of
    NoLoc -> False
    Loc pos _ -> isBuiltin $ posFile pos

-- | The largest tag used by an intrinsic - this can be used to
-- determine whether a 'VName' refers to an intrinsic or a user-defined name.
maxIntrinsicTag :: Int
maxIntrinsicTag = maxinum $ map baseTag $ M.keys intrinsics

-- | Create a name with no qualifiers from a name.
qualName :: v -> QualName v
qualName = QualName []

-- | Add another qualifier (at the head) to a qualified name.
qualify :: v -> QualName v -> QualName v
qualify k (QualName ks v) = QualName (k : ks) v

-- | The modules imported by a Futhark program.
progImports :: ProgBase f vn -> [(String, Loc)]
progImports = concatMap decImports . progDecs

-- | The modules imported by a single declaration.
decImports :: DecBase f vn -> [(String, Loc)]
decImports (OpenDec x _) = modExpImports x
decImports (ModDec md) = modExpImports $ modExp md
decImports ModTypeDec {} = []
decImports TypeDec {} = []
decImports ValDec {} = []
decImports (LocalDec d _) = decImports d
decImports (ImportDec x _ loc) = [(x, locOf loc)]

modExpImports :: ModExpBase f vn -> [(String, Loc)]
modExpImports ModVar {} = []
modExpImports (ModParens p _) = modExpImports p
modExpImports (ModImport f _ loc) = [(f, locOf loc)]
modExpImports (ModDecs ds _) = concatMap decImports ds
modExpImports (ModApply _ me _ _ _) = modExpImports me
modExpImports (ModAscript me _ _ _) = modExpImports me
modExpImports ModLambda {} = []

-- | The set of module types used in any exported (non-local)
-- declaration.
progModuleTypes :: ProgBase Info VName -> S.Set VName
progModuleTypes prog = foldMap reach mtypes_used
  where
    -- Fixed point iteration.
    reach v = S.singleton v <> maybe mempty (foldMap reach) (M.lookup v reachable_from_mtype)

    reachable_from_mtype = foldMap onDec $ progDecs prog
      where
        onDec OpenDec {} = mempty
        onDec ModDec {} = mempty
        onDec (ModTypeDec sb) =
          M.singleton (modTypeName sb) (onModTypeExp (modTypeExp sb))
        onDec TypeDec {} = mempty
        onDec ValDec {} = mempty
        onDec (LocalDec d _) = onDec d
        onDec ImportDec {} = mempty

        onModTypeExp (ModTypeVar v _ _) = S.singleton $ qualLeaf v
        onModTypeExp (ModTypeParens e _) = onModTypeExp e
        onModTypeExp (ModTypeSpecs ss _) = foldMap onSpec ss
        onModTypeExp (ModTypeWith e _ _) = onModTypeExp e
        onModTypeExp (ModTypeArrow _ e1 e2 _) = onModTypeExp e1 <> onModTypeExp e2

        onSpec ValSpec {} = mempty
        onSpec TypeSpec {} = mempty
        onSpec TypeAbbrSpec {} = mempty
        onSpec (ModSpec vn e _ _) = S.singleton vn <> onModTypeExp e
        onSpec (IncludeSpec e _) = onModTypeExp e

    mtypes_used = foldMap onDec $ progDecs prog
      where
        onDec (OpenDec x _) = onModExp x
        onDec (ModDec md) =
          maybe mempty (onModTypeExp . fst) (modType md) <> onModExp (modExp md)
        onDec ModTypeDec {} = mempty
        onDec TypeDec {} = mempty
        onDec ValDec {} = mempty
        onDec LocalDec {} = mempty
        onDec ImportDec {} = mempty

        onModExp ModVar {} = mempty
        onModExp (ModParens p _) = onModExp p
        onModExp ModImport {} = mempty
        onModExp (ModDecs ds _) = mconcat $ map onDec ds
        onModExp (ModApply me1 me2 _ _ _) = onModExp me1 <> onModExp me2
        onModExp (ModAscript me se _ _) = onModExp me <> onModTypeExp se
        onModExp (ModLambda p r me _) =
          onModParam p <> maybe mempty (onModTypeExp . fst) r <> onModExp me

        onModParam = onModTypeExp . modParamType

        onModTypeExp (ModTypeVar v _ _) = S.singleton $ qualLeaf v
        onModTypeExp (ModTypeParens e _) = onModTypeExp e
        onModTypeExp ModTypeSpecs {} = mempty
        onModTypeExp (ModTypeWith e _ _) = onModTypeExp e
        onModTypeExp (ModTypeArrow _ e1 e2 _) = onModTypeExp e1 <> onModTypeExp e2

-- | Extract a leading @((name, namespace, file), remainder)@ from a
-- documentation comment string.  These are formatted as
-- \`name\`\@namespace[\@file].  Let us hope that this pattern does not occur
-- anywhere else.
identifierReference :: String -> Maybe ((String, String, Maybe FilePath), String)
identifierReference ('`' : s)
  | (identifier, '`' : '@' : s') <- break (== '`') s,
    (namespace, s'') <- span isAlpha s',
    not $ null namespace =
      case s'' of
        '@' : '"' : s'''
          | (file, '"' : s'''') <- span (/= '"') s''' ->
              Just ((identifier, namespace, Just file), s'''')
        _ -> Just ((identifier, namespace, Nothing), s'')
identifierReference _ = Nothing

-- | Given an operator name, return the operator that determines its
-- syntactical properties.
leadingOperator :: Name -> BinOp
leadingOperator s =
  maybe Backtick snd $
    find ((`isPrefixOf` s') . fst) $
      sortOn (Down . length . fst) $
        zip (map prettyString operators) operators
  where
    s' = nameToString s
    operators :: [BinOp]
    operators = [minBound .. maxBound :: BinOp]

-- | Find instances of typed holes in the program.
progHoles :: ProgBase Info VName -> [(Loc, StructType)]
progHoles = foldMap holesInDec . progDecs
  where
    holesInDec (ValDec vb) = holesInExp $ valBindBody vb
    holesInDec (ModDec me) = holesInModExp $ modExp me
    holesInDec (OpenDec me _) = holesInModExp me
    holesInDec (LocalDec d _) = holesInDec d
    holesInDec TypeDec {} = mempty
    holesInDec ModTypeDec {} = mempty
    holesInDec ImportDec {} = mempty

    holesInModExp (ModDecs ds _) = foldMap holesInDec ds
    holesInModExp (ModParens me _) = holesInModExp me
    holesInModExp (ModApply x y _ _ _) = holesInModExp x <> holesInModExp y
    holesInModExp (ModAscript me _ _ _) = holesInModExp me
    holesInModExp (ModLambda _ _ me _) = holesInModExp me
    holesInModExp ModVar {} = mempty
    holesInModExp ModImport {} = mempty

    holesInExp = flip execState mempty . onExp

    onExp e@(Hole (Info t) loc) = do
      modify ((locOf loc, toStruct t) :)
      pure e
    onExp e = astMap (identityMapper {mapOnExp = onExp}) e

-- | Strip semantically irrelevant stuff from the top level of
-- expression.  This is used to provide a slightly fuzzy notion of
-- expression equality.
--
-- Ideally we'd implement unification on a simpler representation that
-- simply didn't allow us.
stripExp :: Exp -> Maybe Exp
stripExp (Parens e _) = stripExp e `mplus` Just e
stripExp (Assert _ e _ _) = stripExp e `mplus` Just e
stripExp (Attr _ e _) = stripExp e `mplus` Just e
stripExp (Ascript e _ _) = stripExp e `mplus` Just e
stripExp _ = Nothing

-- | All non-trivial subexpressions (as by stripExp) of some
-- expression, not including the expression itself.
subExps :: Exp -> [Exp]
subExps e
  | Just e' <- stripExp e = subExps e'
  | otherwise = astMap mapper e `execState` mempty
  where
    mapOnExp e'
      | Just e'' <- stripExp e' = mapOnExp e''
      | otherwise = do
          modify (e' :)
          astMap mapper e'
    mapper = identityMapper {mapOnExp}

similarSlices :: Slice -> Slice -> Maybe [(Exp, Exp)]
similarSlices slice1 slice2
  | length slice1 == length slice2 = do
      concat <$> zipWithM match slice1 slice2
  | otherwise = Nothing
  where
    match (DimFix e1) (DimFix e2) = Just [(e1, e2)]
    match (DimSlice a1 b1 c1) (DimSlice a2 b2 c2) =
      concat <$> sequence [pair (a1, a2), pair (b1, b2), pair (c1, c2)]
    match _ _ = Nothing
    pair (Nothing, Nothing) = Just []
    pair (Just x, Just y) = Just [(x, y)]
    pair _ = Nothing

-- | If these two expressions are structurally similar at top level as
-- sizes, produce their subexpressions (which are not necessarily
-- similar, but you can check for that!). This is the machinery
-- underlying expresssion unification. We assume that the expressions
-- have the same type.
similarExps :: Exp -> Exp -> Maybe [(Exp, Exp)]
similarExps e1 e2 | bareExp e1 == bareExp e2 = Just []
similarExps e1 e2 | Just e1' <- stripExp e1 = similarExps e1' e2
similarExps e1 e2 | Just e2' <- stripExp e2 = similarExps e1 e2'
similarExps (IntLit x _ _) (Literal v _) =
  case v of
    SignedValue (Int8Value y) | x == toInteger y -> Just []
    SignedValue (Int16Value y) | x == toInteger y -> Just []
    SignedValue (Int32Value y) | x == toInteger y -> Just []
    SignedValue (Int64Value y) | x == toInteger y -> Just []
    _ -> Nothing
similarExps
  (AppExp (BinOp (op1, _) _ (x1, _) (y1, _) _) _)
  (AppExp (BinOp (op2, _) _ (x2, _) (y2, _) _) _)
    | op1 == op2 = Just [(x1, x2), (y1, y2)]
similarExps (AppExp (Apply f1 args1 _) _) (AppExp (Apply f2 args2 _) _)
  | f1 == f2 = Just $ zip (map snd $ NE.toList args1) (map snd $ NE.toList args2)
similarExps (AppExp (Index arr1 slice1 _) _) (AppExp (Index arr2 slice2 _) _)
  | arr1 == arr2,
    length slice1 == length slice2 =
      similarSlices slice1 slice2
similarExps (TupLit es1 _) (TupLit es2 _)
  | length es1 == length es2 =
      Just $ zip es1 es2
similarExps (RecordLit fs1 _) (RecordLit fs2 _)
  | length fs1 == length fs2 =
      zipWithM onFields fs1 fs2
  where
    onFields (RecordFieldExplicit (L _ n1) fe1 _) (RecordFieldExplicit (L _ n2) fe2 _)
      | n1 == n2 = Just (fe1, fe2)
    onFields (RecordFieldImplicit (L _ vn1) ty1 _) (RecordFieldImplicit (L _ vn2) ty2 _) =
      Just (Var (qualName vn1) ty1 mempty, Var (qualName vn2) ty2 mempty)
    onFields _ _ = Nothing
similarExps (ArrayLit es1 _ _) (ArrayLit es2 _ _)
  | length es1 == length es2 =
      Just $ zip es1 es2
similarExps (Project field1 e1 _ _) (Project field2 e2 _ _)
  | field1 == field2 =
      Just [(e1, e2)]
similarExps (Negate e1 _) (Negate e2 _) =
  Just [(e1, e2)]
similarExps (Not e1 _) (Not e2 _) =
  Just [(e1, e2)]
similarExps (Constr n1 es1 _ _) (Constr n2 es2 _ _)
  | length es1 == length es2,
    n1 == n2 =
      Just $ zip es1 es2
similarExps (Update e1 slice1 e'1 _) (Update e2 slice2 e'2 _) =
  ([(e1, e2), (e'1, e'2)] ++) <$> similarSlices slice1 slice2
similarExps (RecordUpdate e1 names1 e'1 _ _) (RecordUpdate e2 names2 e'2 _ _)
  | names1 == names2 =
      Just [(e1, e2), (e'1, e'2)]
similarExps (OpSection op1 _ _) (OpSection op2 _ _)
  | op1 == op2 = Just []
similarExps (OpSectionLeft op1 _ x1 _ _ _) (OpSectionLeft op2 _ x2 _ _ _)
  | op1 == op2 = Just [(x1, x2)]
similarExps (OpSectionRight op1 _ x1 _ _ _) (OpSectionRight op2 _ x2 _ _ _)
  | op1 == op2 = Just [(x1, x2)]
similarExps (ProjectSection names1 _ _) (ProjectSection names2 _ _)
  | names1 == names2 = Just []
similarExps (IndexSection slice1 _ _) (IndexSection slice2 _ _) =
  similarSlices slice1 slice2
similarExps _ _ = Nothing

<<<<<<< HEAD
frameOf :: Exp -> Shape Size
frameOf (AppExp (Apply _ args _) _) =
  ((\(_, am) -> autoFrame am) . unInfo . fst) $ NE.last args
frameOf _ = mempty

-- | @s1 `shapePrefix` s2@ assumes @s1 = prefix <> s2@ and
-- returns @prefix@.
shapePrefix :: Shape dim -> Shape dim -> Shape dim
shapePrefix (Shape ss1) (Shape ss2) =
  Shape $ take (length ss1 - length ss2) ss1

typeShapePrefix :: TypeBase dim as1 -> TypeBase dim as2 -> Shape dim
typeShapePrefix (Array _ s _) Scalar {} = s
typeShapePrefix (Array _ s1 _) (Array _ s2 _) =
  s1 `shapePrefix` s2
typeShapePrefix _ _ = mempty
=======
-- | Are these the same expression as per recursively invoking
-- 'similarExps'?
sameExp :: Exp -> Exp -> Bool
sameExp e1 e2
  | Just es <- similarExps e1 e2 =
      all (uncurry sameExp) es
  | otherwise = False
>>>>>>> f346bf44

-- | An identifier with type- and aliasing information.
type Ident = IdentBase Info VName

-- | An index with type information.
type DimIndex = DimIndexBase Info VName

-- | A slice with type information.
type Slice = SliceBase Info VName

-- | An expression with type information.
type Exp = ExpBase Info VName

-- | An application expression with type information.
type AppExp = AppExpBase Info VName

-- | A pattern with type information.
type Pat = PatBase Info VName

-- | An constant declaration with type information.
type ValBind = ValBindBase Info VName

-- | A type binding with type information.
type TypeBind = TypeBindBase Info VName

-- | A type-checked module binding.
type ModBind = ModBindBase Info VName

-- | A type-checked module type binding.
type ModTypeBind = ModTypeBindBase Info VName

-- | A type-checked module expression.
type ModExp = ModExpBase Info VName

-- | A type-checked module parameter.
type ModParam = ModParamBase Info VName

-- | A type-checked module type expression.
type ModTypeExp = ModTypeExpBase Info VName

-- | A type-checked declaration.
type Dec = DecBase Info VName

-- | A type-checked specification.
type Spec = SpecBase Info VName

-- | An Futhark program with type information.
type Prog = ProgBase Info VName

-- | A known type arg with shape annotations.
type StructTypeArg = TypeArg Size

-- | A type-checked type parameter.
type TypeParam = TypeParamBase VName

-- | A known scalar type with no shape annotations.
type ScalarType = ScalarTypeBase ()

-- | A type-checked case (of a match expression).
type Case = CaseBase Info VName

-- | A type with no aliasing information but shape annotations.
type UncheckedType = TypeBase (Shape Name) ()

-- | An unchecked type expression.
type UncheckedTypeExp = TypeExp UncheckedExp Name

-- | An identifier with no type annotations.
type UncheckedIdent = IdentBase NoInfo Name

-- | An index with no type annotations.
type UncheckedDimIndex = DimIndexBase NoInfo Name

-- | A slice with no type annotations.
type UncheckedSlice = SliceBase NoInfo Name

-- | An expression with no type annotations.
type UncheckedExp = ExpBase NoInfo Name

-- | A module expression with no type annotations.
type UncheckedModExp = ModExpBase NoInfo Name

-- | A module type expression with no type annotations.
type UncheckedModTypeExp = ModTypeExpBase NoInfo Name

-- | A type parameter with no type annotations.
type UncheckedTypeParam = TypeParamBase Name

-- | A pattern with no type annotations.
type UncheckedPat = PatBase NoInfo Name

-- | A function declaration with no type annotations.
type UncheckedValBind = ValBindBase NoInfo Name

-- | A type binding with no type annotations.
type UncheckedTypeBind = TypeBindBase NoInfo Name

-- | A module type binding with no type annotations.
type UncheckedModTypeBind = ModTypeBindBase NoInfo Name

-- | A module binding with no type annotations.
type UncheckedModBind = ModBindBase NoInfo Name

-- | A declaration with no type annotations.
type UncheckedDec = DecBase NoInfo Name

-- | A spec with no type annotations.
type UncheckedSpec = SpecBase NoInfo Name

-- | A Futhark program with no type annotations.
type UncheckedProg = ProgBase NoInfo Name

-- | A case (of a match expression) with no type annotations.
type UncheckedCase = CaseBase NoInfo Name<|MERGE_RESOLUTION|>--- conflicted
+++ resolved
@@ -33,13 +33,10 @@
     stripExp,
     subExps,
     similarExps,
-<<<<<<< HEAD
+    sameExp,
     frameOf,
     shapePrefix,
     typeShapePrefix,
-=======
-    sameExp,
->>>>>>> f346bf44
 
     -- * Queries on patterns and params
     patIdents,
@@ -1490,24 +1487,6 @@
   similarSlices slice1 slice2
 similarExps _ _ = Nothing
 
-<<<<<<< HEAD
-frameOf :: Exp -> Shape Size
-frameOf (AppExp (Apply _ args _) _) =
-  ((\(_, am) -> autoFrame am) . unInfo . fst) $ NE.last args
-frameOf _ = mempty
-
--- | @s1 `shapePrefix` s2@ assumes @s1 = prefix <> s2@ and
--- returns @prefix@.
-shapePrefix :: Shape dim -> Shape dim -> Shape dim
-shapePrefix (Shape ss1) (Shape ss2) =
-  Shape $ take (length ss1 - length ss2) ss1
-
-typeShapePrefix :: TypeBase dim as1 -> TypeBase dim as2 -> Shape dim
-typeShapePrefix (Array _ s _) Scalar {} = s
-typeShapePrefix (Array _ s1 _) (Array _ s2 _) =
-  s1 `shapePrefix` s2
-typeShapePrefix _ _ = mempty
-=======
 -- | Are these the same expression as per recursively invoking
 -- 'similarExps'?
 sameExp :: Exp -> Exp -> Bool
@@ -1515,7 +1494,23 @@
   | Just es <- similarExps e1 e2 =
       all (uncurry sameExp) es
   | otherwise = False
->>>>>>> f346bf44
+
+frameOf :: Exp -> Shape Size
+frameOf (AppExp (Apply _ args _) _) =
+  ((\(_, am) -> autoFrame am) . unInfo . fst) $ NE.last args
+frameOf _ = mempty
+
+-- | @s1 `shapePrefix` s2@ assumes @s1 = prefix <> s2@ and
+-- returns @prefix@.
+shapePrefix :: Shape dim -> Shape dim -> Shape dim
+shapePrefix (Shape ss1) (Shape ss2) =
+  Shape $ take (length ss1 - length ss2) ss1
+
+typeShapePrefix :: TypeBase dim as1 -> TypeBase dim as2 -> Shape dim
+typeShapePrefix (Array _ s _) Scalar {} = s
+typeShapePrefix (Array _ s1 _) (Array _ s2 _) =
+  s1 `shapePrefix` s2
+typeShapePrefix _ _ = mempty
 
 -- | An identifier with type- and aliasing information.
 type Ident = IdentBase Info VName
