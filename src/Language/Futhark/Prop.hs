{-# LANGUAGE FlexibleContexts #-}
{-# LANGUAGE FlexibleInstances #-}
{-# LANGUAGE OverloadedStrings #-}
{-# LANGUAGE ScopedTypeVariables #-}

-- | This module provides various simple ways to query and manipulate
-- fundamental Futhark terms, such as types and values.  The intent is to
-- keep "Futhark.Language.Syntax" simple, and put whatever embellishments
-- we need here.
module Language.Futhark.Prop
  ( -- * Various
    Intrinsic (..),
    intrinsics,
    maxIntrinsicTag,
    namesToPrimTypes,
    qualName,
    qualify,
    typeName,
    valueType,
    primValueType,
    leadingOperator,
    progImports,
    decImports,
    progModuleTypes,
    identifierReference,
    prettyStacktrace,

    -- * Queries on expressions
    typeOf,
    valBindTypeScheme,
    funType,

    -- * Queries on patterns and params
    patternIdents,
    patternNames,
    patternMap,
    patternType,
    patternStructType,
    patternParam,
    patternOrderZero,
    patternDimNames,

    -- * Queries on types
    uniqueness,
    unique,
    aliases,
    diet,
    arrayRank,
    arrayShape,
    nestedDims,
    orderZero,
    unfoldFunType,
    foldFunType,
    typeVars,
    typeDimNames,
    primByteSize,

    -- * Operations on types
    rank,
    peelArray,
    stripArray,
    arrayOf,
    toStructural,
    toStruct,
    fromStruct,
    setAliases,
    addAliases,
    setUniqueness,
    noSizes,
    anySizes,
    traverseDims,
    DimPos (..),
    mustBeExplicit,
    mustBeExplicitInType,
    tupleRecord,
    isTupleRecord,
    areTupleFields,
    tupleFields,
    tupleFieldNames,
    sortFields,
    sortConstrs,
    isTypeParam,
    isSizeParam,
    combineTypeShapes,
    matchDims,
    unscopeType,
    onRecordField,
    -- | Values of these types are produces by the parser.  They use
    -- unadorned names and have no type information, apart from that
    -- which is syntactically required.
    NoInfo (..),
    UncheckedType,
    UncheckedTypeExp,
    UncheckedIdent,
    UncheckedTypeDecl,
    UncheckedDimIndex,
    UncheckedExp,
    UncheckedModExp,
    UncheckedSigExp,
    UncheckedTypeParam,
    UncheckedPattern,
    UncheckedValBind,
    UncheckedDec,
    UncheckedSpec,
    UncheckedProg,
    UncheckedCase,
  )
where

import Control.Monad.State
import Data.Bifoldable
import Data.Bifunctor
import Data.Bitraversable (bitraverse)
import Data.Char
import Data.Foldable
import Data.List (genericLength, isPrefixOf, sortOn)
import qualified Data.Map.Strict as M
import Data.Maybe
import Data.Ord
import qualified Data.Set as S
import qualified Data.Text as T
import qualified Futhark.IR.Primitive as Primitive
import Futhark.Util (maxinum, nubOrd)
import Futhark.Util.Pretty
import Language.Futhark.Syntax

-- | Return the dimensionality of a type.  For non-arrays, this is
-- zero.  For a one-dimensional array it is one, for a two-dimensional
-- it is two, and so forth.
arrayRank :: TypeBase dim as -> Int
arrayRank = shapeRank . arrayShape

-- | Return the shape of a type - for non-arrays, this is 'mempty'.
arrayShape :: TypeBase dim as -> ShapeDecl dim
arrayShape (Array _ _ _ ds) = ds
arrayShape _ = mempty

-- | Return any shape declarations in the type, with duplicates
-- removed.
nestedDims :: TypeBase (DimDecl VName) as -> [DimDecl VName]
nestedDims t =
  case t of
    Array _ _ a ds ->
      nubOrd $ nestedDims (Scalar a) <> shapeDims ds
    Scalar (Record fs) ->
      nubOrd $ foldMap nestedDims fs
    Scalar Prim {} ->
      mempty
    Scalar (Sum cs) ->
      nubOrd $ foldMap (foldMap nestedDims) cs
    Scalar (Arrow _ v t1 t2) ->
      filter (notV v) $ nestedDims t1 <> nestedDims t2
    Scalar (TypeVar _ _ _ targs) ->
      concatMap typeArgDims targs
  where
    typeArgDims (TypeArgDim d _) = [d]
    typeArgDims (TypeArgType at _) = nestedDims at

    notV Unnamed = const True
    notV (Named v) = (/= NamedDim (qualName v))

-- | Change the shape of a type to be just the rank.
noSizes :: TypeBase (DimDecl vn) as -> TypeBase () as
noSizes = first $ const ()

-- | Change all size annotations to be 'AnyDim'.
anySizes :: TypeBase (DimDecl vn) as -> TypeBase (DimDecl vn) as
anySizes = first $ const AnyDim

-- | Where does this dimension occur?
data DimPos
  = -- | Immediately in the argument to 'traverseDims'.
    PosImmediate
  | -- | In a function parameter type.
    PosParam
  | -- | In a function return type.
    PosReturn
  deriving (Eq, Ord, Show)

-- | Perform a traversal (possibly including replacement) on sizes
-- that are parameters in a function type, but also including the type
-- immediately passed to the function.  Also passes along a set of the
-- parameter names inside the type that have come in scope at the
-- occurrence of the dimension.
traverseDims ::
  forall f fdim tdim als.
  Applicative f =>
  (S.Set VName -> DimPos -> fdim -> f tdim) ->
  TypeBase fdim als ->
  f (TypeBase tdim als)
traverseDims f = go mempty PosImmediate
  where
    go ::
      forall als'.
      S.Set VName ->
      DimPos ->
      TypeBase fdim als' ->
      f (TypeBase tdim als')
    go bound b t@Array {} =
      bitraverse (f bound b) pure t
    go bound b (Scalar (Record fields)) =
      Scalar . Record <$> traverse (go bound b) fields
    go bound b (Scalar (TypeVar as u tn targs)) =
      Scalar <$> (TypeVar as u tn <$> traverse (onTypeArg bound b) targs)
    go bound b (Scalar (Sum cs)) =
      Scalar . Sum <$> traverse (traverse (go bound b)) cs
    go _ _ (Scalar (Prim t)) =
      pure $ Scalar $ Prim t
    go bound _ (Scalar (Arrow als p t1 t2)) =
      Scalar <$> (Arrow als p <$> go bound' PosParam t1 <*> go bound' PosReturn t2)
      where
        bound' = case p of
          Named p' -> S.insert p' bound
          Unnamed -> bound

    onTypeArg bound b (TypeArgDim d loc) =
      TypeArgDim <$> f bound b d <*> pure loc
    onTypeArg bound b (TypeArgType t loc) =
      TypeArgType <$> go bound b t <*> pure loc

mustBeExplicitAux :: StructType -> M.Map VName Bool
mustBeExplicitAux t =
  execState (traverseDims onDim t) mempty
  where
    onDim bound _ (NamedDim d)
      | qualLeaf d `S.member` bound =
        modify $ \s -> M.insertWith (&&) (qualLeaf d) False s
    onDim _ PosImmediate (NamedDim d) =
      modify $ \s -> M.insertWith (&&) (qualLeaf d) False s
    onDim _ _ (NamedDim d) =
      modify $ M.insertWith (&&) (qualLeaf d) True
    onDim _ _ _ =
      return ()

-- | Figure out which of the sizes in a parameter type must be passed
-- explicitly, because their first use is as something else than just
-- an array dimension.  'mustBeExplicit' is like this function, but
-- first decomposes into parameter types.
mustBeExplicitInType :: StructType -> S.Set VName
mustBeExplicitInType t =
  S.fromList $ M.keys $ M.filter id $ mustBeExplicitAux t

-- | Figure out which of the sizes in a binding type must be passed
-- explicitly, because their first use is as something else than just
-- an array dimension.
mustBeExplicit :: StructType -> S.Set VName
mustBeExplicit bind_t =
  let (ts, ret) = unfoldFunType bind_t
      alsoRet =
        M.unionWith (&&) $
          M.fromList $ zip (S.toList $ typeDimNames ret) $ repeat True
   in S.fromList $ M.keys $ M.filter id $ alsoRet $ foldl' onType mempty ts
  where
    onType uses t = uses <> mustBeExplicitAux t -- Left-biased union.

-- | Return the uniqueness of a type.
uniqueness :: TypeBase shape as -> Uniqueness
uniqueness (Array _ u _ _) = u
uniqueness (Scalar (TypeVar _ u _ _)) = u
uniqueness (Scalar (Sum ts)) = foldMap (foldMap uniqueness) $ M.elems ts
uniqueness (Scalar (Record fs)) = foldMap uniqueness $ M.elems fs
uniqueness _ = Nonunique

-- | @unique t@ is 'True' if the type of the argument is unique.
unique :: TypeBase shape as -> Bool
unique = (== Unique) . uniqueness

-- | Return the set of all variables mentioned in the aliasing of a
-- type.
aliases :: Monoid as => TypeBase shape as -> as
aliases = bifoldMap (const mempty) id

-- | @diet t@ returns a description of how a function parameter of
-- type @t@ might consume its argument.
diet :: TypeBase shape as -> Diet
diet (Scalar (Record ets)) = RecordDiet $ fmap diet ets
diet (Scalar (Prim _)) = Observe
diet (Scalar (Arrow _ _ t1 t2)) = FuncDiet (diet t1) (diet t2)
diet (Array _ Unique _ _) = Consume
diet (Array _ Nonunique _ _) = Observe
diet (Scalar (TypeVar _ Unique _ _)) = Consume
diet (Scalar (TypeVar _ Nonunique _ _)) = Observe
diet (Scalar Sum {}) = Observe

-- | Convert any type to one that has rank information, no alias
-- information, and no embedded names.
toStructural ::
  TypeBase dim as ->
  TypeBase () ()
toStructural = flip setAliases () . first (const ())

-- | Remove aliasing information from a type.
toStruct ::
  TypeBase dim as ->
  TypeBase dim ()
toStruct t = t `setAliases` ()

-- | Replace no aliasing with an empty alias set.
fromStruct ::
  TypeBase dim as ->
  TypeBase dim Aliasing
fromStruct t = t `setAliases` S.empty

-- | @peelArray n t@ returns the type resulting from peeling the first
-- @n@ array dimensions from @t@.  Returns @Nothing@ if @t@ has less
-- than @n@ dimensions.
peelArray :: Int -> TypeBase dim as -> Maybe (TypeBase dim as)
peelArray n (Array als u t shape)
  | shapeRank shape == n =
    Just $ Scalar t `addAliases` const als
  | otherwise =
    Array als u t <$> stripDims n shape
peelArray _ _ = Nothing

-- | @arrayOf t s u@ constructs an array type.  The convenience
-- compared to using the 'Array' constructor directly is that @t@ can
-- itself be an array.  If @t@ is an @n@-dimensional array, and @s@ is
-- a list of length @n@, the resulting type is of an @n+m@ dimensions.
-- The uniqueness of the new array will be @u@, no matter the
-- uniqueness of @t@.
arrayOf ::
  Monoid as =>
  TypeBase dim as ->
  ShapeDecl dim ->
  Uniqueness ->
  TypeBase dim as
arrayOf t = arrayOfWithAliases (t `setUniqueness` Nonunique) mempty

arrayOfWithAliases ::
  Monoid as =>
  TypeBase dim as ->
  as ->
  ShapeDecl dim ->
  Uniqueness ->
  TypeBase dim as
arrayOfWithAliases (Array as1 _ et shape1) as2 shape2 u =
  Array (as1 <> as2) u et (shape2 <> shape1)
arrayOfWithAliases (Scalar t) as shape u =
  Array as u (second (const ()) t) shape

-- | @stripArray n t@ removes the @n@ outermost layers of the array.
-- Essentially, it is the type of indexing an array of type @t@ with
-- @n@ indexes.
stripArray :: Int -> TypeBase dim as -> TypeBase dim as
stripArray n (Array als u et shape)
  | Just shape' <- stripDims n shape =
    Array als u et shape'
  | otherwise =
    Scalar et `setUniqueness` u `setAliases` als
stripArray _ t = t

-- | Create a record type corresponding to a tuple with the given
-- element types.
tupleRecord :: [TypeBase dim as] -> TypeBase dim as
tupleRecord = Scalar . Record . M.fromList . zip tupleFieldNames

-- | Does this type corespond to a tuple?  If so, return the elements
-- of that tuple.
isTupleRecord :: TypeBase dim as -> Maybe [TypeBase dim as]
isTupleRecord (Scalar (Record fs)) = areTupleFields fs
isTupleRecord _ = Nothing

-- | Does this record map correspond to a tuple?
areTupleFields :: M.Map Name a -> Maybe [a]
areTupleFields fs =
  let fs' = sortFields fs
   in if and $ zipWith (==) (map fst fs') tupleFieldNames
        then Just $ map snd fs'
        else Nothing

-- | Construct a record map corresponding to a tuple.
tupleFields :: [a] -> M.Map Name a
tupleFields as = M.fromList $ zip tupleFieldNames as

-- | Increasing field names for a tuple (starts at 0).
tupleFieldNames :: [Name]
tupleFieldNames = map (nameFromString . show) [(0 :: Int) ..]

-- | Sort fields by their name; taking care to sort numeric fields by
-- their numeric value.  This ensures that tuples and tuple-like
-- records match.
sortFields :: M.Map Name a -> [(Name, a)]
sortFields l = map snd $ sortOn fst $ zip (map (fieldish . fst) l') l'
  where
    l' = M.toList l
    onDigit Nothing _ = Nothing
    onDigit (Just d) c
      | isDigit c = Just $ d * 10 + ord c - ord '0'
      | otherwise = Nothing
    fieldish s = maybe (Right s) Left $ T.foldl' onDigit (Just 0) $ nameToText s

-- | Sort the constructors of a sum type in some well-defined (but not
-- otherwise significant) manner.
sortConstrs :: M.Map Name a -> [(Name, a)]
sortConstrs cs = sortOn fst $ M.toList cs

-- | Is this a 'TypeParamType'?
isTypeParam :: TypeParamBase vn -> Bool
isTypeParam TypeParamType {} = True
isTypeParam TypeParamDim {} = False

-- | Is this a 'TypeParamDim'?
isSizeParam :: TypeParamBase vn -> Bool
isSizeParam = not . isTypeParam

-- | Combine the shape information of types as much as possible. The first
-- argument is the orignal type and the second is the type of the transformed
-- expression. This is necessary since the original type may contain additional
-- information (e.g., shape restrictions) from the user given annotation.
combineTypeShapes ::
  (Monoid as, ArrayDim dim) =>
  TypeBase dim as ->
  TypeBase dim as ->
  TypeBase dim as
combineTypeShapes (Scalar (Record ts1)) (Scalar (Record ts2))
  | M.keys ts1 == M.keys ts2 =
    Scalar $
      Record $
        M.map
          (uncurry combineTypeShapes)
          (M.intersectionWith (,) ts1 ts2)
combineTypeShapes (Scalar (Sum cs1)) (Scalar (Sum cs2))
  | M.keys cs1 == M.keys cs2 =
    Scalar $
      Sum $
        M.map
          (uncurry $ zipWith combineTypeShapes)
          (M.intersectionWith (,) cs1 cs2)
combineTypeShapes (Scalar (Arrow als1 p1 a1 b1)) (Scalar (Arrow als2 _p2 a2 b2)) =
  Scalar $ Arrow (als1 <> als2) p1 (combineTypeShapes a1 a2) (combineTypeShapes b1 b2)
combineTypeShapes (Scalar (TypeVar als1 u1 v targs1)) (Scalar (TypeVar als2 _ _ targs2)) =
  Scalar $ TypeVar (als1 <> als2) u1 v $ zipWith f targs1 targs2
  where
    f (TypeArgType t1 loc) (TypeArgType t2 _) =
      TypeArgType (combineTypeShapes t1 t2) loc
    f targ _ = targ
combineTypeShapes (Array als1 u1 et1 shape1) (Array als2 _u2 et2 _shape2) =
  arrayOfWithAliases
    ( combineTypeShapes (Scalar et1) (Scalar et2)
        `setAliases` mempty
    )
    (als1 <> als2)
    shape1
    u1
combineTypeShapes _ new_tp = new_tp

-- | Match the dimensions of otherwise assumed-equal types.
matchDims ::
  (Monoid as, Monad m) =>
  (d1 -> d2 -> m d1) ->
  TypeBase d1 as ->
  TypeBase d2 as ->
  m (TypeBase d1 as)
matchDims onDims t1 t2 =
  case (t1, t2) of
    (Array als1 u1 et1 shape1, Array als2 u2 et2 shape2) ->
      flip setAliases (als1 <> als2)
        <$> ( arrayOf
                <$> matchDims onDims (Scalar et1) (Scalar et2)
                <*> onShapes shape1 shape2
                <*> pure (min u1 u2)
            )
    (Scalar (Record f1), Scalar (Record f2)) ->
      Scalar . Record
        <$> traverse (uncurry (matchDims onDims)) (M.intersectionWith (,) f1 f2)
    (Scalar (Sum cs1), Scalar (Sum cs2)) ->
      Scalar . Sum
        <$> traverse
          (traverse (uncurry (matchDims onDims)))
          (M.intersectionWith zip cs1 cs2)
    (Scalar (Arrow als1 p1 a1 b1), Scalar (Arrow als2 _p2 a2 b2)) ->
      Scalar
        <$> (Arrow (als1 <> als2) p1 <$> matchDims onDims a1 a2 <*> matchDims onDims b1 b2)
    ( Scalar (TypeVar als1 u v targs1),
      Scalar (TypeVar als2 _ _ targs2)
      ) ->
        Scalar . TypeVar (als1 <> als2) u v <$> zipWithM matchTypeArg targs1 targs2
    _ -> return t1
  where
    matchTypeArg ta@TypeArgType {} _ = return ta
    matchTypeArg a _ = return a

    onShapes shape1 shape2 =
      ShapeDecl <$> zipWithM onDims (shapeDims shape1) (shapeDims shape2)

-- | Set the uniqueness attribute of a type.  If the type is a record
-- or sum type, the uniqueness of its components will be modified.
setUniqueness :: TypeBase dim as -> Uniqueness -> TypeBase dim as
setUniqueness (Array als _ et shape) u =
  Array als u et shape
setUniqueness (Scalar (TypeVar als _ t targs)) u =
  Scalar $ TypeVar als u t targs
setUniqueness (Scalar (Record ets)) u =
  Scalar $ Record $ fmap (`setUniqueness` u) ets
setUniqueness (Scalar (Sum ets)) u =
  Scalar $ Sum $ fmap (map (`setUniqueness` u)) ets
setUniqueness t _ = t

-- | @t \`setAliases\` als@ returns @t@, but with @als@ substituted for
-- any already present aliasing.
setAliases :: TypeBase dim asf -> ast -> TypeBase dim ast
setAliases t = addAliases t . const

-- | @t \`addAliases\` f@ returns @t@, but with any already present
-- aliasing replaced by @f@ applied to that aliasing.
addAliases ::
  TypeBase dim asf ->
  (asf -> ast) ->
  TypeBase dim ast
addAliases = flip second

intValueType :: IntValue -> IntType
intValueType Int8Value {} = Int8
intValueType Int16Value {} = Int16
intValueType Int32Value {} = Int32
intValueType Int64Value {} = Int64

floatValueType :: FloatValue -> FloatType
floatValueType Float32Value {} = Float32
floatValueType Float64Value {} = Float64

-- | The type of a basic value.
primValueType :: PrimValue -> PrimType
primValueType (SignedValue v) = Signed $ intValueType v
primValueType (UnsignedValue v) = Unsigned $ intValueType v
primValueType (FloatValue v) = FloatType $ floatValueType v
primValueType BoolValue {} = Bool

-- | The type of the value.
valueType :: Value -> ValueType
valueType (PrimValue bv) = Scalar $ Prim $ primValueType bv
valueType (ArrayValue _ t) = t

-- | The size of values of this type, in bytes.
primByteSize :: Num a => PrimType -> a
primByteSize (Signed it) = Primitive.intByteSize it
primByteSize (Unsigned it) = Primitive.intByteSize it
primByteSize (FloatType ft) = Primitive.floatByteSize ft
primByteSize Bool = 1

-- | Construct a 'ShapeDecl' with the given number of 'AnyDim'
-- dimensions.
rank :: Int -> ShapeDecl (DimDecl VName)
rank n = ShapeDecl $ replicate n AnyDim

-- | The type is leaving a scope, so clean up any aliases that
-- reference the bound variables, and turn any dimensions that name
-- them into AnyDim instead.
unscopeType :: S.Set VName -> PatternType -> PatternType
unscopeType bound_here t = first onDim $ t `addAliases` S.map unbind
  where
    unbind (AliasBound v) | v `S.member` bound_here = AliasFree v
    unbind a = a
    onDim (NamedDim qn) | qualLeaf qn `S.member` bound_here = AnyDim
    onDim d = d

-- | Perform some operation on a given record field.  Returns
-- 'Nothing' if that field does not exist.
onRecordField ::
  (TypeBase dim als -> TypeBase dim als) ->
  [Name] ->
  TypeBase dim als ->
  Maybe (TypeBase dim als)
onRecordField f [] t = Just $ f t
onRecordField f (k : ks) (Scalar (Record m)) = do
  t <- onRecordField f ks =<< M.lookup k m
  Just $ Scalar $ Record $ M.insert k t m
onRecordField _ _ _ = Nothing

-- | The type of an Futhark term.  The aliasing will refer to itself, if
-- the term is a non-tuple-typed variable.
typeOf :: ExpBase Info VName -> PatternType
typeOf (Literal val _) = Scalar $ Prim $ primValueType val
typeOf (IntLit _ (Info t) _) = t
typeOf (FloatLit _ (Info t) _) = t
typeOf (Parens e _) = typeOf e
typeOf (QualParens _ e _) = typeOf e
typeOf (TupLit es _) = tupleRecord $ map typeOf es
typeOf (RecordLit fs _) =
  -- Reverse, because M.unions is biased to the left.
  Scalar $ Record $ M.unions $ reverse $ map record fs
  where
    record (RecordFieldExplicit name e _) = M.singleton name $ typeOf e
    record (RecordFieldImplicit name (Info t) _) =
      M.singleton (baseName name) $
        t
          `addAliases` S.insert (AliasBound name)
typeOf (ArrayLit _ (Info t) _) = t
typeOf (StringLit vs _) =
  Array
    mempty
    Unique
    (Prim (Unsigned Int8))
    (ShapeDecl [ConstDim $ genericLength vs])
typeOf (Range _ _ _ (Info t, _) _) = t
typeOf (BinOp _ _ _ _ (Info t) _ _) = t
typeOf (Project _ _ (Info t) _) = t
typeOf (If _ _ _ (Info t, _) _) = t
typeOf (Var _ (Info t) _) = t
typeOf (Ascript e _ _) = typeOf e
typeOf (Coerce _ _ (Info t, _) _) = t
typeOf (Apply _ _ _ (Info t, _) _) = t
typeOf (Negate e _) = typeOf e
typeOf (LetPat _ _ _ (Info t, _) _) = t
typeOf (LetFun _ _ _ (Info t) _) = t
typeOf (LetWith _ _ _ _ _ (Info t) _) = t
typeOf (Index _ _ (Info t, _) _) = t
typeOf (Update e _ _ _) = typeOf e `setAliases` mempty
typeOf (RecordUpdate _ _ _ (Info t) _) = t
typeOf (Assert _ e _ _) = typeOf e
typeOf (DoLoop _ _ _ _ _ (Info (t, _)) _) = t
typeOf (Lambda params _ _ (Info (als, t)) _) =
  unscopeType bound_here $ foldr (arrow . patternParam) t params `setAliases` als
  where
    bound_here =
      S.map identName (mconcat $ map patternIdents params)
        `S.difference` S.fromList (mapMaybe (named . patternParam) params)
    arrow (px, tx) y = Scalar $ Arrow () px tx y
    named (Named x, _) = Just x
    named (Unnamed, _) = Nothing
typeOf (OpSection _ (Info t) _) =
  t
typeOf (OpSectionLeft _ _ _ (_, Info (pn, pt2)) (Info ret, _) _) =
  Scalar $ Arrow mempty pn (fromStruct pt2) ret
typeOf (OpSectionRight _ _ _ (Info (pn, pt1), _) (Info ret) _) =
  Scalar $ Arrow mempty pn (fromStruct pt1) ret
typeOf (ProjectSection _ (Info t) _) = t
typeOf (IndexSection _ (Info t) _) = t
typeOf (Constr _ _ (Info t) _) = t
typeOf (Match _ cs (Info t, _) _) =
  unscopeType (foldMap unscopeSet cs) t
  where
    unscopeSet (CasePat p _ _) = S.map identName $ patternIdents p
typeOf (Attr _ e _) = typeOf e

-- | @foldFunType ts ret@ creates a function type ('Arrow') that takes
-- @ts@ as parameters and returns @ret@.
foldFunType :: Monoid as => [TypeBase dim as] -> TypeBase dim as -> TypeBase dim as
foldFunType ps ret = foldr arrow ret ps
  where
    arrow t1 t2 = Scalar $ Arrow mempty Unnamed t1 t2

-- | Extract the parameter types and return type from a type.
-- If the type is not an arrow type, the list of parameter types is empty.
unfoldFunType :: TypeBase dim as -> ([TypeBase dim as], TypeBase dim as)
unfoldFunType (Scalar (Arrow _ _ t1 t2)) =
  let (ps, r) = unfoldFunType t2
   in (t1 : ps, r)
unfoldFunType t = ([], t)

-- | The type scheme of a value binding, comprising the type
-- parameters and the actual type.
valBindTypeScheme :: ValBindBase Info VName -> ([TypeParamBase VName], StructType)
valBindTypeScheme vb =
  ( valBindTypeParams vb,
    funType (valBindParams vb) (fst (unInfo (valBindRetType vb)))
  )

-- | The type of a function with the given parameters and return type.
funType :: [PatternBase Info VName] -> StructType -> StructType
funType params ret = foldr (arrow . patternParam) ret params
  where
    arrow (xp, xt) yt = Scalar $ Arrow () xp xt yt

-- | The type names mentioned in a type.
typeVars :: Monoid as => TypeBase dim as -> S.Set VName
typeVars t =
  case t of
    Scalar Prim {} -> mempty
    Scalar (TypeVar _ _ tn targs) ->
      mconcat $ typeVarFree tn : map typeArgFree targs
    Scalar (Arrow _ _ t1 t2) -> typeVars t1 <> typeVars t2
    Scalar (Record fields) -> foldMap typeVars fields
    Scalar (Sum cs) -> mconcat $ (foldMap . fmap) typeVars cs
    Array _ _ rt _ -> typeVars $ Scalar rt
  where
    typeVarFree = S.singleton . typeLeaf
    typeArgFree (TypeArgType ta _) = typeVars ta
    typeArgFree TypeArgDim {} = mempty

-- | @orderZero t@ is 'True' if the argument type has order 0, i.e., it is not
-- a function type, does not contain a function type as a subcomponent, and may
-- not be instantiated with a function type.
orderZero :: TypeBase dim as -> Bool
orderZero Array {} = True
orderZero (Scalar (Prim _)) = True
orderZero (Scalar (Record fs)) = all orderZero $ M.elems fs
orderZero (Scalar TypeVar {}) = True
orderZero (Scalar Arrow {}) = False
orderZero (Scalar (Sum cs)) = all (all orderZero) cs

-- | Extract all the shape names that occur in a given pattern.
patternDimNames :: PatternBase Info VName -> S.Set VName
patternDimNames (TuplePattern ps _) = foldMap patternDimNames ps
patternDimNames (RecordPattern fs _) = foldMap (patternDimNames . snd) fs
patternDimNames (PatternParens p _) = patternDimNames p
patternDimNames (Id _ (Info tp) _) = typeDimNames tp
patternDimNames (Wildcard (Info tp) _) = typeDimNames tp
patternDimNames (PatternAscription p (TypeDecl _ (Info t)) _) =
  patternDimNames p <> typeDimNames t
patternDimNames (PatternLit _ (Info tp) _) = typeDimNames tp
patternDimNames (PatternConstr _ _ ps _) = foldMap patternDimNames ps

-- | Extract all the shape names that occur in a given type.
typeDimNames :: TypeBase (DimDecl VName) als -> S.Set VName
typeDimNames = foldMap dimName . nestedDims
  where
    dimName :: DimDecl VName -> S.Set VName
    dimName (NamedDim qn) = S.singleton $ qualLeaf qn
    dimName _ = mempty

-- | @patternOrderZero pat@ is 'True' if all of the types in the given pattern
-- have order 0.
patternOrderZero :: PatternBase Info vn -> Bool
patternOrderZero pat = case pat of
  TuplePattern ps _ -> all patternOrderZero ps
  RecordPattern fs _ -> all (patternOrderZero . snd) fs
  PatternParens p _ -> patternOrderZero p
  Id _ (Info t) _ -> orderZero t
  Wildcard (Info t) _ -> orderZero t
  PatternAscription p _ _ -> patternOrderZero p
  PatternLit _ (Info t) _ -> orderZero t
  PatternConstr _ _ ps _ -> all patternOrderZero ps

-- | The set of identifiers bound in a pattern.
patternIdents :: (Functor f, Ord vn) => PatternBase f vn -> S.Set (IdentBase f vn)
patternIdents (Id v t loc) = S.singleton $ Ident v t loc
patternIdents (PatternParens p _) = patternIdents p
patternIdents (TuplePattern pats _) = mconcat $ map patternIdents pats
patternIdents (RecordPattern fs _) = mconcat $ map (patternIdents . snd) fs
patternIdents Wildcard {} = mempty
patternIdents (PatternAscription p _ _) = patternIdents p
patternIdents PatternLit {} = mempty
patternIdents (PatternConstr _ _ ps _) = mconcat $ map patternIdents ps

-- | The set of names bound in a pattern.
patternNames :: (Functor f, Ord vn) => PatternBase f vn -> S.Set vn
patternNames (Id v _ _) = S.singleton v
patternNames (PatternParens p _) = patternNames p
patternNames (TuplePattern pats _) = mconcat $ map patternNames pats
patternNames (RecordPattern fs _) = mconcat $ map (patternNames . snd) fs
patternNames Wildcard {} = mempty
patternNames (PatternAscription p _ _) = patternNames p
patternNames PatternLit {} = mempty
patternNames (PatternConstr _ _ ps _) = mconcat $ map patternNames ps

-- | A mapping from names bound in a map to their identifier.
patternMap :: (Functor f) => PatternBase f VName -> M.Map VName (IdentBase f VName)
patternMap pat =
  M.fromList $ zip (map identName idents) idents
  where
    idents = S.toList $ patternIdents pat

-- | The type of values bound by the pattern.
patternType :: PatternBase Info VName -> PatternType
patternType (Wildcard (Info t) _) = t
patternType (PatternParens p _) = patternType p
patternType (Id _ (Info t) _) = t
patternType (TuplePattern pats _) = tupleRecord $ map patternType pats
patternType (RecordPattern fs _) = Scalar $ Record $ patternType <$> M.fromList fs
patternType (PatternAscription p _ _) = patternType p
patternType (PatternLit _ (Info t) _) = t
patternType (PatternConstr _ (Info t) _ _) = t

-- | The type matched by the pattern, including shape declarations if present.
patternStructType :: PatternBase Info VName -> StructType
patternStructType = toStruct . patternType

-- | When viewed as a function parameter, does this pattern correspond
-- to a named parameter of some type?
patternParam :: PatternBase Info VName -> (PName, StructType)
patternParam (PatternParens p _) =
  patternParam p
patternParam (PatternAscription (Id v _ _) td _) =
  (Named v, unInfo $ expandedType td)
patternParam (Id v (Info t) _) =
  (Named v, toStruct t)
patternParam p =
  (Unnamed, patternStructType p)

-- | Names of primitive types to types.  This is only valid if no
-- shadowing is going on, but useful for tools.
namesToPrimTypes :: M.Map Name PrimType
namesToPrimTypes =
  M.fromList
    [ (nameFromString $ pretty t, t)
      | t <-
          Bool :
          map Signed [minBound .. maxBound]
            ++ map Unsigned [minBound .. maxBound]
            ++ map FloatType [minBound .. maxBound]
    ]

-- | The nature of something predefined.  For functions, these can
-- either be monomorphic or overloaded.  An overloaded builtin is a
-- list valid types it can be instantiated with, to the parameter and
-- result type, with 'Nothing' representing the overloaded parameter
-- type.
data Intrinsic
  = IntrinsicMonoFun [PrimType] PrimType
  | IntrinsicOverloadedFun [PrimType] [Maybe PrimType] (Maybe PrimType)
  | IntrinsicPolyFun [TypeParamBase VName] [StructType] StructType
  | IntrinsicType Liftedness [TypeParamBase VName] StructType
  | IntrinsicEquality -- Special cased.

intrinsicAcc :: (VName, Intrinsic)
intrinsicAcc =
  ( acc_v,
    IntrinsicType SizeLifted [TypeParamType Unlifted t_v mempty] $
      Scalar $ TypeVar () Nonunique (TypeName [] acc_v) [arg]
  )
  where
    acc_v = VName "acc" 10
    t_v = VName "t" 11
    arg = TypeArgType (Scalar (TypeVar () Nonunique (TypeName [] t_v) [])) mempty

-- | A map of all built-ins.
intrinsics :: M.Map VName Intrinsic
intrinsics =
<<<<<<< HEAD
  (M.fromList [intrinsicAcc] <>) $
    M.fromList $
      zipWith namify [20 ..] $
        map primFun (M.toList Primitive.primFuns)
          ++ [("opaque", IntrinsicPolyFun [tp_a] [Scalar t_a] $ Scalar t_a)]
          ++ map unOpFun Primitive.allUnOps
          ++ map binOpFun Primitive.allBinOps
          ++ map cmpOpFun Primitive.allCmpOps
          ++ map convOpFun Primitive.allConvOps
          ++ map signFun Primitive.allIntTypes
          ++ map unsignFun Primitive.allIntTypes
          ++ map
            intrinsicPrim
            ( map Signed [minBound .. maxBound]
                ++ map Unsigned [minBound .. maxBound]
                ++ map FloatType [minBound .. maxBound]
                ++ [Bool]
            )
          ++
          -- This overrides the ! from Primitive.
          [ ( "!",
              IntrinsicOverloadedFun
                ( map Signed [minBound .. maxBound]
                    ++ map Unsigned [minBound .. maxBound]
                    ++ [Bool]
                )
                [Nothing]
                Nothing
            )
          ]
          ++
          -- The reason for the loop formulation is to ensure that we
          -- get a missing case warning if we forget a case.
          mapMaybe mkIntrinsicBinOp [minBound .. maxBound]
          ++ [ ( "flatten",
                 IntrinsicPolyFun
                   [tp_a]
                   [Array () Nonunique t_a (rank 2)]
                   $ Array () Nonunique t_a (rank 1)
               ),
               ( "unflatten",
                 IntrinsicPolyFun
                   [tp_a]
                   [ Scalar $ Prim $ Signed Int64,
                     Scalar $ Prim $ Signed Int64,
                     Array () Nonunique t_a (rank 1)
                   ]
                   $ Array () Nonunique t_a (rank 2)
               ),
               ( "concat",
                 IntrinsicPolyFun
                   [tp_a]
                   [arr_a, arr_a]
                   uarr_a
               ),
               ( "rotate",
                 IntrinsicPolyFun
                   [tp_a]
                   [Scalar $ Prim $ Signed Int64, arr_a]
=======
  M.fromList $
    zipWith namify [10 ..] $
      map primFun (M.toList Primitive.primFuns)
        ++ [("opaque", IntrinsicPolyFun [tp_a] [Scalar t_a] $ Scalar t_a)]
        ++ map unOpFun Primitive.allUnOps
        ++ map binOpFun Primitive.allBinOps
        ++ map cmpOpFun Primitive.allCmpOps
        ++ map convOpFun Primitive.allConvOps
        ++ map signFun Primitive.allIntTypes
        ++ map unsignFun Primitive.allIntTypes
        ++ map
          intrinsicType
          ( map Signed [minBound .. maxBound]
              ++ map Unsigned [minBound .. maxBound]
              ++ map FloatType [minBound .. maxBound]
              ++ [Bool]
          )
        ++
        -- This overrides the ! from Primitive.
        [ ( "!",
            IntrinsicOverloadedFun
              ( map Signed [minBound .. maxBound]
                  ++ map Unsigned [minBound .. maxBound]
                  ++ [Bool]
              )
              [Nothing]
              Nothing
          )
        ]
        ++
        -- The reason for the loop formulation is to ensure that we
        -- get a missing case warning if we forget a case.
        mapMaybe mkIntrinsicBinOp [minBound .. maxBound]
        ++ [ ( "flatten",
               IntrinsicPolyFun
                 [tp_a]
                 [Array () Nonunique t_a (rank 2)]
                 $ Array () Nonunique t_a (rank 1)
             ),
             ( "unflatten",
               IntrinsicPolyFun
                 [tp_a]
                 [ Scalar $ Prim $ Signed Int64,
                   Scalar $ Prim $ Signed Int64,
                   Array () Nonunique t_a (rank 1)
                 ]
                 $ Array () Nonunique t_a (rank 2)
             ),
             ( "concat",
               IntrinsicPolyFun
                 [tp_a]
                 [arr_a, arr_a]
                 uarr_a
             ),
             ( "rotate",
               IntrinsicPolyFun
                 [tp_a]
                 [Scalar $ Prim $ Signed Int64, arr_a]
                 arr_a
             ),
             ("transpose", IntrinsicPolyFun [tp_a] [arr_2d_a] arr_2d_a),
             ( "scatter",
               IntrinsicPolyFun
                 [tp_a]
                 [ Array () Unique t_a (rank 1),
                   Array () Nonunique (Prim $ Signed Int64) (rank 1),
                   Array () Nonunique t_a (rank 1)
                 ]
                 $ Array () Unique t_a (rank 1)
             ),
             ( "scatter_2d",
               IntrinsicPolyFun
                 [tp_a]
                 [ uarr_2d_a,
                   Array () Nonunique (tupInt64 2) (rank 1),
                   Array () Nonunique t_a (rank 1)
                 ]
                 uarr_2d_a
             ),
             ( "scatter_3d",
               IntrinsicPolyFun
                 [tp_a]
                 [ uarr_3d_a,
                   Array () Nonunique (tupInt64 3) (rank 1),
                   Array () Nonunique t_a (rank 1)
                 ]
                 uarr_3d_a
             ),
             ("zip", IntrinsicPolyFun [tp_a, tp_b] [arr_a, arr_b] uarr_a_b),
             ("unzip", IntrinsicPolyFun [tp_a, tp_b] [arr_a_b] t_arr_a_arr_b),
             ( "hist",
               IntrinsicPolyFun
                 [tp_a]
                 [ Scalar $ Prim $ Signed Int64,
                   uarr_a,
                   Scalar t_a `arr` (Scalar t_a `arr` Scalar t_a),
                   Scalar t_a,
                   Array () Nonunique (Prim $ Signed Int64) (rank 1),
                   arr_a
                 ]
                 uarr_a
             ),
             ("map", IntrinsicPolyFun [tp_a, tp_b] [Scalar t_a `arr` Scalar t_b, arr_a] uarr_b),
             ( "reduce",
               IntrinsicPolyFun
                 [tp_a]
                 [Scalar t_a `arr` (Scalar t_a `arr` Scalar t_a), Scalar t_a, arr_a]
                 $ Scalar t_a
             ),
             ( "reduce_comm",
               IntrinsicPolyFun
                 [tp_a]
                 [Scalar t_a `arr` (Scalar t_a `arr` Scalar t_a), Scalar t_a, arr_a]
                 $ Scalar t_a
             ),
             ( "scan",
               IntrinsicPolyFun
                 [tp_a]
                 [Scalar t_a `arr` (Scalar t_a `arr` Scalar t_a), Scalar t_a, arr_a]
                 uarr_a
             ),
             ( "partition",
               IntrinsicPolyFun
                 [tp_a]
                 [ Scalar (Prim $ Signed Int32),
                   Scalar t_a `arr` Scalar (Prim $ Signed Int64),
                   arr_a
                 ]
                 $ tupleRecord [uarr_a, Array () Unique (Prim $ Signed Int64) (rank 1)]
             ),
             ( "map_stream",
               IntrinsicPolyFun
                 [tp_a, tp_b]
                 [Scalar (Prim $ Signed Int64) `karr` (arr_ka `arr` arr_kb), arr_a]
                 uarr_b
             ),
             ( "map_stream_per",
               IntrinsicPolyFun
                 [tp_a, tp_b]
                 [Scalar (Prim $ Signed Int64) `karr` (arr_ka `arr` arr_kb), arr_a]
                 uarr_b
             ),
             ( "reduce_stream",
               IntrinsicPolyFun
                 [tp_a, tp_b]
                 [ Scalar t_b `arr` (Scalar t_b `arr` Scalar t_b),
                   Scalar (Prim $ Signed Int64) `karr` (arr_ka `arr` Scalar t_b),
                   arr_a
                 ]
                 $ Scalar t_b
             ),
             ( "reduce_stream_per",
               IntrinsicPolyFun
                 [tp_a, tp_b]
                 [ Scalar t_b `arr` (Scalar t_b `arr` Scalar t_b),
                   Scalar (Prim $ Signed Int64) `karr` (arr_ka `arr` Scalar t_b),
>>>>>>> 8115c232
                   arr_a
               ),
               ("transpose", IntrinsicPolyFun [tp_a] [arr_2d_a] arr_2d_a),
               ("zip", IntrinsicPolyFun [tp_a, tp_b] [arr_a, arr_b] arr_a_b),
               ("unzip", IntrinsicPolyFun [tp_a, tp_b] [arr_a_b] t_arr_a_arr_b),
               ( "partition",
                 IntrinsicPolyFun
                   [tp_a]
                   [ Scalar (Prim $ Signed Int32),
                     Scalar t_a `arr` Scalar (Prim $ Signed Int64),
                     arr_a
                   ]
                   $ tupleRecord [uarr_a, Array () Unique (Prim $ Signed Int64) (rank 1)]
               ),
               ( "map_stream",
                 IntrinsicPolyFun
                   [tp_a, tp_b]
                   [Scalar (Prim $ Signed Int64) `karr` (arr_ka `arr` arr_kb), arr_a]
                   uarr_b
               ),
               ( "map_stream_per",
                 IntrinsicPolyFun
                   [tp_a, tp_b]
                   [Scalar (Prim $ Signed Int64) `karr` (arr_ka `arr` arr_kb), arr_a]
                   uarr_b
               ),
               ( "reduce_stream",
                 IntrinsicPolyFun
                   [tp_a, tp_b]
                   [ Scalar t_b `arr` (Scalar t_b `arr` Scalar t_b),
                     Scalar (Prim $ Signed Int64) `karr` (arr_ka `arr` Scalar t_b),
                     arr_a
                   ]
                   $ Scalar t_b
               ),
               ( "reduce_stream_per",
                 IntrinsicPolyFun
                   [tp_a, tp_b]
                   [ Scalar t_b `arr` (Scalar t_b `arr` Scalar t_b),
                     Scalar (Prim $ Signed Int64) `karr` (arr_ka `arr` Scalar t_b),
                     arr_a
                   ]
                   $ Scalar t_b
               ),
               ("transpose", IntrinsicPolyFun [tp_a] [arr_2d_a] arr_2d_a),
               ( "scatter",
                 IntrinsicPolyFun
                   [tp_a]
                   [ Array () Unique t_a (rank 1),
                     Array () Nonunique (Prim $ Signed Int64) (rank 1),
                     Array () Nonunique t_a (rank 1)
                   ]
                   $ Array () Unique t_a (rank 1)
               ),
               ( "scatter_2d",
                 IntrinsicPolyFun
                   [tp_a]
                   [ uarr_2d_a,
                     Array () Nonunique (tupInt64 2) (rank 1),
                     Array () Nonunique t_a (rank 1)
                   ]
                   uarr_2d_a
               ),
               ( "scatter_3d",
                 IntrinsicPolyFun
                   [tp_a]
                   [ uarr_3d_a,
                     Array () Nonunique (tupInt64 3) (rank 1),
                     Array () Nonunique t_a (rank 1)
                   ]
                   uarr_3d_a
               ),
               ("zip", IntrinsicPolyFun [tp_a, tp_b] [arr_a, arr_b] arr_a_b),
               ("unzip", IntrinsicPolyFun [tp_a, tp_b] [arr_a_b] t_arr_a_arr_b),
               ( "hist",
                 IntrinsicPolyFun
                   [tp_a]
                   [ Scalar $ Prim $ Signed Int64,
                     uarr_a,
                     Scalar t_a `arr` (Scalar t_a `arr` Scalar t_a),
                     Scalar t_a,
                     Array () Nonunique (Prim $ Signed Int64) (rank 1),
                     arr_a
                   ]
                   uarr_a
               ),
               ("map", IntrinsicPolyFun [tp_a, tp_b] [Scalar t_a `arr` Scalar t_b, arr_a] uarr_b),
               ( "reduce",
                 IntrinsicPolyFun
                   [tp_a]
                   [Scalar t_a `arr` (Scalar t_a `arr` Scalar t_a), Scalar t_a, arr_a]
                   $ Scalar t_a
               ),
               ( "reduce_comm",
                 IntrinsicPolyFun
                   [tp_a]
                   [Scalar t_a `arr` (Scalar t_a `arr` Scalar t_a), Scalar t_a, arr_a]
                   $ Scalar t_a
               ),
               ( "scan",
                 IntrinsicPolyFun
                   [tp_a]
                   [Scalar t_a `arr` (Scalar t_a `arr` Scalar t_a), Scalar t_a, arr_a]
                   uarr_a
               ),
               ( "acc_write",
                 IntrinsicPolyFun
                   [tp_k, tp_a]
                   [ Scalar $ accType arr_ka,
                     Scalar (Prim $ Signed Int64),
                     Scalar t_a
                   ]
                   $ Scalar $ accType arr_ka
               ),
               ( "scatter_stream",
                 IntrinsicPolyFun
                   [tp_k, tp_a, tp_b]
                   [ uarr_ka,
                     Scalar (accType arr_ka)
                       `arr` ( Scalar t_b
                                 `arr` Scalar (accType arr_ka)
                             ),
                     arr_b
                   ]
                   uarr_ka
               ),
               ( "hist_stream",
                 IntrinsicPolyFun
                   [tp_a, tp_b, tp_k]
                   [ uarr_ka,
                     Scalar t_a `arr` (Scalar t_a `arr` Scalar t_a),
                     Scalar t_a,
                     Scalar (accType arr_ka)
                       `arr` ( Scalar t_b
                                 `arr` Scalar (accType arr_ka)
                             ),
                     arr_b
                   ]
                   uarr_ka
               ),
               ("trace", IntrinsicPolyFun [tp_a] [Scalar t_a] $ Scalar t_a),
               ("break", IntrinsicPolyFun [tp_a] [Scalar t_a] $ Scalar t_a)
             ]
  where
    tv_a = VName (nameFromString "a") 0
    t_a = TypeVar () Nonunique (typeName tv_a) []
    arr_a = Array () Nonunique t_a (rank 1)
    arr_2d_a = Array () Nonunique t_a (rank 2)
    uarr_2d_a = Array () Unique t_a (rank 2)
    uarr_3d_a = Array () Unique t_a (rank 3)
    uarr_a = Array () Unique t_a (rank 1)
    tp_a = TypeParamType Unlifted tv_a mempty

    tv_b = VName (nameFromString "b") 1
    t_b = TypeVar () Nonunique (typeName tv_b) []
    arr_b = Array () Nonunique t_b (rank 1)
    uarr_b = Array () Unique t_b (rank 1)
    tp_b = TypeParamType Unlifted tv_b mempty

    arr_a_b =
      Array
        ()
        Nonunique
        (Record (M.fromList $ zip tupleFieldNames [Scalar t_a, Scalar t_b]))
        (rank 1)
    uarr_a_b = arr_a_b `setUniqueness` Unique
    t_arr_a_arr_b = Scalar $ Record $ M.fromList $ zip tupleFieldNames [arr_a, arr_b]

    arr x y = Scalar $ Arrow mempty Unnamed x y

    kv = VName (nameFromString "k") 2
    arr_ka = Array () Nonunique t_a (ShapeDecl [NamedDim $ qualName kv])
    uarr_ka = Array () Unique t_a (ShapeDecl [NamedDim $ qualName kv])
    arr_kb = Array () Nonunique t_b (ShapeDecl [NamedDim $ qualName kv])
    karr x y = Scalar $ Arrow mempty (Named kv) x y
    tp_k = TypeParamDim kv mempty

    accType t =
      TypeVar () Unique (typeName (fst intrinsicAcc)) [TypeArgType t mempty]

    namify i (k, v) = (VName (nameFromString k) i, v)

    primFun (name, (ts, t, _)) =
      (name, IntrinsicMonoFun (map unPrim ts) $ unPrim t)

    unOpFun bop = (pretty bop, IntrinsicMonoFun [t] t)
      where
        t = unPrim $ Primitive.unOpType bop

    binOpFun bop = (pretty bop, IntrinsicMonoFun [t, t] t)
      where
        t = unPrim $ Primitive.binOpType bop

    cmpOpFun bop = (pretty bop, IntrinsicMonoFun [t, t] Bool)
      where
        t = unPrim $ Primitive.cmpOpType bop

    convOpFun cop = (pretty cop, IntrinsicMonoFun [unPrim ft] $ unPrim tt)
      where
        (ft, tt) = Primitive.convOpType cop

    signFun t = ("sign_" ++ pretty t, IntrinsicMonoFun [Unsigned t] $ Signed t)

    unsignFun t = ("unsign_" ++ pretty t, IntrinsicMonoFun [Signed t] $ Unsigned t)

    unPrim (Primitive.IntType t) = Signed t
    unPrim (Primitive.FloatType t) = FloatType t
    unPrim Primitive.Bool = Bool
    unPrim Primitive.Cert = Bool

    intrinsicPrim t = (pretty t, IntrinsicType Unlifted [] $ Scalar $ Prim t)

    anyIntType =
      map Signed [minBound .. maxBound]
        ++ map Unsigned [minBound .. maxBound]
    anyNumberType =
      anyIntType
        ++ map FloatType [minBound .. maxBound]
    anyPrimType = Bool : anyNumberType

    mkIntrinsicBinOp :: BinOp -> Maybe (String, Intrinsic)
    mkIntrinsicBinOp op = do
      op' <- intrinsicBinOp op
      return (pretty op, op')

    binOp ts = Just $ IntrinsicOverloadedFun ts [Nothing, Nothing] Nothing
    ordering = Just $ IntrinsicOverloadedFun anyPrimType [Nothing, Nothing] (Just Bool)

    intrinsicBinOp Plus = binOp anyNumberType
    intrinsicBinOp Minus = binOp anyNumberType
    intrinsicBinOp Pow = binOp anyNumberType
    intrinsicBinOp Times = binOp anyNumberType
    intrinsicBinOp Divide = binOp anyNumberType
    intrinsicBinOp Mod = binOp anyNumberType
    intrinsicBinOp Quot = binOp anyIntType
    intrinsicBinOp Rem = binOp anyIntType
    intrinsicBinOp ShiftR = binOp anyIntType
    intrinsicBinOp ShiftL = binOp anyIntType
    intrinsicBinOp Band = binOp anyIntType
    intrinsicBinOp Xor = binOp anyIntType
    intrinsicBinOp Bor = binOp anyIntType
    intrinsicBinOp LogAnd = binOp [Bool]
    intrinsicBinOp LogOr = binOp [Bool]
    intrinsicBinOp Equal = Just IntrinsicEquality
    intrinsicBinOp NotEqual = Just IntrinsicEquality
    intrinsicBinOp Less = ordering
    intrinsicBinOp Leq = ordering
    intrinsicBinOp Greater = ordering
    intrinsicBinOp Geq = ordering
    intrinsicBinOp _ = Nothing

    tupInt64 n =
      Record $
        M.fromList $
          zip tupleFieldNames $
            replicate n $ Scalar $ Prim $ Signed Int64

-- | The largest tag used by an intrinsic - this can be used to
-- determine whether a 'VName' refers to an intrinsic or a user-defined name.
maxIntrinsicTag :: Int
maxIntrinsicTag = maxinum $ map baseTag $ M.keys intrinsics

-- | Create a name with no qualifiers from a name.
qualName :: v -> QualName v
qualName = QualName []

-- | Add another qualifier (at the head) to a qualified name.
qualify :: v -> QualName v -> QualName v
qualify k (QualName ks v) = QualName (k : ks) v

-- | Create a type name name with no qualifiers from a 'VName'.
typeName :: VName -> TypeName
typeName = typeNameFromQualName . qualName

-- | The modules imported by a Futhark program.
progImports :: ProgBase f vn -> [(String, SrcLoc)]
progImports = concatMap decImports . progDecs

-- | The modules imported by a single declaration.
decImports :: DecBase f vn -> [(String, SrcLoc)]
decImports (OpenDec x _) = modExpImports x
decImports (ModDec md) = modExpImports $ modExp md
decImports SigDec {} = []
decImports TypeDec {} = []
decImports ValDec {} = []
decImports (LocalDec d _) = decImports d
decImports (ImportDec x _ loc) = [(x, loc)]

modExpImports :: ModExpBase f vn -> [(String, SrcLoc)]
modExpImports ModVar {} = []
modExpImports (ModParens p _) = modExpImports p
modExpImports (ModImport f _ loc) = [(f, loc)]
modExpImports (ModDecs ds _) = concatMap decImports ds
modExpImports (ModApply _ me _ _ _) = modExpImports me
modExpImports (ModAscript me _ _ _) = modExpImports me
modExpImports ModLambda {} = []

-- | The set of module types used in any exported (non-local)
-- declaration.
progModuleTypes :: Ord vn => ProgBase f vn -> S.Set vn
progModuleTypes = mconcat . map onDec . progDecs
  where
    onDec (OpenDec x _) = onModExp x
    onDec (ModDec md) =
      maybe mempty (onSigExp . fst) (modSignature md) <> onModExp (modExp md)
    onDec SigDec {} = mempty
    onDec TypeDec {} = mempty
    onDec ValDec {} = mempty
    onDec LocalDec {} = mempty
    onDec ImportDec {} = mempty

    onModExp ModVar {} = mempty
    onModExp (ModParens p _) = onModExp p
    onModExp ModImport {} = mempty
    onModExp (ModDecs ds _) = mconcat $ map onDec ds
    onModExp (ModApply me1 me2 _ _ _) = onModExp me1 <> onModExp me2
    onModExp (ModAscript me se _ _) = onModExp me <> onSigExp se
    onModExp (ModLambda p r me _) =
      onModParam p <> maybe mempty (onSigExp . fst) r <> onModExp me

    onModParam = onSigExp . modParamType

    onSigExp (SigVar v _ _) = S.singleton $ qualLeaf v
    onSigExp (SigParens e _) = onSigExp e
    onSigExp SigSpecs {} = mempty
    onSigExp (SigWith e _ _) = onSigExp e
    onSigExp (SigArrow _ e1 e2 _) = onSigExp e1 <> onSigExp e2

-- | Extract a leading @((name, namespace, file), remainder)@ from a
-- documentation comment string.  These are formatted as
-- \`name\`\@namespace[\@file].  Let us hope that this pattern does not occur
-- anywhere else.
identifierReference :: String -> Maybe ((String, String, Maybe FilePath), String)
identifierReference ('`' : s)
  | (identifier, '`' : '@' : s') <- break (== '`') s,
    (namespace, s'') <- span isAlpha s',
    not $ null namespace =
    case s'' of
      '@' : '"' : s'''
        | (file, '"' : s'''') <- span (/= '"') s''' ->
          Just ((identifier, namespace, Just file), s'''')
      _ -> Just ((identifier, namespace, Nothing), s'')
identifierReference _ = Nothing

-- | Given an operator name, return the operator that determines its
-- syntactical properties.
leadingOperator :: Name -> BinOp
leadingOperator s =
  maybe Backtick snd $
    find ((`isPrefixOf` s') . fst) $
      sortOn (Down . length . fst) $
        zip (map pretty operators) operators
  where
    s' = nameToString s
    operators :: [BinOp]
    operators = [minBound .. maxBound :: BinOp]

-- | A type with no aliasing information but shape annotations.
type UncheckedType = TypeBase (ShapeDecl Name) ()

-- | An expression with no type annotations.
type UncheckedTypeExp = TypeExp Name

-- | A type declaration with no expanded type.
type UncheckedTypeDecl = TypeDeclBase NoInfo Name

-- | An identifier with no type annotations.
type UncheckedIdent = IdentBase NoInfo Name

-- | An index with no type annotations.
type UncheckedDimIndex = DimIndexBase NoInfo Name

-- | An expression with no type annotations.
type UncheckedExp = ExpBase NoInfo Name

-- | A module expression with no type annotations.
type UncheckedModExp = ModExpBase NoInfo Name

-- | A module type expression with no type annotations.
type UncheckedSigExp = SigExpBase NoInfo Name

-- | A type parameter with no type annotations.
type UncheckedTypeParam = TypeParamBase Name

-- | A pattern with no type annotations.
type UncheckedPattern = PatternBase NoInfo Name

-- | A function declaration with no type annotations.
type UncheckedValBind = ValBindBase NoInfo Name

-- | A declaration with no type annotations.
type UncheckedDec = DecBase NoInfo Name

-- | A spec with no type annotations.
type UncheckedSpec = SpecBase NoInfo Name

-- | A Futhark program with no type annotations.
type UncheckedProg = ProgBase NoInfo Name

-- | A case (of a match expression) with no type annotations.
type UncheckedCase = CaseBase NoInfo Name<|MERGE_RESOLUTION|>--- conflicted
+++ resolved
@@ -817,7 +817,6 @@
 -- | A map of all built-ins.
 intrinsics :: M.Map VName Intrinsic
 intrinsics =
-<<<<<<< HEAD
   (M.fromList [intrinsicAcc] <>) $
     M.fromList $
       zipWith namify [20 ..] $
@@ -877,207 +876,7 @@
                  IntrinsicPolyFun
                    [tp_a]
                    [Scalar $ Prim $ Signed Int64, arr_a]
-=======
-  M.fromList $
-    zipWith namify [10 ..] $
-      map primFun (M.toList Primitive.primFuns)
-        ++ [("opaque", IntrinsicPolyFun [tp_a] [Scalar t_a] $ Scalar t_a)]
-        ++ map unOpFun Primitive.allUnOps
-        ++ map binOpFun Primitive.allBinOps
-        ++ map cmpOpFun Primitive.allCmpOps
-        ++ map convOpFun Primitive.allConvOps
-        ++ map signFun Primitive.allIntTypes
-        ++ map unsignFun Primitive.allIntTypes
-        ++ map
-          intrinsicType
-          ( map Signed [minBound .. maxBound]
-              ++ map Unsigned [minBound .. maxBound]
-              ++ map FloatType [minBound .. maxBound]
-              ++ [Bool]
-          )
-        ++
-        -- This overrides the ! from Primitive.
-        [ ( "!",
-            IntrinsicOverloadedFun
-              ( map Signed [minBound .. maxBound]
-                  ++ map Unsigned [minBound .. maxBound]
-                  ++ [Bool]
-              )
-              [Nothing]
-              Nothing
-          )
-        ]
-        ++
-        -- The reason for the loop formulation is to ensure that we
-        -- get a missing case warning if we forget a case.
-        mapMaybe mkIntrinsicBinOp [minBound .. maxBound]
-        ++ [ ( "flatten",
-               IntrinsicPolyFun
-                 [tp_a]
-                 [Array () Nonunique t_a (rank 2)]
-                 $ Array () Nonunique t_a (rank 1)
-             ),
-             ( "unflatten",
-               IntrinsicPolyFun
-                 [tp_a]
-                 [ Scalar $ Prim $ Signed Int64,
-                   Scalar $ Prim $ Signed Int64,
-                   Array () Nonunique t_a (rank 1)
-                 ]
-                 $ Array () Nonunique t_a (rank 2)
-             ),
-             ( "concat",
-               IntrinsicPolyFun
-                 [tp_a]
-                 [arr_a, arr_a]
-                 uarr_a
-             ),
-             ( "rotate",
-               IntrinsicPolyFun
-                 [tp_a]
-                 [Scalar $ Prim $ Signed Int64, arr_a]
-                 arr_a
-             ),
-             ("transpose", IntrinsicPolyFun [tp_a] [arr_2d_a] arr_2d_a),
-             ( "scatter",
-               IntrinsicPolyFun
-                 [tp_a]
-                 [ Array () Unique t_a (rank 1),
-                   Array () Nonunique (Prim $ Signed Int64) (rank 1),
-                   Array () Nonunique t_a (rank 1)
-                 ]
-                 $ Array () Unique t_a (rank 1)
-             ),
-             ( "scatter_2d",
-               IntrinsicPolyFun
-                 [tp_a]
-                 [ uarr_2d_a,
-                   Array () Nonunique (tupInt64 2) (rank 1),
-                   Array () Nonunique t_a (rank 1)
-                 ]
-                 uarr_2d_a
-             ),
-             ( "scatter_3d",
-               IntrinsicPolyFun
-                 [tp_a]
-                 [ uarr_3d_a,
-                   Array () Nonunique (tupInt64 3) (rank 1),
-                   Array () Nonunique t_a (rank 1)
-                 ]
-                 uarr_3d_a
-             ),
-             ("zip", IntrinsicPolyFun [tp_a, tp_b] [arr_a, arr_b] uarr_a_b),
-             ("unzip", IntrinsicPolyFun [tp_a, tp_b] [arr_a_b] t_arr_a_arr_b),
-             ( "hist",
-               IntrinsicPolyFun
-                 [tp_a]
-                 [ Scalar $ Prim $ Signed Int64,
-                   uarr_a,
-                   Scalar t_a `arr` (Scalar t_a `arr` Scalar t_a),
-                   Scalar t_a,
-                   Array () Nonunique (Prim $ Signed Int64) (rank 1),
                    arr_a
-                 ]
-                 uarr_a
-             ),
-             ("map", IntrinsicPolyFun [tp_a, tp_b] [Scalar t_a `arr` Scalar t_b, arr_a] uarr_b),
-             ( "reduce",
-               IntrinsicPolyFun
-                 [tp_a]
-                 [Scalar t_a `arr` (Scalar t_a `arr` Scalar t_a), Scalar t_a, arr_a]
-                 $ Scalar t_a
-             ),
-             ( "reduce_comm",
-               IntrinsicPolyFun
-                 [tp_a]
-                 [Scalar t_a `arr` (Scalar t_a `arr` Scalar t_a), Scalar t_a, arr_a]
-                 $ Scalar t_a
-             ),
-             ( "scan",
-               IntrinsicPolyFun
-                 [tp_a]
-                 [Scalar t_a `arr` (Scalar t_a `arr` Scalar t_a), Scalar t_a, arr_a]
-                 uarr_a
-             ),
-             ( "partition",
-               IntrinsicPolyFun
-                 [tp_a]
-                 [ Scalar (Prim $ Signed Int32),
-                   Scalar t_a `arr` Scalar (Prim $ Signed Int64),
-                   arr_a
-                 ]
-                 $ tupleRecord [uarr_a, Array () Unique (Prim $ Signed Int64) (rank 1)]
-             ),
-             ( "map_stream",
-               IntrinsicPolyFun
-                 [tp_a, tp_b]
-                 [Scalar (Prim $ Signed Int64) `karr` (arr_ka `arr` arr_kb), arr_a]
-                 uarr_b
-             ),
-             ( "map_stream_per",
-               IntrinsicPolyFun
-                 [tp_a, tp_b]
-                 [Scalar (Prim $ Signed Int64) `karr` (arr_ka `arr` arr_kb), arr_a]
-                 uarr_b
-             ),
-             ( "reduce_stream",
-               IntrinsicPolyFun
-                 [tp_a, tp_b]
-                 [ Scalar t_b `arr` (Scalar t_b `arr` Scalar t_b),
-                   Scalar (Prim $ Signed Int64) `karr` (arr_ka `arr` Scalar t_b),
-                   arr_a
-                 ]
-                 $ Scalar t_b
-             ),
-             ( "reduce_stream_per",
-               IntrinsicPolyFun
-                 [tp_a, tp_b]
-                 [ Scalar t_b `arr` (Scalar t_b `arr` Scalar t_b),
-                   Scalar (Prim $ Signed Int64) `karr` (arr_ka `arr` Scalar t_b),
->>>>>>> 8115c232
-                   arr_a
-               ),
-               ("transpose", IntrinsicPolyFun [tp_a] [arr_2d_a] arr_2d_a),
-               ("zip", IntrinsicPolyFun [tp_a, tp_b] [arr_a, arr_b] arr_a_b),
-               ("unzip", IntrinsicPolyFun [tp_a, tp_b] [arr_a_b] t_arr_a_arr_b),
-               ( "partition",
-                 IntrinsicPolyFun
-                   [tp_a]
-                   [ Scalar (Prim $ Signed Int32),
-                     Scalar t_a `arr` Scalar (Prim $ Signed Int64),
-                     arr_a
-                   ]
-                   $ tupleRecord [uarr_a, Array () Unique (Prim $ Signed Int64) (rank 1)]
-               ),
-               ( "map_stream",
-                 IntrinsicPolyFun
-                   [tp_a, tp_b]
-                   [Scalar (Prim $ Signed Int64) `karr` (arr_ka `arr` arr_kb), arr_a]
-                   uarr_b
-               ),
-               ( "map_stream_per",
-                 IntrinsicPolyFun
-                   [tp_a, tp_b]
-                   [Scalar (Prim $ Signed Int64) `karr` (arr_ka `arr` arr_kb), arr_a]
-                   uarr_b
-               ),
-               ( "reduce_stream",
-                 IntrinsicPolyFun
-                   [tp_a, tp_b]
-                   [ Scalar t_b `arr` (Scalar t_b `arr` Scalar t_b),
-                     Scalar (Prim $ Signed Int64) `karr` (arr_ka `arr` Scalar t_b),
-                     arr_a
-                   ]
-                   $ Scalar t_b
-               ),
-               ( "reduce_stream_per",
-                 IntrinsicPolyFun
-                   [tp_a, tp_b]
-                   [ Scalar t_b `arr` (Scalar t_b `arr` Scalar t_b),
-                     Scalar (Prim $ Signed Int64) `karr` (arr_ka `arr` Scalar t_b),
-                     arr_a
-                   ]
-                   $ Scalar t_b
                ),
                ("transpose", IntrinsicPolyFun [tp_a] [arr_2d_a] arr_2d_a),
                ( "scatter",
@@ -1107,7 +906,7 @@
                    ]
                    uarr_3d_a
                ),
-               ("zip", IntrinsicPolyFun [tp_a, tp_b] [arr_a, arr_b] arr_a_b),
+               ("zip", IntrinsicPolyFun [tp_a, tp_b] [arr_a, arr_b] uarr_a_b),
                ("unzip", IntrinsicPolyFun [tp_a, tp_b] [arr_a_b] t_arr_a_arr_b),
                ( "hist",
                  IntrinsicPolyFun
@@ -1139,6 +938,45 @@
                    [tp_a]
                    [Scalar t_a `arr` (Scalar t_a `arr` Scalar t_a), Scalar t_a, arr_a]
                    uarr_a
+               ),
+               ( "partition",
+                 IntrinsicPolyFun
+                   [tp_a]
+                   [ Scalar (Prim $ Signed Int32),
+                     Scalar t_a `arr` Scalar (Prim $ Signed Int64),
+                     arr_a
+                   ]
+                   $ tupleRecord [uarr_a, Array () Unique (Prim $ Signed Int64) (rank 1)]
+               ),
+               ( "map_stream",
+                 IntrinsicPolyFun
+                   [tp_a, tp_b]
+                   [Scalar (Prim $ Signed Int64) `karr` (arr_ka `arr` arr_kb), arr_a]
+                   uarr_b
+               ),
+               ( "map_stream_per",
+                 IntrinsicPolyFun
+                   [tp_a, tp_b]
+                   [Scalar (Prim $ Signed Int64) `karr` (arr_ka `arr` arr_kb), arr_a]
+                   uarr_b
+               ),
+               ( "reduce_stream",
+                 IntrinsicPolyFun
+                   [tp_a, tp_b]
+                   [ Scalar t_b `arr` (Scalar t_b `arr` Scalar t_b),
+                     Scalar (Prim $ Signed Int64) `karr` (arr_ka `arr` Scalar t_b),
+                     arr_a
+                   ]
+                   $ Scalar t_b
+               ),
+               ( "reduce_stream_per",
+                 IntrinsicPolyFun
+                   [tp_a, tp_b]
+                   [ Scalar t_b `arr` (Scalar t_b `arr` Scalar t_b),
+                     Scalar (Prim $ Signed Int64) `karr` (arr_ka `arr` Scalar t_b),
+                     arr_a
+                   ]
+                   $ Scalar t_b
                ),
                ( "acc_write",
                  IntrinsicPolyFun
