--- conflicted
+++ resolved
@@ -119,14 +119,10 @@
       <*> onArg x
       <*> onArg y
       <*> pure loc
-<<<<<<< HEAD
     where
       onArg (e, Info (ext, am)) =
         (,) <$> mapOnExp tv e <*> (Info . (ext,) <$> mapOnAutoMap tv am)
-  astMap tv (Loop sparams mergepat mergeexp form loopbody loc) =
-=======
   astMap tv (Loop sparams mergepat loopinit form loopbody loc) =
->>>>>>> 86cf19a6
     Loop sparams
       <$> astMap tv mergepat
       <*> astMap tv loopinit
