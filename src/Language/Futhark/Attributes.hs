{-# LANGUAGE FlexibleInstances, FlexibleContexts #-}
-- | This module provides various simple ways to query and manipulate
-- fundamental Futhark terms, such as types and values.  The intent is to
-- keep "Futhark.Language.Syntax" simple, and put whatever embellishments
-- we need here.
module Language.Futhark.Attributes
  (
    builtInFunctions

  -- * Parameter handling
  , toParam
  , fromParam
  , paramType
  , paramDeclaredType

  -- * Queries on expressions
  , typeOf
  , commutative

  -- * Queries on patterns
  , patNameSet
  , patIdents

  -- * Queries on types
  , primType
  , uniqueness
  , unique
  , tupleArrayElemUniqueness
  , aliases
  , diet
  , subtypeOf
  , similarTo
  , arrayRank
  , arrayDims
  , arrayDims'
  , nestedDims
<<<<<<< HEAD
  , nestedDims'
  , setArrayShape
=======
>>>>>>> 6bcddf5e
  , removeShapeAnnotations
  , vacuousShapeAnnotations
  , vacuousShapeAnnotations'
  , returnType
  , lambdaReturnType

  -- * Operations on types
  , peelArray
  , arrayOf
  , arrayType
  , toStructural
  , toStruct
  , fromStruct
  , setAliases
  , addAliases
  , setUniqueness

  , tupleArrayElemToType

  -- ** Removing and adding names
  --
  -- $names
  , removeNames

  -- * Queries on values
  , valueType

  -- | Values of these types are produces by the parser.  They use
  -- unadorned names and have no type information, apart from that
  -- which is syntactically required.
  , NoInfo(..)
  , UncheckedType
  , UncheckedUserType
  , UncheckedArrayType
  , UncheckedIdent
  , UncheckedTypeDecl
  , UncheckedUserTypeDecl
  , UncheckedExp
  , UncheckedLambda
  , UncheckedPattern
  , UncheckedFunDef
  , UncheckedProg
  , UncheckedProgWithHeaders
  )
  where

import Control.Monad.Writer
import Data.Hashable
import Data.List
import qualified Data.HashSet as HS
import qualified Data.HashMap.Lazy as HM

import Prelude

import Language.Futhark.Syntax

-- | Return the dimensionality of a type.  For non-arrays, this is
-- zero.  For a one-dimensional array it is one, for a two-dimensional
-- it is two, and so forth.
arrayRank :: ArrayShape (shape vn) =>
             TypeBase shape as vn -> Int
arrayRank = shapeRank . arrayShape

-- | Return the shape of a type - for non-arrays, this is 'mempty'.
arrayShape :: ArrayShape (shape vn) =>
              TypeBase shape as vn -> shape vn
arrayShape (Array (PrimArray _ ds _ _)) = ds
arrayShape (Array (TupleArray _ ds _))   = ds
arrayShape _                             = mempty

-- | Return the shape of a type - for non-arrays, this is 'mempty'.
arrayShape' :: UserType vn -> ShapeDecl vn
arrayShape' (UserArray _ ds _) = ds
arrayShape' _                  = mempty

-- | Return the dimensions of a type with (possibly) known dimensions.
arrayDims :: Ord vn => TypeBase ShapeDecl as vn -> [DimDecl vn]
arrayDims = shapeDims . arrayShape

-- | Return the dimensions of a type with (possibly) known dimensions.
arrayDims' :: Ord vn => UserType vn -> [DimDecl vn]
arrayDims' = shapeDims . arrayShape'

-- | Return any shape declaration in the type, with duplicates removed.
nestedDims :: Ord vn => TypeBase ShapeDecl as vn -> [DimDecl vn]
nestedDims t =
  case t of Array a -> nub $ arrayNestedDims a
            Tuple ts -> nub $ mconcat $ map nestedDims ts
            Prim{} -> mempty
  where arrayNestedDims (PrimArray _ ds _ _) =
          shapeDims ds
        arrayNestedDims (TupleArray ts ds _) =
          shapeDims ds <> mconcat (map tupleArrayElemNestedDims ts)
        tupleArrayElemNestedDims (ArrayArrayElem a) =
          arrayNestedDims a
        tupleArrayElemNestedDims (TupleArrayElem ts) =
          mconcat $ map tupleArrayElemNestedDims ts
        tupleArrayElemNestedDims PrimArrayElem{} =
          mempty

-- | Return any shape declaration in the type, with duplicates removed.
nestedDims' :: Ord vn => UserType vn -> [DimDecl vn]
nestedDims' t =
  case t of UserArray _ ds _ -> nub $ shapeDims ds
            UserTuple ts -> nub $ mconcat $ map nestedDims' ts
            _ -> mempty

-- | Set the dimensions of an array.  If the given type is not an
-- array, return the type unchanged.
setArrayShape :: ArrayShape (shape vn) =>
                 shape vn -> TypeBase shape as vn -> TypeBase shape as vn
setArrayShape ds (Array (PrimArray et _ u as)) = Array $ PrimArray et ds u as
setArrayShape ds (Array (TupleArray et _ u))    = Array $ TupleArray et ds u
setArrayShape _  (Tuple ts)                     = Tuple ts
setArrayShape _  (Prim t)                      = Prim t

-- | Change the shape of a type to be just the 'Rank'.
removeShapeAnnotations :: ArrayShape (shape vn) =>
                          TypeBase shape as vn -> TypeBase Rank as vn
removeShapeAnnotations = modifyShapeAnnotations $ Rank . shapeRank

-- | Change the shape of a type to be a 'ShapeDecl' where all
-- dimensions are 'Nothing'.
vacuousShapeAnnotations :: ArrayShape (shape vn) =>
                           TypeBase shape as vn -> TypeBase ShapeDecl as vn
vacuousShapeAnnotations = modifyShapeAnnotations $ \shape ->
  ShapeDecl (replicate (shapeRank shape) AnyDim)

-- | Change the shape of a type to be a 'ShapeDecl' where all
-- dimensions are 'Nothing'.
vacuousShapeAnnotations' :: ArrayShape (shape vn) =>
                           TypeBase shape as vn -> UserType vn
vacuousShapeAnnotations' = modifyShapeAnnotations' $ \shape ->
  ShapeDecl (replicate (shapeRank shape) AnyDim)

-- | Change the shape of a type.
modifyShapeAnnotations :: (oldshape vn -> newshape vn)
                       -> TypeBase oldshape as vn
                       -> TypeBase newshape as vn
modifyShapeAnnotations f (Array at) =
  Array $ modifyShapeAnnotationsFromArray f at
modifyShapeAnnotations f (Tuple ts) =
  Tuple $ map (modifyShapeAnnotations f) ts
modifyShapeAnnotations _ (Prim t) =
  Prim t

-- | Change the shape of a type.
modifyShapeAnnotations' :: (oldshape vn -> ShapeDecl vn)
                       -> TypeBase oldshape as vn
                       -> UserType vn
modifyShapeAnnotations' f (Array atb) = modifyShapeAnnotationsFromArray' f atb
modifyShapeAnnotations' f (Tuple ts) =
  UserTuple $ map (modifyShapeAnnotations' f) ts
modifyShapeAnnotations' _ (Prim t) =
  UserPrim t

modifyShapeAnnotationsFromArray :: (oldshape vn -> newshape vn)
                                -> ArrayTypeBase oldshape as vn
                                -> ArrayTypeBase newshape as vn
modifyShapeAnnotationsFromArray f (PrimArray et shape u as) =
  PrimArray et (f shape) u as
modifyShapeAnnotationsFromArray f (TupleArray ts shape u) =
  TupleArray
  (map (modifyShapeAnnotationsFromTupleArrayElem f) ts)
  (f shape) u

modifyShapeAnnotationsFromArray' :: (oldshape vn -> ShapeDecl vn)
                                -> ArrayTypeBase oldshape as vn
                                -> UserType vn
modifyShapeAnnotationsFromArray' f (PrimArray et shape u _) =
  UserArray (UserPrim et) (f shape) u
modifyShapeAnnotationsFromArray' f (TupleArray ts shape u) =
  let ts' = map (modifyShapeAnnotationsFromTupleArrayElem' f) ts
   in UserArray (UserTuple ts') (f shape) u

  -- Try saying this one three times fast.
modifyShapeAnnotationsFromTupleArrayElem :: (oldshape vn -> newshape vn)
                                         -> TupleArrayElemTypeBase oldshape as vn
                                         -> TupleArrayElemTypeBase newshape as vn
modifyShapeAnnotationsFromTupleArrayElem
  _ (PrimArrayElem bt as u) = PrimArrayElem bt as u
modifyShapeAnnotationsFromTupleArrayElem
  f (ArrayArrayElem at) = ArrayArrayElem $ modifyShapeAnnotationsFromArray f at
modifyShapeAnnotationsFromTupleArrayElem
  f (TupleArrayElem ts) = TupleArrayElem $ map (modifyShapeAnnotationsFromTupleArrayElem f) ts

  -- Try saying this one three times fast.
modifyShapeAnnotationsFromTupleArrayElem' :: (oldshape vn -> ShapeDecl vn)
                                         -> TupleArrayElemTypeBase oldshape as vn
                                         -> UserType vn
modifyShapeAnnotationsFromTupleArrayElem'
  _ (PrimArrayElem bt _ _) = UserPrim bt
modifyShapeAnnotationsFromTupleArrayElem'
  f (ArrayArrayElem at) = modifyShapeAnnotationsFromArray' f at
modifyShapeAnnotationsFromTupleArrayElem'
  f (TupleArrayElem ts) = UserTuple $ map (modifyShapeAnnotationsFromTupleArrayElem' f) ts

-- | @x `subuniqueOf` y@ is true if @x@ is not less unique than @y@.
subuniqueOf :: Uniqueness -> Uniqueness -> Bool
subuniqueOf Nonunique Unique = False
subuniqueOf _ _ = True

-- | @x \`subtypeOf\` y@ is true if @x@ is a subtype of @y@ (or equal to
-- @y@), meaning @x@ is valid whenever @y@ is.
subtypeOf :: (ArrayShape (shape vn), Monoid (as1 vn), Monoid (as2 vn)) =>
             TypeBase shape as1 vn -> TypeBase shape as2 vn -> Bool
subtypeOf
  (Array (PrimArray t1 dims1 u1 _))
  (Array (PrimArray t2 dims2 u2 _)) =
  u1 `subuniqueOf` u2
       && t1 == t2
       && dims1 == dims2
subtypeOf
  (Array (TupleArray et1 dims1 u1))
  (Array (TupleArray et2 dims2 u2)) =
  u1 `subuniqueOf` u2
       && length et1 == length et2
       && and (zipWith subtypeOf
               (map tupleArrayElemToType et1)
               (map tupleArrayElemToType et2))
       && dims1 == dims2
subtypeOf (Tuple ts1) (Tuple ts2) =
  length ts1 == length ts2 && and (zipWith subtypeOf ts1 ts2)
subtypeOf (Prim bt1) (Prim bt2) = bt1 == bt2
subtypeOf _ _ = False

-- | @x \`similarTo\` y@ is true if @x@ and @y@ are the same type,
-- ignoring uniqueness.
similarTo :: (ArrayShape (shape vn), Monoid (as vn)) =>
             TypeBase shape as vn
          -> TypeBase shape as vn
          -> Bool
similarTo t1 t2 = t1 `subtypeOf` t2 || t2 `subtypeOf` t1

-- | Return the uniqueness of a type.
uniqueness :: TypeBase shape as vn -> Uniqueness
uniqueness (Array (PrimArray _ _ u _)) = u
uniqueness (Array (TupleArray _ _ u))   = u
uniqueness _                            = Nonunique

tupleArrayElemUniqueness :: TupleArrayElemTypeBase shape as vn -> Uniqueness
tupleArrayElemUniqueness (PrimArrayElem _ _ u) = u
tupleArrayElemUniqueness (ArrayArrayElem (PrimArray _ _ u _)) = u
tupleArrayElemUniqueness (ArrayArrayElem (TupleArray _ _ u)) = u
tupleArrayElemUniqueness (TupleArrayElem ts) = mconcat $ map tupleArrayElemUniqueness ts

-- | @unique t@ is 'True' if the type of the argument is unique.
unique :: TypeBase shape as vn -> Bool
unique = (==Unique) . uniqueness

-- | Return the set of all variables mentioned in the aliasing of a
-- type.
aliases :: Monoid (as vn) => TypeBase shape as vn -> as vn
aliases (Array (PrimArray _ _ _ als)) = als
aliases (Array (TupleArray ts _ _)) = mconcat $ map tupleArrayElemAliases ts
aliases (Tuple et) = mconcat $ map aliases et
aliases (Prim _) = mempty

tupleArrayElemAliases :: Monoid (as vn) =>
                         TupleArrayElemTypeBase shape as vn -> as vn
tupleArrayElemAliases (PrimArrayElem _ als _) = als
tupleArrayElemAliases (ArrayArrayElem (PrimArray _ _ _ als)) =
  als
tupleArrayElemAliases (ArrayArrayElem (TupleArray ts _ _)) =
  mconcat $ map tupleArrayElemAliases ts
tupleArrayElemAliases (TupleArrayElem ts) =
  mconcat $ map tupleArrayElemAliases ts

-- | @diet t@ returns a description of how a function parameter of
-- type @t@ might consume its argument.
diet :: TypeBase shape as vn -> Diet
diet (Tuple ets) = TupleDiet $ map diet ets
diet (Prim _) = Observe
diet (Array (PrimArray _ _ Unique _)) = Consume
diet (Array (PrimArray _ _ Nonunique _)) = Observe
diet (Array (TupleArray _ _ Unique)) = Consume
diet (Array (TupleArray _ _ Nonunique)) = Observe

-- | @t `maskAliases` d@ removes aliases (sets them to 'mempty') from
-- the parts of @t@ that are denoted as 'Consumed' by the 'Diet' @d@.
maskAliases :: Monoid (as vn) =>
               TypeBase shape as vn
            -> Diet
            -> TypeBase shape as vn
maskAliases t Consume = t `setAliases` mempty
maskAliases t Observe = t
maskAliases (Tuple ets) (TupleDiet ds) =
  Tuple $ zipWith maskAliases ets ds
maskAliases _ _ = error "Invalid arguments passed to maskAliases."

-- | Convert any type to one that has rank information, no alias
-- information, and no embedded names.
toStructural :: (ArrayShape (shape vn)) =>
                TypeBase shape as vn
             -> TypeBase Rank NoInfo ()
toStructural = removeNames . removeShapeAnnotations

-- | -- | Remove aliasing information from a type.
-- | toStruct :: TypeBase shape as vn
-- |          -> TypeBase shape NoInfo vn
-- | toStruct t = t `setAliases` NoInfo

-- | Remove aliasing information from a type.
toStruct :: TypeBase shape as vn
         -> TypeBase shape NoInfo vn
toStruct t = t `setAliases` NoInfo

-- | Replace no aliasing with an empty alias set.
fromStruct :: TypeBase shape as vn
         -> TypeBase shape Names vn
fromStruct t = t `setAliases` HS.empty

-- | @peelArray n t@ returns the type resulting from peeling the first
-- @n@ array dimensions from @t@.  Returns @Nothing@ if @t@ has less
-- than @n@ dimensions.
peelArray :: ArrayShape (shape vn) =>
             Int -> TypeBase shape as vn -> Maybe (TypeBase shape as vn)
peelArray 0 t = Just t
peelArray n (Array (PrimArray et shape _ _))
  | shapeRank shape == n =
    Just $ Prim et
peelArray n (Array (TupleArray ts shape _))
  | shapeRank shape == n =
    Just $ Tuple $ map asType ts
  where asType (PrimArrayElem bt _ _) = Prim bt
        asType (ArrayArrayElem at)   = Array at
        asType (TupleArrayElem ts')  = Tuple $ map asType ts'
peelArray n (Array (PrimArray et shape u als)) = do
  shape' <- stripDims n shape
  return $ Array $ PrimArray et shape' u als
peelArray n (Array (TupleArray et shape u)) = do
  shape' <- stripDims n shape
  return $ Array $ TupleArray et shape' u
peelArray _ _ = Nothing

-- | Return the immediate row-type of an array.  For @[[int]]@, this
-- would be @[int]@.
rowType :: (ArrayShape (shape vn), Monoid (as vn)) =>
           TypeBase shape as vn -> TypeBase shape as vn
rowType = stripArray 1

-- | A type is a primitive type if it is not an array and any component
-- types are prim types.
primType :: TypeBase shape as vn -> Bool
primType (Tuple ts) = all primType ts
primType (Prim _) = True
primType (Array _) = False

-- $names
--
-- The element type annotation of 'ArrayVal' values is a 'TypeBase'
-- with '()' for variable names.  This means that when we construct
-- 'ArrayVal's based on a type with a more common name representation,
-- we need to remove the names and replace them with '()'s.  Since the
-- only place names appear in types is in the array size annotations,
-- we have to replace the shape with a 'Rank'.

-- | Remove names from a type - this involves removing all size
-- annotations from arrays, as well as all aliasing.
removeNames :: ArrayShape (shape vn) =>
               TypeBase shape as vn
            -> TypeBase Rank NoInfo ()
removeNames (Prim et) = Prim et
removeNames (Tuple ts) = Tuple $ map removeNames ts
removeNames (Array at) = Array $ removeArrayNames at

removeArrayNames :: ArrayShape (shape vn) =>
                    ArrayTypeBase shape as vn
                 -> ArrayTypeBase Rank NoInfo ()
removeArrayNames (PrimArray et shape u _) =
  PrimArray et (Rank $ shapeRank shape) u NoInfo
removeArrayNames (TupleArray et shape u) =
  TupleArray (map removeTupleArrayElemNames et) (Rank $ shapeRank shape) u

removeTupleArrayElemNames :: ArrayShape (shape vn) =>
                             TupleArrayElemTypeBase shape as vn
                          -> TupleArrayElemTypeBase Rank NoInfo ()
removeTupleArrayElemNames (PrimArrayElem bt _ u) =
  PrimArrayElem bt NoInfo u
removeTupleArrayElemNames (ArrayArrayElem et) =
  ArrayArrayElem $ removeArrayNames et
removeTupleArrayElemNames (TupleArrayElem ts) =
  TupleArrayElem $ map removeTupleArrayElemNames ts

-- | Add names to a type.
addNames :: TypeBase Rank NoInfo ()
         -> TypeBase Rank NoInfo vn
addNames (Prim et) = Prim et
addNames (Tuple ts) = Tuple $ map addNames ts
addNames (Array at) = Array $ addArrayNames at

addArrayNames :: ArrayTypeBase Rank NoInfo ()
              -> ArrayTypeBase Rank NoInfo vn
addArrayNames (PrimArray et (Rank n) u _) =
  PrimArray et (Rank n) u NoInfo
addArrayNames (TupleArray et (Rank n) u) =
  TupleArray (map addTupleArrayElemNames et) (Rank n) u

addTupleArrayElemNames :: TupleArrayElemTypeBase Rank NoInfo ()
                       -> TupleArrayElemTypeBase Rank NoInfo vn
addTupleArrayElemNames (PrimArrayElem bt _ u) =
  PrimArrayElem bt NoInfo u
addTupleArrayElemNames (ArrayArrayElem et) =
  ArrayArrayElem $ addArrayNames et
addTupleArrayElemNames (TupleArrayElem ts) =
  TupleArrayElem $ map addTupleArrayElemNames ts

-- | @arrayOf t s u@ constructs an array type.  The convenience
-- compared to using the 'Array' constructor directly is that @t@ can
-- itself be an array.  If @t@ is an @n@-dimensional array, and @s@ is
-- a list of length @n@, the resulting type is of an @n+m@ dimensions.
-- The uniqueness of the new array will be @u@, no matter the
-- uniqueness of @t@.
arrayOf :: (ArrayShape (shape vn), Monoid (as vn)) =>
           TypeBase shape as vn
        -> shape vn
        -> Uniqueness
        -> TypeBase shape as vn
arrayOf (Array (PrimArray et shape1 _ als)) shape2 u =
  Array $ PrimArray et (shape2 <> shape1) u als
arrayOf (Array (TupleArray et shape1 _)) shape2 u =
  Array $ TupleArray et (shape2 <> shape1) u
arrayOf (Prim et) shape u =
  Array $ PrimArray et shape u mempty
arrayOf (Tuple ts) shape u =
  Array $ TupleArray (map (`typeToTupleArrayElem` u) ts) shape u

typeToTupleArrayElem :: Monoid (as vn) =>
                        TypeBase shape as vn
                     -> Uniqueness
                     -> TupleArrayElemTypeBase shape as vn
typeToTupleArrayElem (Prim bt)   u = PrimArrayElem bt mempty u
typeToTupleArrayElem (Tuple ts') u = TupleArrayElem $ map (`typeToTupleArrayElem` u) ts'
typeToTupleArrayElem (Array at)  _ = ArrayArrayElem at

tupleArrayElemToType :: Monoid (as vn) =>
                        TupleArrayElemTypeBase shape as vn
                     -> TypeBase shape as vn
tupleArrayElemToType (PrimArrayElem bt _ _) = Prim bt
tupleArrayElemToType (TupleArrayElem ts)    = Tuple $ map tupleArrayElemToType ts
tupleArrayElemToType (ArrayArrayElem at)    = Array at

-- | @array n t@ is the type of @n@-dimensional arrays having @t@ as
-- the base type.  If @t@ is itself an m-dimensional array, the result
-- is an @n+m@-dimensional array with the same base type as @t@.  If
-- you need to specify size information for the array, use 'arrayOf'
-- instead.
arrayType :: (ArrayShape (shape vn), Monoid (as vn)) =>
             Int
          -> TypeBase shape as vn
          -> Uniqueness
          -> TypeBase Rank as vn
arrayType 0 t _ = removeShapeAnnotations t
arrayType n t u = arrayOf (removeShapeAnnotations t) (Rank n) u

-- | @stripArray n t@ removes the @n@ outermost layers of the array.
-- Essentially, it is the type of indexing an array of type @t@ with
-- @n@ indexes.
stripArray :: (ArrayShape (shape vn), Monoid (as vn)) =>
              Int -> TypeBase shape as vn -> TypeBase shape as vn
stripArray n (Array (PrimArray et shape u als))
  | Just shape' <- stripDims n shape =
    Array $ PrimArray et shape' u als
  | otherwise = Prim et
stripArray n (Array (TupleArray et shape u))
  | Just shape' <- stripDims n shape =
    Array $ TupleArray et shape' u
  | otherwise = Tuple $ map tupleArrayElemToType et
stripArray _ t = t

-- | Set the uniqueness attribute of a type.  If the type is a tuple,
-- the uniqueness of its components will be modified.
setUniqueness :: TypeBase shape as vn -> Uniqueness -> TypeBase shape as vn
setUniqueness (Array at) u =
  Array $ setArrayUniqueness at u
setUniqueness (Tuple ets) u =
  Tuple $ map (`setUniqueness` u) ets
setUniqueness t _ = t

setArrayUniqueness :: ArrayTypeBase shape as vn -> Uniqueness
                   -> ArrayTypeBase shape as vn
setArrayUniqueness (PrimArray et dims _ als) u =
  PrimArray et dims u als
setArrayUniqueness (TupleArray et dims _) u =
  TupleArray (map (`setTupleArrayElemUniqueness` u) et) dims u

setTupleArrayElemUniqueness :: TupleArrayElemTypeBase shape as vn -> Uniqueness
                            -> TupleArrayElemTypeBase shape as vn
setTupleArrayElemUniqueness (PrimArrayElem bt als _) u =
  PrimArrayElem bt als u
setTupleArrayElemUniqueness (ArrayArrayElem at) u =
  ArrayArrayElem $ setArrayUniqueness at u
setTupleArrayElemUniqueness (TupleArrayElem ts) u =
  TupleArrayElem $ map (`setTupleArrayElemUniqueness` u) ts

-- | @t \`setAliases\` als@ returns @t@, but with @als@ substituted for
-- any already present aliasing.
setAliases :: TypeBase shape asf vn -> ast vn -> TypeBase shape ast vn
setAliases t = addAliases t . const

-- | @t \`addAliases\` f@ returns @t@, but with any already present
-- aliasing replaced by @f@ applied to that aliasing.
addAliases :: TypeBase shape asf vn -> (asf vn -> ast vn)
           -> TypeBase shape ast vn
addAliases (Array at) f =
  Array $ addArrayAliases at f
addAliases (Tuple ts) f =
  Tuple $ map (`addAliases` f) ts
addAliases (Prim et) _ =
  Prim et

addArrayAliases :: ArrayTypeBase shape asf vn
                -> (asf vn -> ast vn)
                -> ArrayTypeBase shape ast vn
addArrayAliases (PrimArray et dims u als) f =
  PrimArray et dims u $ f als
addArrayAliases (TupleArray et dims u) f =
  TupleArray (map (`addTupleArrayElemAliases` f) et) dims u

addTupleArrayElemAliases :: TupleArrayElemTypeBase shape asf vn
                         -> (asf vn -> ast vn)
                         -> TupleArrayElemTypeBase shape ast vn
addTupleArrayElemAliases (PrimArrayElem bt als u) f =
  PrimArrayElem bt (f als) u
addTupleArrayElemAliases (ArrayArrayElem at) f =
  ArrayArrayElem $ addArrayAliases at f
addTupleArrayElemAliases (TupleArrayElem ts) f =
  TupleArrayElem $ map (`addTupleArrayElemAliases` f) ts

intValueType :: IntValue -> IntType
intValueType Int8Value{} = Int8
intValueType Int16Value{} = Int16
intValueType Int32Value{} = Int32
intValueType Int64Value{} = Int64

floatValueType :: FloatValue -> FloatType
floatValueType Float32Value{} = Float32
floatValueType Float64Value{} = Float64

-- | The type of a basic value.
primValueType :: PrimValue -> PrimType
primValueType (SignedValue v) = Signed $ intValueType v
primValueType (UnsignedValue v) = Unsigned $ intValueType v
primValueType (FloatValue v) = FloatType $ floatValueType v
primValueType BoolValue{} = Bool

-- | The type of an Futhark value.
valueType :: Value -> TypeBase Rank NoInfo vn
valueType (PrimValue bv) = Prim $ primValueType bv
valueType (TupValue vs) = Tuple (map valueType vs)
valueType (ArrayValue _ (Prim et)) =
  Array $ PrimArray et (Rank 1) Nonunique NoInfo
valueType (ArrayValue _ (Tuple ts)) =
  addNames $ Array $ TupleArray (map (`typeToTupleArrayElem` Nonunique) ts) (Rank 1) Nonunique
valueType (ArrayValue _ (Array (PrimArray et shape _ _))) =
  Array $ PrimArray et (Rank $ 1 + shapeRank shape) Nonunique NoInfo
valueType (ArrayValue _ (Array (TupleArray et shape _))) =
  addNames $ Array $ TupleArray et (Rank $ 1 + shapeRank shape) Nonunique

-- | The type of an Futhark term.  The aliasing will refer to itself, if
-- the term is a non-tuple-typed variable.
typeOf :: (Ord vn, Hashable vn) => ExpBase Info vn -> CompTypeBase vn
typeOf (Literal val _) = fromStruct $ valueType val
typeOf (TupLit es _) = Tuple $ map typeOf es
typeOf (ArrayLit es (Info t) _) =
  arrayType 1 t $ mconcat $ map (uniqueness . typeOf) es
typeOf (BinOp _ _ _ (Info t) _) = t
typeOf (UnOp Not _ _) = Prim Bool
typeOf (UnOp Negate e _) = typeOf e
typeOf (UnOp Complement e _) = typeOf e
typeOf (UnOp Abs e _) = typeOf e
typeOf (UnOp Signum e _) = typeOf e
typeOf (UnOp (ToFloat t) _ _) = Prim $ FloatType t
typeOf (UnOp (ToSigned t) _ _) = Prim $ Signed t
typeOf (UnOp (ToUnsigned t) _ _) = Prim $ Unsigned t
typeOf (If _ _ _ (Info t) _) = t
typeOf (Var ident) =
  case unInfo $ identType ident of
    Tuple ets -> Tuple ets
    t         -> t `addAliases` HS.insert (identName ident)
typeOf (Apply _ _ (Info t) _) = t
typeOf (LetPat _ _ body _) = typeOf body
typeOf (LetWith _ _ _ _ body _) = typeOf body
typeOf (Index ident idx _) =
  stripArray (length idx) (typeOf ident)
typeOf (Iota _ _) = Array $ PrimArray (Signed Int32) (Rank 1) Unique mempty
typeOf Size{} = Prim $ Signed Int32
typeOf (Replicate _ e _) = arrayType 1 (typeOf e) Unique
typeOf (Reshape shape  e _) =
  Rank (length shape) `setArrayShape` typeOf e
typeOf (Rearrange _ e _) = typeOf e
typeOf (Transpose e _) = typeOf e
typeOf (Map f _ _) = arrayType 1 et Unique `setAliases` HS.empty
  where et = lambdaReturnType f
typeOf (Reduce _ fun _ _ _) =
  lambdaReturnType fun `setAliases` mempty
typeOf (Zip es _) =
  Array $ TupleArray (zipWith typeToTupleArrayElem es_ts es_us) (Rank 1) u
  where es_ts = map (rowType . unInfo . snd) es
        es_us = map (uniqueness . unInfo . snd) es
        u     = mconcat es_us
typeOf (Unzip _ ts _) =
  Tuple $ map unInfo ts
typeOf (Unsafe e _) =
  typeOf e
typeOf (Scan fun _ _ _) =
  arrayType 1 et Unique
  where et = lambdaReturnType fun `setAliases` mempty
typeOf (Filter _ arr _) =
  typeOf arr
typeOf (Partition funs arr _) =
  Tuple $ replicate (length funs + 1) $ typeOf arr
typeOf (Stream form lam _ _) =
  case form of
    MapLike{}    -> lambdaReturnType lam
                    `setAliases` HS.empty
                    `setUniqueness` Unique
    RedLike{}    -> lambdaReturnType lam
                    `setAliases` HS.empty
                    `setUniqueness` Unique
    Sequential{} -> lambdaReturnType lam
                    `setAliases` HS.empty
                    `setUniqueness` Unique
typeOf (Concat x _ _) =
  typeOf x `setUniqueness` Unique `setAliases` HS.empty
typeOf (Split splitexps e _) =
  Tuple $ replicate (1 + length splitexps) (typeOf e)
typeOf (Copy e _) = typeOf e `setUniqueness` Unique `setAliases` HS.empty
typeOf (DoLoop _ _ _ _ body _) = typeOf body
typeOf (Write _i _v a _) = typeOf a `setAliases` HS.empty

-- | The result of applying the arguments of the given types to a
-- function with the given return type, consuming its parameters with
-- the given diets.
returnType :: (Ord vn, Hashable vn) =>
              TypeBase shape NoInfo vn
           -> [Diet]
           -> [CompTypeBase vn]
           -> TypeBase shape Names vn
returnType (Array at) ds args =
  Array $ arrayReturnType at ds args
returnType (Tuple ets) ds args =
  Tuple $ map (\et -> returnType et ds args) ets
returnType (Prim t) _ _ = Prim t

arrayReturnType :: (Eq vn, Hashable vn) =>
                   ArrayTypeBase shape NoInfo vn
                -> [Diet]
                -> [CompTypeBase vn]
                -> ArrayTypeBase shape Names vn
arrayReturnType (PrimArray bt sz Nonunique NoInfo) ds args =
  PrimArray bt sz Nonunique als
  where als = mconcat $ map aliases $ zipWith maskAliases args ds
arrayReturnType (TupleArray et sz Nonunique) ds args =
  TupleArray (map (\t -> tupleArrayElemReturnType t ds args) et) sz Nonunique
arrayReturnType (PrimArray et sz Unique NoInfo) _ _ =
  PrimArray et sz Unique mempty
arrayReturnType (TupleArray et sz Unique) _ _ =
  TupleArray (map (`addTupleArrayElemAliases` const mempty) et) sz Unique

tupleArrayElemReturnType :: (Eq vn, Hashable vn) =>
                            TupleArrayElemTypeBase shape NoInfo vn
                         -> [Diet]
                         -> [CompTypeBase vn]
                         -> TupleArrayElemTypeBase shape Names vn
tupleArrayElemReturnType (PrimArrayElem bt NoInfo u) ds args =
  PrimArrayElem bt als u
  where als = mconcat $ map aliases $ zipWith maskAliases args ds
tupleArrayElemReturnType (ArrayArrayElem at) ds args =
  ArrayArrayElem $ arrayReturnType at ds args
tupleArrayElemReturnType (TupleArrayElem ts) ds args =
  TupleArrayElem $ map (\t -> tupleArrayElemReturnType t ds args) ts

-- | The specified return type of a lambda.
lambdaReturnType :: Ord vn =>
                    LambdaBase Info vn -> TypeBase Rank NoInfo vn
lambdaReturnType (AnonymFun _ _ t _) = removeShapeAnnotations $ unInfo $ expandedType t
lambdaReturnType (CurryFun _ _ (Info t) _) = toStruct t
lambdaReturnType (UnOpFun _ _ (Info t) _) = toStruct t
lambdaReturnType (BinOpFun _ _ _ (Info t) _) = toStruct t
lambdaReturnType (CurryBinOpLeft _ _ _ (Info t) _) = toStruct t
lambdaReturnType (CurryBinOpRight _ _ _ (Info t) _) = toStruct t

-- | Is the given binary operator commutative?
commutative :: BinOp -> Bool
commutative = flip elem [Plus, Pow, Times, Band, Xor, Bor, LogAnd, LogOr, Equal]

-- | Turn an identifier into a parameter.
toParam :: IdentBase Info vn
        -> ParamBase Info vn
toParam (Ident name (Info t) loc) =
  Param name (TypeDecl Empty $ Info t') loc
  where t' = vacuousShapeAnnotations $ toStruct t

-- | Turn a parameter into an identifier.
fromParam :: Ord vn =>
             ParamBase Info vn
          -> IdentBase Info vn
fromParam (Param name (TypeDecl _ (Info t)) loc) =
  Ident name (Info $ removeShapeAnnotations $ fromStruct t) loc

paramType :: ParamBase Info vn
          -> StructTypeBase vn
paramType = unInfo . expandedType . paramTypeDecl

paramDeclaredType :: ParamBase f vn
                  -> StructUserType vn
paramDeclaredType = declaredType . paramTypeDecl

-- | As 'patNames', but returns a the set of names (which means that
-- information about ordering is destroyed - make sure this is what
-- you want).
patNameSet :: (Eq vn, Hashable vn) => PatternBase ty vn -> HS.HashSet vn
patNameSet = HS.map identName . patIdentSet

-- | The list of idents bound in the given pattern.  The order of
-- idents is given by the pre-order traversal of the pattern.
patIdents :: (Eq vn, Hashable vn) => PatternBase ty vn -> [IdentBase ty vn]
patIdents (Id ident)     = [ident]
patIdents (TuplePattern pats _) = mconcat $ map patIdents pats
patIdents (Wildcard _ _) = []

-- | As 'patIdents', but returns a the set of names (which means that
-- information about ordering is destroyed - make sure this is what
-- you want).
patIdentSet :: (Eq vn, Hashable vn) => PatternBase ty vn -> HS.HashSet (IdentBase ty vn)
patIdentSet = HS.fromList . patIdents

-- | A map of all built-in functions and their types.
builtInFunctions :: HM.HashMap Name (PrimType,[PrimType])
builtInFunctions = HM.fromList $ map namify
                   [("sqrt32", (FloatType Float32, [FloatType Float32]))
                   ,("log32", (FloatType Float32, [FloatType Float32]))
                   ,("exp32", (FloatType Float32, [FloatType Float32]))
                   ,("cos32", (FloatType Float32, [FloatType Float32]))
                   ,("sin32", (FloatType Float32, [FloatType Float32]))
                   ,("atan2_32", (FloatType Float32, [FloatType Float32, FloatType Float32]))
                   ,("isinf32", (Bool, [FloatType Float32]))
                   ,("isnan32", (Bool, [FloatType Float32]))

                   ,("sqrt64", (FloatType Float64, [FloatType Float64]))
                   ,("log64", (FloatType Float64, [FloatType Float64]))
                   ,("exp64", (FloatType Float64, [FloatType Float64]))
                   ,("cos64", (FloatType Float64, [FloatType Float64]))
                   ,("sin64", (FloatType Float64, [FloatType Float64]))
                   ,("atan2_64", (FloatType Float64, [FloatType Float64, FloatType Float64]))
                   ,("isinf64", (Bool, [FloatType Float64]))
                   ,("isnan64", (Bool, [FloatType Float64]))
                   ]
  where namify (k,v) = (nameFromString k, v)

-- | A type with no aliasing information but shape annotations.
type UncheckedType = TypeBase ShapeDecl NoInfo Name

type UncheckedUserType = UserType Name

-- | An array type with no aliasing information.
type UncheckedArrayType = ArrayTypeBase ShapeDecl NoInfo Name

-- | A type declaration with no expanded type.
type UncheckedUserTypeDecl = TypeDeclBase NoInfo Name

-- | A type declaration with no expanded type.
type UncheckedTypeDecl = TypeDeclBase NoInfo Name

-- | An identifier with no type annotations.
type UncheckedIdent = IdentBase NoInfo Name

-- | An expression with no type annotations.
type UncheckedExp = ExpBase NoInfo Name

-- | A lambda with no type annotations.
type UncheckedLambda = LambdaBase NoInfo Name

-- | A pattern with no type annotations.
type UncheckedPattern = PatternBase NoInfo Name

-- | A function declaration with no type annotations.
type UncheckedFunDef = FunDefBase NoInfo Name

-- | An Futhark program with no type annotations.
type UncheckedProg = ProgBase NoInfo Name

-- | An Futhark program with no type annotations, but with headers.
type UncheckedProgWithHeaders = ProgBaseWithHeaders NoInfo Name<|MERGE_RESOLUTION|>--- conflicted
+++ resolved
@@ -34,11 +34,8 @@
   , arrayDims
   , arrayDims'
   , nestedDims
-<<<<<<< HEAD
   , nestedDims'
   , setArrayShape
-=======
->>>>>>> 6bcddf5e
   , removeShapeAnnotations
   , vacuousShapeAnnotations
   , vacuousShapeAnnotations'
