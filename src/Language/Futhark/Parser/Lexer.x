{
{-# OPTIONS_GHC -w #-}
-- | The Futhark lexer.  Takes a string, produces a list of tokens with position information.
module Language.Futhark.Parser.Lexer
  ( Token(..)
  , alexScanTokens
  , L(..)
  ) where

import Data.Char (ord)
import Data.Loc hiding (L)
import Data.Int (Int8, Int16, Int32, Int64)

import Language.Futhark.Core (nameFromString)
import Language.Futhark.Parser.Tokens

import Data.Word (Word8)

import Data.Bits

}

@charlit = ($printable#['\\]|\\($printable|[0-9]+))
@stringcharlit = ($printable#[\"\\]|\\($printable|[0-9]+)|\n)
@hexlit = 0[xX][0-9a-fA-F]+
@declit = [0-9]+
@intlit = @hexlit|@declit
@reallit = (([0-9]+("."[0-9]+)?))([eE][\+\-]?[0-9]+)?

tokens :-

  $white+                               ;
  "--"[^\n]*                            ;
  "&&"                     { const AND }
  "||"                     { const OR }
  ">>"                     { const SHIFTR }
  ">>>"                    { const ZSHIFTR }
  "<<"                     { const SHIFTL }
  "=>"                     { const ARROW }
  "<-"                     { const SETTO }
  "<="                     { const LEQ }
  ">="                     { const GEQ }
  "+"                      { const PLUS }
  "-"                      { const MINUS }
  "~"                      { const TILDE }
  "*"                      { const TIMES }
  "**"                     { const POW }
  "/"                      { const DIVIDE }
  "%"                      { const MOD }
  "//"                     { const QUOT }
  "%%"                     { const REM }
  "="                      { const EQU }
  "=="                     { const EQU2 }
  "!="                     { const NEQU }
  "<"                      { const LTH }
  ">"                      { const GTH }
  "&"                      { const BAND }
  "|"                      { const BOR }
  "^"                      { const XOR }
  "("                      { const LPAR }
  ")"                      { const RPAR }
  "["                      { const LBRACKET }
  "]"                      { const RBRACKET }
  "{"                      { const LCURLY }
  "}"                      { const RCURLY }
  ","                      { const COMMA }
  "_"                      { const UNDERSCORE }
  "!"                      { const BANG }
  @intlit i8               { I8LIT . readInt8 . takeWhile (/='i') }
  @intlit i16              { I16LIT . readInt16 . takeWhile (/='i') }
  @intlit i32              { I32LIT . readInt32 . takeWhile (/='i') }
  @intlit i64              { I64LIT . readInt64 . takeWhile (/='i') }
  @intlit u8               { U8LIT . readInt8 . takeWhile (/='u') }
  @intlit u16              { U16LIT . readInt16 . takeWhile (/='u') }
  @intlit u32              { U32LIT . readInt32 . takeWhile (/='u') }
  @intlit u64              { U64LIT . readInt64 . takeWhile (/='u') }
  @intlit                  { INTLIT . readInt64 }
  @reallit f32             { F32LIT . read . takeWhile (/='f') }
  @reallit f64             { F64LIT . read . takeWhile (/='f') }
  @reallit                 { REALLIT . readReal }
  [a-zA-Z] [a-zA-Z0-9_']*  { keyword }
  "'" @charlit "'"         { CHARLIT . read }
  \" @stringcharlit* \"    { STRINGLIT . read }

{

keyword :: String -> Token
keyword s =
  case s of
    "if"           -> IF
    "then"         -> THEN
    "else"         -> ELSE
    "let"          -> LET
    "loop"         -> LOOP
    "in"           -> IN
    "with"         -> WITH
    "default"      -> DEFAULT
    "int"          -> INT
    "float"        -> FLOAT
    "i8"           -> I8
    "i16"          -> I16
    "i32"          -> I32
    "i64"          -> I64
    "u8"           -> U8
    "u16"          -> U16
    "u32"          -> U32
    "u64"          -> U64
    "f32"          -> F32
    "f64"          -> F64
    "bool"         -> BOOL
    "fun"          -> FUN
    "fn"           -> FN
    "for"          -> FOR
    "do"           -> DO
    "True"         -> TRUE
    "False"        -> FALSE
    "abs"          -> ABS
    "signum"       -> SIGNUM

    "iota"         -> IOTA
    "size"         -> SIZE
    "replicate"    -> REPLICATE
    "reshape"      -> RESHAPE
    "rearrange"    -> REARRANGE
    "transpose"    -> TRANSPOSE
    "map"          -> MAP
    "reduce"       -> REDUCE
    "reduceComm"   -> REDUCECOMM
    "zip"          -> ZIP
    "zipWith"      -> ZIPWITH
    "unzip"        -> UNZIP
    "unsafe"       -> UNSAFE
    "scan"         -> SCAN
    "split"        -> SPLIT
    "concat"       -> CONCAT
    "filter"       -> FILTER
    "partition"    -> PARTITION
    "empty"        -> EMPTY
    "copy"         -> COPY
    "while"        -> WHILE
    "streamMap"    -> STREAM_MAP
    "streamMapPer" -> STREAM_MAPPER
    "streamRed"    -> STREAM_RED
    "streamRedPer" -> STREAM_REDPER
    "streamSeq"    -> STREAM_SEQ
    "include"      -> INCLUDE
<<<<<<< HEAD
    "type"         -> TYPE
=======
    "entry"        -> ENTRY
>>>>>>> f659ee84
    _              -> ID $ nameFromString s

type Byte = Word8

type Action result = String -> result

data AlexPosn = AlexPn !Int  -- absolute character offset
                       !Int  -- line number
                       !Int  -- column number

type AlexInput = (AlexPosn,     -- current position,
                  Char,         -- previous char
                  [Byte],       -- rest of the bytes for the current char
                  String)       -- current input string

alexGetByte :: AlexInput -> Maybe (Byte,AlexInput)
alexGetByte (p,c,(b:bs),s) = Just (b,(p,c,bs,s))
alexGetByte (p,c,[],[]) = Nothing
alexGetByte (p,_,[],(c:s))  = let p' = alexMove p c
                                  (b:bs) = utf8Encode c
                              in p' `seq`  Just (b, (p', c, bs, s))

alexInputPrevChar :: AlexInput -> Char
alexInputPrevChar (p,c,bs,s) = c

alexStartPos :: AlexPosn
alexStartPos = AlexPn 0 1 1

alexMove :: AlexPosn -> Char -> AlexPosn
alexMove (AlexPn a l c) '\t' = AlexPn (a+1)  l     (((c+7) `div` 8)*8+1)
alexMove (AlexPn a l c) '\n' = AlexPn (a+1) (l+1)   1
alexMove (AlexPn a l c) _    = AlexPn (a+1)  l     (c+1)

-- | Encode a Haskell String to a list of Word8 values, in UTF8 format.
utf8Encode :: Char -> [Word8]
utf8Encode = map fromIntegral . go . ord
 where
  go oc
   | oc <= 0x7f       = [oc]

   | oc <= 0x7ff      = [ 0xc0 + (oc `shiftR` 6)
                        , 0x80 + oc .&. 0x3f
                        ]

   | oc <= 0xffff     = [ 0xe0 + (oc `shiftR` 12)
                        , 0x80 + ((oc `shiftR` 6) .&. 0x3f)
                        , 0x80 + oc .&. 0x3f
                        ]
   | otherwise        = [ 0xf0 + (oc `shiftR` 18)
                        , 0x80 + ((oc `shiftR` 12) .&. 0x3f)
                        , 0x80 + ((oc `shiftR` 6) .&. 0x3f)
                        , 0x80 + oc .&. 0x3f
                        ]

-- | Given a string, returns either a lexer error, or a finite stream
-- of tokens, each with embedded position information.  The
-- 'FilePath' is used solely for error messages and the position
-- information.
alexScanTokens :: FilePath -> String -> Either String [L Token]
alexScanTokens file str = go (alexStartPos,'\n',[],str)
  where go inp@(pos,_,_,str) =
          case alexScan inp 0 of
                AlexEOF -> return []
                AlexError ((AlexPn _ line column),_,_,_) -> Left $ "lexical error at line " ++ (show line) ++ ", column " ++ (show column) ++ "."

                AlexSkip  inp' len     -> go inp'
                AlexToken inp'@(pos',_,_,_) len act -> do
                  let tok = L (loc pos pos') $ act (take len str)
                  toks <- go inp'
                  return $ tok : toks
        loc beg end = SrcLoc $ Loc (posnToPos beg) (posnToPos end)
        posnToPos (AlexPn offset line col) = Pos file line col offset

readReal :: String -> Double
readReal = read

readInt8 :: String -> Int8
readInt8 = read

readInt16 :: String -> Int16
readInt16 = read

readInt32 :: String -> Int32
readInt32 = read

readInt64 :: String -> Int64
readInt64 = read

-- | A value tagged with a source location.
data L a = L SrcLoc a

instance Eq a => Eq (L a) where
  L _ x == L _ y = x == y

instance Located (L a) where
  locOf (L (SrcLoc loc) _) = loc

}<|MERGE_RESOLUTION|>--- conflicted
+++ resolved
@@ -144,11 +144,8 @@
     "streamRedPer" -> STREAM_REDPER
     "streamSeq"    -> STREAM_SEQ
     "include"      -> INCLUDE
-<<<<<<< HEAD
     "type"         -> TYPE
-=======
     "entry"        -> ENTRY
->>>>>>> f659ee84
     _              -> ID $ nameFromString s
 
 type Byte = Word8
