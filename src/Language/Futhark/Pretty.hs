{-# LANGUAGE FlexibleContexts #-}
{-# LANGUAGE FlexibleInstances #-}
{-# LANGUAGE UndecidableInstances #-}
{-# OPTIONS_GHC -fno-warn-orphans #-}

-- | Futhark prettyprinter.  This module defines 'Pretty' instances
-- for the AST defined in "Language.Futhark.Syntax".
module Language.Futhark.Pretty
  ( pretty,
    prettyTuple,
    leadingOperator,
    IsName (..),
    prettyName,
    Annot (..),
  )
where

import Codec.Binary.UTF8.String (decode)
import Control.Monad
import Data.Array
import Data.Functor
import Data.List (intersperse)
import qualified Data.List.NonEmpty as NE
import qualified Data.Map.Strict as M
import Data.Maybe
import Data.Monoid hiding (Sum)
import Data.Ord
import Data.Word
import Futhark.Util
import Futhark.Util.Pretty
import Language.Futhark.Prop
import Language.Futhark.Syntax
import Prelude

-- | A class for types that are variable names in the Futhark source
-- language.  This is used instead of a mere 'Pretty' instance because
-- in the compiler frontend we want to print VNames differently
-- depending on whether the FUTHARK_COMPILER_DEBUGGING environment
-- variable is set, yet in the backend we want to always print VNames
-- with the tag.  To avoid erroneously using the 'Pretty' instance for
-- VNames, we in fact only define it inside the modules for the core
-- language (as an orphan instance).
class IsName v where
  pprName :: v -> Doc

-- | Depending on the environment variable FUTHARK_COMPILER_DEBUGGING,
-- VNames are printed as either the name with an internal tag, or just
-- the base name.
instance IsName VName where
  pprName
    | isEnvVarAtLeast "FUTHARK_COMPILER_DEBUGGING" 1 =
      \(VName vn i) -> ppr vn <> text "_" <> text (show i)
    | otherwise = ppr . baseName

instance IsName Name where
  pprName = ppr

-- | Prettyprint a name to a string.
prettyName :: IsName v => v -> String
prettyName = prettyDoc 80 . pprName

-- | Class for type constructors that represent annotations.  Used in
-- the prettyprinter to either print the original AST, or the computed
-- decoration.
class Annot f where
  -- | Extract value, if any.
  unAnnot :: f a -> Maybe a

instance Annot NoInfo where
  unAnnot = const Nothing

instance Annot Info where
  unAnnot = Just . unInfo

pprAnnot :: (Annot f, Pretty a, Pretty b) => a -> f b -> Doc
pprAnnot a b = maybe (ppr a) ppr $ unAnnot b

instance Pretty Value where
  ppr (PrimValue bv) = ppr bv
  ppr (ArrayValue a t)
    | [] <- elems a = text "empty" <> parens (ppr t)
    | Array {} <- t = brackets $ commastack $ map ppr $ elems a
    | otherwise = brackets $ commasep $ map ppr $ elems a

instance Pretty PrimValue where
  ppr (UnsignedValue (Int8Value v)) =
    text (show (fromIntegral v :: Word8)) <> text "u8"
  ppr (UnsignedValue (Int16Value v)) =
    text (show (fromIntegral v :: Word16)) <> text "u16"
  ppr (UnsignedValue (Int32Value v)) =
    text (show (fromIntegral v :: Word32)) <> text "u32"
  ppr (UnsignedValue (Int64Value v)) =
    text (show (fromIntegral v :: Word64)) <> text "u64"
  ppr (SignedValue v) = ppr v
  ppr (BoolValue True) = text "true"
  ppr (BoolValue False) = text "false"
  ppr (FloatValue v) = ppr v

instance IsName vn => Pretty (DimDecl vn) where
  ppr (AnyDim Nothing) = mempty
  ppr (AnyDim (Just v)) = text "?" <> pprName v
  ppr (NamedDim v) = ppr v
  ppr (ConstDim n) = ppr n

instance IsName vn => Pretty (DimExp vn) where
  ppr DimExpAny = mempty
  ppr (DimExpNamed v _) = ppr v
  ppr (DimExpConst n _) = ppr n

instance IsName vn => Pretty (ShapeDecl (DimDecl vn)) where
  ppr (ShapeDecl ds) = mconcat (map (brackets . ppr) ds)

instance Pretty (ShapeDecl ()) where
  ppr (ShapeDecl ds) = mconcat $ replicate (length ds) $ text "[]"

instance Pretty (ShapeDecl Int64) where
  ppr (ShapeDecl ds) = mconcat (map (brackets . ppr) ds)

instance Pretty (ShapeDecl Bool) where
  ppr (ShapeDecl ds) = mconcat (map (brackets . ppr) ds)

instance Pretty (ShapeDecl dim) => Pretty (ScalarTypeBase dim as) where
  ppr = pprPrec 0
  pprPrec _ (Prim et) = ppr et
  pprPrec p (TypeVar _ u et targs) =
    parensIf (not (null targs) && p > 3) $
      ppr u <> ppr (qualNameFromTypeName et) <+> spread (map (pprPrec 3) targs)
  pprPrec _ (Record fs)
    | Just ts <- areTupleFields fs =
      oneLine (parens $ commasep $ map ppr ts)
        <|> parens (align $ mconcat $ punctuate (text "," <> line) $ map ppr ts)
    | otherwise =
      oneLine (braces $ commasep fs')
        <|> braces (align $ mconcat $ punctuate (text "," <> line) fs')
    where
      ppField (name, t) = text (nameToString name) <> colon <+> align (ppr t)
      fs' = map ppField $ M.toList fs
  pprPrec p (Arrow _ (Named v) t1 t2) =
    parensIf (p > 1) $
      parens (pprName v <> colon <+> align (ppr t1)) <+/> text "->" <+> pprPrec 1 t2
  pprPrec p (Arrow _ Unnamed t1 t2) =
    parensIf (p > 1) $ pprPrec 2 t1 <+/> text "->" <+> pprPrec 1 t2
  pprPrec p (Sum cs) =
    parensIf (p > 0) $
      oneLine (mconcat $ punctuate (text " | ") cs')
        <|> align (mconcat $ punctuate (text " |" <> line) cs')
    where
      ppConstr (name, fs) = sep $ (text "#" <> ppr name) : map (pprPrec 2) fs
      cs' = map ppConstr $ M.toList cs

instance Pretty (ShapeDecl dim) => Pretty (TypeBase dim as) where
  ppr = pprPrec 0
  pprPrec _ (Array _ u at shape) = ppr u <> ppr shape <> align (pprPrec 1 at)
  pprPrec p (Scalar t) = pprPrec p t

instance Pretty (ShapeDecl dim) => Pretty (TypeArg dim) where
  ppr = pprPrec 0
  pprPrec _ (TypeArgDim d _) = ppr $ ShapeDecl [d]
  pprPrec p (TypeArgType t _) = pprPrec p t

instance (Eq vn, IsName vn) => Pretty (TypeExp vn) where
  ppr (TEUnique t _) = text "*" <> ppr t
  ppr (TEArray at d _) = brackets (ppr d) <> ppr at
  ppr (TETuple ts _) = parens $ commasep $ map ppr ts
  ppr (TERecord fs _) = braces $ commasep $ map ppField fs
    where
      ppField (name, t) = text (nameToString name) <> colon <+> ppr t
  ppr (TEVar name _) = ppr name
  ppr (TEApply t arg _) = ppr t <+> ppr arg
  ppr (TEArrow (Just v) t1 t2 _) = parens v' <+> text "->" <+> ppr t2
    where
      v' = pprName v <> colon <+> ppr t1
  ppr (TEArrow Nothing t1 t2 _) = ppr t1 <+> text "->" <+> ppr t2
  ppr (TESum cs _) =
    align $ cat $ punctuate (text " |" <> softline) $ map ppConstr cs
    where
      ppConstr (name, fs) = text "#" <> ppr name <+> sep (map ppr fs)

instance (Eq vn, IsName vn) => Pretty (TypeArgExp vn) where
  ppr (TypeArgExpDim d _) = brackets $ ppr d
  ppr (TypeArgExpType t) = ppr t

instance (Eq vn, IsName vn, Annot f) => Pretty (TypeDeclBase f vn) where
  ppr x = pprAnnot (declaredType x) (expandedType x)

instance IsName vn => Pretty (QualName vn) where
  ppr (QualName names name) =
    mconcat $ punctuate (text ".") $ map pprName names ++ [pprName name]

instance IsName vn => Pretty (IdentBase f vn) where
  ppr = pprName . identName

hasArrayLit :: ExpBase ty vn -> Bool
hasArrayLit ArrayLit {} = True
hasArrayLit (TupLit es2 _) = any hasArrayLit es2
hasArrayLit _ = False

instance (Eq vn, IsName vn, Annot f) => Pretty (DimIndexBase f vn) where
  ppr (DimFix e) = ppr e
  ppr (DimSlice i j (Just s)) =
    maybe mempty ppr i <> text ":"
      <> maybe mempty ppr j
      <> text ":"
      <> ppr s
  ppr (DimSlice i (Just j) s) =
    maybe mempty ppr i <> text ":"
      <> ppr j
      <> maybe mempty ((text ":" <>) . ppr) s
  ppr (DimSlice i Nothing Nothing) =
    maybe mempty ppr i <> text ":"

<<<<<<< HEAD
instance (Eq vn, IsName vn, Annot f) => Pretty (DimFlatIndexBase f vn) where
  ppr (DimFlatSlice i j) =
    ppr i <> text ":" <> ppr j

instance (Eq vn, IsName vn, Annot f) => Pretty (SliceBase f vn) where
  ppr (DimIndices idxs) = brackets (commasep (map ppr idxs))
  ppr (DimFlat offset idxs) = brackets (ppr offset <> text ";" <> commasep (map ppr idxs))
=======
instance IsName vn => Pretty (SizeBinder vn) where
  ppr (SizeBinder v _) = brackets $ pprName v
>>>>>>> 1a9edf89

letBody :: (Eq vn, IsName vn, Annot f) => ExpBase f vn -> Doc
letBody body@(AppExp LetPat {} _) = ppr body
letBody body@(AppExp LetFun {} _) = ppr body
letBody body = text "in" <+> align (ppr body)

instance (Eq vn, IsName vn, Annot f) => Pretty (AppExpBase f vn) where
  ppr = pprPrec (-1)
  pprPrec p (Coerce e t _) =
    parensIf (p /= -1) $ pprPrec 0 e <+> text ":>" <+> align (pprPrec 0 t)
  pprPrec p (BinOp (bop, _) _ (x, _) (y, _) _) = prettyBinOp p bop x y
  pprPrec _ (Match e cs _) = text "match" <+> ppr e </> (stack . map ppr) (NE.toList cs)
  pprPrec _ (DoLoop sizeparams pat initexp form loopbody _) =
    text "loop"
      <+> align
        ( spread (map (brackets . pprName) sizeparams)
            <+/> ppr pat <+> equals
            <+/> ppr initexp
            <+/> ppr form <+> text "do"
        )
      </> indent 2 (ppr loopbody)
  pprPrec _ (Index e idxs _) =
<<<<<<< HEAD
    pprPrec 9 e <> ppr idxs
  pprPrec p (LetPat pat e body _) =
=======
    pprPrec 9 e <> brackets (commasep (map ppr idxs))
  pprPrec p (LetPat sizes pat e body _) =
>>>>>>> 1a9edf89
    parensIf (p /= -1) $
      align $
        text "let" <+> spread (map ppr sizes) <+> align (ppr pat)
          <+> ( if linebreak
                  then equals </> indent 2 (ppr e)
                  else equals <+> align (ppr e)
              )
          </> letBody body
    where
      linebreak = case e of
        AppExp {} -> True
        Attr {} -> True
        ArrayLit {} -> False
        _ -> hasArrayLit e
  pprPrec _ (LetFun fname (tparams, params, retdecl, rettype, e) body _) =
    text "let" <+> pprName fname <+> spread (map ppr tparams ++ map ppr params)
      <> retdecl' <+> equals
      </> indent 2 (ppr e)
      </> letBody body
    where
      retdecl' = case (ppr <$> unAnnot rettype) `mplus` (ppr <$> retdecl) of
        Just rettype' -> colon <+> align rettype'
        Nothing -> mempty
  pprPrec _ (LetWith dest src idxs ve body _)
    | dest == src =
      text "let" <+> ppr dest <> ppr idxs
        <+> equals
        <+> align (ppr ve)
        </> letBody body
    | otherwise =
      text "let" <+> ppr dest <+> equals <+> ppr src
        <+> text "with"
        <+> ppr idxs
        <+> text "="
        <+> align (ppr ve)
        </> letBody body
  pprPrec p (Range start maybe_step end _) =
    parensIf (p /= -1) $
      ppr start
        <> maybe mempty ((text ".." <>) . ppr) maybe_step
        <> case end of
          DownToExclusive end' -> text "..>" <> ppr end'
          ToInclusive end' -> text "..." <> ppr end'
          UpToExclusive end' -> text "..<" <> ppr end'
  pprPrec _ (If c t f _) =
    text "if" <+> ppr c
      </> text "then" <+> align (ppr t)
      </> text "else" <+> align (ppr f)
  pprPrec p (Apply f arg _ _) =
    parensIf (p >= 10) $ pprPrec 0 f <+/> pprPrec 10 arg

instance (Eq vn, IsName vn, Annot f) => Pretty (ExpBase f vn) where
  ppr = pprPrec (-1)
  pprPrec _ (Var name t _) = ppr name <> inst
    where
      inst = case unAnnot t of
        Just t'
          | isEnvVarAtLeast "FUTHARK_COMPILER_DEBUGGING" 2 ->
            text "@" <> parens (align $ ppr t')
        _ -> mempty
  pprPrec _ (Parens e _) = align $ parens $ ppr e
  pprPrec _ (QualParens (v, _) e _) = ppr v <> text "." <> align (parens $ ppr e)
  pprPrec p (Ascript e t _) =
    parensIf (p /= -1) $ pprPrec 0 e <+> text ":" <+> align (pprPrec 0 t)
  pprPrec _ (Literal v _) = ppr v
  pprPrec _ (IntLit v _ _) = ppr v
  pprPrec _ (FloatLit v _ _) = ppr v
  pprPrec _ (TupLit es _)
    | any hasArrayLit es = parens $ commastack $ map ppr es
    | otherwise = parens $ commasep $ map ppr es
  pprPrec _ (RecordLit fs _)
    | any fieldArray fs = braces $ commastack $ map ppr fs
    | otherwise = braces $ commasep $ map ppr fs
    where
      fieldArray (RecordFieldExplicit _ e _) = hasArrayLit e
      fieldArray RecordFieldImplicit {} = False
  pprPrec _ (ArrayLit es info _) =
    brackets (commasep $ map ppr es) <> info'
    where
      info' = case unAnnot info of
        Just t
          | isEnvVarAtLeast "FUTHARK_COMPILER_DEBUGGING" 2 ->
            text "@" <> parens (align $ ppr t)
        _ -> mempty
  pprPrec _ (StringLit s _) =
    text $ show $ decode s
  pprPrec _ (Project k e _ _) = ppr e <> text "." <> ppr k
  pprPrec _ (Negate e _) = text "-" <> ppr e
  pprPrec _ (Update src idxs ve _) =
    ppr src <+> text "with"
      <+> ppr idxs
      <+> text "="
      <+> align (ppr ve)
  pprPrec _ (RecordUpdate src fs ve _ _) =
    ppr src <+> text "with"
      <+> mconcat (intersperse (text ".") (map ppr fs))
      <+> text "="
      <+> align (ppr ve)
  pprPrec _ (Assert e1 e2 _ _) = text "assert" <+> pprPrec 10 e1 <+> pprPrec 10 e2
  pprPrec p (Lambda params body rettype _ _) =
    parensIf (p /= -1) $
      text "\\" <> spread (map ppr params) <> ppAscription rettype
        <+> text "->" </> indent 2 (ppr body)
  pprPrec _ (OpSection binop _ _) =
    parens $ ppr binop
  pprPrec _ (OpSectionLeft binop _ x _ _ _) =
    parens $ ppr x <+> ppBinOp binop
  pprPrec _ (OpSectionRight binop _ x _ _ _) =
    parens $ ppBinOp binop <+> ppr x
  pprPrec _ (ProjectSection fields _ _) =
    parens $ mconcat $ map p fields
    where
      p name = text "." <> ppr name
  pprPrec _ (IndexSection idxs _ _) =
    parens $ text "." <> ppr idxs
  pprPrec _ (Constr n cs _ _) = text "#" <> ppr n <+> sep (map ppr cs)
  pprPrec _ (Attr attr e _) =
    text "#[" <> ppr attr <> text "]" </> pprPrec (-1) e
  pprPrec i (AppExp e _) = pprPrec i e

instance Pretty AttrInfo where
  ppr (AttrAtom attr) = ppr attr
  ppr (AttrComp f attrs) = ppr f <> parens (commasep $ map ppr attrs)

instance (Eq vn, IsName vn, Annot f) => Pretty (FieldBase f vn) where
  ppr (RecordFieldExplicit name e _) = ppr name <> equals <> ppr e
  ppr (RecordFieldImplicit name _ _) = pprName name

instance (Eq vn, IsName vn, Annot f) => Pretty (CaseBase f vn) where
  ppr (CasePat p e _) = text "case" <+> ppr p <+> text "->" </> indent 2 (ppr e)

instance (Eq vn, IsName vn, Annot f) => Pretty (LoopFormBase f vn) where
  ppr (For i ubound) =
    text "for" <+> ppr i <+> text "<" <+> align (ppr ubound)
  ppr (ForIn x e) =
    text "for" <+> ppr x <+> text "in" <+> ppr e
  ppr (While cond) =
    text "while" <+> ppr cond

instance Pretty PatLit where
  ppr (PatLitInt x) = ppr x
  ppr (PatLitFloat f) = ppr f
  ppr (PatLitPrim v) = ppr v

instance (Eq vn, IsName vn, Annot f) => Pretty (PatBase f vn) where
  ppr (PatAscription p t _) = ppr p <> colon <+> align (ppr t)
  ppr (PatParens p _) = parens $ ppr p
  ppr (Id v t _) = case unAnnot t of
    Just t' -> parens $ pprName v <> colon <+> align (ppr t')
    Nothing -> pprName v
  ppr (TuplePat pats _) = parens $ commasep $ map ppr pats
  ppr (RecordPat fs _) = braces $ commasep $ map ppField fs
    where
      ppField (name, t) = text (nameToString name) <> equals <> ppr t
  ppr (Wildcard t _) = case unAnnot t of
    Just t' -> parens $ text "_" <> colon <+> ppr t'
    Nothing -> text "_"
  ppr (PatLit e _ _) = ppr e
  ppr (PatConstr n _ ps _) = text "#" <> ppr n <+> sep (map ppr ps)

ppAscription :: Pretty t => Maybe t -> Doc
ppAscription Nothing = mempty
ppAscription (Just t) = colon <> align (ppr t)

instance (Eq vn, IsName vn, Annot f) => Pretty (ProgBase f vn) where
  ppr = stack . punctuate line . map ppr . progDecs

instance (Eq vn, IsName vn, Annot f) => Pretty (DecBase f vn) where
  ppr (ValDec dec) = ppr dec
  ppr (TypeDec dec) = ppr dec
  ppr (SigDec sig) = ppr sig
  ppr (ModDec sd) = ppr sd
  ppr (OpenDec x _) = text "open" <+> ppr x
  ppr (LocalDec dec _) = text "local" <+> ppr dec
  ppr (ImportDec x _ _) = text "import" <+> ppr x

instance (Eq vn, IsName vn, Annot f) => Pretty (ModExpBase f vn) where
  ppr (ModVar v _) = ppr v
  ppr (ModParens e _) = parens $ ppr e
  ppr (ModImport v _ _) = text "import" <+> ppr (show v)
  ppr (ModDecs ds _) = nestedBlock "{" "}" (stack $ punctuate line $ map ppr ds)
  ppr (ModApply f a _ _ _) = parens $ ppr f <+> parens (ppr a)
  ppr (ModAscript me se _ _) = ppr me <> colon <+> ppr se
  ppr (ModLambda param maybe_sig body _) =
    text "\\" <> ppr param <> maybe_sig'
      <+> text "->" </> indent 2 (ppr body)
    where
      maybe_sig' = case maybe_sig of
        Nothing -> mempty
        Just (sig, _) -> colon <+> ppr sig

instance Pretty Liftedness where
  ppr Unlifted = text ""
  ppr SizeLifted = text "~"
  ppr Lifted = text "^"

instance (Eq vn, IsName vn, Annot f) => Pretty (TypeBindBase f vn) where
  ppr (TypeBind name l params usertype _ _) =
    text "type" <> ppr l <+> pprName name
      <+> spread (map ppr params)
      <+> equals
      <+> ppr usertype

instance (Eq vn, IsName vn) => Pretty (TypeParamBase vn) where
  ppr (TypeParamDim name _) = brackets $ pprName name
  ppr (TypeParamType l name _) = text "'" <> ppr l <> pprName name

instance (Eq vn, IsName vn, Annot f) => Pretty (ValBindBase f vn) where
  ppr (ValBind entry name retdecl rettype tparams args body _ attrs _) =
    mconcat (map ((<> line) . ppr) attrs)
      <> text fun
      <+> pprName name
      <+> align (sep (map ppr tparams ++ map ppr args))
      <> retdecl'
      <> text " ="
      </> indent 2 (ppr body)
    where
      fun
        | isJust entry = "entry"
        | otherwise = "let"
      retdecl' = case (ppr . fst <$> unAnnot rettype) `mplus` (ppr <$> retdecl) of
        Just rettype' -> colon <+> align rettype'
        Nothing -> mempty

instance (Eq vn, IsName vn, Annot f) => Pretty (SpecBase f vn) where
  ppr (TypeAbbrSpec tpsig) = ppr tpsig
  ppr (TypeSpec l name ps _ _) =
    text "type" <> ppr l <+> pprName name <+> spread (map ppr ps)
  ppr (ValSpec name tparams vtype _ _) =
    text "val" <+> pprName name <+> spread (map ppr tparams) <> colon <+> ppr vtype
  ppr (ModSpec name sig _ _) =
    text "module" <+> pprName name <> colon <+> ppr sig
  ppr (IncludeSpec e _) =
    text "include" <+> ppr e

instance (Eq vn, IsName vn, Annot f) => Pretty (SigExpBase f vn) where
  ppr (SigVar v _ _) = ppr v
  ppr (SigParens e _) = parens $ ppr e
  ppr (SigSpecs ss _) = nestedBlock "{" "}" (stack $ punctuate line $ map ppr ss)
  ppr (SigWith s (TypeRef v ps td _) _) =
    ppr s <+> text "with" <+> ppr v <+> spread (map ppr ps) <> text " =" <+> ppr td
  ppr (SigArrow (Just v) e1 e2 _) =
    parens (pprName v <> colon <+> ppr e1) <+> text "->" <+> ppr e2
  ppr (SigArrow Nothing e1 e2 _) =
    ppr e1 <+> text "->" <+> ppr e2

instance (Eq vn, IsName vn, Annot f) => Pretty (SigBindBase f vn) where
  ppr (SigBind name e _ _) =
    text "module type" <+> pprName name <+> equals <+> ppr e

instance (Eq vn, IsName vn, Annot f) => Pretty (ModParamBase f vn) where
  ppr (ModParam pname psig _ _) =
    parens (pprName pname <> colon <+> ppr psig)

instance (Eq vn, IsName vn, Annot f) => Pretty (ModBindBase f vn) where
  ppr (ModBind name ps sig e _ _) =
    text "module" <+> pprName name <+> spread (map ppr ps) <+> sig' <> text " =" <+> ppr e
    where
      sig' = case sig of
        Nothing -> mempty
        Just (s, _) -> colon <+> ppr s <> text " "

ppBinOp :: IsName v => QualName v -> Doc
ppBinOp bop =
  case leading of
    Backtick -> text "`" <> ppr bop <> text "`"
    _ -> ppr bop
  where
    leading =
      leadingOperator $ nameFromString $ pretty $ pprName $ qualLeaf bop

prettyBinOp ::
  (Eq vn, IsName vn, Annot f) =>
  Int ->
  QualName vn ->
  ExpBase f vn ->
  ExpBase f vn ->
  Doc
prettyBinOp p bop x y =
  parensIf (p > symPrecedence) $
    pprPrec symPrecedence x
      <+/> bop'
      <+> pprPrec symRPrecedence y
  where
    bop' = case leading of
      Backtick -> text "`" <> ppr bop <> text "`"
      _ -> ppr bop
    leading = leadingOperator $ nameFromString $ pretty $ pprName $ qualLeaf bop
    symPrecedence = precedence leading
    symRPrecedence = rprecedence leading
    precedence PipeRight = -1
    precedence PipeLeft = -1
    precedence LogAnd = 0
    precedence LogOr = 0
    precedence Band = 1
    precedence Bor = 1
    precedence Xor = 1
    precedence Equal = 2
    precedence NotEqual = 2
    precedence Less = 2
    precedence Leq = 2
    precedence Greater = 2
    precedence Geq = 2
    precedence ShiftL = 3
    precedence ShiftR = 3
    precedence Plus = 4
    precedence Minus = 4
    precedence Times = 5
    precedence Divide = 5
    precedence Mod = 5
    precedence Quot = 5
    precedence Rem = 5
    precedence Pow = 6
    precedence Backtick = 9
    rprecedence Minus = 10
    rprecedence Divide = 10
    rprecedence op = precedence op<|MERGE_RESOLUTION|>--- conflicted
+++ resolved
@@ -209,7 +209,6 @@
   ppr (DimSlice i Nothing Nothing) =
     maybe mempty ppr i <> text ":"
 
-<<<<<<< HEAD
 instance (Eq vn, IsName vn, Annot f) => Pretty (DimFlatIndexBase f vn) where
   ppr (DimFlatSlice i j) =
     ppr i <> text ":" <> ppr j
@@ -217,10 +216,9 @@
 instance (Eq vn, IsName vn, Annot f) => Pretty (SliceBase f vn) where
   ppr (DimIndices idxs) = brackets (commasep (map ppr idxs))
   ppr (DimFlat offset idxs) = brackets (ppr offset <> text ";" <> commasep (map ppr idxs))
-=======
+
 instance IsName vn => Pretty (SizeBinder vn) where
   ppr (SizeBinder v _) = brackets $ pprName v
->>>>>>> 1a9edf89
 
 letBody :: (Eq vn, IsName vn, Annot f) => ExpBase f vn -> Doc
 letBody body@(AppExp LetPat {} _) = ppr body
@@ -243,13 +241,8 @@
         )
       </> indent 2 (ppr loopbody)
   pprPrec _ (Index e idxs _) =
-<<<<<<< HEAD
     pprPrec 9 e <> ppr idxs
-  pprPrec p (LetPat pat e body _) =
-=======
-    pprPrec 9 e <> brackets (commasep (map ppr idxs))
   pprPrec p (LetPat sizes pat e body _) =
->>>>>>> 1a9edf89
     parensIf (p /= -1) $
       align $
         text "let" <+> spread (map ppr sizes) <+> align (ppr pat)
