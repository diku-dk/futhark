{-# OPTIONS_GHC -fno-warn-orphans #-}

-- | Futhark prettyprinter.  This module defines 'Pretty' instances
-- for the AST defined in "Language.Futhark.Syntax".
module Language.Futhark.Pretty
  ( prettyString,
    prettyTuple,
    leadingOperator,
    symbolName,
    IsName (..),
    prettyNameText,
    prettyNameString,
    Annot (..),
  )
where

import Control.Monad
import Data.Char (chr)
import Data.Functor
import Data.List (intersperse)
import Data.List.NonEmpty qualified as NE
import Data.Map.Strict qualified as M
import Data.Maybe
import Data.Monoid hiding (Sum)
import Data.Ord
import Data.Text qualified as T
import Data.Word
import Futhark.Util
import Futhark.Util.Pretty
import Language.Futhark.Prop
import Language.Futhark.Syntax
import Prelude

-- | A class for types that are variable names in the Futhark source
-- language.  This is used instead of a mere 'Pretty' instance because
-- in the compiler frontend we want to print VNames differently
-- depending on whether the FUTHARK_COMPILER_DEBUGGING environment
-- variable is set, yet in the backend we want to always print VNames
-- with the tag.  To avoid erroneously using the 'Pretty' instance for
-- VNames, we in fact only define it inside the modules for the core
-- language (as an orphan instance).
class (Eq v) => IsName v where
  prettyName :: v -> Doc a
  toName :: v -> Name

-- | Depending on the environment variable FUTHARK_COMPILER_DEBUGGING,
-- VNames are printed as either the name with an internal tag, or just
-- the base name.
instance IsName VName where
  prettyName
    | isEnvVarAtLeast "FUTHARK_COMPILER_DEBUGGING" 1 =
        \(VName vn i) -> pretty vn <> "_" <> pretty (show i)
    | otherwise = pretty . baseName
  toName = baseName

instance IsName Name where
  prettyName = pretty
  toName = id

-- | Prettyprint name as text.
prettyNameText :: (IsName v) => v -> T.Text
prettyNameText = docText . prettyName

-- | Prettyprint name as string.  Only use this for debugging.
prettyNameString :: (IsName v) => v -> String
prettyNameString = T.unpack . prettyNameText

-- | Class for type constructors that represent annotations.  Used in
-- the prettyprinter to either print the original AST, or the computed
-- decoration.
class Annot f where
  -- | Extract value, if any.
  unAnnot :: f a -> Maybe a

instance Annot NoInfo where
  unAnnot = const Nothing

instance Annot Info where
  unAnnot = Just . unInfo

instance Pretty PrimValue where
  pretty (UnsignedValue (Int8Value v)) =
    pretty (show (fromIntegral v :: Word8)) <> "u8"
  pretty (UnsignedValue (Int16Value v)) =
    pretty (show (fromIntegral v :: Word16)) <> "u16"
  pretty (UnsignedValue (Int32Value v)) =
    pretty (show (fromIntegral v :: Word32)) <> "u32"
  pretty (UnsignedValue (Int64Value v)) =
    pretty (show (fromIntegral v :: Word64)) <> "u64"
  pretty (SignedValue v) = pretty v
  pretty (BoolValue True) = "true"
  pretty (BoolValue False) = "false"
  pretty (FloatValue v) = pretty v

instance (Pretty d) => Pretty (SizeExp d) where
  pretty SizeExpAny {} = brackets mempty
  pretty (SizeExp e _) = brackets $ pretty e

instance Pretty (Shape Size) where
  pretty (Shape ds) = mconcat (map (brackets . pretty) ds)

instance Pretty (Shape ()) where
  pretty (Shape ds) = mconcat $ replicate (length ds) "[]"

instance Pretty (Shape Int64) where
  pretty (Shape ds) = mconcat (map (brackets . pretty) ds)

instance Pretty (Shape Bool) where
  pretty (Shape ds) = mconcat (map (brackets . pretty) ds)

prettyRetType :: (Pretty (Shape dim), Pretty u) => Int -> RetTypeBase dim u -> Doc a
prettyRetType p (RetType [] t) =
  prettyType p t
prettyRetType _ (RetType dims t) =
  "?"
    <> mconcat (map (brackets . prettyName) dims)
    <> "."
    <> pretty t

instance (Pretty (Shape dim), Pretty u) => Pretty (RetTypeBase dim u) where
  pretty = prettyRetType 0

instance Pretty Diet where
  pretty Consume = "*"
  pretty Observe = ""

prettyScalarType :: (Pretty (Shape dim), Pretty u) => Int -> ScalarTypeBase dim u -> Doc a
prettyScalarType _ (Prim et) = pretty et
prettyScalarType p (TypeVar u v targs) =
  parensIf (not (null targs) && p > 3) $
    pretty u <> hsep (pretty v : map (prettyTypeArg 3) targs)
prettyScalarType _ (Record fs)
  | Just ts <- areTupleFields fs =
      group $ parens $ align $ mconcat $ punctuate ("," <> line) $ map pretty ts
  | otherwise =
      group $ braces $ align $ mconcat $ punctuate ("," <> line) fs'
  where
    ppField (name, t) = pretty (nameToString name) <> colon <+> align (pretty t)
    fs' = map ppField $ M.toList fs
prettyScalarType p (Arrow _ (Named v) d t1 t2) =
  parensIf (p > 1) $
    parens (prettyName v <> colon <+> pretty d <> align (pretty t1))
      <+> "->"
      <+> prettyRetType 1 t2
prettyScalarType p (Arrow _ Unnamed d t1 t2) =
  parensIf (p > 1) $
    (pretty d <> prettyType 2 t1)
      <+> "->"
      <+> prettyRetType 1 t2
prettyScalarType p (Sum cs) =
  parensIf (p > 0) $
    group (align (mconcat $ punctuate (" |" <> line) cs'))
  where
    ppConstr (name, fs) = sep $ ("#" <> pretty name) : map (prettyType 2) fs
    cs' = map ppConstr $ M.toList cs

instance (Pretty (Shape dim), Pretty u) => Pretty (ScalarTypeBase dim u) where
  pretty = prettyScalarType 0

prettyType :: (Pretty (Shape dim), Pretty u) => Int -> TypeBase dim u -> Doc a
prettyType _ (Array u shape at) =
  pretty u <> pretty shape <> align (prettyScalarType 2 at)
prettyType p (Scalar t) =
  prettyScalarType p t

instance (Pretty (Shape dim), Pretty u) => Pretty (TypeBase dim u) where
  pretty = prettyType 0

prettyTypeArg :: (Pretty (Shape dim)) => Int -> TypeArg dim -> Doc a
prettyTypeArg _ (TypeArgDim d) = pretty $ Shape [d]
prettyTypeArg p (TypeArgType t) = prettyType p t

instance Pretty (TypeArg Size) where
  pretty = prettyTypeArg 0

instance (IsName vn, Pretty d) => Pretty (TypeExp d vn) where
  pretty (TEUnique t _) = "*" <> pretty t
  pretty (TEArray d at _) = pretty d <> pretty at
  pretty (TETuple ts _) = parens $ commasep $ map pretty ts
  pretty (TERecord fs _) = braces $ commasep $ map ppField fs
    where
      ppField (L _ name, t) = prettyName name <> colon <+> pretty t
  pretty (TEVar name _) = pretty name
  pretty (TEParens te _) = parens $ pretty te
  pretty (TEApply t arg _) = pretty t <+> pretty arg
  pretty (TEArrow (Just v) t1 t2 _) = parens v' <+> "->" <+> pretty t2
    where
      v' = prettyName v <> colon <+> pretty t1
  pretty (TEArrow Nothing t1 t2 _) = pretty t1 <+> "->" <+> pretty t2
  pretty (TESum cs _) =
    align $ cat $ punctuate (" |" <> softline) $ map ppConstr cs
    where
      ppConstr (name, fs) = "#" <> pretty name <+> sep (map pretty fs)
  pretty (TEDim dims te _) =
    "?" <> mconcat (map (brackets . prettyName) dims) <> "." <> pretty te

instance (Pretty d, IsName vn) => Pretty (TypeArgExp d vn) where
  pretty (TypeArgExpSize d) = pretty d
  pretty (TypeArgExpType t) = pretty t

instance (IsName vn) => Pretty (QualName vn) where
  pretty (QualName names name) =
    mconcat $ punctuate "." $ map prettyName names ++ [prettyName name]

instance (IsName vn) => Pretty (IdentBase f vn t) where
  pretty = prettyName . identName

hasArrayLit :: ExpBase ty vn -> Bool
hasArrayLit ArrayLit {} = True
hasArrayLit (TupLit es2 _) = any hasArrayLit es2
hasArrayLit _ = False

instance (IsName vn, Annot f) => Pretty (DimIndexBase f vn) where
  pretty (DimFix e) = pretty e
  pretty (DimSlice i j (Just s)) =
    maybe mempty pretty i
      <> ":"
      <> maybe mempty pretty j
      <> ":"
      <> pretty s
  pretty (DimSlice i (Just j) s) =
    maybe mempty pretty i
      <> ":"
      <> pretty j
      <> maybe mempty ((":" <>) . pretty) s
  pretty (DimSlice i Nothing Nothing) =
    maybe mempty pretty i <> ":"

instance (IsName vn) => Pretty (SizeBinder vn) where
  pretty (SizeBinder v _) = brackets $ prettyName v

letBody :: (IsName vn, Annot f) => ExpBase f vn -> Doc a
letBody body@(AppExp LetPat {} _) = pretty body
letBody body@(AppExp LetFun {} _) = pretty body
letBody body = "in" <+> align (pretty body)

<<<<<<< HEAD
prettyAppExp :: (Eq vn, IsName vn, Annot f) => Int -> AppExpBase f vn -> Doc a
prettyAppExp p (BinOp (bop, _) _ (x, xi) (y, yi) _) =
  case (unAnnot xi, unAnnot yi) of
    (Just (_, xam), Just (_, yam))
      | isEnvVarAtLeast "FUTHARK_COMPILER_DEBUGGING" 3 ->
          -- fix
          parens $ align $ prettyBinOp p bop x y </> "Δ" <+> pretty xam </> "Δ" <+> pretty yam
    _ -> prettyBinOp p bop x y
=======
prettyAppExp :: (IsName vn, Annot f) => Int -> AppExpBase f vn -> Doc a
prettyAppExp p (BinOp (bop, _) _ (x, _) (y, _) _) = prettyBinOp p bop x y
>>>>>>> 1115c6c6
prettyAppExp _ (Match e cs _) = "match" <+> pretty e </> (stack . map pretty) (NE.toList cs)
prettyAppExp _ (Loop sizeparams pat initexp form loopbody _) =
  "loop"
    <+> align
      ( hsep (map (brackets . prettyName) sizeparams ++ [pretty pat])
          <+> equals
          <+> pretty initexp
          </> pretty form
          </> "do"
      )
    </> indent 2 (pretty loopbody)
prettyAppExp _ (Index e idxs _) =
  prettyExp 9 e <> brackets (commasep (map pretty idxs))
prettyAppExp p (LetPat sizes pat e body _) =
  parensIf (p /= -1) . align $
    hsep ("let" : map pretty sizes ++ [align (pretty pat)])
      <+> ( if linebreak
              then equals </> indent 2 (pretty e)
              else equals <+> align (pretty e)
          )
      </> letBody body
  where
    linebreak = case e of
      AppExp {} -> True
      Coerce {} -> True
      Attr {} -> True
      ArrayLit {} -> False
      Lambda {} -> True
      _ -> hasArrayLit e
prettyAppExp _ (LetFun fname (tparams, params, retdecl, rettype, e) body _) =
  "let"
    <+> hsep (prettyName fname : map pretty tparams ++ map pretty params)
    <> retdecl'
      <+> equals
      </> indent 2 (pretty e)
      </> letBody body
  where
    retdecl' = case (pretty <$> unAnnot rettype) `mplus` (pretty <$> retdecl) of
      Just rettype' -> colon <+> align rettype'
      Nothing -> mempty
prettyAppExp _ (LetWith dest src idxs ve body _)
  | dest == src =
      "let"
        <+> pretty dest
        <> list (map pretty idxs)
          <+> equals
          <+> align (pretty ve)
          </> letBody body
  | otherwise =
      "let"
        <+> pretty dest
        <+> equals
        <+> pretty src
        <+> "with"
        <+> brackets (commasep (map pretty idxs))
        <+> "="
        <+> align (pretty ve)
        </> letBody body
prettyAppExp p (Range start maybe_step end _) =
  parensIf (p /= -1) $
    pretty start
      <> maybe mempty ((".." <>) . pretty) maybe_step
      <> case end of
        DownToExclusive end' -> "..>" <> pretty end'
        ToInclusive end' -> "..." <> pretty end'
        UpToExclusive end' -> "..<" <> pretty end'
prettyAppExp _ (If c t f _) =
  "if"
    <+> pretty c
    </> "then"
    <+> align (pretty t)
    </> "else"
    <+> align (pretty f)
prettyAppExp p (Apply f args _) =
  parensIf (p >= 10) $
    prettyExp 0 f
      <+> hsep (map prettyArg $ NE.toList args)
  where
    prettyArg (i, e) =
      case unAnnot i of
        Just (_, am)
          | isEnvVarAtLeast "FUTHARK_COMPILER_DEBUGGING" 3 ->
              parens (prettyExp 10 e <+> "Δ" <+> pretty am)
        _ -> prettyExp 10 e

instance (IsName vn, Annot f) => Pretty (AppExpBase f vn) where
  pretty = prettyAppExp (-1)

instance Pretty AutoMap where
  pretty (AutoMap r m f) = encloseSep lparen rparen comma $ map pretty [r, m, f]

prettyInst :: (Annot f, Pretty t) => f t -> Doc a
prettyInst t =
  case unAnnot t of
    Just t'
      | isEnvVarAtLeast "FUTHARK_COMPILER_DEBUGGING" 2 ->
          "@" <> parens (align $ pretty t')
    _ -> mempty

prettyAttr :: (Pretty a) => a -> Doc ann
prettyAttr attr = "#[" <> pretty attr <> "]"

-- | Does this name correspond to a symbol rather than an identifier?
symbolName :: Name -> Bool
symbolName = (`elem` opchars) . T.head . nameToText
  where
    opchars :: String
    opchars = "+-*/%=!><|&^."

prettyExp :: (IsName vn, Annot f) => Int -> ExpBase f vn -> Doc a
prettyExp _ (Var name t _)
  -- The first case occurs only for programs that have been normalised
  -- by the compiler.
  | symbolName (toName (qualLeaf name)) = parens $ pretty name <> prettyInst t
  | otherwise = pretty name <> prettyInst t
prettyExp _ (Hole t _) = "???" <> prettyInst t
prettyExp _ (Parens e _) = align $ parens $ pretty e
prettyExp _ (QualParens (v, _) e _) = pretty v <> "." <> align (parens $ pretty e)
prettyExp p (Ascript e t _) =
  parensIf (p /= -1) $ prettyExp 0 e <+> ":" <+> align (pretty t)
prettyExp p (Coerce e t _ _) =
  parensIf (p /= -1) $ prettyExp 0 e <+> ":>" <+> align (pretty t)
prettyExp _ (Literal v _) = pretty v
prettyExp _ (IntLit v t _) = pretty v <> prettyInst t
prettyExp _ (FloatLit v t _) = pretty v <> prettyInst t
prettyExp _ (TupLit es _)
  | any hasArrayLit es = parens $ commastack $ map pretty es
  | otherwise = parens $ commasep $ map pretty es
prettyExp _ (RecordLit fs _)
  | any fieldArray fs = braces $ commastack $ map pretty fs
  | otherwise = braces $ commasep $ map pretty fs
  where
    fieldArray (RecordFieldExplicit _ e _) = hasArrayLit e
    fieldArray RecordFieldImplicit {} = False
prettyExp _ (ArrayVal vs _ _) =
  brackets (commasep $ map pretty vs)
prettyExp _ (ArrayLit es t _) =
  brackets (commasep $ map pretty es) <> prettyInst t
prettyExp _ (StringLit s _) =
  pretty $ show $ map (chr . fromIntegral) s
prettyExp _ (Project k e _ _) = pretty e <> "." <> pretty k
prettyExp _ (Negate e _) = "-" <> pretty e
prettyExp _ (Not e _) = "!" <> pretty e
prettyExp _ (Update src idxs ve _) =
  pretty src
    <+> "with"
    <+> brackets (commasep (map pretty idxs))
    <+> "="
    <+> align (pretty ve)
prettyExp _ (RecordUpdate src fs ve _ _) =
  pretty src
    <+> "with"
    <+> mconcat (intersperse "." (map pretty fs))
    <+> "="
    <+> align (pretty ve)
prettyExp _ (Assert e1 e2 _ _) =
  "assert" <+> prettyExp 10 e1 <+> prettyExp 10 e2
prettyExp p (Lambda params body rettype _ _) =
  parensIf (p /= -1) $
    "\\"
      <> hsep (map pretty params)
      <> ppAscription rettype
        <+> "->"
        </> indent 2 (align (pretty body))
prettyExp _ (OpSection binop _ _) =
  parens $ pretty binop
prettyExp _ (OpSectionLeft binop _ x _ _ _) =
  parens $ pretty x <+> ppBinOp binop
prettyExp _ (OpSectionRight binop _ x _ _ _) =
  parens $ ppBinOp binop <+> pretty x
prettyExp _ (ProjectSection fields _ _) =
  parens $ mconcat $ map p fields
  where
    p name = "." <> pretty name
prettyExp _ (IndexSection idxs _ _) =
  parens $ "." <> brackets (commasep (map pretty idxs))
prettyExp p (Constr n cs t _) =
  parensIf (p >= 10) $
    "#" <> pretty n <+> sep (map (prettyExp 10) cs) <> prettyInst t
prettyExp _ (Attr attr e _) =
  prettyAttr attr </> prettyExp (-1) e
prettyExp i (AppExp e res)
  | isEnvVarAtLeast "FUTHARK_COMPILER_DEBUGGING" 2,
    Just (AppRes t ext) <- unAnnot res,
    not $ null ext =
      parens (prettyAppExp i e)
        </> "@"
        <> parens (pretty t <> "," <+> brackets (commasep $ map prettyName ext))
  | otherwise = prettyAppExp i e

instance (IsName vn, Annot f) => Pretty (ExpBase f vn) where
  pretty = prettyExp (-1)

instance (IsName vn) => Pretty (AttrAtom vn) where
  pretty (AtomName v) = pretty v
  pretty (AtomInt x) = pretty x

instance (IsName vn) => Pretty (AttrInfo vn) where
  pretty (AttrAtom attr _) = pretty attr
  pretty (AttrComp f attrs _) = pretty f <> parens (commasep $ map pretty attrs)

instance (IsName vn, Annot f) => Pretty (FieldBase f vn) where
  pretty (RecordFieldExplicit (L _ name) e _) = pretty name <> equals <> pretty e
  pretty (RecordFieldImplicit (L _ name) _ _) = prettyName name

instance (IsName vn, Annot f) => Pretty (CaseBase f vn) where
  pretty (CasePat p e _) = "case" <+> pretty p <+> "->" </> indent 2 (pretty e)

instance (IsName vn, Annot f) => Pretty (LoopInitBase f vn) where
  pretty (LoopInitImplicit e) = maybe "_" pretty $ unAnnot e
  pretty (LoopInitExplicit e) = pretty e

instance (IsName vn, Annot f) => Pretty (LoopFormBase f vn) where
  pretty (For i ubound) =
    "for" <+> pretty i <+> "<" <+> align (pretty ubound)
  pretty (ForIn x e) =
    "for" <+> pretty x <+> "in" <+> pretty e
  pretty (While cond) =
    "while" <+> pretty cond

instance Pretty PatLit where
  pretty (PatLitInt x) = pretty x
  pretty (PatLitFloat f) = pretty f
  pretty (PatLitPrim v) = pretty v

instance (IsName vn, Annot f, Pretty t) => Pretty (PatBase f vn t) where
  pretty (PatAscription p t _) = pretty p <> colon <+> align (pretty t)
  pretty (PatParens p _) = parens $ pretty p
  pretty (Id v t _) = case unAnnot t of
    Just t' -> parens $ prettyName v <> colon <+> align (pretty t')
    Nothing -> prettyName v
  pretty (TuplePat pats _) = parens $ commasep $ map pretty pats
  pretty (RecordPat fs _) = braces $ commasep $ map ppField fs
    where
      ppField (L _ name, t) = prettyName name <> equals <> pretty t
  pretty (Wildcard t _) = case unAnnot t of
    Just t' -> parens $ "_" <> colon <+> pretty t'
    Nothing -> "_"
  pretty (PatLit e _ _) = pretty e
  pretty (PatConstr n _ ps _) = "#" <> pretty n <+> sep (map pretty ps)
  pretty (PatAttr attr p _) = "#[" <> pretty attr <> "]" </> pretty p

ppAscription :: (Pretty t) => Maybe t -> Doc a
ppAscription Nothing = mempty
ppAscription (Just t) = colon <> align (pretty t)

instance (IsName vn, Annot f) => Pretty (ProgBase f vn) where
  pretty = stack . punctuate line . map pretty . progDecs

instance (IsName vn, Annot f) => Pretty (DecBase f vn) where
  pretty (ValDec dec) = pretty dec
  pretty (TypeDec dec) = pretty dec
  pretty (ModTypeDec sig) = pretty sig
  pretty (ModDec sd) = pretty sd
  pretty (OpenDec x _) = "open" <+> pretty x
  pretty (LocalDec dec _) = "local" <+> pretty dec
  pretty (ImportDec x _ _) = "import" <+> pretty x

prettyModExp :: (IsName vn, Annot f) => Int -> ModExpBase f vn -> Doc a
prettyModExp _ (ModVar v _) =
  pretty v
prettyModExp _ (ModParens e _) =
  align $ parens $ pretty e
prettyModExp _ (ModImport v _ _) =
  "import" <+> pretty (show v)
prettyModExp _ (ModDecs ds _) =
  nestedBlock "{" "}" $ stack $ punctuate line $ map pretty ds
prettyModExp p (ModApply f a _ _ _) =
  parensIf (p >= 10) $ prettyModExp 0 f <+> prettyModExp 10 a
prettyModExp p (ModAscript me se _ _) =
  parensIf (p /= -1) $ pretty me <> colon <+> pretty se
prettyModExp p (ModLambda param maybe_sig body _) =
  parensIf (p /= -1) $
    "\\"
      <> pretty param
      <> maybe_sig'
        <+> "->"
        </> indent 2 (pretty body)
  where
    maybe_sig' = case maybe_sig of
      Nothing -> mempty
      Just (sig, _) -> colon <+> pretty sig

instance (IsName vn, Annot f) => Pretty (ModExpBase f vn) where
  pretty = prettyModExp (-1)

instance Pretty Liftedness where
  pretty Unlifted = ""
  pretty SizeLifted = "~"
  pretty Lifted = "^"

instance (IsName vn, Annot f) => Pretty (TypeBindBase f vn) where
  pretty (TypeBind name l params te rt _ _) =
    "type"
      <> pretty l
        <+> hsep (prettyName name : map pretty params)
        <+> equals
        <+> maybe (pretty te) pretty (unAnnot rt)

instance (IsName vn) => Pretty (TypeParamBase vn) where
  pretty (TypeParamDim name _) = brackets $ prettyName name
  pretty (TypeParamType l name _) = "'" <> pretty l <> prettyName name

instance (IsName vn, Annot f) => Pretty (ValBindBase f vn) where
  pretty (ValBind entry name retdecl rettype tparams args body _ attrs _) =
    mconcat (map ((<> line) . prettyAttr) attrs)
      <> fun
        <+> align
          ( sep
              ( prettyName name
                  : map pretty tparams
                  ++ map pretty args
                  ++ retdecl'
                  ++ ["="]
              )
          )
        </> indent 2 (pretty body)
    where
      fun
        | isJust entry = "entry"
        | otherwise = "def"
      retdecl' = case (pretty <$> unAnnot rettype) `mplus` (pretty <$> retdecl) of
        Just rettype' -> [colon <+> align rettype']
        Nothing -> mempty

instance (IsName vn, Annot f) => Pretty (SpecBase f vn) where
  pretty (TypeAbbrSpec tpsig) = pretty tpsig
  pretty (TypeSpec l name ps _ _) =
    "type" <> pretty l <+> hsep (prettyName name : map pretty ps)
  pretty (ValSpec name tparams vtype _ _ _) =
    "val" <+> hsep (name' : map pretty tparams) <> colon <+> pretty vtype
    where
      name' =
        if symbolName $ toName name
          then parens $ prettyName name
          else prettyName name
  pretty (ModSpec name sig _ _) =
    "module" <+> prettyName name <> colon <+> pretty sig
  pretty (IncludeSpec e _) =
    "include" <+> pretty e

instance (IsName vn, Annot f) => Pretty (ModTypeExpBase f vn) where
  pretty (ModTypeVar v _ _) = pretty v
  pretty (ModTypeParens e _) = parens $ pretty e
  pretty (ModTypeSpecs ss _) = nestedBlock "{" "}" (stack $ punctuate line $ map pretty ss)
  pretty (ModTypeWith s (TypeRef v ps td _) _) =
    pretty s <+> "with" <+> pretty v <+> hsep (map pretty ps) <> " =" <+> pretty td
  pretty (ModTypeArrow (Just v) e1 e2 _) =
    parens (prettyName v <> colon <+> pretty e1) <+> "->" <+> pretty e2
  pretty (ModTypeArrow Nothing e1 e2 _) =
    pretty e1 <+> "->" <+> pretty e2

instance (IsName vn, Annot f) => Pretty (ModTypeBindBase f vn) where
  pretty (ModTypeBind name e _ _) =
    "module type" <+> prettyName name <+> equals <+> pretty e

instance (IsName vn, Annot f) => Pretty (ModParamBase f vn) where
  pretty (ModParam pname psig _ _) =
    parens (prettyName pname <> colon <+> pretty psig)

instance (IsName vn, Annot f) => Pretty (ModBindBase f vn) where
  pretty (ModBind name ps sig e _ _) =
    "module" <+> hsep (prettyName name : map pretty ps) <> sig' <> " =" <+> pretty e
    where
      sig' = case sig of
        Nothing -> mempty
        Just (s, _) -> " " <> colon <+> pretty s <> " "

ppBinOp :: (IsName v) => QualName v -> Doc a
ppBinOp bop =
  case leading of
    Backtick -> "`" <> pretty bop <> "`"
    _ -> pretty bop
  where
    leading = leadingOperator $ toName $ qualLeaf bop

prettyBinOp ::
  (IsName vn, Annot f) =>
  Int ->
  QualName vn ->
  ExpBase f vn ->
  ExpBase f vn ->
  Doc a
prettyBinOp p bop x y =
  parensIf (p > symPrecedence) $
    prettyExp symPrecedence x
      <+> bop'
      <+> prettyExp symRPrecedence y
  where
    bop' = case leading of
      Backtick -> "`" <> pretty bop <> "`"
      _ -> pretty bop
    leading = leadingOperator $ toName $ qualLeaf bop
    symPrecedence = precedence leading
    symRPrecedence = rprecedence leading
    precedence PipeRight = -1
    precedence PipeLeft = -1
    precedence LogAnd = 0
    precedence LogOr = 0
    precedence Band = 1
    precedence Bor = 1
    precedence Xor = 1
    precedence Equal = 2
    precedence NotEqual = 2
    precedence Bang = 2
    precedence Equ = 2
    precedence Less = 2
    precedence Leq = 2
    precedence Greater = 2
    precedence Geq = 2
    precedence ShiftL = 3
    precedence ShiftR = 3
    precedence Plus = 4
    precedence Minus = 4
    precedence Times = 5
    precedence Divide = 5
    precedence Mod = 5
    precedence Quot = 5
    precedence Rem = 5
    precedence Pow = 6
    precedence Backtick = 9
    rprecedence Minus = 10
    rprecedence Divide = 10
    rprecedence PipeLeft = -1
    rprecedence op = precedence op + 1<|MERGE_RESOLUTION|>--- conflicted
+++ resolved
@@ -234,8 +234,7 @@
 letBody body@(AppExp LetFun {} _) = pretty body
 letBody body = "in" <+> align (pretty body)
 
-<<<<<<< HEAD
-prettyAppExp :: (Eq vn, IsName vn, Annot f) => Int -> AppExpBase f vn -> Doc a
+prettyAppExp :: (IsName vn, Annot f) => Int -> AppExpBase f vn -> Doc a
 prettyAppExp p (BinOp (bop, _) _ (x, xi) (y, yi) _) =
   case (unAnnot xi, unAnnot yi) of
     (Just (_, xam), Just (_, yam))
@@ -243,10 +242,6 @@
           -- fix
           parens $ align $ prettyBinOp p bop x y </> "Δ" <+> pretty xam </> "Δ" <+> pretty yam
     _ -> prettyBinOp p bop x y
-=======
-prettyAppExp :: (IsName vn, Annot f) => Int -> AppExpBase f vn -> Doc a
-prettyAppExp p (BinOp (bop, _) _ (x, _) (y, _) _) = prettyBinOp p bop x y
->>>>>>> 1115c6c6
 prettyAppExp _ (Match e cs _) = "match" <+> pretty e </> (stack . map pretty) (NE.toList cs)
 prettyAppExp _ (Loop sizeparams pat initexp form loopbody _) =
   "loop"
