{-# OPTIONS_GHC -funbox-strict-fields -fprof-auto #-}
module Language.Futhark.TypeChecker.UnionFind
  ( TyVarNode,
    TyVarSol(..),
    makeTyVarNode,
    makeTyParamNode,
    find,
    getSol,
    getKey,
    getLvl,
    assignNewSol,
    union,
  )
where

import Control.Monad ( when )
import Control.Monad.ST ( ST )
import Data.STRef
    ( STRef, modifySTRef, newSTRef, readSTRef, writeSTRef )
import Language.Futhark ( Loc, Liftedness )
import Language.Futhark.TypeChecker.Constraints
    ( CtType, Level, TyVar, TyVarInfo )

type Type = CtType ()

-- | A (partial) solution for a type variable.
data TyVarSol
  = Solved Type
    -- ^ Has been assigned this type.
  | Param Level Liftedness Loc
    -- ^ Is an explicit (rigid) type parameter in the source program.
  | Unsolved (TyVarInfo ())
    -- ^ Is unsolved but has this constraint.
  deriving (Show, Eq)

newtype TyVarNode s = Node (STRef s (Link s)) deriving Eq

-- TODO: Determine if this is a more suitable representation.
-- data TyVarKind
--   = Flexible (TyVarInfo ())
--     -- ^ A flexible type variable.
--   | Rigid RigidTyVar
--     -- ^ A rigid type variable: either already assigned a type or is 
--     -- an explicit type parameter in the source program.

-- data RigidTyVar
--   = TyVarSol Type
--   | TyVarParam Level Liftedness Loc

data Link s
  = Repr {-# UNPACK #-} !(STRef s ReprInfo)
    -- ^ The representative of an equivalence class.
  | Link {-# UNPACK #-} !(TyVarNode s)
    -- ^ Pointer to some other element of the equivalence class.
    deriving Eq

-- | Information about an equivalence class.
data ReprInfo = MkInfo
  { weight :: {-# UNPACK #-} !Int
    -- ^ The size of the equivalence class, used by 'union'. 
  , solution  :: TyVarSol
    -- ^ The "type" of the equivalence class.
  , key :: TyVar
    -- ^ The name of the type variable representing the equivalence class.

  , level :: {-# UNPACK #-} !Level
  --   -- ^ The level of the representative type variable.
  } deriving Eq

-- | Create a fresh node of a type variable and return it. A fresh node
-- is in the equivalence class that contains only itself.
makeTyVarNode :: TyVar -> Level -> TyVarInfo () -> ST s (TyVarNode s)
makeTyVarNode tv lvl constraint = do
  info <- newSTRef (MkInfo {
      weight = 1
    , solution = Unsolved constraint
    , key = tv
    , level = lvl
  })
  l <- newSTRef $ Repr info
  pure $ Node l

-- | Create a fresh node of a type parameter and return it. A fresh node
-- is in the equivalence class that contains only itself.
makeTyParamNode :: TyVar -> Level -> Liftedness -> Loc -> ST s (TyVarNode s)
makeTyParamNode tv lvl lft loc = do
  info <- newSTRef (MkInfo {
      weight = 1
    , solution = Param lvl lft loc
    , key = tv
    , level = lvl
  })
  l <- newSTRef $ Repr info
  pure $ Node l

-- | @find node@ returns the representative of
-- @node@'s equivalence class.
--
-- This method performs the path compresssion.
find :: TyVarNode s -> ST s (TyVarNode s)
find node@(Node link_ref) = do
  link <- readSTRef link_ref
  case link of
    -- Input node is representative.
    Repr _ -> pure node

    -- Input node's parent is another node.
    Link parent -> do
      repr <- find parent
<<<<<<< HEAD
=======
      -- Performing path compression.
>>>>>>> 375359b9
      writeSTRef link_ref $ Link repr
      pure repr

-- | Return the reference to the descriptor of the node's
-- equivalence class.
descrRef :: TyVarNode s -> ST s (STRef s ReprInfo)
descrRef node@(Node link_ref) = do
  link <- readSTRef link_ref
  case link of
    Repr info -> pure info
    Link (Node link'_ref) -> do
      link' <- readSTRef link'_ref
      case link' of
        Repr info -> pure info
        _ -> descrRef =<< find node

-- | Return the solution associated with the argument node's
-- equivalence class.
getSol :: TyVarNode s -> ST s TyVarSol
getSol node = do
  solution <$> (readSTRef =<< descrRef node)

-- | Return the name of the representative type variable.
getKey :: TyVarNode s -> ST s TyVar
getKey node = do
  key <$> (readSTRef =<< descrRef node)

getLvl :: TyVarNode s -> ST s Level
getLvl node = do
  level <$> (readSTRef =<< descrRef node)

-- | Assign a new solution/type to the node's equivalence class.
--
-- Precondition: The node is in an equivalence class representing an
-- unsolved/flexible type variable.
assignNewSol :: TyVarNode s -> TyVarSol -> ST s ()
assignNewSol node new_sol = do
  ref <- descrRef node
  modifySTRef ref $ \i -> i { solution = new_sol }  

-- | Join the equivalence classes of the nodes. The resulting equivalence
-- class has the same solution and key as the second argument.
union :: TyVarNode s -> TyVarNode s -> ST s ()
union n1 n2 = do
  root1@(Node link_ref1) <- find n1
  root2@(Node link_ref2) <- find n2

  -- Ensure that nodes aren't in the same equivalence class. 
  when (root1 /= root2) $ do
    link1 <- readSTRef link_ref1
    link2 <- readSTRef link_ref2
    case (link1, link2) of
      (Repr info_ref1, Repr info_ref2) -> do
        (MkInfo w1 _   _  l1) <- readSTRef info_ref1
        (MkInfo w2 sol k2 l2) <- readSTRef info_ref2
        let min_lvl = min l1 l2
            w' = w1 + w2
        if w1 >= w2 
          then do
            writeSTRef link_ref2 $ Link root1
            writeSTRef info_ref1 $ MkInfo w' sol k2 min_lvl
          else do
            writeSTRef link_ref1 $ Link root2
            writeSTRef info_ref2 $ MkInfo w' sol k2 min_lvl

      -- This shouldn't be possible.       
      _ -> error "'find' somehow didn't return a Repr"<|MERGE_RESOLUTION|>--- conflicted
+++ resolved
@@ -107,10 +107,7 @@
     -- Input node's parent is another node.
     Link parent -> do
       repr <- find parent
-<<<<<<< HEAD
-=======
       -- Performing path compression.
->>>>>>> 375359b9
       writeSTRef link_ref $ Link repr
       pure repr
 
