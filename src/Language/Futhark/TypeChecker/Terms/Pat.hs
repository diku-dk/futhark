--- conflicted
+++ resolved
@@ -12,7 +12,7 @@
 import Control.Monad
 import Data.Bifunctor
 import Data.Either
-import Data.List (find, isPrefixOf, sort, sortBy)
+import Data.List (find, isPrefixOf, sortBy)
 import Data.Map.Strict qualified as M
 import Data.Maybe
 import Data.Ord (comparing)
@@ -151,16 +151,7 @@
     map fst t_fs' == map (unLoc . fst) p_fs' =
       RecordPat <$> zipWithM check p_fs' t_fs' <*> pure loc
   | otherwise = do
-<<<<<<< HEAD
-      p_fs' <- traverse (const $ newTypeVar loc "t") $ M.fromList p_fs
-=======
       p_fs' <- traverse (const $ newTypeVar loc "t") $ M.fromList $ map (first unLoc) p_fs
-
-      when (sort (M.keys p_fs') /= sort (map (unLoc . fst) p_fs)) $
-        typeError loc mempty $
-          "Duplicate fields in record pattern" <+> pretty p <> "."
-
->>>>>>> 86cf19a6
       unify (mkUsage loc "matching a record pattern") (Scalar (Record p_fs')) (toStruct t)
       checkPat' sizes p $ Ascribed $ toParam Observe $ Scalar (Record p_fs')
   where
