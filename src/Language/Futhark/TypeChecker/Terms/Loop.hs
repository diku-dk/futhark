--- conflicted
+++ resolved
@@ -241,7 +241,6 @@
   (sparams, mergepat', form', loopbody') <-
     case form of
       For i uboundexp -> do
-<<<<<<< HEAD
         uboundexp' <- checkExp uboundexp
         it <- expType uboundexp'
         let i' = i {identType = Info it}
@@ -254,22 +253,6 @@
               For i' uboundexp',
               loopbody'
             )
-=======
-        uboundexp' <-
-          require "being the bound in a 'for' loop" anySignedType
-            =<< checkExp uboundexp
-        bound_t <- expTypeFully uboundexp'
-        bindingIdent i bound_t $ \i' ->
-          bindingPat [] mergepat merge_t $ \mergepat' -> incLevel $ do
-            loopbody' <- checkExp loopbody
-            (sparams, mergepat'') <- checkLoopReturnSize mergepat' loopbody'
-            pure
-              ( sparams,
-                mergepat'',
-                For i' uboundexp',
-                loopbody'
-              )
->>>>>>> fbbdc386
       ForIn xpat e -> do
         (arr_t, _) <- newArrayType (mkUsage' (srclocOf e)) "e" 1
         e' <- unifies "being iterated in a 'for-in' loop" arr_t =<< checkExp e
@@ -278,11 +261,7 @@
           _
             | Just t' <- peelArray 1 t ->
                 bindingPat [] xpat t' $ \xpat' ->
-<<<<<<< HEAD
                   bindingParam mergepat merge_t $ \mergepat' -> incLevel $ do
-=======
-                  bindingPat [] mergepat merge_t $ \mergepat' -> incLevel $ do
->>>>>>> fbbdc386
                     loopbody' <- checkExp loopbody
                     (sparams, mergepat'') <- checkLoopReturnSize mergepat' loopbody'
                     pure
