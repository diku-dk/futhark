--- conflicted
+++ resolved
@@ -574,11 +574,6 @@
   mustBeOneOf ts (mkUsage (srclocOf e) why) . toStruct =<< expType e
   pure e
 
-<<<<<<< HEAD
-checkTypeExpNonrigid :: TypeExp Exp VName -> TermTypeM (TypeExp Exp VName, ResType, [VName])
-checkTypeExpNonrigid te = do
-  (te', svars, rettype, _l) <- checkTypeExp $ undefined te
-=======
 checkExpForSize :: ExpBase NoInfo VName -> TermTypeM Exp
 checkExpForSize e = do
   checker <- asks termChecker
@@ -587,12 +582,9 @@
   unify (mkUsage (locOf e') "Size expression") t (Scalar (Prim (Signed Int64)))
   updateTypes e'
 
-checkTypeExpNonrigid ::
-  TypeExp (ExpBase NoInfo VName) VName ->
-  TermTypeM (TypeExp Exp VName, ResType, [VName])
+checkTypeExpNonrigid :: TypeExp Exp VName -> TermTypeM (TypeExp Exp VName, ResType, [VName])
 checkTypeExpNonrigid te = do
-  (te', svars, rettype, _l) <- checkTypeExp checkExpForSize te
->>>>>>> 64bf1235
+  (te', svars, rettype, _l) <- checkTypeExp checkExpForSize $ undefined te
 
   -- No guarantee that the locally bound sizes in rettype are globally
   -- unique, but we want to turn them into size variables, so let's
