--- conflicted
+++ resolved
@@ -35,9 +35,9 @@
   where
     check constraints x y =
       case (M.lookup x constraints, M.lookup y constraints) of
-        (Just (_, Size (Just (NamedSize x')) _), _) ->
+        (Just (_, Size (Just (Var x' _ _)) _), _) ->
           check constraints (qualLeaf x') y
-        (_, Just (_, Size (Just (NamedSize y')) _)) ->
+        (_, Just (_, Size (Just (Var y' _ _)) _)) ->
           check constraints x (qualLeaf y')
         _ ->
           x == y
@@ -55,19 +55,11 @@
   let freshen v = any (areSameSize v) fresh
   bitraverse (onDim freshen) pure t
   where
-<<<<<<< HEAD
-    onDim (SizeExpr (Var d typ _))
-      | qualLeaf d `S.member` sizes = do
-          v <- newDimVar loc r desc
-          pure $ SizeExpr $ Var (qualName v) typ loc
-    onDim d = pure d
-=======
-    onDim freshen (NamedSize d)
+    onDim freshen (SizeExpr (Var d _ _))
       | freshen $ qualLeaf d = do
           v <- newDimVar loc r desc
-          pure $ NamedSize $ qualName v
+          pure $ sizeFromName (qualName v) loc
     onDim _ d = pure d
->>>>>>> 4d1fa3cc
 
 -- | Replace the specified sizes with fresh size variables of the
 -- specified ridigity.  Returns the new fresh size variables.
@@ -83,26 +75,16 @@
   let freshen v = any (areSameSize v) fresh
   second M.elems <$> runStateT (bitraverse (onDim freshen) pure t) mempty
   where
-<<<<<<< HEAD
-    onDim (SizeExpr (Var d typ _))
-      | qualLeaf d `S.member` sizes = do
-=======
-    onDim freshen (NamedSize d)
+    onDim freshen (SizeExpr (Var d _ _))
       | freshen $ qualLeaf d = do
->>>>>>> 4d1fa3cc
           prev_subst <- gets $ M.lookup $ qualLeaf d
           case prev_subst of
-            Just d' -> pure $ SizeExpr $ Var (qualName d') typ loc
+            Just d' -> pure $ sizeFromName (qualName d') loc
             Nothing -> do
               v <- lift $ newDimVar loc r desc
               modify $ M.insert (qualLeaf d) v
-<<<<<<< HEAD
-              pure $ SizeExpr $ Var (qualName v) typ loc
-    onDim d = pure d
-=======
-              pure $ NamedSize $ qualName v
+              pure $ sizeFromName (qualName v) loc
     onDim _ d = pure d
->>>>>>> 4d1fa3cc
 
 -- | Mark bindings of names in "consumed" as Unique.
 uniquePat :: Names -> Pat -> Pat
@@ -300,28 +282,19 @@
           areSameSize <- getAreSame
           let onDims _ x y
                 | x == y = pure x
-<<<<<<< HEAD
-              onDims _ x@(SizeExpr e) d
-                | vs <- L.filter (`elem` new_dims) $ M.keys . unFV $ freeInExp e = do
-                    forM_ vs $ \v -> do
-                      case M.lookup v new_dims_to_initial_dim of
-                        Just d'@(SizeExpr e')
-                          | d' == d ->
-                              modify $ first $ M.insert v (ExpSubst e')
-                        _ ->
-                          modify $ second (v :)
-                    pure x
-=======
-              onDims _ (NamedSize v) d
-                | Just (v', d') <-
-                    L.find (areSameSize (qualLeaf v) . fst) new_dims_to_initial_dim = do
-                    if d' == d
-                      then modify $ first $ M.insert v' (SizeSubst d)
-                      else
-                        unless (qualLeaf v `S.member` known_before) $
-                          modify (second (qualLeaf v :))
-                    pure $ NamedSize v
->>>>>>> 4d1fa3cc
+              onDims _ x@(SizeExpr e) d = do
+                let vs = L.filter (`elem` new_dims) $ M.keys . unFV $ freeInExp e
+                forM_ vs $ \v -> do
+                  case L.find (areSameSize v . fst) new_dims_to_initial_dim of
+                    Just (v', d'@(SizeExpr e')) ->
+                      if d' == d
+                        then modify $ first $ M.insert v' $ ExpSubst e'
+                        else
+                          unless (v `S.member` known_before) $
+                            modify (second (v :))
+                    _ ->
+                      pure ()
+                pure x
               onDims _ x _ = pure x
           loopbody_t' <- normTypeFully loopbody_t
           merge_t' <- normTypeFully merge_t
