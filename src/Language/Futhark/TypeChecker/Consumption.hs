--- conflicted
+++ resolved
@@ -670,15 +670,11 @@
   param' <- convergeLoopParam loop_loc param (M.keysSet body_cons) body_als
 
   let param_t = patternType param'
-<<<<<<< HEAD
-  ((arg', arg_als), arg_cons) <- contain $ checkArg [] param_t mempty arg
-=======
   ((arg', arg_als), arg_cons) <- case arg of
     LoopInitImplicit (Info e) ->
-      contain $ first (LoopInitImplicit . Info) <$> checkArg [] param_t e
+      contain $ first (LoopInitImplicit . Info) <$> checkArg [] param_t mempty e
     LoopInitExplicit e ->
-      contain $ first LoopInitExplicit <$> checkArg [] param_t e
->>>>>>> 86cf19a6
+      contain $ first LoopInitExplicit <$> checkArg [] param_t mempty e
   consumed arg_cons
   free_bound <- boundFreeInExp body
 
