--- conflicted
+++ resolved
@@ -570,7 +570,22 @@
 strip (Parens e _) = Just e
 strip (Assert _ e _ _) = Just e
 strip (Attr _ e _) = Just e
+strip (Ascript e _ _) = Just e
 strip _ = Nothing
+
+similarSlices :: Slice -> Slice -> Maybe [(Exp, Exp)]
+similarSlices slice1 slice2
+  | length slice1 == length slice2 = do
+      concat <$> zipWithM match slice1 slice2
+  | otherwise = Nothing
+  where
+    match (DimFix e1) (DimFix e2) = Just [(e1, e2)]
+    match (DimSlice a1 b1 c1) (DimSlice a2 b2 c2) =
+      concat <$> sequence [pair (a1, a2), pair (b1, b2), pair (c1, c2)]
+    match _ _ = Nothing
+    pair (Nothing, Nothing) = Just []
+    pair (Just x, Just y) = Just [(x, y)]
+    pair _ = Nothing
 
 -- If these two expressions are structurally similar at top level (in
 -- an ad-hoc way relevant for unifySizes), produce those
@@ -588,272 +603,54 @@
 similar (AppExp (Index arr1 slice1 _) _) (AppExp (Index arr2 slice2 _) _)
   | arr1 == arr2,
     length slice1 == length slice2 =
-      concat <$> zipWithM match slice1 slice2
-  where
-    match (DimFix e1) (DimFix e2) = Just [(e1, e2)]
-    match (DimSlice a1 b1 c1) (DimSlice a2 b2 c2) =
-      concat <$> sequence [pair (a1, a2), pair (b1, b2), pair (c1, c2)]
-    match _ _ = Nothing
-    pair (Nothing, Nothing) = Just []
-    pair (Just x, Just y) = Just [(x, y)]
-    pair _ = Nothing
+      similarSlices slice1 slice2
+similar (TupLit es1 _) (TupLit es2 _)
+  | length es1 == length es2 =
+      Just $ zip es1 es2
+similar (RecordLit fs1 _) (RecordLit fs2 _)
+  | length fs1 == length fs2 =
+      zipWithM onFields fs1 fs2
+  where
+    onFields (RecordFieldExplicit n1 fe1 _) (RecordFieldExplicit n2 fe2 _)
+      | n1 == n2 = Just (fe1, fe2)
+    onFields (RecordFieldImplicit vn1 ty1 _) (RecordFieldImplicit vn2 ty2 _) =
+      Just (Var (qualName vn1) ty1 mempty, Var (qualName vn2) ty2 mempty)
+    onFields _ _ = Nothing
+similar (ArrayLit es1 _ _) (ArrayLit es2 _ _)
+  | length es1 == length es2 =
+      Just $ zip es1 es2
+similar (Project field1 e1 _ _) (Project field2 e2 _ _)
+  | field1 == field2 =
+      Just [(e1, e2)]
+similar (Negate e1 _) (Negate e2 _) =
+  Just [(e1, e2)]
+similar (Not e1 _) (Not e2 _) =
+  Just [(e1, e2)]
+similar (Constr n1 es1 _ _) (Constr n2 es2 _ _)
+  | length es1 == length es2,
+    n1 == n2 =
+      Just $ zip es1 es2
+similar (Update e1 slice1 e'1 _) (Update e2 slice2 e'2 _) =
+  ([(e1, e2), (e'1, e'2)] ++) <$> similarSlices slice1 slice2
+similar (RecordUpdate e1 names1 e'1 _ _) (RecordUpdate e2 names2 e'2 _ _)
+  | names1 == names2 =
+      Just [(e1, e2), (e'1, e'2)]
+similar (OpSection op1 _ _) (OpSection op2 _ _)
+  | op1 == op2 = Just []
+similar (OpSectionLeft op1 _ x1 _ _ _) (OpSectionLeft op2 _ x2 _ _ _)
+  | op1 == op2 = Just [(x1, x2)]
+similar (OpSectionRight op1 _ x1 _ _ _) (OpSectionRight op2 _ x2 _ _ _)
+  | op1 == op2 = Just [(x1, x2)]
+similar (ProjectSection names1 _ _) (ProjectSection names2 _ _)
+  | names1 == names2 = Just []
+similar (IndexSection slice1 _ _) (IndexSection slice2 _ _) =
+  similarSlices slice1 slice2
 similar _ _ = Nothing
 
 unifySizes :: MonadUnify m => Usage -> UnifySizes m
-<<<<<<< HEAD
 unifySizes usage bcs bound nonrigid e1 e2
   | Just es <- similar e1 e2 =
       mapM_ (uncurry $ unifySizes usage bcs bound nonrigid) es
-=======
--- Literal : SizeExpr Eq for now
--- IntLit same
--- FloatLit same
--- StringLit same
--- Hole ??? Hint for their expected value ?
--- Var matched latter
-unifySizes
-  usage
-  bcs
-  bound
-  nonrigid
-  (Parens e1 _)
-  e2 =
-    unifySizes usage bcs bound nonrigid e1 e2
-unifySizes
-  usage
-  bcs
-  bound
-  nonrigid
-  e1
-  (Parens e2 _) =
-    unifySizes usage bcs bound nonrigid e1 e2
--- QualParens ???
-unifySizes
-  usage
-  bcs
-  bound
-  nonrigid
-  (TupLit es1 _)
-  (TupLit es2 _)
-    | length es1 == length es2 =
-        mapM_ (uncurry $ unifySizes usage bcs bound nonrigid) $ zip es1 es2
-unifySizes
-  usage
-  bcs
-  bound
-  nonrigid
-  e1@(RecordLit fs1 _)
-  e2@(RecordLit fs2 _)
-    | length fs1 == length fs2 =
-        mapM_ (uncurry unifyField) $ zip fs1 fs2
-    where
-      unifyField
-        (RecordFieldExplicit n1 fe1 _)
-        (RecordFieldExplicit n2 fe2 _)
-          | n1 == n2 = unifySizes usage bcs bound nonrigid fe1 fe2
-      unifyField
-        (RecordFieldImplicit vn1 ty1 _)
-        (RecordFieldImplicit vn2 ty2 _) =
-          unifySizes
-            usage
-            bcs
-            bound
-            nonrigid
-            (Var (qualName vn1) ty1 mempty)
-            (Var (qualName vn2) ty2 mempty)
-      unifyField _ _ = do
-        notes <- (<>) <$> dimNotes usage e2 <*> dimNotes usage e2
-        unifyError usage notes bcs $
-          "Records"
-            <+> dquotes (pretty e1)
-            <+> "and"
-            <+> dquotes (pretty e2)
-            <+> "do not match. (fields do not match)"
-unifySizes
-  usage
-  bcs
-  bound
-  nonrigid
-  (ArrayLit es1 _ _)
-  (ArrayLit es2 _ _)
-    | length es1 == length es2 =
-        mapM_ (uncurry $ unifySizes usage bcs bound nonrigid) $ zip es1 es2
-unifySizes
-  usage
-  bcs
-  bound
-  nonrigid
-  (Attr _ e1 _)
-  (Attr _ e2 _) =
-    unifySizes usage bcs bound nonrigid e1 e2
-unifySizes
-  usage
-  bcs
-  bound
-  nonrigid
-  (Project field1 e1 _ _)
-  (Project field2 e2 _ _)
-    | field1 == field2 =
-        unifySizes usage bcs bound nonrigid e1 e2
-unifySizes
-  usage
-  bcs
-  bound
-  nonrigid
-  (Negate e1 _)
-  (Negate e2 _) =
-    unifySizes usage bcs bound nonrigid e1 e2
-unifySizes
-  usage
-  bcs
-  bound
-  nonrigid
-  (Not e1 _)
-  (Not e2 _) =
-    unifySizes usage bcs bound nonrigid e1 e2
-unifySizes
-  usage
-  bcs
-  bound
-  nonrigid
-  (Assert _ e1 _ _)
-  (Assert _ e2 _ _) =
-    unifySizes usage bcs bound nonrigid e1 e2
-unifySizes
-  usage
-  bcs
-  bound
-  nonrigid
-  (Constr n1 es1 _ _)
-  (Constr n2 es2 _ _)
-    | length es1 == length es2,
-      n1 == n2 =
-        mapM_ (uncurry $ unifySizes usage bcs bound nonrigid) $ zip es1 es2
-unifySizes
-  usage
-  bcs
-  bound
-  nonrigid
-  fe1@(Update e1 slice1 e'1 _)
-  fe2@(Update e2 slice2 e'2 _)
-    | length slice1 == length slice2 = do
-        mapM_ (uncurry unifySlice) $ zip slice1 slice2
-        unifySizes usage bcs bound nonrigid e1 e2
-        unifySizes usage bcs bound nonrigid e'1 e'2
-    where
-      unifySlice (DimFix ei1) (DimFix ei2) =
-        unifySizes usage bcs bound nonrigid ei1 ei2
-      unifySlice (DimSlice start1 end1 stride1) (DimSlice start2 end2 stride2) = do
-        unifyMaybe start1 start2
-        unifyMaybe end1 end2
-        unifyMaybe stride1 stride2
-      unifySlice _ _ = failure
-      unifyMaybe (Just j1) (Just j2) = unifySizes usage bcs bound nonrigid j1 j2
-      unifyMaybe Nothing Nothing = pure ()
-      unifyMaybe _ _ = failure
-      failure = do
-        notes <- (<>) <$> dimNotes usage fe2 <*> dimNotes usage fe2
-        unifyError usage notes bcs $
-          "Expressions"
-            <+> dquotes (pretty fe1)
-            <+> "and"
-            <+> dquotes (pretty fe2)
-            <+> "do not match. (slices do not match)"
-unifySizes
-  usage
-  bcs
-  bound
-  nonrigid
-  (RecordUpdate e1 names1 e'1 _ _)
-  (RecordUpdate e2 names2 e'2 _ _)
-    | names1 == names2 = do
-        unifySizes usage bcs bound nonrigid e1 e2
-        unifySizes usage bcs bound nonrigid e'1 e'2
--- Lambda tbd
-unifySizes
-  usage
-  bcs
-  bound
-  nonrigid
-  (OpSection op1 t1 _)
-  (OpSection op2 t2 _) =
-    unifySizes usage bcs bound nonrigid (Var op1 t1 mempty) (Var op2 t2 mempty)
-unifySizes
-  usage
-  bcs
-  bound
-  nonrigid
-  (OpSectionLeft op1 t1 x1 _ _ _)
-  (OpSectionLeft op2 t2 x2 _ _ _) = do
-    unifySizes usage bcs bound nonrigid (Var op1 t1 mempty) (Var op2 t2 mempty)
-    unifySizes usage bcs bound nonrigid x1 x2
-unifySizes
-  usage
-  bcs
-  bound
-  nonrigid
-  (OpSectionRight op1 t1 x1 _ _ _)
-  (OpSectionRight op2 t2 x2 _ _ _) = do
-    unifySizes usage bcs bound nonrigid (Var op1 t1 mempty) (Var op2 t2 mempty)
-    unifySizes usage bcs bound nonrigid x1 x2
-unifySizes
-  _
-  _
-  _
-  _
-  (ProjectSection names1 _ _)
-  (ProjectSection names2 _ _)
-    | names1 == names2 = pure ()
-unifySizes
-  usage
-  bcs
-  bound
-  nonrigid
-  fe1@(IndexSection slice1 _ _)
-  fe2@(IndexSection slice2 _ _)
-    | length slice1 == length slice2 =
-        mapM_ (uncurry unifySlice) $ zip slice1 slice2
-    where
-      unifySlice (DimFix ei1) (DimFix ei2) =
-        unifySizes usage bcs bound nonrigid ei1 ei2
-      unifySlice (DimSlice start1 end1 stride1) (DimSlice start2 end2 stride2) = do
-        unifyMaybe start1 start2
-        unifyMaybe end1 end2
-        unifyMaybe stride1 stride2
-      unifySlice _ _ = failure
-      unifyMaybe (Just j1) (Just j2) = unifySizes usage bcs bound nonrigid j1 j2
-      unifyMaybe Nothing Nothing = pure ()
-      unifyMaybe _ _ = failure
-      failure = do
-        notes <- (<>) <$> dimNotes usage fe2 <*> dimNotes usage fe2
-        unifyError usage notes bcs $
-          "Index Sections"
-            <+> dquotes (pretty fe1)
-            <+> "and"
-            <+> dquotes (pretty fe2)
-            <+> "do not match. (slices do not match)"
-unifySizes
-  usage
-  bcs
-  bound
-  nonrigid
-  (Ascript e1 _ _)
-  (Ascript e2 _ _) =
-    unifySizes usage bcs bound nonrigid e1 e2
--- AppExp : to finish
-unifySizes
-  usage
-  bcs
-  bound
-  nonrigid
-  (AppExp (BinOp (op1, _) t1 (x1, _) (y1, _) _) _)
-  (AppExp (BinOp (op2, _) t2 (x2, _) (y2, _) _) _) = do
-    unifySizes usage bcs bound nonrigid (Var op1 t1 mempty) (Var op2 t2 mempty)
-    unifySizes usage bcs bound nonrigid x1 x2
-    unifySizes usage bcs bound nonrigid y1 y2
-unifySizes _ _ _ _ d1 d2
-  | SizeExpr d1 == SizeExpr d2 = pure ()
->>>>>>> c7a12e16
 unifySizes usage bcs bound nonrigid (Var v1 _ _) e2
   | Just lvl1 <- nonrigid (qualLeaf v1),
     not (anyBound bound e2) || (qualLeaf v1 `elem` bound) =
