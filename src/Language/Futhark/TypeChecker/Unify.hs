--- conflicted
+++ resolved
@@ -10,13 +10,8 @@
     MonadUnify (..),
     Rigidity (..),
     RigidSource (..),
-<<<<<<< HEAD
-=======
     BreadCrumbs,
     sizeFree,
-    noBreadCrumbs,
-    hasNoBreadCrumbs,
->>>>>>> f346bf44
     dimNotes,
     arrayElemType,
     normType,
@@ -40,11 +35,8 @@
 import Futhark.Util (topologicalSort)
 import Futhark.Util.Pretty
 import Language.Futhark
-<<<<<<< HEAD
+import Language.Futhark.Traversals
 import Language.Futhark.TypeChecker.Error
-=======
-import Language.Futhark.Traversals
->>>>>>> f346bf44
 import Language.Futhark.TypeChecker.Monad hiding (BoundV)
 import Language.Futhark.TypeChecker.Types
 
