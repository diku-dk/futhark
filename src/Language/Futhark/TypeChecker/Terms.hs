--- conflicted
+++ resolved
@@ -41,12 +41,8 @@
 import Data.Map.Strict qualified as M
 import Data.Maybe
 import Data.Set qualified as S
-<<<<<<< HEAD
+import Data.Text qualified as T
 import Futhark.Util (debugTraceM, mapAccumLM, nubOrd)
-=======
-import Data.Text qualified as T
-import Futhark.Util (mapAccumLM, nubOrd)
->>>>>>> d43e5409
 import Futhark.Util.Pretty hiding (space)
 import Language.Futhark
 import Language.Futhark.Primitive (intByteSize)
