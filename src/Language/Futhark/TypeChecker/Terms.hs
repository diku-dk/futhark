-- | Facilities for type-checking Futhark terms.  Checking a term
-- requires a little more context to track uniqueness and such.
--
-- Type inference is implemented through a variation of
-- Hindley-Milner.  The main complication is supporting the rich
-- number of built-in language constructs, as well as uniqueness
-- types.  This is mostly done in an ad hoc way, and many programs
-- will require the programmer to fall back on type annotations.
module Language.Futhark.TypeChecker.Terms
  ( checkOneExp,
    checkSizeExp,
    checkFunDef,
  )
where

import Control.Monad
import Control.Monad.Except
import Control.Monad.Reader
import Control.Monad.State
import Data.Bifunctor
import Data.Bitraversable
import Data.Char (isAscii)
import Data.Either
import Data.List (find, foldl', genericLength, partition)
import Data.List.NonEmpty qualified as NE
import Data.Map.Strict qualified as M
import Data.Maybe
import Data.Set qualified as S
import Futhark.Util (mapAccumLM)
import Futhark.Util.Pretty hiding (space)
import Language.Futhark
import Language.Futhark.Primitive (intByteSize)
import Language.Futhark.Traversals
import Language.Futhark.TypeChecker.Match
import Language.Futhark.TypeChecker.Monad hiding (BoundV)
import Language.Futhark.TypeChecker.Terms.DoLoop
import Language.Futhark.TypeChecker.Terms.Monad
import Language.Futhark.TypeChecker.Terms.Pat
import Language.Futhark.TypeChecker.Types
import Language.Futhark.TypeChecker.Unify
import Prelude hiding (mod)

hasBinding :: Exp -> Bool
hasBinding Literal {} = False
hasBinding IntLit {} = False
hasBinding FloatLit {} = False
hasBinding StringLit {} = False
hasBinding Hole {} = False
hasBinding Var {} = False
hasBinding (Parens e _) = hasBinding e
hasBinding (QualParens _ e _) = hasBinding e
hasBinding (TupLit es _) = any hasBinding es
hasBinding (RecordLit fs _) = any f fs
  where
    f (RecordFieldExplicit _ e _) = hasBinding e
    f RecordFieldImplicit {} = False
hasBinding (ArrayLit es _ _) = any hasBinding es
hasBinding (Attr _ e _) = hasBinding e
hasBinding (Project _ e _ _) = hasBinding e
hasBinding (Negate e _) = hasBinding e
hasBinding (Not e _) = hasBinding e
hasBinding (Assert _ e _ _) = hasBinding e
hasBinding (Constr _ es _ _) = any hasBinding es
hasBinding (Update e1 slice e2 _) = hasBinding e1 || hasBinding e2 || any f slice
  where
    f (DimFix e) = hasBinding e
    f (DimSlice me1 me2 me3) = any (maybe False hasBinding) [me1, me2, me3]
hasBinding (RecordUpdate e1 _ e2 _ _) = hasBinding e1 || hasBinding e2
hasBinding Lambda {} = True
hasBinding OpSection {} = False
hasBinding (OpSectionLeft _ _ e _ _ _) = hasBinding e
hasBinding (OpSectionRight _ _ e _ _ _) = hasBinding e
hasBinding ProjectSection {} = False
hasBinding (IndexSection slice _ _) = any f slice
  where
    f (DimFix e) = hasBinding e
    f (DimSlice me1 me2 me3) = any (maybe False hasBinding) [me1, me2, me3]
hasBinding (Ascript e _ _) = hasBinding e
hasBinding (AppExp (Apply f es _) _) = hasBinding f || any (hasBinding . snd) es
hasBinding (AppExp (Coerce e _ _) _) = hasBinding e
hasBinding (AppExp (Range ei es ef _) _) = hasBinding ei || maybe False hasBinding es || f ef
  where
    f (DownToExclusive e) = hasBinding e
    f (ToInclusive e) = hasBinding e
    f (UpToExclusive e) = hasBinding e
hasBinding (AppExp LetPat {} _) = True
hasBinding (AppExp LetFun {} _) = True
hasBinding (AppExp (If ec et ef _) _) = hasBinding ec || hasBinding et || hasBinding ef
hasBinding (AppExp DoLoop {} _) = True
hasBinding (AppExp (BinOp _ _ (el, _) (er, _) _) _) = hasBinding el || hasBinding er
hasBinding (AppExp LetWith {} _) = True
hasBinding (AppExp (Index e slice _) _) = hasBinding e || any f slice
  where
    f (DimFix e') = hasBinding e'
    f (DimSlice me1 me2 me3) = any (maybe False hasBinding) [me1, me2, me3]
hasBinding (AppExp Match {} _) = True

overloadedTypeVars :: Constraints -> Names
overloadedTypeVars = mconcat . map f . M.elems
  where
    f (_, HasFields _ fs _) = mconcat $ map typeVars $ M.elems fs
    f _ = mempty

--- Basic checking

-- | Determine if the two types are identical, ignoring uniqueness.
-- Mismatched dimensions are turned into fresh rigid type variables.
-- Causes a 'TypeError' if they fail to match, and otherwise returns
-- one of them.
unifyBranchTypes :: SrcLoc -> PatType -> PatType -> TermTypeM (PatType, [VName])
unifyBranchTypes loc t1 t2 =
  onFailure (CheckingBranches (toStruct t1) (toStruct t2)) $
    unifyMostCommon (mkUsage loc "unification of branch results") t1 t2

unifyBranches :: SrcLoc -> Exp -> Exp -> TermTypeM (PatType, [VName])
unifyBranches loc e1 e2 = do
  e1_t <- expTypeFully e1
  e2_t <- expTypeFully e2
  unifyBranchTypes loc e1_t e2_t

sliceShape ::
  Maybe (SrcLoc, Rigidity) ->
  [(DimIndex, Maybe Occurrence)] ->
  TypeBase Size as ->
  TermTypeM (TypeBase Size as, [VName])
sliceShape r slice t@(Array als u (Shape orig_dims) et) =
  runStateT (setDims <$> adjustDims slice orig_dims) []
  where
    setDims [] = stripArray (length orig_dims) t
    setDims dims' = Array als u (Shape dims') et

    -- If the result is supposed to be a nonrigid size variable, then
    -- don't bother trying to create non-existential sizes.  This is
    -- necessary to make programs type-check without too much
    -- ceremony; see e.g. tests/inplace5.fut.
    isRigid Rigid {} = True
    isRigid _ = False
    refine_sizes = maybe False (isRigid . snd) r

    sliceSize orig_d i j stride =
      case r of
        Just (loc, Rigid _) -> do
          (d, ext) <-
            lift . extSize loc $
              SourceSlice orig_d' (bareExp <$> i) (bareExp <$> j) (bareExp <$> stride)
          modify (maybeToList ext ++)
          pure d
        Just (loc, Nonrigid) ->
          lift $
            flip sizeFromName loc . qualName
              <$> newFlexibleDim (mkUsage loc "size of slice") "slice_dim"
        Nothing -> do
          v <- lift $ newID "slice_anydim"
          modify (v :)
          pure $ sizeFromName (qualName v) mempty
      where
        -- The original size does not matter if the slice is fully specified.
        orig_d'
          | isJust i, isJust j = Nothing
          | otherwise = Just orig_d

    warnIfConsumingOrBinding mOcc binds d i j stride size =
      case (mOcc, binds) of
        (Just occ, _) -> do
          lift . warn (location occ) $
            withIndexLink
              "size-expression-consume"
              "Size expression with consumption is replaced by unknown size."
          (:) <$> sliceSize d i j stride
        (_, True) -> do
          lift . warn (srclocOf size) $
            withIndexLink
              "size-expression-bind"
              "Size expression with binding is replaced by unknown size."
          (:) <$> sliceSize d i j stride
        (_, False) ->
          pure (size :)

    adjustDims ((DimFix {}, _) : idxes') (_ : dims) =
      adjustDims idxes' dims
    -- Pat match some known slices to be non-existential.
    adjustDims ((DimSlice i j stride, mOcc) : idxes') (d : dims)
      | refine_sizes,
        maybe True ((== Just 0) . isInt64) i,
        maybe True ((== Just 1) . isInt64) stride =
          let j' = maybe d SizeExpr j
           in warnIfConsumingOrBinding mOcc (maybe False hasBinding j) d i j stride j' <*> adjustDims idxes' dims
    adjustDims ((DimSlice i j stride, mOcc) : idxes') (d : dims)
      | refine_sizes,
        Just i' <- i, -- if i ~ 0, previous case
        maybe True ((== Just 1) . isInt64) stride =
          let j' = fromMaybe (unSizeExpr d) j
           in warnIfConsumingOrBinding mOcc (hasBinding j' || hasBinding i') d i j stride (sizeMinus j' i') <*> adjustDims idxes' dims
    -- stride == -1
    adjustDims ((DimSlice Nothing Nothing stride, _) : idxes') (d : dims)
      | refine_sizes,
        maybe True ((== Just (-1)) . isInt64) stride =
          (d :) <$> adjustDims idxes' dims
    adjustDims ((DimSlice (Just i) (Just j) stride, mOcc) : idxes') (d : dims)
      | refine_sizes,
        maybe True ((== Just (-1)) . isInt64) stride =
          warnIfConsumingOrBinding mOcc (hasBinding i || hasBinding j) d (Just i) (Just j) stride (sizeMinus i j) <*> adjustDims idxes' dims
    -- existential
    adjustDims ((DimSlice i j stride, _) : idxes') (d : dims) =
      (:) <$> sliceSize d i j stride <*> adjustDims idxes' dims
    adjustDims _ dims =
      pure dims

    sizeMinus j i =
      SizeExpr
        $ AppExp
          ( BinOp
              (qualName (intrinsicVar "-"), mempty)
              sizeBinOpInfo
              (j, Info (i64, Nothing))
              (i, Info (i64, Nothing))
              mempty
          )
        $ Info
        $ AppRes i64 []
    i64 = Scalar $ Prim $ Signed Int64
    sizeBinOpInfo = Info $ foldFunType [(Observe, i64), (Observe, i64)] $ RetType [] i64
    unSizeExpr (SizeExpr e) = e
    unSizeExpr AnySize {} = undefined
sliceShape _ _ t = pure (t, [])

--- Main checkers

-- The closure of a lambda or local function are those variables that
-- it references, and which local to the current top-level function.
lexicalClosure :: [Pat] -> Occurrences -> TermTypeM Aliasing
lexicalClosure params closure = do
  vtable <- asks $ scopeVtable . termScope
  let isGlobal v = case v `M.lookup` vtable of
        Just (BoundV Global _ _) -> True
        Just EqualityF {} -> True
        Just OverloadedF {} -> True
        Just (BoundV Local _ _) -> False
        Just (BoundV Nonlocal _ _) -> False
        Just WasConsumed {} -> False
        Nothing -> False
  pure . S.map AliasBound . S.filter (not . isGlobal) $
    allOccurring closure S.\\ mconcat (map patNames params)

noAliasesIfOverloaded :: PatType -> TermTypeM PatType
noAliasesIfOverloaded t@(Scalar (TypeVar _ u tn [])) = do
  subst <- fmap snd . M.lookup (qualLeaf tn) <$> getConstraints
  case subst of
    Just Overloaded {} -> pure $ Scalar $ TypeVar mempty u tn []
    _ -> pure t
noAliasesIfOverloaded t =
  pure t

checkAscript ::
  SrcLoc ->
  UncheckedTypeExp ->
  UncheckedExp ->
  TermTypeM (TypeExp Info VName, Exp)
checkAscript loc te e = do
  (te', decl_t, _) <- checkTypeExpNonrigid te
  e' <- checkExp e
  e_t <- toStruct <$> expTypeFully e'

  onFailure (CheckingAscription decl_t e_t) $
    unify (mkUsage loc "type ascription") decl_t e_t

  pure (te', e')

checkCoerce ::
  SrcLoc ->
  UncheckedTypeExp ->
  UncheckedExp ->
  TermTypeM (TypeExp Info VName, StructType, Exp)
checkCoerce loc te e = do
  (te', te_t, ext) <- checkTypeExpNonrigid te
  e' <- checkExp e
  e_t <- toStruct <$> expTypeFully e'

  te_t_nonrigid <- makeNonExtFresh ext te_t

  onFailure (CheckingAscription te_t e_t) $
    unify (mkUsage loc "size coercion") e_t te_t_nonrigid

  -- If the type expression had any anonymous dimensions, these will
  -- now be in 'ext'.  Those we keep nonrigid and unify with e_t.
  -- This ensures that 'x :> [1][]i32' does not make the second
  -- dimension unknown.  Use of matchDims is sensible because the
  -- structure of e_t' will be fully known due to the unification, and
  -- te_t because type expressions are complete.
  pure (te', te_t, e')
  where
    makeNonExtFresh ext = bitraverse onDim pure
      where
        onDim d@(SizeExpr (Var v _ _))
          | qualLeaf v `elem` ext = pure d
        onDim d = do
          v <- newTypeName "coerce"
          constrain v . Size Nothing $
            mkUsage
              loc
              "a size coercion where the underlying expression size cannot be determined"
          pure $ sizeFromName (qualName v) (srclocOf d)

sizeFree ::
  SrcLoc ->
  (Exp -> Maybe VName) ->
  TypeBase Size as ->
  TermTypeM (TypeBase Size as, [VName])
sizeFree tloc expKiller orig_t = do
  scope <- asks termScope
  (orig_t', m) <- runStateT (onType (M.keysSet $ scopeVtable scope) orig_t) mempty
  pure (orig_t', M.elems m)
  where
    -- using StateT (M.Map Exp VName) TermTypeM a
    onScalar scope (Record fs) =
      Record <$> traverse (onType scope) fs
    onScalar scope (Sum cs) =
      Sum <$> (traverse . traverse) (onType scope) cs
    onScalar scope (Arrow as argName d argT (RetType dims retT)) = do
      argT' <- onType scope argT
      retT' <- onType (scope `S.union` argset) retT
      rl <-
        state . M.partitionWithKey $
          const . not . S.disjoint intros . fvVars . freeInExp . unSizeExpr
      let dims' = dims <> M.elems rl
      pure $ Arrow as argName d argT' (RetType dims' retT')
      where
        -- to check : completeness of the filter
        intros = argset `S.difference` scope
        argset =
          fvVars (freeInType argT)
            <> case argName of
              Unnamed -> mempty
              Named vn -> S.singleton vn
    onScalar scope (TypeVar as u v args) =
      TypeVar as u v <$> mapM onTypeArg args
      where
        onTypeArg (TypeArgDim d) = TypeArgDim <$> onSize d
        onTypeArg (TypeArgType ty) = TypeArgType <$> onType scope ty
    onScalar _ (Prim pt) = pure $ Prim pt

    unSizeExpr (SizeExpr e) = e
    unSizeExpr AnySize {} = error "unSizeExpr: AnySize"

    onType ::
      S.Set VName ->
      TypeBase Size as ->
      StateT (M.Map Size VName) TermTypeM (TypeBase Size as) -- Precise the typing, else haskell refuse it
    onType scope (Array as u shape scalar) =
      Array as u <$> traverse onSize shape <*> onScalar scope scalar
    onType scope (Scalar ty) =
      Scalar <$> onScalar scope ty

    onSize (SizeExpr e) = onExp e
    onSize AnySize {} = error "onSize: AnySize"

    onExp e = do
      let e' = SizeExpr e
      prev <- gets $ M.lookup e'
      case prev of
        Just vn -> pure $ sizeFromName (qualName vn) (srclocOf e)
        Nothing -> do
          case expKiller e of
            Nothing -> pure $ SizeExpr e
            Just cause -> do
              vn <- lift $ newRigidDim tloc (RigidOutOfScope (srclocOf e) cause) "d"
              modify $ M.insert (SizeExpr e) vn
              pure $ sizeFromName (qualName vn) (srclocOf e)

-- Used to remove unknown sizes from function body types before we
-- perform let-generalisation.  This is because if a function is
-- inferred to return something of type '[x+y]t' where 'x' or 'y' are
-- unknown, we want to turn that into '[z]t', where ''z' is a fresh
-- unknown, which is then by let-generalisation turned into
-- '?[z].[z]t'.
unscopeUnknown ::
  TypeBase Size as ->
  TermTypeM (TypeBase Size as)
unscopeUnknown t = do
  constraints <- getConstraints
  -- These sizes will be immediately turned into existentials, so we
  -- do not need to care about their location.
  fst <$> sizeFree mempty (expKiller constraints) t
  where
    expKiller _ Var {} = Nothing
    expKiller constraints e =
      S.lookupMin $ S.filter (isUnknown constraints) $ (`S.difference` witnesses) $ fvVars $ freeInExp e
    isUnknown constraints vn
      | Just UnknownSize {} <- snd <$> M.lookup vn constraints = True
    isUnknown _ _ = False
    (witnesses, _) = determineSizeWitnesses $ toStruct t

unscopeTypeBase ::
  SrcLoc ->
  S.Set VName ->
  TypeBase Size as ->
  TermTypeM (TypeBase Size as, [VName])
unscopeTypeBase tloc unscoped =
  sizeFree tloc $ S.lookupMin . S.intersection unscoped . fvVars . freeInExp

unscopeStructType ::
  SrcLoc ->
  S.Set VName ->
  StructType ->
  TermTypeM (StructType, [VName])
unscopeStructType = unscopeTypeBase

unscopePatType ::
  SrcLoc ->
  S.Set VName ->
  PatType ->
  TermTypeM (PatType, [VName])
unscopePatType tloc unscoped t = do
  (t', m) <- unscopeTypeBase tloc unscoped t
  pure (t' `addAliases` S.map unAlias, m)
  where
    unAlias (AliasBound v) | v `S.member` unscoped = AliasFree v
    unAlias a = a

reboundI64 ::
  ASTMappable (TypeBase Size as) =>
  SrcLoc ->
  S.Set VName ->
  TypeBase Size as ->
  TermTypeM (TypeBase Size as, [VName])
reboundI64 tloc unscoped =
  fmap (fmap M.elems) . (`runStateT` mempty) . astMap mapper
  where
    mapper =
      ASTMapper
        { mapOnExp,
          mapOnName = pure,
          mapOnStructType = astMap mapper,
          mapOnPatType = astMap mapper,
          mapOnStructRetType = astMap mapper,
          mapOnPatRetType = astMap mapper
        }

    mapOnExp :: Exp -> StateT (M.Map VName VName) TermTypeM Exp
    mapOnExp (Var (QualName _ vn) _ loc)
      | vn `S.member` unscoped = do
          prev <- gets $ M.lookup vn
          case prev of
            Just vn' -> pure $ sizeVar (qualName vn') loc
            Nothing -> do
              vn' <- lift $ newRigidDim tloc (RigidOutOfScope loc vn) "d"
              modify $ M.insert vn vn'
              pure $ sizeVar (qualName vn') loc
    mapOnExp e = astMap mapper e

checkExp :: UncheckedExp -> TermTypeM Exp
checkExp (Literal val loc) =
  pure $ Literal val loc
checkExp (Hole _ loc) = do
  t <- newTypeVar loc "t"
  pure $ Hole (Info t) loc
checkExp (StringLit vs loc) =
  pure $ StringLit vs loc
checkExp (IntLit val NoInfo loc) = do
  t <- newTypeVar loc "t"
  mustBeOneOf anyNumberType (mkUsage loc "integer literal") t
  pure $ IntLit val (Info $ fromStruct t) loc
checkExp (FloatLit val NoInfo loc) = do
  t <- newTypeVar loc "t"
  mustBeOneOf anyFloatType (mkUsage loc "float literal") t
  pure $ FloatLit val (Info $ fromStruct t) loc
checkExp (TupLit es loc) =
  TupLit <$> mapM checkExp es <*> pure loc
checkExp (RecordLit fs loc) = do
  fs' <- evalStateT (mapM checkField fs) mempty

  pure $ RecordLit fs' loc
  where
    checkField (RecordFieldExplicit f e rloc) = do
      errIfAlreadySet f rloc
      modify $ M.insert f rloc
      RecordFieldExplicit f <$> lift (checkExp e) <*> pure rloc
    checkField (RecordFieldImplicit name NoInfo rloc) = do
      errIfAlreadySet name rloc
      (QualName _ name', t) <- lift $ lookupVar rloc $ qualName name
      modify $ M.insert name rloc
      pure $ RecordFieldImplicit name' (Info t) rloc

    errIfAlreadySet f rloc = do
      maybe_sloc <- gets $ M.lookup f
      case maybe_sloc of
        Just sloc ->
          lift . typeError rloc mempty $
            "Field"
              <+> dquotes (pretty f)
              <+> "previously defined at"
              <+> pretty (locStrRel rloc sloc) <> "."
        Nothing -> pure ()
checkExp (ArrayLit all_es _ loc) =
  -- Construct the result type and unify all elements with it.  We
  -- only create a type variable for empty arrays; otherwise we use
  -- the type of the first element.  This significantly cuts down on
  -- the number of type variables generated for pathologically large
  -- multidimensional array literals.
  case all_es of
    [] -> do
      et <- newTypeVar loc "t"
      t <- arrayOfM loc et (Shape [sizeFromInteger 0 mempty]) Nonunique
      pure $ ArrayLit [] (Info t) loc
    e : es -> do
      e' <- checkExp e
      et <- expType e'
      es' <- mapM (unifies "type of first array element" (toStruct et) <=< checkExp) es
      et' <- normTypeFully et
      t <- arrayOfM loc et' (Shape [sizeFromInteger (genericLength all_es) mempty]) Nonunique
      pure $ ArrayLit (e' : es') (Info t) loc
checkExp (AppExp (Range start maybe_step end loc) _) = do
  (start', startOcc) <- tapOccurrences $ require "use in range expression" anySignedType =<< checkExp start
  start_t <- toStruct <$> expTypeFully start'
  maybe_step' <- case maybe_step of
    Nothing -> pure Nothing
    Just step -> do
      let warning = warn loc "First and second element of range are identical, this will produce an empty array."
      case (start, step) of
        (Literal x _, Literal y _) -> when (x == y) warning
        (Var x_name _ _, Var y_name _ _) -> when (x_name == y_name) warning
        _ -> pure ()
      Just <$> (unifies "use in range expression" start_t =<< checkExp step)

  let unifyRange e = unifies "use in range expression" start_t =<< checkExp e
  (end', endOcc) <- tapOccurrences $ traverse unifyRange end

  end_t <- case end' of
    DownToExclusive e -> expType e
    ToInclusive e -> expType e
    UpToExclusive e -> expType e

  -- Special case some ranges to give them a known size.
  let warnIfConsumingOrBinding binds size =
        case (anyConsumption (startOcc <> endOcc), binds) of
          (Just occ, _) -> do
            warn (location occ) $
              withIndexLink
                "size-expression-consume"
                "Size expression with consumption is replaced by unknown size."
            d <- newRigidDim loc RigidRange "range_dim"
            pure (sizeFromName (qualName d) mempty, Just d)
          (_, True) -> do
            warn (srclocOf size) $
              withIndexLink
                "size-expression-bind"
                "Size expression with binding is replaced by unknown size."
            d <- newRigidDim loc RigidRange "range_dim"
            pure (sizeFromName (qualName d) mempty, Just d)
          (_, False) ->
            pure (size, Nothing)
  (dim, retext) <-
    case (isInt64 start', isInt64 <$> maybe_step', end') of
      (Just 0, Just (Just 1), UpToExclusive end'')
        | Scalar (Prim (Signed Int64)) <- end_t ->
            warnIfConsumingOrBinding (hasBinding end'') $ SizeExpr end''
      (Just 0, Nothing, UpToExclusive end'')
        | Scalar (Prim (Signed Int64)) <- end_t ->
            warnIfConsumingOrBinding (hasBinding end'') $ SizeExpr end''
      (_, Nothing, UpToExclusive end'')
        | Scalar (Prim (Signed Int64)) <- end_t ->
            warnIfConsumingOrBinding (hasBinding end'' || hasBinding start') $ sizeMinus end'' start'
      (Just 1, Just (Just 2), ToInclusive end'')
        | Scalar (Prim (Signed Int64)) <- end_t ->
            warnIfConsumingOrBinding (hasBinding end'') $ SizeExpr end''
      _ -> do
        d <- newRigidDim loc RigidRange "range_dim"
        pure (sizeFromName (qualName d) mempty, Just d)

  t <- arrayOfM loc start_t (Shape [dim]) Nonunique
  let res = AppRes (t `setAliases` mempty) (maybeToList retext)

  pure $ AppExp (Range start' maybe_step' end' loc) (Info res)
  where
    sizeMinus j i =
      SizeExpr
        $ AppExp
          ( BinOp
              (qualName (intrinsicVar "-"), mempty)
              sizeBinOpInfo
              (j, Info (i64, Nothing))
              (i, Info (i64, Nothing))
              mempty
          )
        $ Info
        $ AppRes i64 []
    i64 = Scalar $ Prim $ Signed Int64
    sizeBinOpInfo = Info $ foldFunType [(Observe, i64), (Observe, i64)] $ RetType [] i64
checkExp (Ascript e te loc) = do
  (te', e') <- checkAscript loc te e
  pure $ Ascript e' te' loc
checkExp (AppExp (Coerce e te loc) _) = do
  (te', te_t, e') <- checkCoerce loc te e
  t <- expTypeFully e'
  t' <- matchDims (const . const pure) t $ fromStruct te_t
  pure $ AppExp (Coerce e' te' loc) (Info $ AppRes t' [])
checkExp (AppExp (BinOp (op, oploc) NoInfo (e1, _) (e2, _) loc) NoInfo) = do
  (op', ftype) <- lookupVar oploc op
  e1_arg <- checkArg e1
  e2_arg <- checkArg e2

  -- Note that the application to the first operand cannot fix any
  -- existential sizes, because it must by necessity be a function.
  (_, p1_t, rt, p1_ext, _) <- checkApply loc (Just op', 0) ftype e1_arg
  (_, p2_t, rt', p2_ext, retext) <- checkApply loc (Just op', 1) rt e2_arg

  pure $
    AppExp
      ( BinOp
          (op', oploc)
          (Info ftype)
          (argExp e1_arg, Info (toStruct p1_t, p1_ext))
          (argExp e2_arg, Info (toStruct p2_t, p2_ext))
          loc
      )
      (Info (AppRes rt' retext))
checkExp (Project k e NoInfo loc) = do
  e' <- checkExp e
  t <- expType e'
  kt <- mustHaveField (mkUsage loc $ docText $ "projection of field " <> dquotes (pretty k)) k t
  pure $ Project k e' (Info kt) loc
checkExp (AppExp (If e1 e2 e3 loc) _) =
  sequentially checkCond $ \e1' _ -> do
    ((e2', e3'), dflow) <- tapOccurrences $ checkExp e2 `alternative` checkExp e3

    (brancht, retext) <- unifyBranches loc e2' e3'
    let t' = addAliases brancht $ S.filter $ (`S.notMember` allConsumed dflow) . aliasVar

    zeroOrderType
      (mkUsage loc "returning value of this type from 'if' expression")
      "type returned from branch"
      (toStruct t')

    pure $ AppExp (If e1' e2' e3' loc) (Info $ AppRes t' retext)
  where
    checkCond = do
      e1' <- checkExp e1
      let bool = Scalar $ Prim Bool
      e1_t <- toStruct <$> expType e1'
      onFailure (CheckingRequired [bool] e1_t) $
        unify (mkUsage e1' "use as 'if' condition") bool e1_t
      pure e1'
checkExp (Parens e loc) =
  Parens <$> checkExp e <*> pure loc
checkExp (QualParens (modname, modnameloc) e loc) = do
  (modname', mod) <- lookupMod loc modname
  case mod of
    ModEnv env -> local (`withEnv` qualifyEnv modname' env) $ do
      e' <- checkExp e
      pure $ QualParens (modname', modnameloc) e' loc
    ModFun {} ->
      typeError loc mempty . withIndexLink "module-is-parametric" $
        "Module" <+> pretty modname <+> " is a parametric module."
  where
    qualifyEnv modname' env =
      env {envNameMap = M.map (qualify' modname') $ envNameMap env}
    qualify' modname' (QualName qs name) =
      QualName (qualQuals modname' ++ [qualLeaf modname'] ++ qs) name
checkExp (Var qn NoInfo loc) = do
  -- The qualifiers of a variable is divided into two parts: first a
  -- possibly-empty sequence of module qualifiers, followed by a
  -- possible-empty sequence of record field accesses.  We use scope
  -- information to perform the split, by taking qualifiers off the
  -- end until we find a module.

  (qn', t, fields) <- findRootVar (qualQuals qn) (qualLeaf qn)

  foldM checkField (Var qn' (Info t) loc) fields
  where
    findRootVar qs name =
      (whenFound <$> lookupVar loc (QualName qs name)) `catchError` notFound qs name

    whenFound (qn', t) = (qn', t, [])

    notFound qs name err
      | null qs = throwError err
      | otherwise = do
          (qn', t, fields) <-
            findRootVar (init qs) (last qs)
              `catchError` const (throwError err)
          pure (qn', t, fields ++ [name])

    checkField e k = do
      t <- expType e
      let usage = mkUsage loc $ docText $ "projection of field " <> dquotes (pretty k)
      kt <- mustHaveField usage k t
      pure $ Project k e (Info kt) loc
checkExp (Negate arg loc) = do
  arg' <- require "numeric negation" anyNumberType =<< checkExp arg
  pure $ Negate arg' loc
checkExp (Not arg loc) = do
  arg' <- require "logical negation" (Bool : anyIntType) =<< checkExp arg
  pure $ Not arg' loc
checkExp (AppExp (Apply fe args loc) NoInfo) = do
  fe' <- checkExp fe
  args' <- mapM (checkArg . snd) args
  t <- expType fe'
  let fname =
        case fe' of
          Var v _ _ -> Just v
          _ -> Nothing
  ((_, exts, rt), args'') <- mapAccumLM (onArg fname) (0, [], t) args'

  pure $ AppExp (Apply fe' args'' loc) $ Info $ AppRes rt exts
  where
    onArg fname (i, all_exts, t) arg' = do
      (d1, _, rt, argext, exts) <- checkApply loc (fname, i) t arg'
      pure
        ( (i + 1, all_exts <> exts, rt),
          (Info (d1, argext), argExp arg')
        )
checkExp (AppExp (LetPat sizes pat e body loc) _) =
  sequentially (checkExp e) $ \e' e_occs -> do
    -- Not technically an ascription, but we want the pattern to have
    -- exactly the type of 'e'.
    t <- expType e'
    case anyConsumption e_occs of
      Just c ->
        zeroOrderType
          (mkUsage loc "consumption in right-hand side of 'let'-binding")
          ("type computed with consumption at " <> locText (location c))
          (toStruct t)
      _ -> pure ()

    incLevel . bindingSizes sizes $ \sizes' ->
      bindingPat sizes' pat (Ascribed t) $ \pat' -> do
        body' <- checkExp body
        let (i64, noni64) = S.partition i64Ident $ patIdents pat'
        (body_t, retext) <-
          reboundI64 loc (sizesMap sizes' <> S.map identName i64) =<< expTypeFully body'
        (body_t', retext') <- unscopePatType loc (S.map identName noni64) body_t

        pure $ AppExp (LetPat sizes' pat' e' body' loc) (Info $ AppRes body_t' (retext <> retext'))
  where
    i64Ident (Ident _ ty _) =
      ty == Info (Scalar $ Prim $ Signed Int64)
    sizesMap = foldMap (S.singleton . sizeName)
<<<<<<< HEAD
=======
    isUnknown constraints vn
      | Just UnknownSize {} <- snd <$> M.lookup vn constraints = True
    isUnknown _ _ = False
>>>>>>> 5c0097f3
checkExp (AppExp (LetFun name (tparams, params, maybe_retdecl, NoInfo, e) body loc) _) =
  sequentially (checkBinding (name, maybe_retdecl, tparams, params, e, loc)) $
    \(tparams', params', maybe_retdecl', rettype, e') closure -> do
      closure' <- lexicalClosure params' closure

      bindSpaced [(Term, name)] $ do
        name' <- checkName Term name loc

        let ftype = funType params' rettype
            entry = BoundV Local tparams' $ ftype `setAliases` closure'
            bindF scope =
              scope
                { scopeVtable =
                    M.insert name' entry $ scopeVtable scope,
                  scopeNameMap =
                    M.insert (Term, name) (qualName name') $
                      scopeNameMap scope
                }
        body' <- localScope bindF $ checkExp body

        (body_t, ext) <-
          unscopePatType loc (S.singleton name')
            =<< expTypeFully body'

        pure $
          AppExp
            ( LetFun
                name'
                (tparams', params', maybe_retdecl', Info rettype, e')
                body'
                loc
            )
            (Info $ AppRes body_t ext)
checkExp (AppExp (LetWith dest src slice ve body loc) _) =
  sequentially ((,) <$> checkIdent src <*> checkSlice slice) $ \(src', slice') _ -> do
    (t, _) <- newArrayType (mkUsage src "type of source array") "src" $ sliceDims slice'
    unify (mkUsage loc "type of target array") t $ toStruct $ unInfo $ identType src'

    -- Need the fully normalised type here to get the proper aliasing information.
    src_t <- normTypeFully $ unInfo $ identType src'

    (elemt, _) <- sliceShape (Just (loc, Nonrigid)) slice' =<< normTypeFully t

    sequentially (unifies "type of target array" (toStruct elemt) =<< checkExp ve) $ \ve' _ -> do
      ve_t <- expTypeFully ve'
      when (AliasBound (identName src') `S.member` aliases ve_t) $
        badLetWithValue src ve loc

      bindingIdent dest (src_t `setAliases` S.empty) $ \dest' -> do
        body' <- consuming src' $ checkExp body
        (body_t, ext) <-
          unscopePatType loc (S.singleton (identName dest'))
            =<< expTypeFully body'
        pure $ AppExp (LetWith dest' src' (map fst slice') ve' body' loc) (Info $ AppRes body_t ext)
checkExp (Update src slice ve loc) = do
  slice' <- checkSlice slice
  (t, _) <- newArrayType (mkUsage' src) "src" $ sliceDims slice'
  (elemt, _) <- sliceShape (Just (loc, Nonrigid)) slice' =<< normTypeFully t

  sequentially (checkExp ve >>= unifies "type of target array" elemt) $ \ve' _ ->
    sequentially (checkExp src >>= unifies "type of target array" t) $ \src' _ -> do
      src_t <- expTypeFully src'

      let src_als = aliases src_t
      ve_t <- expTypeFully ve'
      unless (S.null $ src_als `S.intersection` aliases ve_t) $ badLetWithValue src ve loc

      consume loc src_als
      pure $ Update src' (map fst slice') ve' loc

-- Record updates are a bit hacky, because we do not have row typing
-- (yet?).  For now, we only permit record updates where we know the
-- full type up to the field we are updating.
checkExp (RecordUpdate src fields ve NoInfo loc) = do
  src' <- checkExp src
  ve' <- checkExp ve
  a <- expTypeFully src'
  foldM_ (flip $ mustHaveField usage) a fields
  ve_t <- expType ve'
  updated_t <- updateField fields ve_t =<< expTypeFully src'
  pure $ RecordUpdate src' fields ve' (Info updated_t) loc
  where
    usage = mkUsage loc "record update"
    updateField [] ve_t src_t = do
      (src_t', _) <- allDimsFreshInType usage Nonrigid "any" src_t
      onFailure (CheckingRecordUpdate fields (toStruct src_t') (toStruct ve_t)) $
        unify usage (toStruct src_t') (toStruct ve_t)
      -- Important that we return ve_t so that we get the right aliases.
      pure ve_t
    updateField (f : fs) ve_t (Scalar (Record m))
      | Just f_t <- M.lookup f m = do
          f_t' <- updateField fs ve_t f_t
          pure $ Scalar $ Record $ M.insert f f_t' m
    updateField _ _ _ =
      typeError loc mempty . withIndexLink "record-type-not-known" $
        "Full type of"
          </> indent 2 (pretty src)
          </> textwrap " is not known at this point.  Add a type annotation to the original record to disambiguate."

--
checkExp (AppExp (Index e slice loc) _) = do
  slice' <- checkSlice slice
  (t, _) <- newArrayType (mkUsage' loc) "e" $ sliceDims slice'
  e' <- unifies "being indexed at" t =<< checkExp e
  -- XXX, the RigidSlice here will be overridden in sliceShape with a proper value.
  (t', retext) <-
    sliceShape (Just (loc, Rigid (RigidSlice Nothing ""))) slice'
      =<< expTypeFully e'

  -- Remove aliases if the result is an overloaded type, because that
  -- will certainly not be aliased.
  t'' <- noAliasesIfOverloaded t'

  pure $ AppExp (Index e' (map fst slice') loc) (Info $ AppRes t'' retext)
checkExp (Assert e1 e2 NoInfo loc) = do
  e1' <- require "being asserted" [Bool] =<< checkExp e1
  e2' <- checkExp e2
  pure $ Assert e1' e2' (Info (prettyText e1)) loc
checkExp (Lambda params body rettype_te NoInfo loc) = do
  (params', body', body_t, rettype', Info (as, RetType dims ty)) <-
    removeSeminullOccurrences . noUnique . incLevel . bindingParams [] params $ \_ params' -> do
      rettype_checked <- traverse checkTypeExpNonrigid rettype_te
      let declared_rettype =
            case rettype_checked of
              Just (_, st, _) -> Just st
              Nothing -> Nothing
      (body', closure) <-
        tapOccurrences $ checkFunBody params' body declared_rettype loc
      body_t <- expTypeFully body'

      params'' <- mapM updateTypes params'

      (rettype', rettype_st) <-
        case rettype_checked of
          Just (te, st, ext) -> do
            let st_structural = toStructural st
            checkReturnAlias loc st_structural params'' body_t
            pure (Just te, RetType ext st)
          Nothing -> do
            ret <-
              inferReturnSizes params'' . toStruct $
                inferReturnUniqueness params'' body_t
            pure (Nothing, ret)

      closure' <- lexicalClosure params'' closure

      pure (params'', body', body_t, rettype', Info (closure', rettype_st))

  checkGlobalAliases params' body_t loc
  verifyFunctionParams Nothing params'

  (ty', dims') <- unscopeStructType loc (S.fromList dims) ty

  pure $ Lambda params' body' rettype' (Info (as, RetType dims' ty')) loc
  where
    -- Inferring the sizes of the return type of a lambda is a lot
    -- like let-generalisation.  We wish to remove any rigid sizes
    -- that were created when checking the body, except for those that
    -- are visible in types that existed before we entered the body,
    -- are parameters, or are used in parameters.
    inferReturnSizes params' ret = do
      cur_lvl <- curLevel
      let named (Named x, _, _) = Just x
          named (Unnamed, _, _) = Nothing
          param_names = mapMaybe (named . patternParam) params'
          pos_sizes =
            sizeNamesPos $ foldFunTypeFromParams params' $ RetType [] ret
          hide k (lvl, _) =
            lvl >= cur_lvl && k `notElem` param_names && k `S.notMember` pos_sizes

      hidden_sizes <-
        S.fromList . M.keys . M.filterWithKey hide <$> getConstraints

      let onDim name
            | name `S.member` hidden_sizes = S.singleton name
          onDim _ = mempty

      pure $ RetType (S.toList $ foldMap onDim $ fvVars $ freeInType ret) ret
checkExp (OpSection op _ loc) = do
  (op', ftype) <- lookupVar loc op
  pure $ OpSection op' (Info ftype) loc
checkExp (OpSectionLeft op _ e _ _ loc) = do
  (op', ftype) <- lookupVar loc op
  e_arg <- checkArg e
  (_, t1, rt, argext, retext) <- checkApply loc (Just op', 0) ftype e_arg
  case (ftype, rt) of
    (Scalar (Arrow _ m1 _ _ _), Scalar (Arrow _ m2 _ t2 rettype)) ->
      pure $
        OpSectionLeft
          op'
          (Info ftype)
          (argExp e_arg)
          (Info (m1, toStruct t1, argext), Info (m2, toStruct t2))
          (Info rettype, Info retext)
          loc
    _ ->
      typeError loc mempty $
        "Operator section with invalid operator of type" <+> pretty ftype
checkExp (OpSectionRight op _ e _ NoInfo loc) = do
  (op', ftype) <- lookupVar loc op
  e_arg <- checkArg e
  case ftype of
    Scalar (Arrow as1 m1 d1 t1 (RetType [] (Scalar (Arrow as2 m2 d2 t2 (RetType dims2 ret))))) -> do
      (_, t2', arrow', argext, _) <-
        checkApply
          loc
          (Just op', 1)
          (Scalar $ Arrow as2 m2 d2 t2 $ RetType [] $ Scalar $ Arrow as1 m1 d1 t1 $ RetType dims2 ret)
          e_arg
      case arrow' of
        Scalar (Arrow _ _ _ t1' (RetType dims2' ret')) ->
          pure $
            OpSectionRight
              op'
              (Info ftype)
              (argExp e_arg)
              (Info (m1, toStruct t1'), Info (m2, toStruct t2', argext))
              (Info $ RetType dims2' $ addAliases ret' (<> aliases arrow'))
              loc
        _ -> undefined
    _ ->
      typeError loc mempty $
        "Operator section with invalid operator of type" <+> pretty ftype
checkExp (ProjectSection fields NoInfo loc) = do
  a <- newTypeVar loc "a"
  let usage = mkUsage loc "projection at"
  b <- foldM (flip $ mustHaveField usage) a fields
  let ft = Scalar $ Arrow mempty Unnamed Observe (toStruct a) $ RetType [] b
  pure $ ProjectSection fields (Info ft) loc
checkExp (IndexSection slice NoInfo loc) = do
  slice' <- checkSlice slice
  (t, _) <- newArrayType (mkUsage' loc) "e" $ sliceDims slice'
  (t', retext) <- sliceShape Nothing slice' t
  let ft = Scalar $ Arrow mempty Unnamed Observe t $ RetType retext $ fromStruct t'
  pure $ IndexSection (map fst slice') (Info ft) loc
checkExp (AppExp (DoLoop _ mergepat mergeexp form loopbody loc) _) = do
  ((sparams, mergepat', mergeexp', form', loopbody'), appres) <-
    checkDoLoop checkExp (mergepat, mergeexp, form, loopbody) loc
  pure $
    AppExp
      (DoLoop sparams mergepat' mergeexp' form' loopbody' loc)
      (Info appres)
checkExp (Constr name es NoInfo loc) = do
  t <- newTypeVar loc "t"
  es' <- mapM checkExp es
  ets <- mapM expTypeFully es'
  mustHaveConstr (mkUsage loc "use of constructor") name t (toStruct <$> ets)
  -- A sum value aliases *anything* that went into its construction.
  let als = foldMap aliases ets
  pure $ Constr name es' (Info $ fromStruct t `addAliases` (<> als)) loc
checkExp (AppExp (Match e cs loc) _) =
  sequentially (checkExp e) $ \e' _ -> do
    mt <- expTypeFully e'
    (cs', t, retext) <- checkCases mt cs
    zeroOrderType
      (mkUsage loc "being returned 'match'")
      "type returned from pattern match"
      (toStruct t)
    pure $ AppExp (Match e' cs' loc) (Info $ AppRes t retext)
checkExp (Attr info e loc) =
  Attr <$> checkAttr info <*> checkExp e <*> pure loc

checkCases ::
  PatType ->
  NE.NonEmpty (CaseBase NoInfo Name) ->
  TermTypeM (NE.NonEmpty (CaseBase Info VName), PatType, [VName])
checkCases mt rest_cs =
  case NE.uncons rest_cs of
    (c, Nothing) -> do
      (c', t, retext) <- checkCase mt c
      pure (NE.singleton c', t, retext)
    (c, Just cs) -> do
      (((c', c_t, _), (cs', cs_t, _)), dflow) <-
        tapOccurrences $ checkCase mt c `alternative` checkCases mt cs
      (brancht, retext) <- unifyBranchTypes (srclocOf c) c_t cs_t
      let t =
            addAliases
              brancht
              (`S.difference` S.map AliasBound (allConsumed dflow))
      pure (NE.cons c' cs', t, retext)

checkCase ::
  PatType ->
  CaseBase NoInfo Name ->
  TermTypeM (CaseBase Info VName, PatType, [VName])
checkCase mt (CasePat p e loc) =
  bindingPat [] p (Ascribed mt) $ \p' -> do
    e' <- checkExp e
    let (i64, noni64) = S.partition i64Ident $ patIdents p'
    (t, retext) <-
      reboundI64 loc (S.map identName i64) =<< expTypeFully e'
    (t', retext') <- unscopePatType loc (S.map identName noni64) t
    pure (CasePat p' e' loc, t', retext <> retext')
  where
<<<<<<< HEAD
    i64Ident (Ident _ ty _) =
      ty == Info (Scalar $ Prim $ Signed Int64)
=======
    isUnknown constraints vn
      | Just UnknownSize {} <- snd <$> M.lookup vn constraints = True
    isUnknown _ _ = False
>>>>>>> 5c0097f3

-- | An unmatched pattern. Used in in the generation of
-- unmatched pattern warnings by the type checker.
data Unmatched p
  = UnmatchedNum p [PatLit]
  | UnmatchedBool p
  | UnmatchedConstr p
  | Unmatched p
  deriving (Functor, Show)

instance Pretty (Unmatched (PatBase Info VName)) where
  pretty um = case um of
    (UnmatchedNum p nums) -> pretty' p <+> "where p is not one of" <+> pretty nums
    (UnmatchedBool p) -> pretty' p
    (UnmatchedConstr p) -> pretty' p
    (Unmatched p) -> pretty' p
    where
      pretty' (PatAscription p t _) = pretty p <> ":" <+> pretty t
      pretty' (PatParens p _) = parens $ pretty' p
      pretty' (PatAttr _ p _) = parens $ pretty' p
      pretty' (Id v _ _) = prettyName v
      pretty' (TuplePat pats _) = parens $ commasep $ map pretty' pats
      pretty' (RecordPat fs _) = braces $ commasep $ map ppField fs
        where
          ppField (name, t) = pretty (nameToString name) <> equals <> pretty' t
      pretty' Wildcard {} = "_"
      pretty' (PatLit e _ _) = pretty e
      pretty' (PatConstr n _ ps _) = "#" <> pretty n <+> sep (map pretty' ps)

checkIdent :: IdentBase NoInfo Name -> TermTypeM Ident
checkIdent (Ident name _ loc) = do
  (QualName _ name', vt) <- lookupVar loc (qualName name)
  pure $ Ident name' (Info vt) loc

checkSlice :: UncheckedSlice -> TermTypeM [(DimIndex, Maybe Occurrence)]
checkSlice = mapM checkDimIndex
  where
    checkDimIndex (DimFix i) = do
      (i', dflow) <- tapOccurrences (require "use as index" anySignedType =<< checkExp i)
      pure (DimFix i', anyConsumption dflow)
    checkDimIndex (DimSlice i j s) = do
      (sl, dflow) <- tapOccurrences $ DimSlice <$> check i <*> check j <*> check s
      pure (sl, anyConsumption dflow)

    check =
      maybe (pure Nothing) $
        fmap Just . unifies "use as index" (Scalar $ Prim $ Signed Int64) <=< checkExp

-- The number of dimensions affected by this slice (so the minimum
-- rank of the array we are slicing).
sliceDims :: [(DimIndex, Maybe Occurrence)] -> Int
sliceDims = length

type Arg = (Exp, PatType, Occurrences, SrcLoc)

argExp :: Arg -> Exp
argExp (e, _, _, _) = e

argType :: Arg -> PatType
argType (_, t, _, _) = t

checkArg :: UncheckedExp -> TermTypeM Arg
checkArg arg = do
  (arg', dflow) <- collectOccurrences $ checkExp arg
  arg_t <- expType arg'
  pure (arg', arg_t, dflow, srclocOf arg')

instantiateDimsInReturnType ::
  SrcLoc ->
  Maybe (QualName VName) ->
  RetTypeBase Size als ->
  TermTypeM (TypeBase Size als, [VName])
instantiateDimsInReturnType loc fname (RetType dims t) = do
  dims' <- mapM new dims
  pure (first (onDim $ zip dims dims') t, dims')
  where
    new =
      newRigidDim loc (RigidRet fname)
        . nameFromString
        . takeWhile isAscii
        . baseString
    onDim dims' (SizeExpr (Var d _ _)) =
      sizeFromName (maybe d qualName (lookup (qualLeaf d) dims')) loc
    onDim _ d = d

-- Some information about the function/operator we are trying to
-- apply, and how many arguments it has previously accepted.  Used for
-- generating nicer type errors.
type ApplyOp = (Maybe (QualName VName), Int)

-- | Extract all those names that are bound inside the type.
boundInsideType :: TypeBase Size as -> S.Set VName
boundInsideType (Array _ _ _ t) = boundInsideType (Scalar t)
boundInsideType (Scalar Prim {}) = mempty
boundInsideType (Scalar (TypeVar _ _ _ targs)) = foldMap f targs
  where
    f (TypeArgType t) = boundInsideType t
    f TypeArgDim {} = mempty
boundInsideType (Scalar (Record fs)) = foldMap boundInsideType fs
boundInsideType (Scalar (Sum cs)) = foldMap (foldMap boundInsideType) cs
boundInsideType (Scalar (Arrow _ pn _ t1 (RetType dims t2))) =
  pn' <> boundInsideType t1 <> S.fromList dims <> boundInsideType t2
  where
    pn' = case pn of
      Unnamed -> mempty
      Named v -> S.singleton v

-- Returns the sizes of the immediate type produced,
-- the sizes of parameter types, and the sizes of return types.
dimUses :: StructType -> (Names, Names)
dimUses = flip execState mempty . traverseDims f
  where
    f bound _ (SizeExpr (Var v _ _)) | qualLeaf v `S.member` bound = pure ()
    f _ PosImmediate (SizeExpr (Var v _ _)) = modify ((S.singleton (qualLeaf v), mempty) <>)
    f _ PosParam (SizeExpr (Var v _ _)) = modify ((mempty, S.singleton (qualLeaf v)) <>)
    f _ _ _ = pure ()

checkApply ::
  SrcLoc ->
  ApplyOp ->
  PatType ->
  Arg ->
  TermTypeM (Diet, StructType, PatType, Maybe VName, [VName])
checkApply
  loc
  (fname, _)
  (Scalar (Arrow as pname d1 tp1 tp2))
  (argexp, argtype, dflow, argloc) =
    onFailure (CheckingApply fname argexp tp1 (toStruct argtype)) $ do
      unify (mkUsage argloc "use as function argument") (toStruct tp1) (toStruct argtype)

      -- Perform substitutions of instantiated variables in the types.
      tp1' <- normTypeFully tp1
      (tp2', ext) <- instantiateDimsInReturnType loc fname =<< normTypeFully tp2
      argtype' <- normTypeFully argtype

      -- Check whether this would produce an impossible return type.
      let (tp2_produced_dims, tp2_paramdims) = dimUses $ toStruct tp2'
          problematic = S.fromList ext <> boundInsideType argtype'
      when (any (`S.member` problematic) (tp2_paramdims `S.difference` tp2_produced_dims)) $ do
        typeError loc mempty . withIndexLink "existential-param-ret" $
          "Existential size would appear in function parameter of return type:"
            </> indent 2 (pretty (RetType ext tp2'))
            </> textwrap "This is usually because a higher-order function is used with functional arguments that return existential sizes or locally named sizes, which are then used as parameters of other function arguments."

      occur [observation as loc]

      checkOccurrences dflow

      case anyConsumption dflow of
        Just c ->
          let msg = "type of expression with consumption at " <> locText (location c)
           in zeroOrderType (mkUsage argloc "potential consumption in expression") msg tp1
        _ -> pure ()

      arg_consumed <- consumedByArg (locOf argloc) argtype' d1
      checkIfConsumable loc $ mconcat arg_consumed
      occur $ dflow `seqOccurrences` map (`consumption` argloc) arg_consumed

      -- Unification ignores uniqueness in higher-order arguments, so
      -- we check for that here.
      unless (toStructural argtype' `subtypeOf` setUniqueness (toStructural tp1') Nonunique) $
        typeError loc mempty "Difference in whether argument is consumed."

      (argext, parsubst) <-
        case pname of
          Named pname'
            | M.member pname' (unFV $ freeInType tp2') ->
                case (isJust (anyConsumption dflow), hasBinding argexp) of
                  (True, _) -> do
                    warn (srclocOf argexp) $
                      withIndexLink
                        "size-expression-consume"
                        "Size expression with consumption is replaced by unknown size."
                    d <- newRigidDim argexp (RigidArg fname $ prettyTextOneLine $ bareExp argexp) "n"
                    pure
                      ( Just d,
                        (`M.lookup` M.singleton pname' (ExpSubst $ sizeVar (qualName d) $ srclocOf argexp))
                      )
                  (_, True) -> do
                    warn (srclocOf argexp) $
                      withIndexLink
                        "size-expression-bind"
                        "Size expression with binding is replaced by unknown size."
                    d <- newRigidDim argexp (RigidArg fname $ prettyTextOneLine $ bareExp argexp) "n"
                    pure
                      ( Just d,
                        (`M.lookup` M.singleton pname' (ExpSubst $ sizeVar (qualName d) $ srclocOf argexp))
                      )
                  (False, False) ->
                    pure
                      ( Nothing,
                        (`M.lookup` M.singleton pname' (ExpSubst argexp))
                      )
          _ -> pure (Nothing, const Nothing)

      -- In case a function result is not immediately bound to a name,
      -- we need to invent a name for it so we can track it during
      -- aliasing (uniqueness-error54.fut, uniqueness-error55.fut,
      -- uniqueness-error60.fut).
      v <- newID "internal_app_result"
      modify $ \s -> s {stateNames = M.insert v (NameAppRes fname loc) $ stateNames s}
      let appres = S.singleton $ AliasFree v
      let tp2'' = applySubst parsubst $ returnType appres tp2' d1 argtype'

      pure (d1, tp1', tp2'', argext, ext)
checkApply loc fname tfun@(Scalar TypeVar {}) arg = do
  tv <- newTypeVar loc "b"
  -- Change the uniqueness of the argument type because we never want
  -- to infer that a function is consuming.
  let argt_nonunique = toStruct (argType arg) `setUniqueness` Nonunique
  unify (mkUsage loc "use as function") (toStruct tfun) $
    Scalar (Arrow mempty Unnamed Observe argt_nonunique $ RetType [] tv)
  tfun' <- normPatType tfun
  checkApply loc fname tfun' arg
checkApply loc (fname, prev_applied) ftype (argexp, _, _, _) = do
  let fname' = maybe "expression" (dquotes . pretty) fname

  typeError loc mempty $
    if prev_applied == 0
      then
        "Cannot apply"
          <+> fname'
          <+> "as function, as it has type:"
          </> indent 2 (pretty ftype)
      else
        "Cannot apply"
          <+> fname'
          <+> "to argument #" <> pretty (prev_applied + 1)
          <+> dquotes (shorten $ group $ pretty argexp) <> ","
          </> "as"
          <+> fname'
          <+> "only takes"
          <+> pretty prev_applied
          <+> arguments <> "."
  where
    arguments
      | prev_applied == 1 = "argument"
      | otherwise = "arguments"

aliasParts :: PatType -> [Aliasing]
aliasParts (Scalar (Record ts)) = foldMap aliasParts $ M.elems ts
aliasParts t = [aliases t]

consumedByArg :: Loc -> PatType -> Diet -> TermTypeM [Aliasing]
consumedByArg loc at Consume = do
  let parts = aliasParts at
  foldM_ check mempty parts
  pure parts
  where
    check seen als
      | any (`S.member` seen) als =
          typeError loc mempty . withIndexLink "self-aliasing-arg" $
            "Argument passed for consuming parameter is self-aliased."
      | otherwise = pure $ als <> seen
consumedByArg _ _ _ = pure []

-- | Type-check a single expression in isolation.  This expression may
-- turn out to be polymorphic, in which case the list of type
-- parameters will be non-empty.
checkOneExp :: UncheckedExp -> TypeM ([TypeParam], Exp)
checkOneExp e = fmap fst . runTermTypeM checkExp $ do
  e' <- checkExp e
  let t = toStruct $ typeOf e'
  (tparams, _, _) <-
    letGeneralise (nameFromString "<exp>") (srclocOf e) [] [] t
  fixOverloadedTypes $ typeVars t
  e'' <- updateTypes e'
  localChecks e''
  causalityCheck e''
  pure (tparams, e'')

-- | Type-check a single size expression in isolation.  This expression may
-- turn out to be polymorphic, in which case it is unified with i64.
checkSizeExp :: UncheckedExp -> TypeM Exp
checkSizeExp e = fmap fst . runTermTypeM checkExp $ do
  e' <- noUnique $ checkExp e
  let t = toStruct $ typeOf e'
  when (hasBinding e') $
    typeError (srclocOf e') mempty . withIndexLink "size-expression-bind" $
      "Size expression with binding is forbidden."
  unify (mkUsage e' "Size expression") t (Scalar (Prim (Signed Int64)))
  updateTypes e'

-- Verify that all sum type constructors and empty array literals have
-- a size that is known (rigid or a type parameter).  This is to
-- ensure that we can actually determine their shape at run-time.
causalityCheck :: Exp -> TermTypeM ()
causalityCheck binding_body = do
  constraints <- getConstraints

  let checkCausality what known t loc
        | (d, dloc) : _ <-
            mapMaybe (unknown constraints known) $
              M.keys $
                unFV $
                  freeInType $
                    toStruct t =
            Just $ lift $ causality what (locOf loc) d dloc t
        | otherwise = Nothing

      checkParamCausality known p =
        checkCausality (pretty p) known (patternType p) (locOf p)

      onExp ::
        S.Set VName ->
        Exp ->
        StateT (S.Set VName) (Either TypeError) Exp

      onExp known (Var v (Info t) loc)
        | Just bad <- checkCausality (dquotes (pretty v)) known t loc =
            bad
      onExp known (ProjectSection _ (Info t) loc)
        | Just bad <- checkCausality "projection section" known t loc =
            bad
      onExp known (IndexSection _ (Info t) loc)
        | Just bad <- checkCausality "projection section" known t loc =
            bad
      onExp known (OpSectionRight _ (Info t) _ _ _ loc)
        | Just bad <- checkCausality "operator section" known t loc =
            bad
      onExp known (OpSectionLeft _ (Info t) _ _ _ loc)
        | Just bad <- checkCausality "operator section" known t loc =
            bad
      onExp known (ArrayLit [] (Info t) loc)
        | Just bad <- checkCausality "empty array" known t loc =
            bad
      onExp known (Hole (Info t) loc)
        | Just bad <- checkCausality "hole" known t loc =
            bad
      onExp known (Lambda params _ _ _ _)
        | bad : _ <- mapMaybe (checkParamCausality known) params =
            bad
      onExp known e@(AppExp (LetPat _ _ bindee_e body_e _) (Info res)) = do
        sequencePoint known bindee_e body_e $ appResExt res
        pure e
      onExp known e@(AppExp (Match scrutinee cs _) (Info res)) = do
        new_known <- lift $ execStateT (onExp known scrutinee) mempty
        void $ recurse (new_known <> known) cs
        modify ((new_known <> S.fromList (appResExt res)) <>)
        pure e
      onExp known e@(AppExp (Apply f args _) (Info res)) = do
        seqArgs known $ reverse $ NE.toList args
        pure e
        where
          seqArgs known' [] = do
            void $ onExp known' f
            modify (S.fromList (appResExt res) <>)
          seqArgs known' ((Info (_, p), x) : xs) = do
            new_known <- lift $ execStateT (onExp known' x) mempty
            void $ seqArgs (new_known <> known') xs
            modify ((new_known <> S.fromList (maybeToList p)) <>)
      onExp
        known
        e@(AppExp (BinOp (f, floc) ft (x, Info (_, xp)) (y, Info (_, yp)) _) (Info res)) = do
          args_known <-
            lift $
              execStateT (sequencePoint known x y $ catMaybes [xp, yp]) mempty
          void $ onExp (args_known <> known) (Var f ft floc)
          modify ((args_known <> S.fromList (appResExt res)) <>)
          pure e
      onExp known e@(AppExp e' (Info res)) = do
        recurse known e'
        modify (<> S.fromList (appResExt res))
        pure e
      onExp known e = do
        recurse known e
        pure e

      recurse known = void . astMap mapper
        where
          mapper = identityMapper {mapOnExp = onExp known}

      sequencePoint known x y ext = do
        new_known <- lift $ execStateT (onExp known x) mempty
        void $ onExp (new_known <> known) y
        modify ((new_known <> S.fromList ext) <>)

  either throwError (const $ pure ()) $
    evalStateT (onExp mempty binding_body) mempty
  where
    unknown constraints known v = do
      guard $ v `S.notMember` known
      loc <- case snd <$> M.lookup v constraints of
        Just (UnknownSize loc _) -> Just loc
        _ -> Nothing
      pure (v, loc)

    causality what loc d dloc t =
      Left . TypeError loc mempty . withIndexLink "causality-check" $
        "Causality check: size"
          </> dquotes (prettyName d)
          <+> "needed for type of"
          <+> what <> colon
          </> indent 2 (pretty t)
          </> "But"
          <+> dquotes (prettyName d)
          <+> "is computed at"
          </> pretty (locStrRel loc dloc) <> "."
          </> ""
          </> "Hint:"
          <+> align
            ( textwrap "Bind the expression producing"
                <+> dquotes (prettyName d)
                <+> "with 'let' beforehand."
            )

-- | Traverse the expression, emitting warnings and errors for various
-- problems:
--
-- * Unmatched cases.
--
-- * If any of the literals overflow their inferred types. Note:
--  currently unable to detect float underflow (such as 1e-400 -> 0)
localChecks :: Exp -> TermTypeM ()
localChecks = void . check
  where
    check e@(AppExp (Match _ cs loc) _) = do
      let ps = fmap (\(CasePat p _ _) -> p) cs
      case unmatched $ NE.toList ps of
        [] -> recurse e
        ps' ->
          typeError loc mempty . withIndexLink "unmatched-cases" $
            "Unmatched cases in match expression:"
              </> indent 2 (stack (map pretty ps'))
    check e@(IntLit x ty loc) =
      e <$ case ty of
        Info (Scalar (Prim t)) -> errorBounds (inBoundsI x t) x t loc
        _ -> error "Inferred type of int literal is not a number"
    check e@(FloatLit x ty loc) =
      e <$ case ty of
        Info (Scalar (Prim (FloatType t))) -> errorBounds (inBoundsF x t) x t loc
        _ -> error "Inferred type of float literal is not a float"
    check e@(Negate (IntLit x ty loc1) loc2) =
      e <$ case ty of
        Info (Scalar (Prim t)) -> errorBounds (inBoundsI (-x) t) (-x) t (loc1 <> loc2)
        _ -> error "Inferred type of int literal is not a number"
    check e@(AppExp (BinOp (QualName [] v, _) _ (_, Info (Array {}, _)) _ loc) _)
      | baseName v == "==",
        baseTag v <= maxIntrinsicTag = do
          warn loc $
            textwrap
              "Comparing arrays with \"==\" is deprecated and will stop working in a future revision of the language."
          recurse e
    check e = recurse e
    recurse = astMap identityMapper {mapOnExp = check}

    bitWidth ty = 8 * intByteSize ty :: Int

    inBoundsI x (Signed t) = x >= -2 ^ (bitWidth t - 1) && x < 2 ^ (bitWidth t - 1)
    inBoundsI x (Unsigned t) = x >= 0 && x < 2 ^ bitWidth t
    inBoundsI x (FloatType Float16) = not $ isInfinite (fromIntegral x :: Half)
    inBoundsI x (FloatType Float32) = not $ isInfinite (fromIntegral x :: Float)
    inBoundsI x (FloatType Float64) = not $ isInfinite (fromIntegral x :: Double)
    inBoundsI _ Bool = error "Inferred type of int literal is not a number"
    inBoundsF x Float16 = not $ isInfinite (realToFrac x :: Float)
    inBoundsF x Float32 = not $ isInfinite (realToFrac x :: Float)
    inBoundsF x Float64 = not $ isInfinite x

    errorBounds inBounds x ty loc =
      unless inBounds $
        typeError loc mempty . withIndexLink "literal-out-of-bounds" $
          "Literal "
            <> pretty x
            <> " out of bounds for inferred type "
            <> pretty ty
            <> "."

-- | Type-check a top-level (or module-level) function definition.
-- Despite the name, this is also used for checking constant
-- definitions, by treating them as 0-ary functions.
checkFunDef ::
  ( Name,
    Maybe UncheckedTypeExp,
    [UncheckedTypeParam],
    [UncheckedPat],
    UncheckedExp,
    SrcLoc
  ) ->
  TypeM
    ( VName,
      [TypeParam],
      [Pat],
      Maybe (TypeExp Info VName),
      StructRetType,
      Exp
    )
checkFunDef (fname, maybe_retdecl, tparams, params, body, loc) =
  fmap fst . runTermTypeM checkExp $ do
    (tparams', params', maybe_retdecl', RetType dims rettype', body') <-
      checkBinding (fname, maybe_retdecl, tparams, params, body, loc)

    -- Since this is a top-level function, we also resolve overloaded
    -- types, using either defaults or complaining about ambiguities.
    fixOverloadedTypes $
      typeVars rettype' <> foldMap (typeVars . patternType) params'

    -- Then replace all inferred types in the body and parameters.
    body'' <- updateTypes body'
    params'' <- updateTypes params'
    maybe_retdecl'' <- traverse updateTypes maybe_retdecl'
    rettype'' <- normTypeFully rettype'

    -- Check if the function body can actually be evaluated.
    causalityCheck body''

    -- Check for various problems.
    localChecks body''

    bindSpaced [(Term, fname)] $ do
      fname' <- checkName Term fname loc
      when (nameToString fname `elem` doNotShadow) $
        typeError loc mempty . withIndexLink "may-not-be-redefined" $
          "The" <+> prettyName fname <+> "operator may not be redefined."

      pure (fname', tparams', params'', maybe_retdecl'', RetType dims rettype'', body'')

-- | This is "fixing" as in "setting them", not "correcting them".  We
-- only make very conservative fixing.
fixOverloadedTypes :: Names -> TermTypeM ()
fixOverloadedTypes tyvars_at_toplevel =
  getConstraints >>= mapM_ fixOverloaded . M.toList . M.map snd
  where
    fixOverloaded (v, Overloaded ots usage)
      | Signed Int32 `elem` ots = do
          unify usage (Scalar (TypeVar () Nonunique (qualName v) [])) $
            Scalar $
              Prim $
                Signed Int32
          when (v `S.member` tyvars_at_toplevel) $
            warn usage "Defaulting ambiguous type to i32."
      | FloatType Float64 `elem` ots = do
          unify usage (Scalar (TypeVar () Nonunique (qualName v) [])) $
            Scalar $
              Prim $
                FloatType Float64
          when (v `S.member` tyvars_at_toplevel) $
            warn usage "Defaulting ambiguous type to f64."
      | otherwise =
          typeError usage mempty . withIndexLink "ambiguous-type" $
            "Type is ambiguous (could be one of"
              <+> commasep (map pretty ots) <> ")."
              </> "Add a type annotation to disambiguate the type."
    fixOverloaded (v, NoConstraint _ usage) = do
      -- See #1552.
      unify usage (Scalar (TypeVar () Nonunique (qualName v) [])) $
        Scalar $
          tupleRecord []
      when (v `S.member` tyvars_at_toplevel) $
        warn usage "Defaulting ambiguous type to ()."
    fixOverloaded (_, Equality usage) =
      typeError usage mempty . withIndexLink "ambiguous-type" $
        "Type is ambiguous (must be equality type)."
          </> "Add a type annotation to disambiguate the type."
    fixOverloaded (_, HasFields _ fs usage) =
      typeError usage mempty . withIndexLink "ambiguous-type" $
        "Type is ambiguous.  Must be record with fields:"
          </> indent 2 (stack $ map field $ M.toList fs)
          </> "Add a type annotation to disambiguate the type."
      where
        field (l, t) = pretty l <> colon <+> align (pretty t)
    fixOverloaded (_, HasConstrs _ cs usage) =
      typeError usage mempty . withIndexLink "ambiguous-type" $
        "Type is ambiguous (must be a sum type with constructors:"
          <+> pretty (Sum cs) <> ")."
          </> "Add a type annotation to disambiguate the type."
    fixOverloaded (v, Size Nothing (Usage Nothing loc)) =
      typeError loc mempty . withIndexLink "ambiguous-size" $
        "Ambiguous size" <+> dquotes (prettyName v) <> "."
    fixOverloaded (v, Size Nothing (Usage (Just u) loc)) =
      typeError loc mempty . withIndexLink "ambiguous-size" $
        "Ambiguous size" <+> dquotes (prettyName v) <+> "arising from" <+> pretty u <> "."
    fixOverloaded _ = pure ()

hiddenParamNames :: [Pat] -> Names
hiddenParamNames params = hidden
  where
    param_all_names = mconcat $ map patNames params
    named (Named x, _, _) = Just x
    named (Unnamed, _, _) = Nothing
    param_names =
      S.fromList $ mapMaybe (named . patternParam) params
    hidden = param_all_names `S.difference` param_names

inferredReturnType :: SrcLoc -> [Pat] -> PatType -> TermTypeM StructType
inferredReturnType loc params t = do
  -- The inferred type may refer to names that are bound by the
  -- parameter patterns, but which will not be visible in the type.
  -- These we must turn into fresh type variables, which will be
  -- existential in the return type.
  fmap (toStruct . fst) $
    unscopePatType loc hidden_params $
      inferReturnUniqueness params t
  where
    hidden_params = M.keysSet $ M.filterWithKey (const . (`S.member` hidden)) $ foldMap patternMap params
    hidden = hiddenParamNames params

checkReturnAlias :: SrcLoc -> TypeBase () () -> [Pat] -> PatType -> TermTypeM ()
checkReturnAlias loc rettp params =
  foldM_ (checkReturnAlias' params) S.empty . returnAliasing rettp
  where
    checkReturnAlias' params' seen (Unique, names)
      | any (`S.member` S.map snd seen) $ S.toList names =
          uniqueReturnAliased loc
      | otherwise = do
          notAliasingParam params' names
          pure $ seen `S.union` tag Unique names
    checkReturnAlias' _ seen (Nonunique, names)
      | any (`S.member` seen) $ S.toList $ tag Unique names =
          uniqueReturnAliased loc
      | otherwise = pure $ seen `S.union` tag Nonunique names

    notAliasingParam params' names =
      forM_ params' $ \p ->
        let consumedNonunique p' =
              not (consumableParamType $ unInfo $ identType p') && (identName p' `S.member` names)
         in case find consumedNonunique $ S.toList $ patIdents p of
              Just p' ->
                returnAliased (baseName $ identName p') loc
              Nothing ->
                pure ()

    tag u = S.map (u,)

    returnAliasing (Scalar (Record ets1)) (Scalar (Record ets2)) =
      concat $ M.elems $ M.intersectionWith returnAliasing ets1 ets2
    returnAliasing expected got =
      [(uniqueness expected, S.map aliasVar $ aliases got)]

    consumableParamType (Array _ u _ _) = u == Unique
    consumableParamType (Scalar Prim {}) = True
    consumableParamType (Scalar (TypeVar _ u _ _)) = u == Unique
    consumableParamType (Scalar (Record fs)) = all consumableParamType fs
    consumableParamType (Scalar (Sum fs)) = all (all consumableParamType) fs
    consumableParamType (Scalar Arrow {}) = False

checkBinding ::
  ( Name,
    Maybe UncheckedTypeExp,
    [UncheckedTypeParam],
    [UncheckedPat],
    UncheckedExp,
    SrcLoc
  ) ->
  TermTypeM
    ( [TypeParam],
      [Pat],
      Maybe (TypeExp Info VName),
      StructRetType,
      Exp
    )
checkBinding (fname, maybe_retdecl, tparams, params, body, loc) =
  noUnique . incLevel . bindingParams tparams params $ \tparams' params' -> do
    maybe_retdecl' <- traverse checkTypeExpNonrigid maybe_retdecl

    body' <-
      checkFunBody
        params'
        body
        ((\(_, x, _) -> x) <$> maybe_retdecl')
        (maybe loc srclocOf maybe_retdecl)

    params'' <- mapM updateTypes params'
    body_t <- expTypeFully body'

    (maybe_retdecl'', rettype) <- case maybe_retdecl' of
      Just (retdecl', ret, _) -> do
        let rettype_structural = toStructural ret
        checkReturnAlias loc rettype_structural params'' body_t

        when (null params) $ nothingMustBeUnique loc rettype_structural

        ret' <- normTypeFully ret

        pure (Just retdecl', ret')
      Nothing
        | null params ->
            pure (Nothing, toStruct body_t)
        | otherwise -> do
            body_t' <- inferredReturnType loc params'' body_t
            pure (Nothing, body_t')

    verifyFunctionParams (Just fname) params''

    (tparams'', params''', rettype') <-
      letGeneralise fname loc tparams' params''
        =<< unscopeUnknown rettype

    checkGlobalAliases params'' body_t loc

    pure (tparams'', params''', maybe_retdecl'', rettype', body')

-- | Extract all the shape names that occur in positive position
-- (roughly, left side of an arrow) in a given type.
sizeNamesPos :: TypeBase Size als -> S.Set VName
sizeNamesPos (Scalar (Arrow _ _ _ t1 (RetType _ t2))) = onParam t1 <> sizeNamesPos t2
  where
    onParam :: TypeBase Size als -> S.Set VName
    onParam (Scalar Arrow {}) = mempty
    onParam (Scalar (Record fs)) = mconcat $ map onParam $ M.elems fs
    onParam (Scalar (TypeVar _ _ _ targs)) = mconcat $ map onTypeArg targs
    onParam t = fvVars $ freeInType t
    onTypeArg (TypeArgDim (SizeExpr (Var d _ _))) = S.singleton $ qualLeaf d
    onTypeArg (TypeArgDim _) = mempty
    onTypeArg (TypeArgType t) = onParam t
sizeNamesPos _ = mempty

checkGlobalAliases :: [Pat] -> PatType -> SrcLoc -> TermTypeM ()
checkGlobalAliases params body_t loc = do
  vtable <- asks $ scopeVtable . termScope
  let isGlobal v = case v `M.lookup` vtable of
        Just (BoundV Global _ _) -> True
        _ -> False
  let als =
        filter isGlobal . S.toList $
          boundArrayAliases body_t `S.difference` foldMap patNames params
  unless (null params) $ case als of
    v : _ ->
      typeError loc mempty . withIndexLink "alias-free-variable" $
        "Function result aliases the free variable "
          <> dquotes (prettyName v)
          <> "."
          </> "Use"
          <+> dquotes "copy"
          <+> "to break the aliasing."
    _ ->
      pure ()

inferReturnUniqueness :: [Pat] -> PatType -> PatType
inferReturnUniqueness params t =
  let forbidden = aliasesMultipleTimes t
      uniques = uniqueParamNames params
      delve (Scalar (Record fs)) =
        Scalar $ Record $ M.map delve fs
      delve (Scalar (Sum cs)) =
        Scalar $ Sum $ M.map (map delve) cs
      delve t'
        | all (`S.member` uniques) (boundArrayAliases t'),
          not $ any ((`S.member` forbidden) . aliasVar) (aliases t') =
            t' `setUniqueness` Unique
        | otherwise =
            t' `setUniqueness` Nonunique
   in delve t

-- An alias inhibits uniqueness if it is used in disjoint values.
aliasesMultipleTimes :: PatType -> Names
aliasesMultipleTimes = S.fromList . map fst . filter ((> 1) . snd) . M.toList . delve
  where
    delve (Scalar (Record fs)) =
      foldl' (M.unionWith (+)) mempty $ map delve $ M.elems fs
    delve t =
      M.fromList $ zip (map aliasVar $ S.toList (aliases t)) $ repeat (1 :: Int)

uniqueParamNames :: [Pat] -> Names
uniqueParamNames =
  S.map identName
    . S.filter (unique . unInfo . identType)
    . foldMap patIdents

boundArrayAliases :: PatType -> S.Set VName
boundArrayAliases (Array als _ _ _) = boundAliases als
boundArrayAliases (Scalar Prim {}) = mempty
boundArrayAliases (Scalar (Record fs)) = foldMap boundArrayAliases fs
boundArrayAliases (Scalar (TypeVar als _ _ _)) = boundAliases als
boundArrayAliases (Scalar Arrow {}) = mempty
boundArrayAliases (Scalar (Sum fs)) =
  mconcat $ concatMap (map boundArrayAliases) $ M.elems fs

nothingMustBeUnique :: SrcLoc -> TypeBase () () -> TermTypeM ()
nothingMustBeUnique loc = check
  where
    check (Array _ Unique _ _) = bad
    check (Scalar (TypeVar _ Unique _ _)) = bad
    check (Scalar (Record fs)) = mapM_ check fs
    check (Scalar (Sum fs)) = mapM_ (mapM_ check) fs
    check _ = pure ()
    bad = typeError loc mempty "A top-level constant cannot have a unique type."

-- | Verify certain restrictions on function parameters, and bail out
-- on dubious constructions.
--
-- These restrictions apply to all functions (anonymous or otherwise).
-- Top-level functions have further restrictions that are checked
-- during let-generalisation.
verifyFunctionParams :: Maybe Name -> [Pat] -> TermTypeM ()
verifyFunctionParams fname params =
  onFailure (CheckingParams fname) $
    verifyParams (foldMap patNames params) =<< mapM updateTypes params
  where
    verifyParams forbidden (p : ps)
      | d : _ <- S.toList $ fvVars (freeInPat p) `S.intersection` forbidden =
          typeError p mempty . withIndexLink "inaccessible-size" $
            "Parameter"
              <+> dquotes (pretty p)
              </> "refers to size"
              <+> dquotes (prettyName d)
                <> comma
              </> textwrap "which will not be accessible to the caller"
                <> comma
              </> textwrap "possibly because it is nested in a tuple or record."
              </> textwrap "Consider ascribing an explicit type that does not reference "
                <> dquotes (prettyName d)
                <> "."
      | otherwise = verifyParams forbidden' ps
      where
        forbidden' =
          case patternParam p of
            (Named v, _, _) -> forbidden `S.difference` S.singleton v
            _ -> forbidden
    verifyParams _ [] = pure ()

-- | Move existentials down to the level where they are actually used
-- (i.e. have their "witnesses").  E.g. changes
--
-- @
-- ?[n].bool -> [n]bool
-- @
--
-- to
--
-- @
-- bool -> ?[n].[n]bool
-- @
injectExt :: [VName] -> StructType -> StructRetType
injectExt [] ret = RetType [] ret
injectExt ext ret = RetType ext_here $ deeper ret
  where
    (immediate, _) = dimUses ret
    (ext_here, ext_there) = partition (`S.member` immediate) ext
    deeper (Scalar (Prim t)) = Scalar $ Prim t
    deeper (Scalar (Record fs)) = Scalar $ Record $ M.map deeper fs
    deeper (Scalar (Sum cs)) = Scalar $ Sum $ M.map (map deeper) cs
    deeper (Scalar (Arrow als p d1 t1 (RetType t2_ext t2))) =
      Scalar $ Arrow als p d1 t1 $ injectExt (ext_there <> t2_ext) t2
    deeper (Scalar (TypeVar as u tn targs)) =
      Scalar $ TypeVar as u tn $ map deeperArg targs
    deeper t@Array {} = t

    deeperArg (TypeArgType t) = TypeArgType $ deeper t
    deeperArg (TypeArgDim d) = TypeArgDim d

-- | Find all type variables in the given type that are covered by the
-- constraints, and produce type parameters that close over them.
--
-- The passed-in list of type parameters is always prepended to the
-- produced list of type parameters.
closeOverTypes ::
  Name ->
  SrcLoc ->
  [TypeParam] ->
  [StructType] ->
  StructType ->
  Constraints ->
  TermTypeM ([TypeParam], StructRetType)
closeOverTypes defname defloc tparams paramts ret substs = do
  (more_tparams, retext) <-
    partitionEithers . catMaybes
      <$> mapM closeOver (M.toList $ M.map snd to_close_over)
  let mkExt v =
        case M.lookup v substs of
          Just (_, UnknownSize {}) -> Just v
          _ -> Nothing
  pure
    ( tparams ++ more_tparams,
      injectExt (retext ++ mapMaybe mkExt (M.keys $ unFV $ freeInType ret)) ret
    )
  where
    -- Diet does not matter here.
    t = foldFunType (zip (repeat Observe) paramts) $ RetType [] ret
    to_close_over = M.filterWithKey (\k _ -> k `S.member` visible) substs
    visible = typeVars t <> fvVars (freeInType t)

    (produced_sizes, param_sizes) = dimUses t

    -- Avoid duplicate type parameters.
    closeOver (k, _)
      | k `elem` map typeParamName tparams =
          pure Nothing
    closeOver (k, NoConstraint l usage) =
      pure $ Just $ Left $ TypeParamType l k $ srclocOf usage
    closeOver (k, ParamType l loc) =
      pure $ Just $ Left $ TypeParamType l k loc
    closeOver (k, Size Nothing usage) =
      pure $ Just $ Left $ TypeParamDim k $ srclocOf usage
    closeOver (k, UnknownSize _ _)
      | k `S.member` param_sizes,
        k `S.notMember` produced_sizes = do
          notes <- dimNotes defloc $ sizeVar (qualName k) mempty
          typeError defloc notes . withIndexLink "unknown-param-def" $
            "Unknown size"
              <+> dquotes (prettyName k)
              <+> "in parameter of"
              <+> dquotes (prettyName defname)
                <> ", which is inferred as:"
              </> indent 2 (pretty t)
      | k `S.member` produced_sizes =
          pure $ Just $ Right k
    closeOver (_, _) =
      pure Nothing

letGeneralise ::
  Name ->
  SrcLoc ->
  [TypeParam] ->
  [Pat] ->
  StructType ->
  TermTypeM ([TypeParam], [Pat], StructRetType)
letGeneralise defname defloc tparams params rettype =
  onFailure (CheckingLetGeneralise defname) $ do
    now_substs <- getConstraints

    -- Candidates for let-generalisation are those type variables that
    --
    -- (1) were not known before we checked this function, and
    --
    -- (2) are not used in the (new) definition of any type variables
    -- known before we checked this function.
    --
    -- (3) are not referenced from an overloaded type (for example,
    -- are the element types of an incompletely resolved record type).
    -- This is a bit more restrictive than I'd like, and SML for
    -- example does not have this restriction.
    --
    -- Criteria (1) and (2) is implemented by looking at the binding
    -- level of the type variables.
    let keep_type_vars = overloadedTypeVars now_substs

    cur_lvl <- curLevel
    let candidate k (lvl, _) = (k `S.notMember` keep_type_vars) && lvl >= cur_lvl
        new_substs = M.filterWithKey candidate now_substs

    (tparams', RetType ret_dims rettype') <-
      closeOverTypes
        defname
        defloc
        tparams
        (map patternStructType params)
        rettype
        new_substs

    rettype'' <- updateTypes rettype'

    let used_sizes =
          foldMap freeInType $ rettype'' : map patternStructType params
    case filter ((`M.notMember` unFV used_sizes) . typeParamName) $
      filter isSizeParam tparams' of
      [] -> pure ()
      tp : _ -> unusedSize $ SizeBinder (typeParamName tp) (srclocOf tp)

    -- We keep those type variables that were not closed over by
    -- let-generalisation.
    modifyConstraints $ M.filterWithKey $ \k _ -> k `notElem` map typeParamName tparams'

    pure (tparams', params, RetType ret_dims rettype'')

checkFunBody ::
  [Pat] ->
  UncheckedExp ->
  Maybe StructType ->
  SrcLoc ->
  TermTypeM Exp
checkFunBody params body maybe_rettype loc = do
  body' <- noSizeEscape $ checkExp body

  -- Unify body return type with return annotation, if one exists.
  case maybe_rettype of
    Just rettype -> do
      body_t <- expTypeFully body'
      -- We need to turn any sizes provided by "hidden" parameter
      -- names into existential sizes instead.
      let hidden = hiddenParamNames params
      (body_t', _) <-
        unscopePatType
          loc
          ( M.keysSet $
              M.filterWithKey (const . (`S.member` hidden)) $
                foldMap patternMap params
          )
          body_t

      let usage = mkUsage body "return type annotation"
      onFailure (CheckingReturn rettype (toStruct body_t')) $
        unify usage rettype (toStruct body_t')
    Nothing -> pure ()

  pure body'

arrayOfM ::
  (Pretty (Shape dim), Monoid as) =>
  SrcLoc ->
  TypeBase dim as ->
  Shape dim ->
  Uniqueness ->
  TermTypeM (TypeBase dim as)
arrayOfM loc t shape u = do
  arrayElemType (mkUsage loc "use as array element") "type used in array" t
  pure $ arrayOf u shape t<|MERGE_RESOLUTION|>--- conflicted
+++ resolved
@@ -735,12 +735,6 @@
     i64Ident (Ident _ ty _) =
       ty == Info (Scalar $ Prim $ Signed Int64)
     sizesMap = foldMap (S.singleton . sizeName)
-<<<<<<< HEAD
-=======
-    isUnknown constraints vn
-      | Just UnknownSize {} <- snd <$> M.lookup vn constraints = True
-    isUnknown _ _ = False
->>>>>>> 5c0097f3
 checkExp (AppExp (LetFun name (tparams, params, maybe_retdecl, NoInfo, e) body loc) _) =
   sequentially (checkBinding (name, maybe_retdecl, tparams, params, e, loc)) $
     \(tparams', params', maybe_retdecl', rettype, e') closure -> do
@@ -1035,14 +1029,8 @@
     (t', retext') <- unscopePatType loc (S.map identName noni64) t
     pure (CasePat p' e' loc, t', retext <> retext')
   where
-<<<<<<< HEAD
     i64Ident (Ident _ ty _) =
       ty == Info (Scalar $ Prim $ Signed Int64)
-=======
-    isUnknown constraints vn
-      | Just UnknownSize {} <- snd <$> M.lookup vn constraints = True
-    isUnknown _ _ = False
->>>>>>> 5c0097f3
 
 -- | An unmatched pattern. Used in in the generation of
 -- unmatched pattern warnings by the type checker.
