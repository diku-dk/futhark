-- | Facilities for type-checking Futhark terms.  Checking a term
-- requires a little more context to track uniqueness and such.
--
-- Type inference is implemented through a variation of
-- Hindley-Milner.  The main complication is supporting the rich
-- number of built-in language constructs, as well as uniqueness
-- types.  This is mostly done in an ad hoc way, and many programs
-- will require the programmer to fall back on type annotations.
module Language.Futhark.TypeChecker.Terms
  ( checkOneExp,
    checkSizeExp,
    checkFunDef,
    checkPredExp,
  )
where

import Control.Monad
import Control.Monad.Except
import Control.Monad.Reader
import Control.Monad.State.Strict
import Data.Bifunctor
import Data.Bitraversable
import Data.Char (isAscii)
import Data.Either
import Data.List (delete, find, genericLength, partition)
import Data.List.NonEmpty qualified as NE
import Data.Map.Strict qualified as M
import Data.Maybe
import Data.Set qualified as S
import Futhark.Util (mapAccumLM, nubOrd)
import Futhark.Util.Pretty hiding (space)
import Language.Futhark
import Language.Futhark.Primitive (intByteSize)
import Language.Futhark.Traversals
import Language.Futhark.TypeChecker.Consumption qualified as Consumption
import Language.Futhark.TypeChecker.Match
import Language.Futhark.TypeChecker.Monad hiding (BoundV, lookupMod)
import Language.Futhark.TypeChecker.Terms.Loop
import Language.Futhark.TypeChecker.Terms.Monad
import Language.Futhark.TypeChecker.Terms.Pat
import Language.Futhark.TypeChecker.Types
import Language.Futhark.TypeChecker.Unify
import Prelude hiding (mod)

hasBinding :: Exp -> Bool
hasBinding Lambda {} = True
hasBinding (AppExp LetPat {} _) = True
hasBinding (AppExp LetFun {} _) = True
hasBinding (AppExp Loop {} _) = True
hasBinding (AppExp LetWith {} _) = True
hasBinding (AppExp Match {} _) = True
hasBinding e = isNothing $ astMap m e
  where
    m =
      identityMapper {mapOnExp = \e' -> if hasBinding e' then Nothing else Just e'}

overloadedTypeVars :: Constraints -> Names
overloadedTypeVars = mconcat . map f . M.elems
  where
    f (_, HasFields _ fs _) = mconcat $ map typeVars $ M.elems fs
    f _ = mempty

--- Basic checking

-- | Determine if the two types are identical, ignoring uniqueness.
-- Mismatched dimensions are turned into fresh rigid type variables.
-- Causes a 'TypeError' if they fail to match, and otherwise returns
-- one of them.
unifyBranchTypes :: SrcLoc -> StructType -> StructType -> TermTypeM (StructType, [VName])
unifyBranchTypes loc t1 t2 =
  onFailure (CheckingBranches t1 t2) $
    unifyMostCommon (mkUsage loc "unification of branch results") t1 t2

unifyBranches :: SrcLoc -> Exp -> Exp -> TermTypeM (StructType, [VName])
unifyBranches loc e1 e2 = do
  e1_t <- expTypeFully e1
  e2_t <- expTypeFully e2
  unifyBranchTypes loc e1_t e2_t

sliceShape ::
  Maybe (SrcLoc, Rigidity) ->
  [DimIndex] ->
  TypeBase Size as ->
  TermTypeM (TypeBase Size as, [VName])
sliceShape r slice t@(Array u (Shape orig_dims) et) =
  runStateT (setDims <$> adjustDims slice orig_dims) []
  where
    setDims [] = stripArray (length orig_dims) t
    setDims dims' = Array u (Shape dims') et

    -- If the result is supposed to be a nonrigid size variable, then
    -- don't bother trying to create non-existential sizes.  This is
    -- necessary to make programs type-check without too much
    -- ceremony; see e.g. tests/inplace5.fut.
    isRigid Rigid {} = True
    isRigid _ = False
    refine_sizes = maybe False (isRigid . snd) r

    sliceSize orig_d i j stride =
      case r of
        Just (loc, Rigid _) -> do
          (d, ext) <-
            lift . extSize loc $
              SourceSlice orig_d' (bareExp <$> i) (bareExp <$> j) (bareExp <$> stride)
          modify (maybeToList ext ++)
          pure d
        Just (loc, Nonrigid) ->
          lift $
            flip sizeFromName loc . qualName
              <$> newFlexibleDim (mkUsage loc "size of slice") "slice_dim"
        Nothing -> do
          v <- lift $ newID "slice_anydim"
          modify (v :)
          pure $ sizeFromName (qualName v) mempty
      where
        -- The original size does not matter if the slice is fully specified.
        orig_d'
          | isJust i, isJust j = Nothing
          | otherwise = Just orig_d

    warnIfBinding binds d i j stride size =
      if binds
        then do
          lift . warn (srclocOf size) $
            withIndexLink
              "size-expression-bind"
              "Size expression with binding is replaced by unknown size."
          (:) <$> sliceSize d i j stride
        else pure (size :)

    adjustDims (DimFix {} : idxes') (_ : dims) =
      adjustDims idxes' dims
    -- Pat match some known slices to be non-existential.
    adjustDims (DimSlice i j stride : idxes') (d : dims)
      | refine_sizes,
        maybe True ((== Just 0) . isInt64) i,
        maybe True ((== Just 1) . isInt64) stride = do
          let binds = maybe False hasBinding j
          warnIfBinding binds d i j stride (fromMaybe d j)
            <*> adjustDims idxes' dims
    adjustDims ((DimSlice i j stride) : idxes') (d : dims)
      | refine_sizes,
        Just i' <- i, -- if i ~ 0, previous case
        maybe True ((== Just 1) . isInt64) stride = do
          let j' = fromMaybe d j
              binds = hasBinding j' || hasBinding i'
          warnIfBinding binds d i j stride (sizeMinus j' i')
            <*> adjustDims idxes' dims
    -- stride == -1
    adjustDims ((DimSlice Nothing Nothing stride) : idxes') (d : dims)
      | refine_sizes,
        maybe True ((== Just (-1)) . isInt64) stride =
          (d :) <$> adjustDims idxes' dims
    adjustDims ((DimSlice (Just i) (Just j) stride) : idxes') (d : dims)
      | refine_sizes,
        maybe True ((== Just (-1)) . isInt64) stride = do
          let binds = hasBinding i || hasBinding j
          warnIfBinding binds d (Just i) (Just j) stride (sizeMinus i j)
            <*> adjustDims idxes' dims
    -- existential
    adjustDims ((DimSlice i j stride) : idxes') (d : dims) =
      (:) <$> sliceSize d i j stride <*> adjustDims idxes' dims
    adjustDims _ dims =
      pure dims

    sizeMinus j i =
      AppExp
        ( BinOp
            (qualName (intrinsicVar "-"), mempty)
            sizeBinOpInfo
            (j, Info Nothing)
            (i, Info Nothing)
            mempty
        )
        $ Info
        $ AppRes i64 []
    i64 = Scalar $ Prim $ Signed Int64
    sizeBinOpInfo = Info $ foldFunType [i64, i64] $ RetType [] i64
sliceShape r slice (Scalar (Refinement t _)) = sliceShape r slice t
sliceShape _ _ t = pure (t, [])

--- Main checkers

checkAscript ::
  SrcLoc ->
  TypeExp (ExpBase NoInfo VName) VName ->
  ExpBase NoInfo VName ->
  TermTypeM (TypeExp Exp VName, Exp)
checkAscript loc te e = do
  (te', decl_t, _) <- checkTypeExpNonrigid te
  e' <- checkExp e
  e_t <- expTypeFully e'

  onFailure (CheckingAscription (toStruct decl_t) e_t) $
    unify (mkUsage loc "type ascription") (toStruct decl_t) e_t

  pure (te', e')

checkCoerce ::
  SrcLoc ->
  TypeExp (ExpBase NoInfo VName) VName ->
  ExpBase NoInfo VName ->
  TermTypeM (TypeExp Exp VName, StructType, Exp)
checkCoerce loc te e = do
  (te', te_t, ext) <- checkTypeExpNonrigid te
  e' <- checkExp e
  e_t <- expTypeFully e'

  te_t_nonrigid <- makeNonExtFresh ext $ toStruct te_t

  onFailure (CheckingAscription (toStruct te_t) e_t) $
    unify (mkUsage loc "size coercion") e_t te_t_nonrigid

  -- If the type expression had any anonymous dimensions, these will
  -- now be in 'ext'.  Those we keep nonrigid and unify with e_t.
  -- This ensures that 'x :> [1][]i32' does not make the second
  -- dimension unknown.  Use of matchDims is sensible because the
  -- structure of e_t' will be fully known due to the unification, and
  -- te_t because type expressions are complete.
  pure (te', toStruct te_t, e')
  where
    makeNonExtFresh ext = bitraverse onDim pure
      where
        onDim d@(Var v _ _)
          | qualLeaf v `elem` ext = pure d
        onDim d = do
          v <- newTypeName "coerce"
          constrain v . Size Nothing $
            mkUsage
              loc
              "a size coercion where the underlying expression size cannot be determined"
          pure $ sizeFromName (qualName v) (srclocOf d)

<<<<<<< HEAD
sameExp :: Exp -> Exp -> Bool
sameExp e1 e2
  | Just es <- similarExps e1 e2 =
      all (uncurry sameExp) es
  | otherwise = False

-- All non-trivial subexpressions (as by stripExp) of some expression,
-- not including the expression itself.
subExps :: Exp -> [Exp]
subExps e
  | Just e' <- stripExp e = subExps e'
  | otherwise = astMap mapper e `execState` mempty
  where
    mapOnExp e'
      | Just e'' <- stripExp e' = mapOnExp e''
      | otherwise = do
          modify (e' :)
          astMap mapper e'
    mapper = identityMapper {mapOnExp}

-- Expressions witnessed by type, topologically sorted.
topWit :: TypeBase Exp u -> [Exp]
topWit = topologicalSort depends . witnessedExps
  where
    witnessedExps t = execState (traverseDims onDim t) mempty
      where
        onDim _ PosImmediate e = modify (e :)
        onDim _ _ _ = pure ()
    depends a b = any (sameExp b) $ subExps a

sizeFree ::
  SrcLoc ->
  (Exp -> Maybe VName) ->
  TypeBase Size u ->
  TermTypeM (TypeBase Size u, [VName])
sizeFree tloc expKiller orig_t = do
  runReaderT (toBeReplaced orig_t $ onType orig_t) mempty `runStateT` mempty
  where
    lookReplacement e repl = snd <$> find (sameExp e . fst) repl
    expReplace mapping e
      | Just e' <- lookReplacement e mapping = e'
      | otherwise = runIdentity $ astMap mapper e
      where
        mapper = identityMapper {mapOnExp = pure . expReplace mapping}

    replacing e = do
      e' <- asks (`expReplace` e)
      case expKiller e' of
        Nothing -> pure e'
        Just cause -> do
          vn <- lift $ lift $ newRigidDim tloc (RigidOutOfScope (locOf e) cause) "d"
          modify (vn :)
          pure $ sizeFromName (qualName vn) (srclocOf e)

    toBeReplaced t m' = foldl f m' $ topWit t
      where
        f m e = do
          e' <- replacing e
          local ((e, e') :) m

    onScalar (Record fs) =
      Record <$> traverse onType fs
    onScalar (Sum cs) =
      Sum <$> (traverse . traverse) onType cs
    onScalar (Arrow as pn d argT (RetType dims retT)) = do
      argT' <- onType argT
      old_bound <- get
      retT' <- toBeReplaced retT $ onType retT
      rl <- state $ partition (`notElem` old_bound)
      let dims' = dims <> rl
      pure $ Arrow as pn d argT' (RetType dims' retT')
    onScalar (TypeVar u v args) =
      TypeVar u v <$> mapM onTypeArg args
      where
        onTypeArg (TypeArgDim d) = TypeArgDim <$> replacing d
        onTypeArg (TypeArgType ty) = TypeArgType <$> onType ty
    onScalar (Prim pt) = pure $ Prim pt
    onScalar (Refinement t e) =
      Refinement <$> onType t <*> pure e

    onType ::
      TypeBase Size u ->
      ReaderT [(Exp, Exp)] (StateT [VName] TermTypeM) (TypeBase Size u)
    onType (Array u shape scalar) =
      Array u <$> traverse replacing shape <*> onScalar scalar
    onType (Scalar ty) =
      Scalar <$> onScalar ty

=======
>>>>>>> fa90e678
-- Used to remove unknown sizes from function body types before we
-- perform let-generalisation.  This is because if a function is
-- inferred to return something of type '[x+y]t' where 'x' or 'y' are
-- unknown, we want to turn that into '[z]t', where ''z' is a fresh
-- unknown, which is then by let-generalisation turned into
-- '?[z].[z]t'.
unscopeUnknown ::
  TypeBase Size u ->
  TermTypeM (TypeBase Size u)
unscopeUnknown t = do
  constraints <- getConstraints
  -- These sizes will be immediately turned into existentials, so we
  -- do not need to care about their location.
  fst <$> sizeFree mempty (expKiller constraints) t
  where
    expKiller _ Var {} = Nothing
    expKiller constraints e =
      S.lookupMin $ S.filter (isUnknown constraints) $ (`S.difference` witnesses) $ fvVars $ freeInExp e
    isUnknown constraints vn
      | Just UnknownSize {} <- snd <$> M.lookup vn constraints = True
    isUnknown _ _ = False
    (witnesses, _) = determineSizeWitnesses $ toStruct t

unscopeType ::
  SrcLoc ->
  [VName] ->
  TypeBase Size as ->
  TermTypeM (TypeBase Size as, [VName])
unscopeType tloc unscoped =
  sizeFree tloc $ find (`elem` unscoped) . fvVars . freeInExp

checkExp :: ExpBase NoInfo VName -> TermTypeM Exp
checkExp (Literal val loc) =
  pure $ Literal val loc
checkExp (Hole _ loc) = do
  t <- newTypeVar loc "t"
  pure $ Hole (Info t) loc
checkExp (StringLit vs loc) =
  pure $ StringLit vs loc
checkExp (IntLit val NoInfo loc) = do
  t <- newTypeVar loc "t"
  mustBeOneOf anyNumberType (mkUsage loc "integer literal") t
  pure $ IntLit val (Info t) loc
checkExp (FloatLit val NoInfo loc) = do
  t <- newTypeVar loc "t"
  mustBeOneOf anyFloatType (mkUsage loc "float literal") t
  pure $ FloatLit val (Info t) loc
checkExp (TupLit es loc) =
  TupLit <$> mapM checkExp es <*> pure loc
checkExp (RecordLit fs loc) =
  RecordLit <$> evalStateT (mapM checkField fs) mempty <*> pure loc
  where
    checkField (RecordFieldExplicit f e rloc) = do
      errIfAlreadySet (unLoc f) rloc
      modify $ M.insert (unLoc f) rloc
      RecordFieldExplicit f <$> lift (checkExp e) <*> pure rloc
    checkField (RecordFieldImplicit name NoInfo rloc) = do
      errIfAlreadySet (baseName (unLoc name)) rloc
      t <- lift $ lookupVar rloc $ qualName $ unLoc name
      modify $ M.insert (baseName (unLoc name)) rloc
      pure $ RecordFieldImplicit name (Info t) rloc

    errIfAlreadySet f rloc = do
      maybe_sloc <- gets $ M.lookup f
      case maybe_sloc of
        Just sloc ->
          lift . typeError rloc mempty $
            "Field"
              <+> dquotes (pretty f)
              <+> "previously defined at"
              <+> pretty (locStrRel rloc sloc)
              <> "."
        Nothing -> pure ()
-- No need to type check this, as these are only produced by the
-- parser if the elements are monomorphic and all match.
checkExp (ArrayVal vs t loc) =
  pure $ ArrayVal vs t loc
checkExp (ArrayLit all_es _ loc) =
  -- Construct the result type and unify all elements with it.  We
  -- only create a type variable for empty arrays; otherwise we use
  -- the type of the first element.  This significantly cuts down on
  -- the number of type variables generated for pathologically large
  -- multidimensional array literals.
  case all_es of
    [] -> do
      et <- newTypeVar loc "t"
      t <- arrayOfM loc et (Shape [sizeFromInteger 0 mempty])
      pure $ ArrayLit [] (Info t) loc
    e : es -> do
      e' <- checkExp e
      et <- expType e'
      es' <- mapM (unifies "type of first array element" et <=< checkExp) es
      t <- arrayOfM loc et (Shape [sizeFromInteger (genericLength all_es) mempty])
      pure $ ArrayLit (e' : es') (Info t) loc
checkExp (AppExp (Range start maybe_step end loc) _) = do
  start' <- require "use in range expression" anySignedType =<< checkExp start
  start_t <- expType start'
  maybe_step' <- case maybe_step of
    Nothing -> pure Nothing
    Just step -> do
      let warning = warn loc "First and second element of range are identical, this will produce an empty array."
      case (start, step) of
        (Literal x _, Literal y _) -> when (x == y) warning
        (Var x_name _ _, Var y_name _ _) -> when (x_name == y_name) warning
        _ -> pure ()
      Just <$> (unifies "use in range expression" start_t =<< checkExp step)

  let unifyRange e = unifies "use in range expression" start_t =<< checkExp e
  end' <- traverse unifyRange end

  end_t <- case end' of
    DownToExclusive e -> expType e
    ToInclusive e -> expType e
    UpToExclusive e -> expType e

  -- Special case some ranges to give them a known size.
  let warnIfBinding binds size =
        if binds
          then do
            warn (srclocOf size) $
              withIndexLink
                "size-expression-bind"
                "Size expression with binding is replaced by unknown size."
            d <- newRigidDim loc RigidRange "range_dim"
            pure (sizeFromName (qualName d) mempty, Just d)
          else pure (size, Nothing)
  (dim, retext) <-
    case (isInt64 start', isInt64 <$> maybe_step', end') of
      (Just 0, Just (Just 1), UpToExclusive end'')
        | Scalar (Prim (Signed Int64)) <- end_t ->
            warnIfBinding (hasBinding end'') end''
      (Just 0, Nothing, UpToExclusive end'')
        | Scalar (Prim (Signed Int64)) <- end_t ->
            warnIfBinding (hasBinding end'') end''
      (_, Nothing, UpToExclusive end'')
        | Scalar (Prim (Signed Int64)) <- end_t ->
            warnIfBinding (hasBinding end'' || hasBinding start') $ sizeMinus end'' start'
      (_, Nothing, ToInclusive end'')
        -- No stride means we assume a stride of one.
        | Scalar (Prim (Signed Int64)) <- end_t ->
            warnIfBinding (hasBinding end'' || hasBinding start') $ sizeMinusInc end'' start'
      (Just 1, Just (Just 2), ToInclusive end'')
        | Scalar (Prim (Signed Int64)) <- end_t ->
            warnIfBinding (hasBinding end'') end''
      _ -> do
        d <- newRigidDim loc RigidRange "range_dim"
        pure (sizeFromName (qualName d) mempty, Just d)

  t <- arrayOfM loc start_t (Shape [dim])
  let res = AppRes t (maybeToList retext)

  pure $ AppExp (Range start' maybe_step' end' loc) (Info res)
  where
    i64 = Scalar $ Prim $ Signed Int64
    mkBinOp op t x y =
      AppExp
        ( BinOp
            (qualName (intrinsicVar op), mempty)
            sizeBinOpInfo
            (x, Info Nothing)
            (y, Info Nothing)
            mempty
        )
        (Info $ AppRes t [])
    mkSub = mkBinOp "-" i64
    mkAdd = mkBinOp "+" i64
    sizeMinus j i = j `mkSub` i
    sizeMinusInc j i = (j `mkSub` i) `mkAdd` sizeFromInteger 1 mempty
    sizeBinOpInfo = Info $ foldFunType [i64, i64] $ RetType [] i64
checkExp (Ascript e te loc) = do
  (te', e') <- checkAscript loc te e
  pure $ Ascript e' te' loc
checkExp (Coerce e te NoInfo loc) = do
  (te', te_t, e') <- checkCoerce loc te e
  t <- expTypeFully e'
  t' <- matchDims (const . const pure) t te_t
  pure $ Coerce e' te' (Info t') loc
checkExp (AppExp (BinOp (op, oploc) NoInfo (e1, _) (e2, _) loc) NoInfo) = do
  ftype <- lookupVar oploc op
  e1' <- checkExp e1
  e2' <- checkExp e2

  -- Note that the application to the first operand cannot fix any
  -- existential sizes, because it must by necessity be a function.
  (_, rt, p1_ext, _) <- checkApply loc (Just op, 0) ftype e1'
  (_, rt', p2_ext, retext) <- checkApply loc (Just op, 1) rt e2'

  pure $
    AppExp
      ( BinOp
          (op, oploc)
          (Info ftype)
          (e1', Info p1_ext)
          (e2', Info p2_ext)
          loc
      )
      (Info (AppRes rt' retext))
checkExp (Project k e NoInfo loc) = do
  e' <- checkExp e
  t <- expType e'
  kt <- mustHaveField (mkUsage loc $ docText $ "projection of field " <> dquotes (pretty k)) k t
  pure $ Project k e' (Info kt) loc
checkExp (AppExp (If e1 e2 e3 loc) _) = do
  e1' <- checkExp e1
  e2' <- checkExp e2
  e3' <- checkExp e3

  let bool = Scalar $ Prim Bool
  e1_t <- expType e1'
  onFailure (CheckingRequired [bool] e1_t) $
    unify (mkUsage e1' "use as 'if' condition") bool e1_t

  (brancht, retext) <- unifyBranches loc e2' e3'

  zeroOrderType
    (mkUsage loc "returning value of this type from 'if' expression")
    "type returned from branch"
    brancht

  pure $ AppExp (If e1' e2' e3' loc) (Info $ AppRes brancht retext)
checkExp (Parens e loc) =
  Parens <$> checkExp e <*> pure loc
checkExp (QualParens (modname, modnameloc) e loc) = do
  mod <- lookupMod modname
  case mod of
    ModEnv env -> local (`withEnv` env) $ do
      e' <- checkExp e
      pure $ QualParens (modname, modnameloc) e' loc
    ModFun {} ->
      typeError loc mempty . withIndexLink "module-is-parametric" $
        "Module" <+> pretty modname <+> " is a parametric module."
checkExp (Var qn NoInfo loc) = do
  t <- lookupVar loc qn
  pure $ Var qn (Info t) loc
checkExp (Negate arg loc) = do
  arg' <- require "numeric negation" anyNumberType =<< checkExp arg
  pure $ Negate arg' loc
checkExp (Not arg loc) = do
  arg' <- require "logical negation" (Bool : anyIntType) =<< checkExp arg
  pure $ Not arg' loc
checkExp (AppExp (Apply fe args loc) NoInfo) = do
  fe' <- checkExp fe
  args' <- mapM (checkExp . snd) args
  t <- expType fe'
  let fname =
        case fe' of
          Var v _ _ -> Just v
          _ -> Nothing
  ((_, exts, rt), args'') <- mapAccumLM (onArg fname) (0, [], t) args'

  pure $ AppExp (Apply fe' args'' loc) $ Info $ AppRes rt exts
  where
    onArg fname (i, all_exts, t) arg' = do
      (_, rt, argext, exts) <- checkApply loc (fname, i) t arg'
      pure
        ( (i + 1, all_exts <> exts, rt),
          (Info argext, arg')
        )
checkExp (AppExp (LetPat sizes pat e body loc) _) = do
  e' <- checkExp e

  -- Not technically an ascription, but we want the pattern to have
  -- exactly the type of 'e'.
  t <- expType e'
  bindingSizes sizes . incLevel . bindingPat sizes pat t $ \pat' -> do
    body' <- incLevel $ checkExp body
    body_t <- expTypeFully body'

    -- If the bound expression is of type i64, then we replace the
    -- pattern name with the expression in the type of the body.
    -- Otherwise, we need to come up with unknown sizes for the
    -- sizes going out of scope.
    t' <- normType t -- Might be overloaded integer until now.
    (body_t', retext) <-
      case (t', patNames pat') of
        (Scalar (Prim (Signed Int64)), [v])
          | not $ hasBinding e' -> do
              let f x = if x == v then Just (ExpSubst e') else Nothing
              pure (applySubst f body_t, [])
        _ ->
          unscopeType loc (map sizeName sizes <> patNames pat') body_t

    pure $
      AppExp
        (LetPat sizes (fmap toStruct pat') e' body' loc)
        (Info $ AppRes body_t' retext)
checkExp (AppExp (LetFun name (tparams, params, maybe_retdecl, NoInfo, e) body loc) _) = do
  (tparams', params', maybe_retdecl', rettype, e') <-
    checkBinding (name, maybe_retdecl, tparams, params, e, loc)

  let entry = BoundV tparams' $ funType params' rettype
      bindF scope =
        scope
          { scopeVtable = M.insert name entry $ scopeVtable scope
          }
  body' <- localScope bindF $ checkExp body

  (body_t, ext) <- unscopeType loc [name] =<< expTypeFully body'

  pure $
    AppExp
      ( LetFun
          name
          (tparams', params', maybe_retdecl', Info rettype, e')
          body'
          loc
      )
      (Info $ AppRes body_t ext)
checkExp (AppExp (LetWith dest src slice ve body loc) _) = do
  src' <- checkIdent src
  slice' <- checkSlice slice
  (t, _) <- newArrayType (mkUsage src "type of source array") "src" $ sliceDims slice'
  unify (mkUsage loc "type of target array") t $ unInfo $ identType src'

  (elemt, _) <- sliceShape (Just (loc, Nonrigid)) slice' =<< normTypeFully t

  ve' <- unifies "type of target array" elemt =<< checkExp ve

  bindingIdent dest (unInfo (identType src')) $ \dest' -> do
    body' <- checkExp body
    (body_t, ext) <- unscopeType loc [identName dest'] =<< expTypeFully body'
    pure $ AppExp (LetWith dest' src' slice' ve' body' loc) (Info $ AppRes body_t ext)
checkExp (Update src slice ve loc) = do
  slice' <- checkSlice slice
  (t, _) <- newArrayType (mkUsage' src) "src" $ sliceDims slice'
  (elemt, _) <- sliceShape (Just (loc, Nonrigid)) slice' =<< normTypeFully t
  ve' <- unifies "type of target array" elemt =<< checkExp ve
  src' <- unifies "type of target array" t =<< checkExp src
  pure $ Update src' slice' ve' loc

-- Record updates are a bit hacky, because we do not have row typing
-- (yet?).  For now, we only permit record updates where we know the
-- full type up to the field we are updating.
checkExp (RecordUpdate src fields ve NoInfo loc) = do
  src' <- checkExp src
  ve' <- checkExp ve
  a <- expTypeFully src'
  foldM_ (flip $ mustHaveField usage) a fields
  ve_t <- expType ve'
  updated_t <- updateField fields ve_t =<< expTypeFully src'
  pure $ RecordUpdate src' fields ve' (Info updated_t) loc
  where
    usage = mkUsage loc "record update"
    updateField [] ve_t src_t = do
      (src_t', _) <- allDimsFreshInType usage Nonrigid "any" src_t
      onFailure (CheckingRecordUpdate fields src_t' ve_t) $
        unify usage src_t' ve_t
      pure ve_t
    updateField (f : fs) ve_t (Scalar (Record m))
      | Just f_t <- M.lookup f m = do
          f_t' <- updateField fs ve_t f_t
          pure $ Scalar $ Record $ M.insert f f_t' m
    updateField _ _ _ =
      typeError loc mempty . withIndexLink "record-type-not-known" $
        "Full type of"
          </> indent 2 (pretty src)
          </> textwrap " is not known at this point.  Add a type annotation to the original record to disambiguate."

--
checkExp (AppExp (Index e slice loc) _) = do
  slice' <- checkSlice slice
  (t, _) <- newArrayType (mkUsage' loc) "e" $ sliceDims slice'
  e' <- unifies "being indexed at" t =<< checkExp e
  -- XXX, the RigidSlice here will be overridden in sliceShape with a proper value.
  (t', retext) <-
    sliceShape (Just (loc, Rigid (RigidSlice Nothing ""))) slice'
      =<< expTypeFully e'

  pure $ AppExp (Index e' slice' loc) (Info $ AppRes t' retext)
checkExp (Assert e1 e2 NoInfo loc) = do
  e1' <- require "being asserted" [Bool] =<< checkExp e1
  e2' <- checkExp e2
  pure $ Assert e1' e2' (Info (prettyText e1)) loc
checkExp (Lambda params body rettype_te NoInfo loc) = do
  (params', body', rettype', RetType dims ty) <-
    incLevel . bindingParams [] params $ \params' -> do
      rettype_checked <- traverse checkTypeExpNonrigid rettype_te
      let declared_rettype =
            case rettype_checked of
              Just (_, st, _) -> Just st
              Nothing -> Nothing
      body' <- checkFunBody params' body declared_rettype loc
      body_t <- expTypeFully body'

      params'' <- mapM updateTypes params'

      (rettype', rettype_st) <-
        case rettype_checked of
          Just (te, st, ext) ->
            pure (Just te, RetType ext st)
          Nothing -> do
            ret <- inferReturnSizes params'' $ toRes Nonunique body_t
            pure (Nothing, ret)

      pure (params'', body', rettype', rettype_st)

  verifyFunctionParams Nothing params'

  (ty', dims') <- unscopeType loc dims ty

  pure $ Lambda params' body' rettype' (Info (RetType dims' ty')) loc
  where
    -- Inferring the sizes of the return type of a lambda is a lot
    -- like let-generalisation.  We wish to remove any rigid sizes
    -- that were created when checking the body, except for those that
    -- are visible in types that existed before we entered the body,
    -- are parameters, or are used in parameters.
    inferReturnSizes params' ret = do
      cur_lvl <- curLevel
      let named (Named x, _, _) = Just x
          named (Unnamed, _, _) = Nothing
          param_names = mapMaybe (named . patternParam) params'
          pos_sizes =
            sizeNamesPos $ funType params' $ RetType [] ret
          hide k (lvl, _) =
            lvl >= cur_lvl && k `notElem` param_names && k `S.notMember` pos_sizes

      hidden_sizes <-
        S.fromList . M.keys . M.filterWithKey hide <$> getConstraints

      let onDim name
            | name `S.member` hidden_sizes = S.singleton name
          onDim _ = mempty

      pure $ RetType (S.toList $ foldMap onDim $ fvVars $ freeInType ret) ret
checkExp (OpSection op _ loc) = do
  ftype <- lookupVar loc op
  pure $ OpSection op (Info ftype) loc
checkExp (OpSectionLeft op _ e _ _ loc) = do
  ftype <- lookupVar loc op
  e' <- checkExp e
  (t1, rt, argext, retext) <- checkApply loc (Just op, 0) ftype e'
  case (ftype, rt) of
    (Scalar (Arrow _ m1 d1 _ _), Scalar (Arrow _ m2 d2 t2 rettype)) ->
      pure $
        OpSectionLeft
          op
          (Info ftype)
          e'
          (Info (m1, toParam d1 t1, argext), Info (m2, toParam d2 t2))
          (Info rettype, Info retext)
          loc
    _ ->
      typeError loc mempty $
        "Operator section with invalid operator of type" <+> pretty ftype
checkExp (OpSectionRight op _ e _ NoInfo loc) = do
  ftype <- lookupVar loc op
  e' <- checkExp e
  case ftype of
    Scalar (Arrow _ m1 d1 t1 (RetType [] (Scalar (Arrow _ m2 d2 t2 (RetType dims2 ret))))) -> do
      (t2', arrow', argext, _) <-
        checkApply
          loc
          (Just op, 1)
          (Scalar $ Arrow mempty m2 d2 t2 $ RetType [] $ Scalar $ Arrow Nonunique m1 d1 t1 $ RetType dims2 ret)
          e'
      case arrow' of
        Scalar (Arrow _ _ _ t1' (RetType dims2' ret')) ->
          pure $
            OpSectionRight
              op
              (Info ftype)
              e'
              (Info (m1, toParam d1 t1'), Info (m2, toParam d2 t2', argext))
              (Info $ RetType dims2' ret')
              loc
        _ -> error $ "OpSectionRight: impossible type\n" <> prettyString arrow'
    _ ->
      typeError loc mempty $
        "Operator section with invalid operator of type" <+> pretty ftype
checkExp (ProjectSection fields NoInfo loc) = do
  a <- newTypeVar loc "a"
  let usage = mkUsage loc "projection at"
  b <- foldM (flip $ mustHaveField usage) a fields
  let ft = Scalar $ Arrow mempty Unnamed Observe a $ RetType [] $ toRes Nonunique b
  pure $ ProjectSection fields (Info ft) loc
checkExp (IndexSection slice NoInfo loc) = do
  slice' <- checkSlice slice
  (t, _) <- newArrayType (mkUsage' loc) "e" $ sliceDims slice'
  (t', retext) <- sliceShape Nothing slice' t
  let ft = Scalar $ Arrow mempty Unnamed Observe t $ RetType retext $ toRes Nonunique t'
  pure $ IndexSection slice' (Info ft) loc
checkExp (AppExp (Loop _ mergepat loopinit form loopbody loc) _) = do
  ((sparams, mergepat', loopinit', form', loopbody'), appres) <-
    checkLoop checkExp (mergepat, loopinit, form, loopbody) loc
  pure $
    AppExp
      (Loop sparams mergepat' loopinit' form' loopbody' loc)
      (Info appres)
checkExp (Constr name es NoInfo loc) = do
  t <- newTypeVar loc "t"
  es' <- mapM checkExp es
  ets <- mapM expType es'
  mustHaveConstr (mkUsage loc "use of constructor") name t ets
  pure $ Constr name es' (Info t) loc
checkExp (AppExp (Match e cs loc) _) = do
  e' <- checkExp e
  mt <- expType e'
  (cs', t, retext) <- checkCases mt cs
  zeroOrderType
    (mkUsage loc "being returned 'match'")
    "type returned from pattern match"
    t
  pure $ AppExp (Match e' cs' loc) (Info $ AppRes t retext)
checkExp (Attr info e loc) =
  Attr <$> checkAttr info <*> checkExp e <*> pure loc

checkCases ::
  StructType ->
  NE.NonEmpty (CaseBase NoInfo VName) ->
  TermTypeM (NE.NonEmpty (CaseBase Info VName), StructType, [VName])
checkCases mt rest_cs =
  case NE.uncons rest_cs of
    (c, Nothing) -> do
      (c', t, retext) <- checkCase mt c
      pure (NE.singleton c', t, retext)
    (c, Just cs) -> do
      ((c', c_t, _), (cs', cs_t, _)) <-
        (,) <$> checkCase mt c <*> checkCases mt cs
      (brancht, retext) <- unifyBranchTypes (srclocOf c) c_t cs_t
      pure (NE.cons c' cs', brancht, retext)

checkCase ::
  StructType ->
  CaseBase NoInfo VName ->
  TermTypeM (CaseBase Info VName, StructType, [VName])
checkCase mt (CasePat p e loc) =
  bindingPat [] p mt $ \p' -> do
    e' <- checkExp e
    e_t <- expTypeFully e'
    (e_t', retext) <- unscopeType loc (patNames p') e_t
    pure (CasePat (fmap toStruct p') e' loc, e_t', retext)

-- | An unmatched pattern. Used in in the generation of
-- unmatched pattern warnings by the type checker.
data Unmatched p
  = UnmatchedNum p [PatLit]
  | UnmatchedBool p
  | UnmatchedConstr p
  | Unmatched p
  deriving (Functor, Show)

instance Pretty (Unmatched (Pat StructType)) where
  pretty um = case um of
    (UnmatchedNum p nums) -> pretty' p <+> "where p is not one of" <+> pretty nums
    (UnmatchedBool p) -> pretty' p
    (UnmatchedConstr p) -> pretty' p
    (Unmatched p) -> pretty' p
    where
      pretty' (PatAscription p t _) = pretty p <> ":" <+> pretty t
      pretty' (PatParens p _) = parens $ pretty' p
      pretty' (PatAttr _ p _) = parens $ pretty' p
      pretty' (Id v _ _) = prettyName v
      pretty' (TuplePat pats _) = parens $ commasep $ map pretty' pats
      pretty' (RecordPat fs _) = braces $ commasep $ map ppField fs
        where
          ppField (L _ name, t) = pretty (nameToString name) <> equals <> pretty' t
      pretty' Wildcard {} = "_"
      pretty' (PatLit e _ _) = pretty e
      pretty' (PatConstr n _ ps _) = "#" <> pretty n <+> sep (map pretty' ps)

checkIdent :: IdentBase NoInfo VName StructType -> TermTypeM (Ident StructType)
checkIdent (Ident name _ loc) = do
  vt <- lookupVar loc $ qualName name
  pure $ Ident name (Info vt) loc

checkSlice :: SliceBase NoInfo VName -> TermTypeM [DimIndex]
checkSlice = mapM checkDimIndex
  where
    checkDimIndex (DimFix i) = do
      DimFix <$> (require "use as index" anySignedType =<< checkExp i)
    checkDimIndex (DimSlice i j s) =
      DimSlice <$> check i <*> check j <*> check s

    check =
      maybe (pure Nothing) $
        fmap Just . unifies "use as index" (Scalar $ Prim $ Signed Int64) <=< checkExp

-- The number of dimensions affected by this slice (so the minimum
-- rank of the array we are slicing).
sliceDims :: [DimIndex] -> Int
sliceDims = length

instantiateDimsInReturnType ::
  SrcLoc ->
  Maybe (QualName VName) ->
  ResRetType ->
  TermTypeM (ResType, [VName])
instantiateDimsInReturnType loc fname (RetType dims t)
  | null dims =
      pure (t, mempty)
  | otherwise = do
      dims' <- mapM new dims
      pure (first (onDim $ zip dims $ map (ExpSubst . (`sizeFromName` loc) . qualName) dims') t, dims')
  where
    new =
      newRigidDim loc (RigidRet fname)
        . nameFromString
        . takeWhile isAscii
        . baseString
    onDim dims' = applySubst (`lookup` dims')

-- Some information about the function/operator we are trying to
-- apply, and how many arguments it has previously accepted.  Used for
-- generating nicer type errors.
type ApplyOp = (Maybe (QualName VName), Int)

-- | Extract all those names that are bound inside the type.
boundInsideType :: TypeBase Size as -> S.Set VName
boundInsideType (Array _ _ t) = boundInsideType (Scalar t)
boundInsideType (Scalar Prim {}) = mempty
boundInsideType (Scalar (TypeVar _ _ targs)) = foldMap f targs
  where
    f (TypeArgType t) = boundInsideType t
    f TypeArgDim {} = mempty
boundInsideType (Scalar (Record fs)) = foldMap boundInsideType fs
boundInsideType (Scalar (Sum cs)) = foldMap (foldMap boundInsideType) cs
boundInsideType (Scalar (Arrow _ pn _ t1 (RetType dims t2))) =
  pn' <> boundInsideType t1 <> S.fromList dims <> boundInsideType t2
  where
    pn' = case pn of
      Unnamed -> mempty
      Named v -> S.singleton v
boundInsideType (Scalar (Refinement t _)) = boundInsideType t

-- Returns the sizes of the immediate type produced,
-- the sizes of parameter types, and the sizes of return types.
dimUses :: TypeBase Size u -> (Names, Names)
dimUses = flip execState mempty . traverseDims f
  where
    f bound pos e =
      case pos of
        PosImmediate ->
          modify ((fvVars fv, mempty) <>)
        PosParam ->
          modify ((mempty, fvVars fv) <>)
        PosReturn -> pure ()
      where
        fv = freeInExp e `freeWithout` bound

checkApply ::
  SrcLoc ->
  ApplyOp ->
  StructType ->
  Exp ->
  TermTypeM (StructType, StructType, Maybe VName, [VName])
checkApply loc (fname, _) (Scalar (Arrow _ pname _ tp1 tp2)) argexp = do
  let argtype = typeOf argexp
  onFailure (CheckingApply fname argexp tp1 argtype) $ do
    unify (mkUsage argexp "use as function argument") tp1 argtype

    -- Perform substitutions of instantiated variables in the types.
    (tp2', ext) <- instantiateDimsInReturnType loc fname =<< normTypeFully tp2
    argtype' <- normTypeFully argtype

    -- Check whether this would produce an impossible return type.
    let (tp2_produced_dims, tp2_paramdims) = dimUses tp2'
        problematic = S.fromList ext <> boundInsideType argtype'
        problem = any (`S.member` problematic) (tp2_paramdims `S.difference` tp2_produced_dims)
    when (not (S.null problematic) && problem) $ do
      typeError loc mempty . withIndexLink "existential-param-ret" $
        "Existential size would appear in function parameter of return type:"
          </> indent 2 (pretty (RetType ext tp2'))
          </> textwrap "This is usually because a higher-order function is used with functional arguments that return existential sizes or locally named sizes, which are then used as parameters of other function arguments."

    (argext, tp2'') <-
      case pname of
        Named pname'
          | S.member pname' (fvVars $ freeInType tp2') ->
              if hasBinding argexp
                then do
                  warn (srclocOf argexp) $
                    withIndexLink
                      "size-expression-bind"
                      "Size expression with binding is replaced by unknown size."
                  d <- newRigidDim argexp (RigidArg fname $ prettyTextOneLine $ bareExp argexp) "n"
                  let parsubst v =
                        if v == pname'
                          then Just $ ExpSubst $ sizeFromName (qualName d) $ srclocOf argexp
                          else Nothing
                  pure (Just d, applySubst parsubst $ toStruct tp2')
                else
                  let parsubst v =
                        if v == pname'
                          then Just $ ExpSubst $ fromMaybe argexp $ stripExp argexp
                          else Nothing
                   in pure (Nothing, applySubst parsubst $ toStruct tp2')
        _ -> pure (Nothing, toStruct tp2')

    pure (tp1, tp2'', argext, ext)
checkApply loc fname tfun@(Scalar TypeVar {}) arg = do
  tv <- newTypeVar loc "b"
  unify (mkUsage loc "use as function") tfun $
    Scalar (Arrow mempty Unnamed Observe (typeOf arg) $ RetType [] $ paramToRes tv)
  tfun' <- normType tfun
  checkApply loc fname tfun' arg
checkApply loc (fname, prev_applied) ftype argexp = do
  let fname' = maybe "expression" (dquotes . pretty) fname

  typeError loc mempty $
    if prev_applied == 0
      then
        "Cannot apply"
          <+> fname'
          <+> "as function, as it has type:"
          </> indent 2 (pretty ftype)
      else
        "Cannot apply"
          <+> fname'
          <+> "to argument #"
          <> pretty (prev_applied + 1)
            <+> dquotes (shorten $ group $ pretty argexp)
          <> ","
            </> "as"
            <+> fname'
            <+> "only takes"
            <+> pretty prev_applied
            <+> arguments
          <> "."
  where
    arguments
      | prev_applied == 1 = "argument"
      | otherwise = "arguments"

-- | Type-check a single expression in isolation.  This expression may
-- turn out to be polymorphic, in which case the list of type
-- parameters will be non-empty.
checkOneExp :: ExpBase NoInfo VName -> TypeM ([TypeParam], Exp)
checkOneExp e = runTermTypeM checkExp $ do
  e' <- checkExp e
  let t = typeOf e'
  (tparams, _, _) <-
    letGeneralise (nameFromString "<exp>") (srclocOf e) [] [] $ toRes Nonunique t
  fixOverloadedTypes $ typeVars t
  e'' <- normTypeFully e'
  localChecks e''
  causalityCheck e''
  pure (tparams, e'')

-- | Type-check a single size expression in isolation.  This expression may
-- turn out to be polymorphic, in which case it is unified with i64.
checkSizeExp :: ExpBase NoInfo VName -> TypeM Exp
checkSizeExp e = runTermTypeM checkExp $ do
  e' <- checkExp e
  let t = typeOf e'
  when (hasBinding e') $
    typeError (srclocOf e') mempty . withIndexLink "size-expression-bind" $
      "Size expression with binding is forbidden."
  unify (mkUsage e' "Size expression") t (Scalar (Prim (Signed Int64)))
  normTypeFully e'

-- | Type-check a single predicate expression in isolation.  This expression may
-- turn out to be polymorphic, in which case it is unified with t -> bool.
checkPredExp :: TypeBase Size NoUniqueness -> ExpBase NoInfo VName -> TypeM Exp
checkPredExp _ty _e = undefined

-- Verify that all sum type constructors and empty array literals have
-- a size that is known (rigid or a type parameter).  This is to
-- ensure that we can actually determine their shape at run-time.
causalityCheck :: Exp -> TermTypeM ()
causalityCheck binding_body = do
  constraints <- getConstraints

  let checkCausality what known t loc
        | (d, dloc) : _ <-
            mapMaybe (unknown constraints known) $
              S.toList (fvVars $ freeInType t) =
            Just $ lift $ causality what (locOf loc) d dloc t
        | otherwise = Nothing

      checkParamCausality known p =
        checkCausality (pretty p) known (patternType p) (locOf p)

      collectingNewKnown = lift . flip execStateT mempty

      onExp ::
        S.Set VName ->
        Exp ->
        StateT (S.Set VName) (Either TypeError) Exp

      onExp known (Var v (Info t) loc)
        | Just bad <- checkCausality (dquotes (pretty v)) known t loc =
            bad
      onExp known (ProjectSection _ (Info t) loc)
        | Just bad <- checkCausality "projection section" known t loc =
            bad
      onExp known (IndexSection _ (Info t) loc)
        | Just bad <- checkCausality "projection section" known t loc =
            bad
      onExp known (OpSectionRight _ (Info t) _ _ _ loc)
        | Just bad <- checkCausality "operator section" known t loc =
            bad
      onExp known (OpSectionLeft _ (Info t) _ _ _ loc)
        | Just bad <- checkCausality "operator section" known t loc =
            bad
      onExp known (ArrayLit [] (Info t) loc)
        | Just bad <- checkCausality "empty array" known t loc =
            bad
      onExp known (Hole (Info t) loc)
        | Just bad <- checkCausality "hole" known t loc =
            bad
      onExp known e@(Lambda params body _ _ _)
        | bad : _ <- mapMaybe (checkParamCausality known) params =
            bad
        | otherwise = do
            -- Existentials coming into existence in the lambda body
            -- are not known outside of it.
            void $ collectingNewKnown $ onExp known body
            pure e
      onExp known e@(AppExp (LetPat _ _ bindee_e body_e _) (Info res)) = do
        sequencePoint known bindee_e body_e $ appResExt res
        pure e
      onExp known e@(AppExp (Match scrutinee cs _) (Info res)) = do
        new_known <- collectingNewKnown $ onExp known scrutinee
        void $ recurse (new_known <> known) cs
        modify ((new_known <> S.fromList (appResExt res)) <>)
        pure e
      onExp known e@(AppExp (Apply f args _) (Info res)) = do
        seqArgs known $ reverse $ NE.toList args
        pure e
        where
          seqArgs known' [] = do
            void $ onExp known' f
            modify (S.fromList (appResExt res) <>)
          seqArgs known' ((Info p, x) : xs) = do
            new_known <- collectingNewKnown $ onExp known' x
            void $ seqArgs (new_known <> known') xs
            modify ((new_known <> S.fromList (maybeToList p)) <>)
      onExp known e@(Constr v args (Info t) loc) = do
        seqArgs known args
        pure e
        where
          seqArgs known' []
            | Just bad <- checkCausality (dquotes ("#" <> pretty v)) known' t loc =
                bad
            | otherwise =
                pure ()
          seqArgs known' (x : xs) = do
            new_known <- collectingNewKnown $ onExp known' x
            void $ seqArgs (new_known <> known') xs
            modify (new_known <>)
      onExp
        known
        e@(AppExp (BinOp (f, floc) ft (x, Info xp) (y, Info yp) _) (Info res)) = do
          args_known <-
            collectingNewKnown $ sequencePoint known x y $ catMaybes [xp, yp]
          void $ onExp (args_known <> known) (Var f ft floc)
          modify ((args_known <> S.fromList (appResExt res)) <>)
          pure e
      onExp known e@(AppExp e' (Info res)) = do
        recurse known e'
        modify (<> S.fromList (appResExt res))
        pure e
      onExp known e = do
        recurse known e
        pure e

      recurse known = void . astMap mapper
        where
          mapper = identityMapper {mapOnExp = onExp known}

      sequencePoint known x y ext = do
        new_known <- collectingNewKnown $ onExp known x
        void $ onExp (new_known <> known) y
        modify ((new_known <> S.fromList ext) <>)

  either throwError (const $ pure ()) $
    evalStateT (onExp mempty binding_body) mempty
  where
    unknown constraints known v = do
      guard $ v `S.notMember` known
      loc <- case snd <$> M.lookup v constraints of
        Just (UnknownSize loc _) -> Just loc
        _ -> Nothing
      pure (v, loc)

    causality what loc d dloc t =
      Left . TypeError loc mempty . withIndexLink "causality-check" $
        "Causality check: size"
          <+> dquotes (prettyName d)
          <+> "needed for type of"
          <+> what
          <> colon
            </> indent 2 (pretty t)
            </> "But"
            <+> dquotes (prettyName d)
            <+> "is computed at"
            <+> pretty (locStrRel loc dloc)
          <> "."
            </> ""
            </> "Hint:"
            <+> align
              ( textwrap "Bind the expression producing"
                  <+> dquotes (prettyName d)
                  <+> "with 'let' beforehand."
              )

mustBeIrrefutable :: (MonadTypeChecker f) => Pat StructType -> f ()
mustBeIrrefutable p = do
  case unmatched [p] of
    [] -> pure ()
    ps' ->
      typeError p mempty . withIndexLink "refutable-pattern" $
        "Refutable pattern not allowed here.\nUnmatched cases:"
          </> indent 2 (stack (map pretty ps'))

-- | Traverse the expression, emitting warnings and errors for various
-- problems:
--
-- * Unmatched cases.
--
-- * If any of the literals overflow their inferred types. Note:
--  currently unable to detect float underflow (such as 1e-400 -> 0)
localChecks :: Exp -> TermTypeM ()
localChecks = void . check
  where
    check e@(AppExp (Match _ cs loc) _) = do
      let ps = fmap (\(CasePat p _ _) -> p) cs
      case unmatched $ NE.toList ps of
        [] -> recurse e
        ps' ->
          typeError loc mempty . withIndexLink "unmatched-cases" $
            "Unmatched cases in match expression:"
              </> indent 2 (stack (map pretty ps'))
    check e@(AppExp (LetPat _ p _ _ _) _) =
      mustBeIrrefutable p *> recurse e
    check e@(Lambda ps _ _ _ _) =
      mapM_ (mustBeIrrefutable . fmap toStruct) ps *> recurse e
    check e@(AppExp (LetFun _ (_, ps, _, _, _) _ _) _) =
      mapM_ (mustBeIrrefutable . fmap toStruct) ps *> recurse e
    check e@(AppExp (Loop _ p _ form _ _) _) = do
      mustBeIrrefutable (fmap toStruct p)
      case form of
        ForIn form_p _ -> mustBeIrrefutable form_p
        _ -> pure ()
      recurse e
    check e@(IntLit x ty loc) =
      e <$ case ty of
        Info (Scalar (Prim t)) -> errorBounds (inBoundsI x t) x t loc
        _ -> error "Inferred type of int literal is not a number"
    check e@(FloatLit x ty loc) =
      e <$ case ty of
        Info (Scalar (Prim (FloatType t))) -> errorBounds (inBoundsF x t) x t loc
        _ -> error "Inferred type of float literal is not a float"
    check e@(Negate (IntLit x ty loc1) loc2) =
      e <$ case ty of
        Info (Scalar (Prim t)) -> errorBounds (inBoundsI (-x) t) (-x) t (loc1 <> loc2)
        _ -> error "Inferred type of int literal is not a number"
    check e@(AppExp (BinOp (QualName [] v, _) _ (x, _) _ loc) _)
      | baseName v == "==",
        Array {} <- typeOf x,
        baseTag v <= maxIntrinsicTag = do
          warn loc $
            textwrap
              "Comparing arrays with \"==\" is deprecated and will stop working in a future revision of the language."
          recurse e
    check e = recurse e
    recurse = astMap identityMapper {mapOnExp = check}

    bitWidth ty = 8 * intByteSize ty :: Int

    inBoundsI x (Signed t) = x >= -2 ^ (bitWidth t - 1) && x < 2 ^ (bitWidth t - 1)
    inBoundsI x (Unsigned t) = x >= 0 && x < 2 ^ bitWidth t
    inBoundsI x (FloatType Float16) = not $ isInfinite (fromIntegral x :: Half)
    inBoundsI x (FloatType Float32) = not $ isInfinite (fromIntegral x :: Float)
    inBoundsI x (FloatType Float64) = not $ isInfinite (fromIntegral x :: Double)
    inBoundsI _ Bool = error "Inferred type of int literal is not a number"
    inBoundsF x Float16 = not $ isInfinite (realToFrac x :: Float)
    inBoundsF x Float32 = not $ isInfinite (realToFrac x :: Float)
    inBoundsF x Float64 = not $ isInfinite x

    errorBounds inBounds x ty loc =
      unless inBounds $
        typeError loc mempty . withIndexLink "literal-out-of-bounds" $
          "Literal "
            <> pretty x
            <> " out of bounds for inferred type "
            <> pretty ty
            <> "."

-- | Type-check a top-level (or module-level) function definition.
-- Despite the name, this is also used for checking constant
-- definitions, by treating them as 0-ary functions.
checkFunDef ::
  ( VName,
    Maybe (TypeExp (ExpBase NoInfo VName) VName),
    [TypeParam],
    [PatBase NoInfo VName ParamType],
    ExpBase NoInfo VName,
    SrcLoc
  ) ->
  TypeM
    ( [TypeParam],
      [Pat ParamType],
      Maybe (TypeExp Exp VName),
      ResRetType,
      Exp
    )
checkFunDef (fname, maybe_retdecl, tparams, params, body, loc) =
  runTermTypeM checkExp $ do
    (tparams', params', maybe_retdecl', RetType dims rettype', body') <-
      checkBinding (fname, maybe_retdecl, tparams, params, body, loc)

    -- Since this is a top-level function, we also resolve overloaded
    -- types, using either defaults or complaining about ambiguities.
    fixOverloadedTypes $
      typeVars rettype' <> foldMap (typeVars . patternType) params'

    -- Then replace all inferred types in the body and parameters.
    body'' <- normTypeFully body'
    params'' <- mapM normTypeFully params'
    maybe_retdecl'' <- traverse updateTypes maybe_retdecl'
    rettype'' <- normTypeFully rettype'

    -- Check if the function body can actually be evaluated.
    causalityCheck body''

    -- Check for various problems.
    mapM_ (mustBeIrrefutable . fmap toStruct) params'
    localChecks body''

    let ((body''', updated_ret), errors) =
          Consumption.checkValDef
            ( fname,
              params'',
              body'',
              RetType dims rettype'',
              maybe_retdecl'',
              loc
            )

    mapM_ throwError errors

    pure (tparams', params'', maybe_retdecl'', updated_ret, body''')

-- | This is "fixing" as in "setting them", not "correcting them".  We
-- only make very conservative fixing.
fixOverloadedTypes :: Names -> TermTypeM ()
fixOverloadedTypes tyvars_at_toplevel =
  getConstraints >>= mapM_ fixOverloaded . M.toList . M.map snd
  where
    fixOverloaded (v, Overloaded ots usage)
      | Signed Int32 `elem` ots = do
          unify usage (Scalar (TypeVar mempty (qualName v) [])) $
            Scalar (Prim $ Signed Int32)
          when (v `S.member` tyvars_at_toplevel) $
            warn usage "Defaulting ambiguous type to i32."
      | FloatType Float64 `elem` ots = do
          unify usage (Scalar (TypeVar mempty (qualName v) [])) $
            Scalar (Prim $ FloatType Float64)
          when (v `S.member` tyvars_at_toplevel) $
            warn usage "Defaulting ambiguous type to f64."
      | otherwise =
          typeError usage mempty . withIndexLink "ambiguous-type" $
            "Type is ambiguous (could be one of"
              <+> commasep (map pretty ots)
              <> ")."
                </> "Add a type annotation to disambiguate the type."
    fixOverloaded (v, NoConstraint _ usage) = do
      -- See #1552.
      unify usage (Scalar (TypeVar mempty (qualName v) [])) $
        Scalar (tupleRecord [])
      when (v `S.member` tyvars_at_toplevel) $
        warn usage "Defaulting ambiguous type to ()."
    fixOverloaded (_, Equality usage) =
      typeError usage mempty . withIndexLink "ambiguous-type" $
        "Type is ambiguous (must be equality type)."
          </> "Add a type annotation to disambiguate the type."
    fixOverloaded (_, HasFields _ fs usage) =
      typeError usage mempty . withIndexLink "ambiguous-type" $
        "Type is ambiguous.  Must be record with fields:"
          </> indent 2 (stack $ map field $ M.toList fs)
          </> "Add a type annotation to disambiguate the type."
      where
        field (l, t) = pretty l <> colon <+> align (pretty t)
    fixOverloaded (_, HasConstrs _ cs usage) =
      typeError usage mempty . withIndexLink "ambiguous-type" $
        "Type is ambiguous (must be a sum type with constructors:"
          <+> pretty (Sum cs)
          <> ")."
            </> "Add a type annotation to disambiguate the type."
    fixOverloaded (v, Size Nothing (Usage Nothing loc)) =
      typeError loc mempty . withIndexLink "ambiguous-size" $
        "Ambiguous size" <+> dquotes (prettyName v) <> "."
    fixOverloaded (v, Size Nothing (Usage (Just u) loc)) =
      typeError loc mempty . withIndexLink "ambiguous-size" $
        "Ambiguous size" <+> dquotes (prettyName v) <+> "arising from" <+> pretty u <> "."
    fixOverloaded _ = pure ()

hiddenParamNames :: [Pat ParamType] -> [VName]
hiddenParamNames params = hidden
  where
    param_all_names = mconcat $ map patNames params
    named (Named x, _, _) = Just x
    named (Unnamed, _, _) = Nothing
    param_names =
      S.fromList $ mapMaybe (named . patternParam) params
    hidden = filter (`notElem` param_names) param_all_names

inferredReturnType :: SrcLoc -> [Pat ParamType] -> StructType -> TermTypeM StructType
inferredReturnType loc params t = do
  -- The inferred type may refer to names that are bound by the
  -- parameter patterns, but which will not be visible in the type.
  -- These we must turn into fresh type variables, which will be
  -- existential in the return type.
  fst <$> unscopeType loc hidden_params t
  where
    hidden_params = filter (`elem` hidden) $ foldMap patNames params
    hidden = hiddenParamNames params

checkBinding ::
  ( VName,
    Maybe (TypeExp (ExpBase NoInfo VName) VName),
    [TypeParam],
    [PatBase NoInfo VName ParamType],
    ExpBase NoInfo VName,
    SrcLoc
  ) ->
  TermTypeM
    ( [TypeParam],
      [Pat ParamType],
      Maybe (TypeExp Exp VName),
      ResRetType,
      Exp
    )
checkBinding (fname, maybe_retdecl, tparams, params, body, loc) =
  incLevel . bindingParams tparams params $ \params' -> do
    maybe_retdecl' <- traverse checkTypeExpNonrigid maybe_retdecl

    body' <-
      checkFunBody
        params'
        body
        ((\(_, x, _) -> x) <$> maybe_retdecl')
        (maybe loc srclocOf maybe_retdecl)

    params'' <- mapM updateTypes params'
    body_t <- expTypeFully body'

    (maybe_retdecl'', rettype) <- case maybe_retdecl' of
      Just (retdecl', ret, _) -> do
        ret' <- normTypeFully ret
        pure (Just retdecl', ret')
      Nothing
        | null params ->
            pure (Nothing, toRes Nonunique body_t)
        | otherwise -> do
            body_t' <- inferredReturnType loc params'' body_t
            pure (Nothing, toRes Nonunique body_t')

    verifyFunctionParams (Just fname) params''

    (tparams', params''', rettype') <-
      letGeneralise (baseName fname) loc tparams params'' =<< unscopeUnknown rettype

    when
      ( null params
          && any isSizeParam tparams'
          && not (null (retDims rettype'))
      )
      $ typeError loc mempty
      $ textwrap "A size-polymorphic value binding may not have a type with an existential size."
        </> "Type of this binding is:"
        </> indent 2 (pretty rettype')
        </> "with the following type parameters:"
        </> indent 2 (sep $ map pretty $ filter isSizeParam tparams')

    pure (tparams', params''', maybe_retdecl'', rettype', body')

-- | Extract all the shape names that occur in positive position
-- (roughly, left side of an arrow) in a given type.
sizeNamesPos :: TypeBase Size als -> S.Set VName
sizeNamesPos (Scalar (Arrow _ _ _ t1 (RetType _ t2))) = onParam t1 <> sizeNamesPos t2
  where
    onParam :: TypeBase Size als -> S.Set VName
    onParam (Scalar Arrow {}) = mempty
    onParam (Scalar (Record fs)) = mconcat $ map onParam $ M.elems fs
    onParam (Scalar (TypeVar _ _ targs)) = mconcat $ map onTypeArg targs
    onParam t = fvVars $ freeInType t
    onTypeArg (TypeArgDim (Var d _ _)) = S.singleton $ qualLeaf d
    onTypeArg (TypeArgDim _) = mempty
    onTypeArg (TypeArgType t) = onParam t
sizeNamesPos _ = mempty

-- | Verify certain restrictions on function parameters, and bail out
-- on dubious constructions.
--
-- These restrictions apply to all functions (anonymous or otherwise).
-- Top-level functions have further restrictions that are checked
-- during let-generalisation.
verifyFunctionParams :: Maybe VName -> [Pat ParamType] -> TermTypeM ()
verifyFunctionParams fname params =
  onFailure (CheckingParams (baseName <$> fname)) $
    verifyParams (foldMap patNames params) =<< mapM updateTypes params
  where
    verifyParams forbidden (p : ps)
      | d : _ <- filter (`elem` forbidden) $ S.toList $ fvVars $ freeInPat p =
          typeError p mempty . withIndexLink "inaccessible-size" $
            "Parameter"
              <+> dquotes (pretty p)
              </> "refers to size"
              <+> dquotes (prettyName d)
              <> comma
                </> textwrap "which will not be accessible to the caller"
              <> comma
                </> textwrap "possibly because it is nested in a tuple or record."
                </> textwrap "Consider ascribing an explicit type that does not reference "
              <> dquotes (prettyName d)
              <> "."
      | otherwise = verifyParams forbidden' ps
      where
        forbidden' =
          case patternParam p of
            (Named v, _, _) -> delete v forbidden
            _ -> forbidden
    verifyParams _ [] = pure ()

-- | Move existentials down to the level where they are actually used
-- (i.e. have their "witnesses").  E.g. changes
--
-- @
-- ?[n].bool -> [n]bool
-- @
--
-- to
--
-- @
-- bool -> ?[n].[n]bool
-- @
injectExt :: [VName] -> TypeBase Size u -> RetTypeBase Size u
injectExt [] ret = RetType [] ret
injectExt ext ret = RetType ext_here $ deeper ret
  where
    (immediate, _) = dimUses ret
    (ext_here, ext_there) = partition (`S.member` immediate) ext
    deeper :: TypeBase Size u -> TypeBase Size u
    deeper (Scalar (Prim t)) = Scalar $ Prim t
    deeper (Scalar (Record fs)) = Scalar $ Record $ M.map deeper fs
    deeper (Scalar (Sum cs)) = Scalar $ Sum $ M.map (map deeper) cs
    deeper (Scalar (Arrow als p d1 t1 (RetType t2_ext t2))) =
      Scalar $ Arrow als p d1 t1 $ injectExt (nubOrd (ext_there <> t2_ext)) t2
    deeper (Scalar (TypeVar u tn targs)) =
      Scalar $ TypeVar u tn $ map deeperArg targs
    deeper (Scalar (Refinement t e)) =
      Scalar $ Refinement (deeper t) e
    deeper t@Array {} = t

    deeperArg (TypeArgType t) = TypeArgType $ deeper t
    deeperArg (TypeArgDim d) = TypeArgDim d

-- | Find all type variables in the given type that are covered by the
-- constraints, and produce type parameters that close over them.
--
-- The passed-in list of type parameters is always prepended to the
-- produced list of type parameters.
closeOverTypes ::
  Name ->
  SrcLoc ->
  [TypeParam] ->
  [StructType] ->
  ResType ->
  Constraints ->
  TermTypeM ([TypeParam], ResRetType)
closeOverTypes defname defloc tparams paramts ret substs = do
  (more_tparams, retext) <-
    partitionEithers . catMaybes
      <$> mapM closeOver (M.toList $ M.map snd to_close_over)
  let mkExt v =
        case M.lookup v substs of
          Just (_, UnknownSize {}) -> Just v
          _ -> Nothing
  pure
    ( tparams ++ more_tparams,
      injectExt (nubOrd $ retext ++ mapMaybe mkExt (S.toList $ fvVars $ freeInType ret)) ret
    )
  where
    -- Diet does not matter here.
    t = foldFunType (map (toParam Observe) paramts) $ RetType [] ret
    to_close_over = M.filterWithKey (\k _ -> k `S.member` visible) substs
    visible = typeVars t <> fvVars (freeInType t)

    (produced_sizes, param_sizes) = dimUses t

    -- Avoid duplicate type parameters.
    closeOver (k, _)
      | k `elem` map typeParamName tparams =
          pure Nothing
    closeOver (k, NoConstraint l usage) =
      pure $ Just $ Left $ TypeParamType l k $ srclocOf usage
    closeOver (k, ParamType l loc) =
      pure $ Just $ Left $ TypeParamType l k $ srclocOf loc
    closeOver (k, Size Nothing usage) =
      pure $ Just $ Left $ TypeParamDim k $ srclocOf usage
    closeOver (k, UnknownSize _ _)
      | k `S.member` param_sizes,
        k `S.notMember` produced_sizes = do
          notes <- dimNotes defloc $ sizeFromName (qualName k) mempty
          typeError defloc notes . withIndexLink "unknown-param-def" $
            "Unknown size"
              <+> dquotes (prettyName k)
              <+> "in parameter of"
              <+> dquotes (prettyName defname)
              <> ", which is inferred as:"
                </> indent 2 (pretty t)
      | k `S.member` produced_sizes =
          pure $ Just $ Right k
    closeOver (_, _) =
      pure Nothing

letGeneralise ::
  Name ->
  SrcLoc ->
  [TypeParam] ->
  [Pat ParamType] ->
  ResType ->
  TermTypeM ([TypeParam], [Pat ParamType], ResRetType)
letGeneralise defname defloc tparams params restype =
  onFailure (CheckingLetGeneralise defname) $ do
    now_substs <- getConstraints

    -- Candidates for let-generalisation are those type variables that
    --
    -- (1) were not known before we checked this function, and
    --
    -- (2) are not used in the (new) definition of any type variables
    -- known before we checked this function.
    --
    -- (3) are not referenced from an overloaded type (for example,
    -- are the element types of an incompletely resolved record type).
    -- This is a bit more restrictive than I'd like, and SML for
    -- example does not have this restriction.
    --
    -- Criteria (1) and (2) is implemented by looking at the binding
    -- level of the type variables.
    let keep_type_vars = overloadedTypeVars now_substs

    cur_lvl <- curLevel
    let candidate k (lvl, _) = (k `S.notMember` keep_type_vars) && lvl >= (cur_lvl - length params)
        new_substs = M.filterWithKey candidate now_substs

    (tparams', RetType ret_dims restype') <-
      closeOverTypes
        defname
        defloc
        tparams
        (map patternStructType params)
        restype
        new_substs

    restype'' <- updateTypes restype'

    let used_sizes =
          freeInType restype'' <> foldMap (freeInType . patternType) params
    case filter ((`S.notMember` fvVars used_sizes) . typeParamName) $
      filter isSizeParam tparams' of
      [] -> pure ()
      tp : _ -> unusedSize $ SizeBinder (typeParamName tp) (srclocOf tp)

    -- We keep those type variables that were not closed over by
    -- let-generalisation.
    modifyConstraints $ M.filterWithKey $ \k _ -> k `notElem` map typeParamName tparams'

    pure (tparams', params, RetType ret_dims restype'')

checkFunBody ::
  [Pat ParamType] ->
  ExpBase NoInfo VName ->
  Maybe ResType ->
  SrcLoc ->
  TermTypeM Exp
checkFunBody params body maybe_rettype loc = do
  body' <- checkExp body

  -- Unify body return type with return annotation, if one exists.
  case maybe_rettype of
    Just rettype -> do
      body_t <- expTypeFully body'
      -- We need to turn any sizes provided by "hidden" parameter
      -- names into existential sizes instead.
      let hidden = hiddenParamNames params
      (body_t', _) <-
        unscopeType
          loc
          (filter (`elem` hidden) $ foldMap patNames params)
          body_t

      let usage = mkUsage body "return type annotation"
      onFailure (CheckingReturn rettype body_t') $
        unify usage (toStruct rettype) body_t'
    Nothing -> pure ()

  pure body'

arrayOfM ::
  SrcLoc ->
  StructType ->
  Shape Size ->
  TermTypeM StructType
arrayOfM loc t shape = do
  arrayElemType (mkUsage loc "use as array element") "type used in array" t
  pure $ arrayOf shape t<|MERGE_RESOLUTION|>--- conflicted
+++ resolved
@@ -231,97 +231,6 @@
               "a size coercion where the underlying expression size cannot be determined"
           pure $ sizeFromName (qualName v) (srclocOf d)
 
-<<<<<<< HEAD
-sameExp :: Exp -> Exp -> Bool
-sameExp e1 e2
-  | Just es <- similarExps e1 e2 =
-      all (uncurry sameExp) es
-  | otherwise = False
-
--- All non-trivial subexpressions (as by stripExp) of some expression,
--- not including the expression itself.
-subExps :: Exp -> [Exp]
-subExps e
-  | Just e' <- stripExp e = subExps e'
-  | otherwise = astMap mapper e `execState` mempty
-  where
-    mapOnExp e'
-      | Just e'' <- stripExp e' = mapOnExp e''
-      | otherwise = do
-          modify (e' :)
-          astMap mapper e'
-    mapper = identityMapper {mapOnExp}
-
--- Expressions witnessed by type, topologically sorted.
-topWit :: TypeBase Exp u -> [Exp]
-topWit = topologicalSort depends . witnessedExps
-  where
-    witnessedExps t = execState (traverseDims onDim t) mempty
-      where
-        onDim _ PosImmediate e = modify (e :)
-        onDim _ _ _ = pure ()
-    depends a b = any (sameExp b) $ subExps a
-
-sizeFree ::
-  SrcLoc ->
-  (Exp -> Maybe VName) ->
-  TypeBase Size u ->
-  TermTypeM (TypeBase Size u, [VName])
-sizeFree tloc expKiller orig_t = do
-  runReaderT (toBeReplaced orig_t $ onType orig_t) mempty `runStateT` mempty
-  where
-    lookReplacement e repl = snd <$> find (sameExp e . fst) repl
-    expReplace mapping e
-      | Just e' <- lookReplacement e mapping = e'
-      | otherwise = runIdentity $ astMap mapper e
-      where
-        mapper = identityMapper {mapOnExp = pure . expReplace mapping}
-
-    replacing e = do
-      e' <- asks (`expReplace` e)
-      case expKiller e' of
-        Nothing -> pure e'
-        Just cause -> do
-          vn <- lift $ lift $ newRigidDim tloc (RigidOutOfScope (locOf e) cause) "d"
-          modify (vn :)
-          pure $ sizeFromName (qualName vn) (srclocOf e)
-
-    toBeReplaced t m' = foldl f m' $ topWit t
-      where
-        f m e = do
-          e' <- replacing e
-          local ((e, e') :) m
-
-    onScalar (Record fs) =
-      Record <$> traverse onType fs
-    onScalar (Sum cs) =
-      Sum <$> (traverse . traverse) onType cs
-    onScalar (Arrow as pn d argT (RetType dims retT)) = do
-      argT' <- onType argT
-      old_bound <- get
-      retT' <- toBeReplaced retT $ onType retT
-      rl <- state $ partition (`notElem` old_bound)
-      let dims' = dims <> rl
-      pure $ Arrow as pn d argT' (RetType dims' retT')
-    onScalar (TypeVar u v args) =
-      TypeVar u v <$> mapM onTypeArg args
-      where
-        onTypeArg (TypeArgDim d) = TypeArgDim <$> replacing d
-        onTypeArg (TypeArgType ty) = TypeArgType <$> onType ty
-    onScalar (Prim pt) = pure $ Prim pt
-    onScalar (Refinement t e) =
-      Refinement <$> onType t <*> pure e
-
-    onType ::
-      TypeBase Size u ->
-      ReaderT [(Exp, Exp)] (StateT [VName] TermTypeM) (TypeBase Size u)
-    onType (Array u shape scalar) =
-      Array u <$> traverse replacing shape <*> onScalar scalar
-    onType (Scalar ty) =
-      Scalar <$> onScalar ty
-
-=======
->>>>>>> fa90e678
 -- Used to remove unknown sizes from function body types before we
 -- perform let-generalisation.  This is because if a function is
 -- inferred to return something of type '[x+y]t' where 'x' or 'y' are
