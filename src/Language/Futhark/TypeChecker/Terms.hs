--- conflicted
+++ resolved
@@ -364,35 +364,11 @@
 checkExp (RecordLit fs loc) =
   RecordLit <$> mapM checkField fs <*> pure loc
   where
-<<<<<<< HEAD
     checkField (RecordFieldExplicit f e rloc) =
       RecordFieldExplicit f <$> checkExp e <*> pure rloc
     checkField (RecordFieldImplicit name (Info t) rloc) = do
-      t' <- lookupVar rloc (qualName name) t
+      t' <- lookupVar rloc (qualName (unLoc name)) t
       pure $ RecordFieldImplicit name (Info t') rloc
-=======
-    checkField (RecordFieldExplicit f e rloc) = do
-      errIfAlreadySet (unLoc f) rloc
-      modify $ M.insert (unLoc f) rloc
-      RecordFieldExplicit f <$> lift (checkExp e) <*> pure rloc
-    checkField (RecordFieldImplicit name NoInfo rloc) = do
-      errIfAlreadySet (baseName (unLoc name)) rloc
-      t <- lift $ lookupVar rloc $ qualName $ unLoc name
-      modify $ M.insert (baseName (unLoc name)) rloc
-      pure $ RecordFieldImplicit name (Info t) rloc
-
-    errIfAlreadySet f rloc = do
-      maybe_sloc <- gets $ M.lookup f
-      case maybe_sloc of
-        Just sloc ->
-          lift . typeError rloc mempty $
-            "Field"
-              <+> dquotes (pretty f)
-              <+> "previously defined at"
-              <+> pretty (locStrRel rloc sloc)
-              <> "."
-        Nothing -> pure ()
->>>>>>> 86cf19a6
 -- No need to type check this, as these are only produced by the
 -- parser if the elements are monomorphic and all match.
 checkExp (ArrayVal vs t loc) =
