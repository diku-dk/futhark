--- conflicted
+++ resolved
@@ -364,39 +364,15 @@
 checkExp (RecordLit fs loc) =
   RecordLit <$> mapM checkField fs <*> pure loc
   where
-<<<<<<< HEAD
     checkField (RecordFieldExplicit f e rloc) =
       RecordFieldExplicit f <$> checkExp e <*> pure rloc
     checkField (RecordFieldImplicit name (Info t) rloc) = do
       t' <- lookupVar rloc (qualName name) t
       pure $ RecordFieldImplicit name (Info t') rloc
-=======
-    checkField (RecordFieldExplicit f e rloc) = do
-      errIfAlreadySet f rloc
-      modify $ M.insert f rloc
-      RecordFieldExplicit f <$> lift (checkExp e) <*> pure rloc
-    checkField (RecordFieldImplicit name NoInfo rloc) = do
-      errIfAlreadySet (baseName name) rloc
-      t <- lift $ lookupVar rloc $ qualName name
-      modify $ M.insert (baseName name) rloc
-      pure $ RecordFieldImplicit name (Info t) rloc
-
-    errIfAlreadySet f rloc = do
-      maybe_sloc <- gets $ M.lookup f
-      case maybe_sloc of
-        Just sloc ->
-          lift . typeError rloc mempty $
-            "Field"
-              <+> dquotes (pretty f)
-              <+> "previously defined at"
-              <+> pretty (locStrRel rloc sloc)
-              <> "."
-        Nothing -> pure ()
 -- No need to type check this, as these are only produced by the
 -- parser if the elements are monomorphic and all match.
 checkExp (ArrayVal vs t loc) =
   pure $ ArrayVal vs t loc
->>>>>>> 0e13d41a
 checkExp (ArrayLit all_es _ loc) =
   -- Construct the result type and unify all elements with it.  We
   -- only create a type variable for empty arrays; otherwise we use
