{-# LANGUAGE LambdaCase #-}

-- | The value representation used in the interpreter.
--
-- Kept simple and free of unnecessary operational details (in
-- particular, no references to the interpreter monad).
module Language.Futhark.Interpreter.Values
  ( -- * Shapes
    Shape (..),
    ValueShape,
    typeShape,
    structTypeShape,

    -- * Values
    Value (..),
    valueShape,
    prettyValue,
    valueText,
    valueAccum,
    valueAccumLM,
    fromTuple,
    arrayLength,
    isEmptyArray,
    prettyEmptyArray,
    toArray,
    toArray',
    toArrayR,
    toTuple,
    repArray,

    -- * Conversion
    fromDataValue,
  )
where

import Control.Monad.Identity
import Data.Array
<<<<<<< HEAD
import Data.Bifunctor (Bifunctor (second))
import Data.List (genericLength, genericReplicate)
=======
import Data.List (genericLength)
>>>>>>> 5ecfe500
import Data.Map qualified as M
import Data.Maybe
import Data.Monoid hiding (Sum)
import Data.Text qualified as T
import Data.Vector.Storable qualified as SVec
import Futhark.Data qualified as V
import Futhark.Util (chunk, mapAccumLM)
import Futhark.Util.Pretty
import Language.Futhark hiding (Shape, matchDims)
import Language.Futhark.Interpreter.AD qualified as AD
import Language.Futhark.Primitive qualified as P
import Prelude hiding (break, mod)

prettyRecord :: (a -> Doc ann) -> M.Map Name a -> Doc ann
prettyRecord p m
  | Just vs <- areTupleFields m =
      parens $ align $ vsep $ punctuate comma $ map p vs
  | otherwise =
      braces $ align $ vsep $ punctuate comma $ map field $ M.toList m
  where
    field (k, v) = pretty k <+> equals <+> p v

-- | A shape is a tree to accomodate the case of records.  It is
-- parameterised over the representation of dimensions.
data Shape d
  = ShapeDim d (Shape d)
  | ShapeLeaf
  | ShapeRecord (M.Map Name (Shape d))
  | ShapeSum (M.Map Name [Shape d])
  deriving (Eq, Show, Functor, Foldable, Traversable)

-- | The shape of an array.
type ValueShape = Shape Int64

instance (Pretty d) => Pretty (Shape d) where
  pretty ShapeLeaf = mempty
  pretty (ShapeDim d s) = brackets (pretty d) <> pretty s
  pretty (ShapeRecord m) = prettyRecord pretty m
  pretty (ShapeSum cs) =
    mconcat (punctuate " | " cs')
    where
      ppConstr (name, fs) = sep $ ("#" <> pretty name) : map pretty fs
      cs' = map ppConstr $ M.toList cs

emptyShape :: ValueShape -> Bool
emptyShape (ShapeDim d s) = d == 0 || emptyShape s
emptyShape _ = False

typeShape :: TypeBase d u -> Shape d
typeShape (Array _ shape et) =
  foldr ShapeDim (typeShape (Scalar et)) $ shapeDims shape
typeShape (Scalar (Record fs)) =
  ShapeRecord $ M.map typeShape fs
typeShape (Scalar (Sum cs)) =
  ShapeSum $ M.map (map typeShape) cs
typeShape t
  | Just t' <- isAccType t =
      typeShape t'
  | otherwise =
      ShapeLeaf

structTypeShape :: StructType -> Shape (Maybe Int64)
structTypeShape = fmap dim . typeShape
  where
    dim (IntLit x _ _) = Just $ fromIntegral x
    dim _ = Nothing

-- | A fully evaluated Futhark value.
data Value m
  = ValuePrim !PrimValue
  | ValueArray ValueShape !(Array Int (Value m))
  | -- Stores the full shape.
    ValueRecord (M.Map Name (Value m))
  | ValueFun (Value m -> m (Value m))
  | -- Stores the full shape.
    ValueSum ValueShape Name [Value m]
  | -- The shape, the update function, and the array.
    ValueAcc ValueShape (Value m -> Value m -> m (Value m)) !(Array Int (Value m))
  | -- A primitive value with added information used in automatic differentiation
    ValueAD AD.Depth AD.ADVariable

instance Show (Value m) where
  show (ValuePrim v) = "ValuePrim " <> show v <> ""
  show (ValueArray shape vs) = unwords ["ValueArray", "(" <> show shape <> ")", "(" <> show vs <> ")"]
  show (ValueRecord fs) = "ValueRecord " <> "(" <> show fs <> ")"
  show (ValueSum shape c vs) = unwords ["ValueSum", "(" <> show shape <> ")", show c, "(" <> show vs <> ")"]
  show ValueFun {} = "ValueFun _"
  show ValueAcc {} = "ValueAcc _"
  show (ValueAD d v) = unwords ["ValueAD", show d, show v]

instance Eq (Value m) where
  ValuePrim (SignedValue x) == ValuePrim (SignedValue y) =
    P.doCmpEq (P.IntValue x) (P.IntValue y)
  ValuePrim (UnsignedValue x) == ValuePrim (UnsignedValue y) =
    P.doCmpEq (P.IntValue x) (P.IntValue y)
  ValuePrim (FloatValue x) == ValuePrim (FloatValue y) =
    P.doCmpEq (P.FloatValue x) (P.FloatValue y)
  ValuePrim (BoolValue x) == ValuePrim (BoolValue y) =
    P.doCmpEq (P.BoolValue x) (P.BoolValue y)
  ValueArray _ x == ValueArray _ y = x == y
  ValueRecord x == ValueRecord y = x == y
  ValueSum _ n1 vs1 == ValueSum _ n2 vs2 = n1 == n2 && vs1 == vs2
  ValueAcc _ _ x == ValueAcc _ _ y = x == y
  _ == _ = False

prettyValueWith :: (PrimValue -> Doc a) -> Value m -> Doc a
prettyValueWith pprPrim = pprPrec 0
  where
    pprPrec _ (ValuePrim v) = pprPrim v
    pprPrec _ (ValueArray _ a) =
      let elements = elems a -- [Value]
          separator = case elements of
            ValueArray _ _ : _ -> vsep
            _ -> hsep
       in brackets $ align $ separator $ punctuate comma $ map pprElem elements
    pprPrec _ (ValueRecord m) = prettyRecord (pprPrec 0) m
    pprPrec _ ValueFun {} = "#<fun>"
    pprPrec _ ValueAcc {} = "#<acc>"
    pprPrec p (ValueSum _ n vs) =
      parensIf (p > (0 :: Int)) $ "#" <> sep (pretty n : map (pprPrec 1) vs)
    pprPrec _ (ValueAD _ v) = pprPrim $ putV $ AD.varPrimal v
    pprElem v@ValueArray {} = pprPrec 0 v
    pprElem v = group $ pprPrec 0 v

    putV (P.IntValue x) = SignedValue x
    putV (P.FloatValue x) = FloatValue x
    putV (P.BoolValue x) = BoolValue x
    putV P.UnitValue = BoolValue True

-- | Prettyprint value.
prettyValue :: Value m -> Doc a
prettyValue = prettyValueWith pprPrim
  where
    pprPrim (UnsignedValue (Int8Value v)) = pretty (fromIntegral v :: Word8)
    pprPrim (UnsignedValue (Int16Value v)) = pretty (fromIntegral v :: Word16)
    pprPrim (UnsignedValue (Int32Value v)) = pretty (fromIntegral v :: Word32)
    pprPrim (UnsignedValue (Int64Value v)) = pretty (fromIntegral v :: Word64)
    pprPrim (SignedValue (Int8Value v)) = pretty v
    pprPrim (SignedValue (Int16Value v)) = pretty v
    pprPrim (SignedValue (Int32Value v)) = pretty v
    pprPrim (SignedValue (Int64Value v)) = pretty v
    pprPrim (BoolValue True) = "true"
    pprPrim (BoolValue False) = "false"
    pprPrim (FloatValue (Float16Value v)) = pprFloat "f16." v
    pprPrim (FloatValue (Float32Value v)) = pprFloat "f32." v
    pprPrim (FloatValue (Float64Value v)) = pprFloat "f64." v
    pprFloat t v
      | isInfinite v, v >= 0 = t <> "inf"
      | isInfinite v, v < 0 = "-" <> t <> "inf"
      | isNaN v = t <> "nan"
      | otherwise = pretty $ show v

-- | The value in the textual format.
valueText :: Value m -> T.Text
valueText = docText . prettyValueWith pretty

valueShape :: Value m -> ValueShape
valueShape (ValueArray shape _) = shape
valueShape (ValueAcc shape _ _) = shape
valueShape (ValueRecord fs) = ShapeRecord $ M.map valueShape fs
valueShape (ValueSum shape _ _) = shape
valueShape _ = ShapeLeaf

-- TODO: Perhaps there is some clever way to reuse the code between
-- valueAccum and valueAccumLM
valueAccum :: (a -> Value m -> (a, Value m)) -> a -> Value m -> (a, Value m)
valueAccum f i = runIdentity . valueAccumLM f' i
  where
    f' acc v = pure $ f acc v

valueAccumLM :: (Monad f) => (a -> Value m -> f (a, Value m)) -> a -> Value m -> f (a, Value m)
valueAccumLM f i v@(ValuePrim {}) = f i v
valueAccumLM f i v@(ValueAD {}) = f i v
valueAccumLM f i (ValueRecord m) = do
  (a, b) <- mapAccumLM (valueAccumLM f) i m
  pure (a, ValueRecord b)
valueAccumLM f i (ValueArray s a) = do
  -- TODO: This could probably be better
  -- Transform into a map
  let m = M.fromList $ assocs a
  -- Accumulate over the map
  (i', m') <- mapAccumLM (valueAccumLM f) i m
  -- Transform back into an array and return
  let a' = array (bounds a) (M.toList m')
  pure (i', ValueArray s a')
valueAccumLM f i (ValueSum shape c vs) = do
  (a, vs') <- mapAccumLM (valueAccumLM f) i vs
  pure (a, ValueSum shape c vs')
valueAccumLM _ _ v = error $ "valueAccum not implemented for " ++ show v

-- | Does the value correspond to an empty array?
isEmptyArray :: Value m -> Bool
isEmptyArray = emptyShape . valueShape

-- | String representation of an empty array with the provided element
-- type.  This is pretty ad-hoc - don't expect good results unless the
-- element type is a primitive.
prettyEmptyArray :: TypeBase () () -> Value m -> T.Text
prettyEmptyArray t v =
  "empty(" <> dims (valueShape v) <> prettyText t' <> ")"
  where
    t' = stripArray (arrayRank t) t
    dims (ShapeDim n rowshape) =
      "[" <> prettyText n <> "]" <> dims rowshape
    dims _ = ""

toArray :: ValueShape -> [Value m] -> Value m
toArray shape vs = ValueArray shape (listArray (0, length vs - 1) vs)

toArray' :: ValueShape -> [Value m] -> Value m
toArray' rowshape vs = ValueArray shape (listArray (0, length vs - 1) vs)
  where
    shape = ShapeDim (genericLength vs) rowshape

-- | Produce multidimensional array from a flat list of values.
toArrayR :: [Int64] -> ValueShape -> [Value m] -> Value m
toArrayR [] _ = \case
  [v] -> v
  _ -> error "toArrayR: empty shape"
toArrayR [_] elemshape = toArray' elemshape
toArrayR (n : ns) elemshape =
  toArray (foldr ShapeDim elemshape (n : ns))
    . map (toArrayR ns elemshape)
    . chunk (fromIntegral (product ns))

arrayLength :: (Integral int) => Array Int (Value m) -> int
arrayLength = fromIntegral . (+ 1) . snd . bounds

toTuple :: [Value m] -> Value m
toTuple = ValueRecord . M.fromList . zip tupleFieldNames

fromTuple :: Value m -> Maybe [Value m]
fromTuple (ValueRecord m) = areTupleFields m
fromTuple _ = Nothing

fromDataShape :: V.Vector Int -> ValueShape
fromDataShape = foldr (ShapeDim . fromIntegral) ShapeLeaf . SVec.toList

fromDataValueWith ::
  (SVec.Storable a) =>
  (a -> PrimValue) ->
  SVec.Vector Int ->
  SVec.Vector a ->
  Value m
fromDataValueWith f shape vector
  | SVec.null shape = ValuePrim $ f $ SVec.head vector
  | SVec.null vector =
      toArray (fromDataShape shape) $
        replicate (SVec.head shape) (fromDataValueWith f shape' vector)
  | otherwise =
      toArray (fromDataShape shape)
        . map (fromDataValueWith f shape' . SVec.fromList)
        $ chunk (SVec.product shape') (SVec.toList vector)
  where
    shape' = SVec.tail shape

repArray :: [Int64] -> Value m -> Value m
repArray [] v = v
repArray (n : ns) v =
  toArray' (valueShape v') (genericReplicate n v')
  where
    v' = repArray ns v

-- | Convert a Futhark value in the externally observable data format
-- to an interpreter value.
fromDataValue :: V.Value -> Value m
fromDataValue (V.I8Value shape vector) =
  fromDataValueWith (SignedValue . Int8Value) shape vector
fromDataValue (V.I16Value shape vector) =
  fromDataValueWith (SignedValue . Int16Value) shape vector
fromDataValue (V.I32Value shape vector) =
  fromDataValueWith (SignedValue . Int32Value) shape vector
fromDataValue (V.I64Value shape vector) =
  fromDataValueWith (SignedValue . Int64Value) shape vector
fromDataValue (V.U8Value shape vector) =
  fromDataValueWith (UnsignedValue . Int8Value . fromIntegral) shape vector
fromDataValue (V.U16Value shape vector) =
  fromDataValueWith (UnsignedValue . Int16Value . fromIntegral) shape vector
fromDataValue (V.U32Value shape vector) =
  fromDataValueWith (UnsignedValue . Int32Value . fromIntegral) shape vector
fromDataValue (V.U64Value shape vector) =
  fromDataValueWith (UnsignedValue . Int64Value . fromIntegral) shape vector
fromDataValue (V.F16Value shape vector) =
  fromDataValueWith (FloatValue . Float16Value) shape vector
fromDataValue (V.F32Value shape vector) =
  fromDataValueWith (FloatValue . Float32Value) shape vector
fromDataValue (V.F64Value shape vector) =
  fromDataValueWith (FloatValue . Float64Value) shape vector
fromDataValue (V.BoolValue shape vector) =
  fromDataValueWith BoolValue shape vector<|MERGE_RESOLUTION|>--- conflicted
+++ resolved
@@ -35,12 +35,8 @@
 
 import Control.Monad.Identity
 import Data.Array
-<<<<<<< HEAD
 import Data.Bifunctor (Bifunctor (second))
 import Data.List (genericLength, genericReplicate)
-=======
-import Data.List (genericLength)
->>>>>>> 5ecfe500
 import Data.Map qualified as M
 import Data.Maybe
 import Data.Monoid hiding (Sum)
