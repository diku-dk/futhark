--- conflicted
+++ resolved
@@ -91,15 +91,6 @@
   where
     dim (SizeExpr (IntLit d _ _)) = Just $ fromIntegral d
     dim _ = Nothing
-<<<<<<< HEAD
-    shapes' =
-      M.map
-        ( fmap $
-            flip sizeFromInteger mempty . fromIntegral
-        )
-        shapes
-=======
->>>>>>> 9e604467
 
 -- | A fully evaluated Futhark value.
 data Value m
