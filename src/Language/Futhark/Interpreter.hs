-- | An interpreter operating on type-checked source Futhark terms.
-- Relatively slow.
module Language.Futhark.Interpreter
  ( Ctx (..),
    Env,
    InterpreterError,
    prettyInterpreterError,
    initialCtx,
    interpretExp,
    interpretDec,
    interpretImport,
    interpretFunction,
    ctxWithImports,
    ExtOp (..),
    BreakReason (..),
    StackFrame (..),
    typeCheckerEnv,

    -- * Values
    Value,
    fromTuple,
    isEmptyArray,
    prettyEmptyArray,
    prettyValue,
    valueText,
  )
where

import Control.Monad
import Control.Monad.Free.Church
import Control.Monad.Identity
import Control.Monad.Reader
import Control.Monad.State
import Control.Monad.Trans.Maybe
import Data.Array
import Data.Bifunctor
import Data.Bitraversable
import Data.Functor (($>), (<&>))
import Data.List
  ( find,
    foldl',
    genericLength,
    genericTake,
    transpose,
  )
import Data.List qualified as L
import Data.List.NonEmpty qualified as NE
import Data.Map qualified as M
import Data.Maybe
import Data.Monoid hiding (Sum)
import Data.Ord
import Data.Set qualified as S
import Data.Text qualified as T
import Futhark.Data qualified as V
import Futhark.Util (chunk)
import Futhark.Util.Loc
import Futhark.Util.Pretty hiding (apply)
import Language.Futhark hiding (Shape, matchDims)
import Language.Futhark qualified as F
import Language.Futhark.Interpreter.AD qualified as AD
import Language.Futhark.Interpreter.Values hiding (Value)
import Language.Futhark.Interpreter.Values qualified
import Language.Futhark.Primitive (floatValue, intValue)
import Language.Futhark.Primitive qualified as P
import Language.Futhark.Semantic qualified as T
import Language.Futhark.TypeChecker.Types (Subst (..), applySubst)
import Prelude hiding (break, mod)

data StackFrame = StackFrame
  { stackFrameLoc :: Loc,
    stackFrameCtx :: Ctx
  }

instance Located StackFrame where
  locOf = stackFrameLoc

-- | What is the reason for this break point?
data BreakReason
  = -- | An explicit breakpoint in the program.
    BreakPoint
  | -- | A
    BreakNaN

data ExtOp a
  = ExtOpTrace T.Text (Doc ()) a
  | ExtOpBreak Loc BreakReason (NE.NonEmpty StackFrame) a
  | ExtOpError InterpreterError

instance Functor ExtOp where
  fmap f (ExtOpTrace w s x) = ExtOpTrace w s $ f x
  fmap f (ExtOpBreak w why backtrace x) = ExtOpBreak w why backtrace $ f x
  fmap _ (ExtOpError err) = ExtOpError err

type Stack = [StackFrame]

type Exts = M.Map VName Value

-- | The monad in which evaluation takes place.
newtype EvalM a
  = EvalM
      ( ReaderT
          (Stack, M.Map ImportName Env)
          (StateT (Exts, AD.Counter) (F ExtOp))
          a
      )
  deriving
    ( Monad,
      Applicative,
      Functor,
      MonadFree ExtOp,
      MonadReader (Stack, M.Map ImportName Env),
      MonadState (Exts, AD.Counter)
    )

runEvalM :: M.Map ImportName Env -> EvalM a -> F ExtOp a
runEvalM imports (EvalM m) = evalStateT (runReaderT m (mempty, imports)) (mempty, AD.Counter 0)

stacking :: SrcLoc -> Env -> EvalM a -> EvalM a
stacking loc env = local $ \(ss, imports) ->
  if isNoLoc loc
    then (ss, imports)
    else
      let s = StackFrame (locOf loc) (Ctx env imports)
       in (s : ss, imports)
  where
    isNoLoc :: SrcLoc -> Bool
    isNoLoc = (== NoLoc) . locOf

stacktrace :: EvalM [Loc]
stacktrace = asks $ map stackFrameLoc . fst

-- | Instead of tracking the actual depth of AD, we just use the size
-- of the stack as a proxy.
adDepth :: EvalM AD.Depth
adDepth = AD.Depth . length <$> stacktrace

lookupImport :: ImportName -> EvalM (Maybe Env)
lookupImport f = asks $ M.lookup f . snd

putExtSize :: VName -> Value -> EvalM ()
putExtSize v x = modify $ first $ M.insert v x

getExts :: EvalM Exts
getExts = gets fst

putCounter :: AD.Counter -> EvalM ()
putCounter i = modify $ second $ const i

getCounter :: EvalM AD.Counter
getCounter = gets snd

-- | Disregard any existential sizes computed during this action.
-- This is used so that existentials computed during one iteration of
-- a loop or a function call are not remembered the next time around.
localExts :: EvalM a -> EvalM a
localExts m = do
  e <- getExts
  x <- m
  i <- getCounter
  put (e, i)
  pure x

extEnv :: EvalM Env
extEnv = valEnv . M.map (Nothing,) <$> getExts

valueStructType :: ValueType -> StructType
valueStructType = first $ flip sizeFromInteger mempty . toInteger

-- | An expression along with an environment in which to evaluate that
-- expression. Used to represent non-interpreted size expressions,
-- which may still be in reference to some environment.
data SizeClosure = SizeClosure Env Size
  deriving (Show)

instance Pretty SizeClosure where
  pretty (SizeClosure _ e) = pretty e

instance Pretty (F.Shape SizeClosure) where
  pretty = mconcat . map (brackets . pretty) . shapeDims

-- | A type where the sizes are unevaluated expressions.
type EvalType = TypeBase SizeClosure NoUniqueness

structToEval :: Env -> StructType -> EvalType
structToEval env = first (SizeClosure env)

evalToStruct :: EvalType -> StructType
evalToStruct = first (\(SizeClosure _ e) -> e)

resolveTypeParams ::
  [VName] ->
  StructType ->
  EvalType ->
  ([(VName, ([VName], EvalType))], [(VName, SizeClosure)])
resolveTypeParams names orig_t1 orig_t2 =
  execState (match mempty orig_t1 orig_t2) mempty
  where
    addType v t = modify $ first $ L.insertBy (comparing fst) (v, t)
    addDim v e = modify $ second $ L.insertBy (comparing fst) (v, e)

    match bound (Scalar (TypeVar _ tn _)) t
      | qualLeaf tn `elem` names = addType (qualLeaf tn) (bound, t)
    match bound (Scalar (Record poly_fields)) (Scalar (Record fields)) =
      sequence_ . M.elems $
        M.intersectionWith (match bound) poly_fields fields
    match bound (Scalar (Sum poly_fields)) (Scalar (Sum fields)) =
      sequence_ . mconcat . M.elems $
        M.intersectionWith (zipWith $ match bound) poly_fields fields
    match
      bound
      (Scalar (Arrow _ p1 _ poly_t1 (RetType dims1 poly_t2)))
      (Scalar (Arrow _ p2 _ t1 (RetType dims2 t2))) = do
        let bound' = mapMaybe paramName [p1, p2] <> dims1 <> dims2 <> bound
        match bound' poly_t1 t1
        match bound' (toStruct poly_t2) (toStruct t2)
    match bound poly_t t
      | d1 : _ <- shapeDims (arrayShape poly_t),
        d2 : _ <- shapeDims (arrayShape t) = do
          matchDims bound d1 d2
          match bound (stripArray 1 poly_t) (stripArray 1 t)
    match bound t1 t2
      | Just t1' <- isAccType t1,
        Just t2' <- isAccType t2 =
          match bound t1' t2'
    match _ _ _ = pure mempty

    matchDims bound e1 (SizeClosure env e2)
      | isJust (isAnySize e1) || isJust (isAnySize e2) = pure mempty
      | otherwise = matchExps bound env e1 e2

    matchExps bound env (Var (QualName _ d1) _ _) e
      | d1 `elem` names,
        not $ any problematic $ fvVars $ freeInExp e =
          addDim d1 (SizeClosure env e)
      where
        problematic v = v `elem` bound || v `elem` names
    matchExps bound env e1 e2
      | Just es <- similarExps e1 e2 =
          mapM_ (uncurry $ matchExps bound env) es
    matchExps _ _ _ _ = pure mempty

evalWithExts :: Env -> Exp -> EvalM Value
evalWithExts env e = do
  size_env <- extEnv
  eval (size_env <> env) e

evalResolved ::
  ([(VName, ([VName], EvalType))], [(VName, SizeClosure)]) ->
  EvalM Env
evalResolved (ts, ds) = do
  ts' <- mapM (traverse $ \(bound, t) -> first onDim <$> evalType (S.fromList bound) t) ts
  ds' <- mapM (traverse $ \(SizeClosure env e) -> asInt64 <$> evalWithExts env e) ds
  pure $ typeEnv (M.fromList ts') <> i64Env (M.fromList ds')
  where
    onDim (Left x) = SizeClosure mempty $ sizeFromInteger (toInteger x) mempty
    onDim (Right e) = e

resolveExistentials :: [VName] -> StructType -> ValueShape -> M.Map VName Int64
resolveExistentials names = match
  where
    match (Scalar (Record poly_fields)) (ShapeRecord fields) =
      mconcat $
        M.elems $
          M.intersectionWith match poly_fields fields
    match (Scalar (Sum poly_fields)) (ShapeSum fields) =
      mconcat $
        map mconcat $
          M.elems $
            M.intersectionWith (zipWith match) poly_fields fields
    match poly_t (ShapeDim d2 rowshape)
      | d1 : _ <- shapeDims (arrayShape poly_t) =
          matchDims d1 d2 <> match (stripArray 1 poly_t) rowshape
    match _ _ = mempty

    matchDims (Var (QualName _ d1) _ _) d2
      | d1 `elem` names = M.singleton d1 d2
    matchDims _ _ = mempty

checkShape :: Shape Int64 -> ValueShape -> Maybe ValueShape
checkShape (ShapeDim d1 shape1) (ShapeDim d2 shape2) = do
  guard $ d1 == d2
  ShapeDim d2 <$> checkShape shape1 shape2
checkShape (ShapeDim d1 shape1) ShapeLeaf =
  -- This case is for handling polymorphism, when a function doesn't
  -- know that the array it produced actually has more dimensions.
  ShapeDim d1 <$> checkShape shape1 ShapeLeaf
checkShape (ShapeRecord shapes1) (ShapeRecord shapes2) =
  ShapeRecord <$> sequence (M.intersectionWith checkShape shapes1 shapes2)
checkShape (ShapeRecord shapes1) ShapeLeaf =
  Just $ ShapeRecord shapes1
checkShape (ShapeSum shapes1) (ShapeSum shapes2) =
  ShapeSum <$> sequence (M.intersectionWith (zipWithM checkShape) shapes1 shapes2)
checkShape (ShapeSum shapes1) ShapeLeaf =
  Just $ ShapeSum shapes1
checkShape _ shape2 =
  Just shape2

type Value = Language.Futhark.Interpreter.Values.Value EvalM

asInteger :: Value -> Integer
asInteger (ValuePrim (SignedValue v)) = P.valueIntegral v
asInteger (ValuePrim (UnsignedValue v)) =
  toInteger (P.valueIntegral (P.doZExt v Int64) :: Word64)
asInteger (ValueAD _ v)
  | P.IntValue v' <- AD.varPrimal v =
      P.valueIntegral v'
asInteger v = error $ "Unexpectedly not an integer: " <> show v

asInt :: Value -> Int
asInt = fromIntegral . asInteger

asSigned :: Value -> IntValue
asSigned (ValuePrim (SignedValue v)) = v
asSigned (ValueAD _ v)
  | P.IntValue v' <- AD.varPrimal v = v'
asSigned v = error $ "Unexpectedly not a signed integer: " <> show v

asInt64 :: Value -> Int64
asInt64 = fromIntegral . asInteger

asBool :: Value -> Bool
asBool (ValuePrim (BoolValue x)) = x
asBool (ValueAD _ v)
  | P.BoolValue v' <- AD.varPrimal v = v'
asBool v = error $ "Unexpectedly not a boolean: " <> show v

lookupInEnv ::
  (Env -> M.Map VName x) ->
  QualName VName ->
  Env ->
  Maybe x
lookupInEnv onEnv qv env = f env $ qualQuals qv
  where
    f m (q : qs) =
      case (M.lookup (qualLeaf qv) $ onEnv m, M.lookup q $ envTerm m) of
        (Just x, _) -> Just x
        (Nothing, Just (TermModule (Module mod))) -> f mod qs
        _ -> Nothing
    f m [] = M.lookup (qualLeaf qv) $ onEnv m

lookupVar :: QualName VName -> Env -> Maybe TermBinding
lookupVar = lookupInEnv envTerm

lookupType :: QualName VName -> Env -> Maybe TypeBinding
lookupType = lookupInEnv envType

-- | A TermValue with a 'Nothing' type annotation is an intrinsic or
-- an existential.
data TermBinding
  = TermValue (Maybe T.BoundV) Value
  | -- | A polymorphic value that must be instantiated. The 'EvalType' provided
    --  is the type of the instantiation.
    TermPoly (Maybe T.BoundV) (EvalType -> EvalM Value)
  | TermModule Module

instance Show TermBinding where
  show (TermValue bv v) = unwords ["TermValue", show bv, show v]
  show (TermPoly bv _) = unwords ["TermPoly", show bv]
  show (TermModule m) = unwords ["TermModule", show m]

data TypeBinding
  = TypeConBinding
      Env
      [TypeParam]
      (RetTypeBase Size NoUniqueness)
  | TypeBinding
      EvalType
  deriving (Show)

data Module
  = Module Env
  | ModuleFun (Module -> EvalM Module)

instance Show Module where
  show (Module env) = "(" <> unwords ["Module", show env] <> ")"
  show (ModuleFun _) = "(ModuleFun _)"

-- | The actual type- and value environment.
data Env = Env
  { envTerm :: M.Map VName TermBinding,
    envType :: M.Map VName TypeBinding
  }
  deriving (Show)

instance Monoid Env where
  mempty = Env mempty mempty

instance Semigroup Env where
  Env vm1 tm1 <> Env vm2 tm2 = Env (vm1 <> vm2) (tm1 <> tm2)

-- | An error occurred during interpretation due to an error in the
-- user program.  Actual interpreter errors will be signaled with an
-- IO exception ('error').
newtype InterpreterError = InterpreterError T.Text

-- | Prettyprint the error for human consumption.
prettyInterpreterError :: InterpreterError -> Doc AnsiStyle
prettyInterpreterError (InterpreterError e) = pretty e

valEnv :: M.Map VName (Maybe T.BoundV, Value) -> Env
valEnv m =
  Env
    { envTerm = M.map (uncurry TermValue) m,
      envType = mempty
    }

modEnv :: M.Map VName Module -> Env
modEnv m =
  Env
    { envTerm = M.map TermModule m,
      envType = mempty
    }

typeEnv :: M.Map VName EvalType -> Env
typeEnv m =
  Env
    { envTerm = mempty,
      envType = M.map TypeBinding m
    }

i64Env :: M.Map VName Int64 -> Env
i64Env = valEnv . M.map f
  where
    f x =
      ( Just $ T.BoundV [] $ Scalar $ Prim $ Signed Int64,
        ValuePrim $ SignedValue $ Int64Value x
      )

instance Show InterpreterError where
  show (InterpreterError s) = T.unpack s

bad :: SrcLoc -> Env -> T.Text -> EvalM a
bad loc env s = stacking loc env $ do
  ss <- map (locText . srclocOf) <$> stacktrace
  liftF . ExtOpError . InterpreterError $
    "Error at\n" <> prettyStacktrace 0 ss <> s

trace :: T.Text -> Value -> EvalM ()
trace w v = do
  liftF $ ExtOpTrace w (prettyValue v) ()

typeCheckerEnv :: Env -> T.Env
typeCheckerEnv env =
  -- FIXME: some shadowing issues are probably not right here.
  let valMap (TermValue (Just t) _) = Just t
      valMap _ = Nothing
      vtable = M.mapMaybe valMap $ envTerm env
      nameMap k
        | k `M.member` vtable = Just ((T.Term, baseName k), qualName k)
        | otherwise = Nothing
   in mempty
        { T.envNameMap = M.fromList $ mapMaybe nameMap $ M.keys $ envTerm env,
          T.envVtable = vtable
        }

break :: Env -> Loc -> EvalM ()
break env loc = do
  imports <- asks snd
  backtrace <- asks ((StackFrame loc (Ctx env imports) NE.:|) . fst)
  liftF $ ExtOpBreak loc BreakPoint backtrace ()

fromArray :: Value -> (ValueShape, [Value])
fromArray (ValueArray shape as) = (shape, elems as)
fromArray v = error $ "Expected array value, but found: " <> show v

<<<<<<< HEAD
fromArrayR :: Int -> Value -> [Value]
fromArrayR 0 v = [v]
fromArrayR 1 v = snd $ fromArray v
fromArrayR n v = concatMap (fromArrayR (n - 1)) $ snd $ fromArray v
=======
project :: Name -> Value -> Value
project f (ValueRecord fs)
  | Just v' <- M.lookup f fs = v'
project _ _ = error "Value does not have expected field."
>>>>>>> d43e5409

apply :: SrcLoc -> Env -> Value -> Value -> EvalM Value
apply loc env (ValueFun f) v = stacking loc env (f v)
apply _ _ f _ = error $ "Cannot apply non-function: " <> show f

apply2 :: SrcLoc -> Env -> Value -> Value -> Value -> EvalM Value
apply2 loc env f x y = stacking loc env $ do
  f' <- apply noLoc mempty f x
  apply noLoc mempty f' y

data AutoMapArg
  = AutoMapArg [Int64] [Int64] [Int64]
  deriving (Eq, Ord, Show)

applyAM ::
  SrcLoc ->
  Env ->
  (Value, StructType) ->
  AutoMapArg ->
  Value ->
  EvalM Value
applyAM loc env (f, _) (AutoMapArg [] [] []) v =
  apply loc env f v
applyAM loc env (f, ft) am@(AutoMapArg repshape mapshape frame) v = do
  let v' = repArray repshape v
      f' = repArray mapshape f
      rank = length frame
      vs = fromArrayR rank v'
      fs = fromArrayR rank f'
  t' <- evalTypeFully $ expandType env ft
  case t' of
    Scalar (Arrow _ _ _ _ (RetType _ ret_t)) ->
      toArrayR frame (typeShape $ toStruct ret_t) <$> zipWithM (apply loc env) fs vs
    _ ->
      error $
        "Invalid automap arguments:\n"
          ++ unlines [prettyString ft, show f, show v, show am]

matchPat :: Env -> Pat (TypeBase Size u) -> Value -> EvalM Env
matchPat env p v = do
  m <- runMaybeT $ patternMatch env p v
  case m of
    Nothing -> error $ "matchPat: missing case for " <> prettyString (toStruct <$> p) ++ " and " <> show v
    Just env' -> pure env'

patternMatch :: Env -> Pat (TypeBase Size u) -> Value -> MaybeT EvalM Env
patternMatch env (PatAttr _ p _) val =
  patternMatch env p val
patternMatch env (Id v (Info t) _) val =
  lift $
    pure $
      valEnv (M.singleton v (Just $ T.BoundV [] $ toStruct t, val)) <> env
patternMatch env Wildcard {} _ =
  lift $ pure env
patternMatch env (TuplePat ps _) (ValueRecord vs) =
  foldM (\env' (p, v) -> patternMatch env' p v) env $
    zip ps (map snd $ sortFields vs)
patternMatch env (RecordPat ps _) (ValueRecord vs) =
  foldM (\env' (p, v) -> patternMatch env' p v) env $
    M.intersectionWith (,) (M.fromList $ map (first unLoc) ps) vs
patternMatch env (PatParens p _) v = patternMatch env p v
patternMatch env (PatAscription p _ _) v =
  patternMatch env p v
patternMatch env (PatLit l t _) v = do
  l' <- case l of
    PatLitInt x -> lift $ eval env $ IntLit x (toStruct <$> t) mempty
    PatLitFloat x -> lift $ eval env $ FloatLit x (toStruct <$> t) mempty
    PatLitPrim lv -> pure $ ValuePrim lv
  if v == l'
    then pure env
    else mzero
patternMatch env (PatConstr n _ ps _) (ValueSum _ n' vs)
  | n == n' =
      foldM (\env' (p, v) -> patternMatch env' p v) env $ zip ps vs
patternMatch _ _ _ = mzero

data Indexing
  = IndexingFix Int64
  | IndexingSlice (Maybe Int64) (Maybe Int64) (Maybe Int64)

instance Pretty Indexing where
  pretty (IndexingFix i) = pretty i
  pretty (IndexingSlice i j (Just s)) =
    maybe mempty pretty i
      <> ":"
      <> maybe mempty pretty j
      <> ":"
      <> pretty s
  pretty (IndexingSlice i (Just j) s) =
    maybe mempty pretty i
      <> ":"
      <> pretty j
      <> maybe mempty ((":" <>) . pretty) s
  pretty (IndexingSlice i Nothing Nothing) =
    maybe mempty pretty i <> ":"

indexesFor ::
  Maybe Int64 ->
  Maybe Int64 ->
  Maybe Int64 ->
  Int64 ->
  Maybe [Int]
indexesFor start end stride n
  | (start', end', stride') <- slice,
    end' == start' || signum' (end' - start') == signum' stride',
    stride' /= 0,
    is <- [start', start' + stride' .. end' - signum stride'],
    all inBounds is =
      Just $ map fromIntegral is
  | otherwise =
      Nothing
  where
    inBounds i = i >= 0 && i < n

    slice =
      case (start, end, stride) of
        (Just start', _, _) ->
          let end' = fromMaybe n end
           in (start', end', fromMaybe 1 stride)
        (Nothing, Just end', _) ->
          let start' = 0
           in (start', end', fromMaybe 1 stride)
        (Nothing, Nothing, Just stride') ->
          ( if stride' > 0 then 0 else n - 1,
            if stride' > 0 then n else -1,
            stride'
          )
        (Nothing, Nothing, Nothing) ->
          (0, n, 1)

-- | 'signum', but with 0 as 1.
signum' :: (Eq p, Num p) => p -> p
signum' 0 = 1
signum' x = signum x

indexShape :: [Indexing] -> ValueShape -> ValueShape
indexShape (IndexingFix {} : is) (ShapeDim _ shape) =
  indexShape is shape
indexShape (IndexingSlice start end stride : is) (ShapeDim d shape) =
  ShapeDim n $ indexShape is shape
  where
    n = maybe 0 genericLength $ indexesFor start end stride d
indexShape _ shape =
  shape

indexArray :: [Indexing] -> Value -> Maybe Value
indexArray (IndexingFix i : is) (ValueArray _ arr)
  | i >= 0,
    i < n =
      indexArray is $ arr ! fromIntegral i
  | otherwise =
      Nothing
  where
    n = arrayLength arr
indexArray (IndexingSlice start end stride : is) (ValueArray (ShapeDim _ rowshape) arr) = do
  js <- indexesFor start end stride $ arrayLength arr
  toArray' (indexShape is rowshape) <$> mapM (indexArray is . (arr !)) js
indexArray _ v = Just v

writeArray :: [Indexing] -> Value -> Value -> Maybe Value
writeArray slice x y = runIdentity $ updateArray (\_ y' -> pure y') slice x y

updateArray ::
  (Monad m) =>
  (Value -> Value -> m Value) ->
  [Indexing] ->
  Value ->
  Value ->
  m (Maybe Value)
updateArray f (IndexingFix i : is) (ValueArray shape arr) v
  | i >= 0,
    i < n = do
      v' <- updateArray f is (arr ! i') v
      pure $ do
        v'' <- v'
        Just $ ValueArray shape $ arr // [(i', v'')]
  | otherwise =
      pure Nothing
  where
    n = arrayLength arr
    i' = fromIntegral i
updateArray f (IndexingSlice start end stride : is) (ValueArray shape arr) (ValueArray _ v)
  | Just arr_is <- indexesFor start end stride $ arrayLength arr,
    length arr_is == arrayLength v = do
      let update (Just arr') (i, v') = do
            x <- updateArray f is (arr ! i) v'
            pure $ do
              x' <- x
              Just $ arr' // [(i, x')]
          update Nothing _ = pure Nothing
      fmap (fmap (ValueArray shape)) $ foldM update (Just arr) $ zip arr_is $ elems v
  | otherwise =
      pure Nothing
updateArray f _ x y = Just <$> f x y

evalDimIndex :: Env -> DimIndex -> EvalM Indexing
evalDimIndex env (DimFix x) =
  IndexingFix . asInt64 <$> eval env x
evalDimIndex env (DimSlice start end stride) =
  IndexingSlice
    <$> traverse (fmap asInt64 . eval env) start
    <*> traverse (fmap asInt64 . eval env) end
    <*> traverse (fmap asInt64 . eval env) stride

evalIndex :: SrcLoc -> Env -> [Indexing] -> Value -> EvalM Value
evalIndex loc env is arr = do
  let oob =
        bad loc env $
          "Index ["
            <> T.intercalate ", " (map prettyText is)
            <> "] out of bounds for array of shape "
            <> prettyText (arrayValueShape arr)
            <> "."
  maybe oob pure $ indexArray is arr

-- | Expand type based on information that was not available at
-- type-checking time (the structure of abstract types).
expandType :: (Pretty u) => Env -> TypeBase Size u -> TypeBase SizeClosure u
expandType _ (Scalar (Prim pt)) = Scalar $ Prim pt
expandType env (Scalar (Record fs)) = Scalar $ Record $ fmap (expandType env) fs
expandType env (Scalar (Arrow u p d t1 (RetType dims t2))) =
  Scalar $ Arrow u p d (expandType env t1) (RetType dims (expandType env t2))
expandType env t@(Array u shape _) =
  let et = stripArray (shapeRank shape) t
      et' = expandType env et
      shape' = fmap (SizeClosure env) shape
   in second (const u) (arrayOf shape' $ toStruct et')
expandType env (Scalar (TypeVar u tn args)) =
  case lookupType tn env of
    Just (TypeBinding t') ->
      second (const u) t'
    Just (TypeConBinding tn_env ps (RetType ext t')) ->
      let (substs, types) = mconcat $ zipWith matchPtoA ps args
          onDim (SizeClosure dim_env dim)
            | any (`elem` ext) $ fvVars $ freeInExp dim =
                -- The case can occur when a type with existential size has been
                -- hidden by a module ascription, e.g.
                -- tests/modules/sizeparams4.fut.
                SizeClosure mempty $ anySize 0
            | otherwise =
                SizeClosure (env <> dim_env) $
                  applySubst (`M.lookup` substs) dim
       in bimap onDim (const u) $ expandType (Env mempty types <> tn_env) t'
    Nothing ->
      -- This case only happens for built-in abstract types,
      -- e.g. accumulators.
      Scalar (TypeVar u tn $ map expandArg args)
  where
    matchPtoA (TypeParamDim p _) (TypeArgDim e) =
      (M.singleton p $ ExpSubst e, mempty)
    matchPtoA (TypeParamType _ p _) (TypeArgType t') =
      let t'' = expandType env t'
       in (mempty, M.singleton p (TypeBinding t''))
    matchPtoA _ _ = mempty
    expandArg (TypeArgDim s) = TypeArgDim $ SizeClosure env s
    expandArg (TypeArgType t) = TypeArgType $ expandType env t
expandType env (Scalar (Sum cs)) = Scalar $ Sum $ (fmap . fmap) (expandType env) cs

-- | Evaluate all possible sizes, except those that contain free
-- variables in the set of names.
evalType :: S.Set VName -> EvalType -> EvalM (TypeBase (Either Int64 SizeClosure) NoUniqueness)
evalType outer_bound t = do
  let evalDim bound _ (SizeClosure env e)
        | canBeEvaluated bound e =
            Left . asInt64 <$> evalWithExts env e
      evalDim _ _ e = pure $ Right e
  traverseDims evalDim t
  where
    canBeEvaluated bound e =
      let free = fvVars $ freeInExp e
       in not $ any (`S.member` bound) free || any (`S.member` outer_bound) free

-- | Evaluate all sizes, and it better work. This implies it must not be a
-- size-dependent function type, or one that has existentials.
evalTypeFully :: EvalType -> EvalM ValueType
evalTypeFully t = do
  let evalDim (SizeClosure env e) = asInt64 <$> evalWithExts env e
  bitraverse evalDim pure t

evalTermVar :: Env -> QualName VName -> StructType -> EvalM Value
evalTermVar env qv t =
  case lookupVar qv env of
    Just (TermPoly _ v) -> v $ expandType env t
    Just (TermValue _ v) -> pure v
    x -> do
      ss <- map (locText . srclocOf) <$> stacktrace
      error $
        prettyString qv
          <> " is not bound to a value.\n"
          <> T.unpack (prettyStacktrace 0 ss)
          <> "Bound to\n"
          <> show x

typeValueShape :: Env -> StructType -> EvalM ValueShape
typeValueShape env t = typeShape <$> evalTypeFully (expandType env t)

-- Sometimes type instantiation is not quite enough - then we connect
-- up the missing sizes here.  In particular used for eta-expanded
-- entry points.
linkMissingSizes :: [VName] -> Pat (TypeBase Size u) -> Value -> Env -> Env
linkMissingSizes [] _ _ env = env
linkMissingSizes missing_sizes p v env =
  env <> i64Env (resolveExistentials missing_sizes p_t (valueShape v))
  where
    p_t = evalToStruct $ expandType env $ patternStructType p

evalFunction :: Env -> [VName] -> [Pat ParamType] -> Exp -> ResType -> EvalM Value
-- We treat zero-parameter lambdas as simply an expression to
-- evaluate immediately.  Note that this is *not* the same as a lambda
-- that takes an empty tuple '()' as argument!  Zero-parameter lambdas
-- can never occur in a well-formed Futhark program, but they are
-- convenient in the interpreter.
evalFunction env missing_sizes [] body rettype =
  -- Eta-expand the rest to make any sizes visible.
  etaExpand [] env rettype
  where
    etaExpand vs env' (Scalar (Arrow _ _ _ p_t (RetType _ rt))) = do
      pure . ValueFun $ \v -> do
        let p = Wildcard (Info p_t) noLoc
        env'' <- linkMissingSizes missing_sizes p v <$> matchPat env' p v
        etaExpand (v : vs) env'' rt
    etaExpand vs env' _ = do
      f <- eval env' body
      foldM (apply noLoc mempty) f $ reverse vs
evalFunction env missing_sizes (p : ps) body rettype =
  pure . ValueFun $ \v -> do
    env' <- linkMissingSizes missing_sizes p v <$> matchPat env p v
    evalFunction env' missing_sizes ps body rettype

evalFunctionBinding ::
  Env ->
  [TypeParam] ->
  [Pat ParamType] ->
  ResRetType ->
  Exp ->
  EvalM TermBinding
evalFunctionBinding env tparams ps ret fbody = do
  let ftype = funType ps ret
      retext = case ps of
        [] -> retDims ret
        _ -> []

  -- Distinguish polymorphic and non-polymorphic bindings here.
  if null tparams
    then
      fmap (TermValue (Just $ T.BoundV [] ftype))
        . returned env (retType ret) retext
        =<< evalFunction env [] ps fbody (retType ret)
    else pure . TermPoly (Just $ T.BoundV [] ftype) $ \ftype' -> do
      let resolved = resolveTypeParams (map typeParamName tparams) ftype ftype'
      tparam_env <- evalResolved resolved
      let env' = tparam_env <> env
          -- In some cases (abstract lifted types) there may be
          -- missing sizes that were not fixed by the type
          -- instantiation.  These will have to be set by looking
          -- at the actual function arguments.
          missing_sizes =
            filter (`M.notMember` envTerm env') $
              map typeParamName (filter isSizeParam tparams)
      returned env (retType ret) retext
        =<< evalFunction env' missing_sizes ps fbody (retType ret)

evalArg :: Env -> Exp -> Maybe VName -> AutoMap -> EvalM (Value, AutoMapArg)
evalArg env e ext (AutoMap rshape mshape frame) = do
  v <- eval env e
  case ext of
    Just ext' -> putExtSize ext' v
    _ -> pure ()
  let evalShape = mapM (fmap asInt64 . eval env) . shapeDims
  am' <- AutoMapArg <$> evalShape rshape <*> evalShape mshape <*> evalShape frame
  pure (v, am')

returned :: Env -> TypeBase Size u -> [VName] -> Value -> EvalM Value
returned _ _ [] v = pure v
returned env ret retext v = do
  mapM_ (uncurry putExtSize . second (ValuePrim . SignedValue . Int64Value))
    . M.toList
    $ resolveExistentials retext (evalToStruct $ expandType env $ toStruct ret)
    $ valueShape v
  pure v

evalAppExp :: Env -> AppExp -> EvalM Value
evalAppExp env (Range start maybe_second end loc) = do
  start' <- asInteger <$> eval env start
  maybe_second' <- traverse (fmap asInteger . eval env) maybe_second
  end' <- traverse (fmap asInteger . eval env) end

  let (end_adj, step, ok) =
        case (end', maybe_second') of
          (DownToExclusive end'', Nothing) ->
            (end'' + 1, -1, start' >= end'')
          (DownToExclusive end'', Just second') ->
            (end'' + 1, second' - start', start' >= end'' && second' < start')
          (ToInclusive end'', Nothing) ->
            (end'', 1, start' <= end'')
          (ToInclusive end'', Just second')
            | second' > start' ->
                (end'', second' - start', start' <= end'')
            | otherwise ->
                (end'', second' - start', start' >= end'' && second' /= start')
          (UpToExclusive x, Nothing) ->
            (x - 1, 1, start' <= x)
          (UpToExclusive x, Just second') ->
            (x - 1, second' - start', start' <= x && second' > start')

  if ok
    then pure $ toArray' ShapeLeaf $ map toInt [start', start' + step .. end_adj]
    else bad loc env $ badRange start' maybe_second' end'
  where
    toInt =
      case typeOf start of
        Scalar (Prim (Signed t')) ->
          ValuePrim . SignedValue . intValue t'
        Scalar (Prim (Unsigned t')) ->
          ValuePrim . UnsignedValue . intValue t'
        t -> error $ "Nonsensical range type: " ++ show t

    badRange start' maybe_second' end' =
      "Range "
        <> prettyText start'
        <> ( case maybe_second' of
               Nothing -> ""
               Just second' -> ".." <> prettyText second'
           )
        <> ( case end' of
               DownToExclusive x -> "..>" <> prettyText x
               ToInclusive x -> "..." <> prettyText x
               UpToExclusive x -> "..<" <> prettyText x
           )
        <> " is invalid."
evalAppExp env (LetPat sizes p e body _) = do
  v <- eval env e
  env' <- matchPat env p v
  let p_t = evalToStruct $ expandType env $ patternStructType p
      v_s = valueShape v
      env'' = env' <> i64Env (resolveExistentials (map sizeName sizes) p_t v_s)
  eval env'' body
evalAppExp env (LetFun (f, _) (tparams, ps, _, Info ret, fbody) body _) = do
  binding <- evalFunctionBinding env tparams ps ret fbody
  eval (env {envTerm = M.insert f binding $ envTerm env}) body
<<<<<<< HEAD
evalAppExp env (BinOp (op, _) (Info op_t) (x, Info (xext, xam)) (y, Info (yext, yam)) loc)
  | baseString (qualLeaf op) == "&&",
    noAutoMap = do
=======
evalAppExp env (BinOp (op, _) op_t (x, Info xext) (y, Info yext) loc)
  | baseName (qualLeaf op) == "&&" = do
>>>>>>> d43e5409
      x' <- asBool <$> eval env x
      if x'
        then eval env y
        else pure $ ValuePrim $ BoolValue False
<<<<<<< HEAD
  | baseString (qualLeaf op) == "||",
    noAutoMap = do
=======
  | baseName (qualLeaf op) == "||" = do
>>>>>>> d43e5409
      x' <- asBool <$> eval env x
      if x'
        then pure $ ValuePrim $ BoolValue True
        else eval env y
  | otherwise = do
      (x', xam') <- evalArg env x xext xam
      (y', yam') <- evalArg env y yext yam
      op' <- evalTermVar env op op_t
      op'' <- applyAM loc env (op', op_t) xam' x'
      applyAM loc env (op'', op_ret) yam' y'
  where
    op_ret = case op_t of
      Scalar (Arrow _ _ _ _ (RetType _ t)) ->
        toStruct t
      _ -> error $ "Nonsensical binop type: " <> prettyString op_t
    noAutoMap = xam == mempty && yam == mempty
evalAppExp env (If cond e1 e2 _) = do
  cond' <- asBool <$> eval env cond
  if cond' then eval env e1 else eval env e2
evalAppExp env (Apply f args loc) = do
  -- It is important that 'arguments' are evaluated in reverse order
  -- in order to bring any sizes into scope that may be used in the
  -- type of the functions.
  args' <- reverse <$> mapM evalArg' (reverse $ NE.toList args)
  f' <- eval env f
  foldM apply' f' args'
  where
    apply' f' (v', am') = applyAM loc env (f', typeOf f) am' v'
    evalArg' (Info (ext, am), x) = evalArg env x ext am
evalAppExp env (Index e is loc) = do
  is' <- mapM (evalDimIndex env) is
  arr <- eval env e
  evalIndex loc env is' arr
evalAppExp env (LetWith dest src is v body loc) = do
  let Ident src_vn (Info src_t) _ = src
  dest' <-
    maybe oob pure
      =<< writeArray
        <$> mapM (evalDimIndex env) is
        <*> evalTermVar env (qualName src_vn) (toStruct src_t)
        <*> eval env v
  let t = T.BoundV [] $ toStruct $ unInfo $ identType dest
  eval (valEnv (M.singleton (identName dest) (Just t, dest')) <> env) body
  where
    oob = bad loc env "Update out of bounds"
evalAppExp env (Loop sparams pat loopinit form body _) = do
  init_v <- eval env $ loopInitExp loopinit
  case form of
    For iv bound -> do
      bound' <- asSigned <$> eval env bound
      forLoop (identName iv) bound' (zero bound') init_v
    ForIn in_pat in_e -> do
      (_, in_vs) <- fromArray <$> eval env in_e
      foldM (forInLoop in_pat) init_v in_vs
    While cond ->
      whileLoop cond init_v
  where
    withLoopParams v =
      let sparams' =
            resolveExistentials sparams (patternStructType pat) (valueShape v)
       in matchPat (i64Env sparams' <> env) pat v

    inc = (`P.doAdd` Int64Value 1)
    zero = (`P.doMul` Int64Value 0)

    evalBody env' = localExts $ eval env' body

    forLoopEnv iv i =
      valEnv
        ( M.singleton
            iv
            ( Just $ T.BoundV [] $ Scalar $ Prim $ Signed Int64,
              ValuePrim (SignedValue i)
            )
        )

    forLoop iv bound i v
      | i >= bound = pure v
      | otherwise = do
          env' <- withLoopParams v
          forLoop iv bound (inc i) =<< evalBody (forLoopEnv iv i <> env')

    whileLoop cond v = do
      env' <- withLoopParams v
      continue <- asBool <$> eval env' cond
      if continue
        then whileLoop cond =<< evalBody env'
        else pure v

    forInLoop in_pat v in_v = do
      env' <- withLoopParams v
      env'' <- matchPat env' in_pat in_v
      evalBody env''
evalAppExp env (Match e cs _) = do
  v <- eval env e
  match v (NE.toList cs)
  where
    match _ [] =
      error "Pattern match failure."
    match v (c : cs') = do
      c' <- evalCase v env c
      case c' of
        Just v' -> pure v'
        Nothing -> match v cs'

eval :: Env -> Exp -> EvalM Value
eval _ (Literal v _) = pure $ ValuePrim v
eval env (Hole (Info t) loc) =
  bad loc env $ "Hole of type: " <> prettyTextOneLine t
eval env (Parens e _) = eval env e
eval env (QualParens (qv, _) e loc) = do
  m <- evalModuleVar env qv
  case m of
    ModuleFun {} -> error $ "Local open of module function at " ++ locStr loc
    Module m' -> eval (m' <> env) e
eval env (TupLit vs _) = toTuple <$> mapM (eval env) vs
eval env (RecordLit fields _) =
  ValueRecord . M.fromList <$> mapM evalField fields
  where
    evalField (RecordFieldExplicit (L _ k) e _) = do
      v <- eval env e
      pure (k, v)
    evalField (RecordFieldImplicit (L _ k) t loc) = do
      v <- eval env $ Var (qualName k) t loc
      pure (baseName k, v)
eval _ (StringLit vs _) =
  pure $
    toArray' ShapeLeaf $
      map (ValuePrim . UnsignedValue . Int8Value . fromIntegral) vs
eval env (ArrayLit [] (Info t) _) = do
  t' <- typeValueShape env $ toStruct t
  pure $ toArray t' []
eval env (ArrayLit (v : vs) _ _) = do
  v' <- eval env v
  vs' <- mapM (eval env) vs
  pure $ toArray' (valueShape v') (v' : vs')
eval _ (ArrayVal vs _ _) =
  -- Probably will not ever be used.
  pure $ toArray' ShapeLeaf $ map ValuePrim vs
eval env (AppExp e (Info (AppRes t retext))) = do
  v <- evalAppExp env e
  returned env (toStruct t) retext v
eval env (Var qv (Info t) _) = evalTermVar env qv (toStruct t)
eval env (Ascript e _ _) = eval env e
eval env (Coerce e te (Info t) loc) = do
  v <- eval env e
  t' <- evalTypeFully $ expandType env t
  case checkShape (typeShape t') (valueShape v) of
    Just _ -> pure v
    Nothing ->
      bad loc env . docText $
        "Value"
          <+> dquotes (prettyValue v)
          <+> "of shape"
          <+> dquotes (pretty (valueShape v))
          <+> "cannot match shape of type"
          <+> dquotes (pretty te)
          <+> parens (dquotes (pretty t'))
eval _ (IntLit v (Info t) _) =
  case t of
    Scalar (Prim (Signed it)) ->
      pure $ ValuePrim $ SignedValue $ intValue it v
    Scalar (Prim (Unsigned it)) ->
      pure $ ValuePrim $ UnsignedValue $ intValue it v
    Scalar (Prim (FloatType ft)) ->
      pure $ ValuePrim $ FloatValue $ floatValue ft v
    _ -> error $ "eval: nonsensical type for integer literal: " <> prettyString t
eval _ (FloatLit v (Info t) _) =
  case t of
    Scalar (Prim (FloatType ft)) ->
      pure $ ValuePrim $ FloatValue $ floatValue ft v
    _ -> error $ "eval: nonsensical type for float literal: " <> prettyString t
eval env (Negate e loc) = do
  ev <- eval env e
  apply loc env intrinsicsNeg ev
eval env (Not e loc) =
  apply loc env intrinsicsNot =<< eval env e
eval env (Update src is v loc) =
  maybe oob pure
    =<< writeArray <$> mapM (evalDimIndex env) is <*> eval env src <*> eval env v
  where
    oob = bad loc env "Bad update"
eval env (RecordUpdate src all_fs v _ _) =
  update <$> eval env src <*> pure all_fs <*> eval env v
  where
    update _ [] v' = v'
    update (ValueRecord src') (f : fs) v'
      | Just f_v <- M.lookup f src' =
          ValueRecord $ M.insert f (update f_v fs v') src'
    update _ _ _ = error "eval RecordUpdate: invalid value."
-- We treat zero-parameter lambdas as simply an expression to
-- evaluate immediately.  Note that this is *not* the same as a lambda
-- that takes an empty tuple '()' as argument!  Zero-parameter lambdas
-- can never occur in a well-formed Futhark program, but they are
-- convenient in the interpreter.
eval env (Lambda ps body _ (Info (RetType _ rt)) _) =
  evalFunction env [] ps body rt
eval env (OpSection qv (Info t) _) =
  evalTermVar env qv $ toStruct t
eval env (OpSectionLeft qv _ e (Info (_, _, argext, am), _) (Info (RetType _ t), _) loc) = do
  (v, am') <- evalArg env e argext am
  f <- evalTermVar env qv t'
  applyAM loc env (f, t') am' v
  where
    t' = toStruct t
eval env (OpSectionRight qv _ e (Info _, Info (_, _, argext, am)) (Info (RetType _ t)) loc) = do
  (y, am') <- evalArg env e argext am
  pure $
    ValueFun $ \x -> do
      f <- evalTermVar env qv t'
      f' <- apply loc env f x
      applyAM loc env (f', t') am' y
  where
    t' = toStruct t
eval env (IndexSection is _ loc) = do
  is' <- mapM (evalDimIndex env) is
  pure $ ValueFun $ evalIndex loc env is'
eval _ (ProjectSection ks _ _) =
  pure $ ValueFun $ flip (foldM walk) ks
  where
    walk (ValueRecord fs) f
      | Just v' <- M.lookup f fs = pure v'
    walk _ _ = error "Value does not have expected field."
eval env (Project f e _ _) = do
  project f <$> eval env e
eval env (Assert what e (Info s) loc) = do
  cond <- asBool <$> eval env what
  unless cond $ bad loc env s
  eval env e
eval env (Constr c es (Info t) _) = do
  vs <- mapM (eval env) es
  shape <- typeValueShape env $ toStruct t
  pure $ ValueSum shape c vs
eval env (Attr (AttrAtom (AtomName "break") _) e loc) = do
  break env (locOf loc)
  eval env e
eval env (Attr (AttrAtom (AtomName "trace") _) e loc) = do
  v <- eval env e
  trace (locText (locOf loc)) v
  pure v
eval env (Attr (AttrComp "trace" [AttrAtom (AtomName tag) _] _) e _) = do
  v <- eval env e
  trace (nameToText tag) v
  pure v
eval env (Attr _ e _) =
  eval env e

evalCase ::
  Value ->
  Env ->
  CaseBase Info VName ->
  EvalM (Maybe Value)
evalCase v env (CasePat p cExp _) = runMaybeT $ do
  env' <- patternMatch env p v
  lift $ eval env' cExp

-- We hackily do multiple substitutions in modules, because otherwise
-- we would lose in cases where the parameter substitutions are [a->x,
-- b->x] when we reverse. (See issue #1250.)
reverseSubstitutions :: M.Map VName VName -> M.Map VName [VName]
reverseSubstitutions =
  M.fromListWith (<>) . map (second pure . uncurry (flip (,))) . M.toList

substituteInModule :: M.Map VName VName -> Module -> Module
substituteInModule substs = onModule
  where
    rev_substs = reverseSubstitutions substs
    replace v = fromMaybe [v] $ M.lookup v rev_substs
    replaceM f m = M.fromList $ do
      (k, v) <- M.toList m
      k' <- replace k
      pure (k', f v)
    onEnv (Env terms types) =
      Env (replaceM onTerm terms) (replaceM id types)
    onModule (Module env) =
      Module $ onEnv env
    onModule (ModuleFun f) =
      ModuleFun $ \m -> onModule <$> f (substituteInModule substs m)
    onTerm (TermValue t v) = TermValue t v
    onTerm (TermPoly t v) = TermPoly t v
    onTerm (TermModule m) = TermModule $ onModule m

evalModuleVar :: Env -> QualName VName -> EvalM Module
evalModuleVar env qv =
  case lookupVar qv env of
    Just (TermModule m) -> pure m
    _ -> error $ prettyString qv <> " is not bound to a module."

-- We also return a new Env here, because we want the definitions
-- inside any constructed modules to also be in scope at the top
-- level. This is because types may contain un-qualified references to
-- definitions in modules, and sometimes those definitions may not
-- actually *have* any qualified name!  See tests/modules/sizes7.fut.
-- This occurs solely because of evalType.
evalModExp :: Env -> ModExp -> EvalM (Env, Module)
evalModExp _ (ModImport _ (Info f) _) = do
  f' <- lookupImport f
  known <- asks snd
  case f' of
    Nothing ->
      error $
        unlines
          [ "Unknown interpreter import: " ++ show f,
            "Known: " ++ show (M.keys known)
          ]
    Just m -> pure (mempty, Module m)
evalModExp env (ModDecs ds _) = do
  (_, built_env) <- evalDecs env ds
  pure (built_env, Module built_env)
evalModExp env (ModVar qv _) =
  (mempty,) <$> evalModuleVar env qv
evalModExp env (ModAscript me _ (Info substs) _) =
  bimap substituteInEnv (substituteInModule substs) <$> evalModExp env me
  where
    substituteInEnv env' =
      let Module env'' = substituteInModule substs (Module env') in env''
evalModExp env (ModParens me _) =
  evalModExp env me
evalModExp env (ModLambda p ret e loc) =
  pure
    ( mempty,
      ModuleFun $ \am -> do
        let env' = env {envTerm = M.insert (modParamName p) (TermModule am) $ envTerm env}
        fmap snd . evalModExp env' $ case ret of
          Nothing -> e
          Just (se, rsubsts) -> ModAscript e se rsubsts loc
    )
evalModExp env (ModApply f e (Info psubst) (Info rsubst) _) = do
  (f_env, f') <- evalModExp env f
  (e_env, e') <- evalModExp env e
  case f' of
    ModuleFun f'' -> do
      res_mod <- substituteInModule rsubst <$> f'' (substituteInModule psubst e')
      let res_env = case res_mod of
            Module x -> x
            _ -> mempty
      -- The following environment handles the case where rsubst refers to names
      -- that are not actually defined in the module itself, but merely
      -- inherited from an outer environment (see #2273).
      let env_substs = (`Env` mempty) $ M.fromList $ do
            (to, from) <- M.toList rsubst
            x <- maybeToList $ M.lookup from $ envTerm env
            pure (to, x)
      pure (f_env <> e_env <> res_env <> env_substs, res_mod)
    _ -> error "Expected ModuleFun."

evalDec :: Env -> Dec -> EvalM Env
evalDec env (ValDec (ValBind _ v _ (Info ret) tparams ps fbody _ _ _)) = localExts $ do
  binding <- evalFunctionBinding env tparams ps ret fbody
  sizes <- extEnv
  pure $ mempty {envTerm = M.singleton v binding} <> sizes
evalDec env (OpenDec me _) = do
  (me_env, me') <- evalModExp env me
  case me' of
    Module me'' -> pure $ me'' <> me_env
    _ -> error "Expected Module"
evalDec env (ImportDec name name' loc) =
  evalDec env $ LocalDec (OpenDec (ModImport name name' loc) loc) loc
evalDec env (LocalDec d _) = evalDec env d
evalDec _env ModTypeDec {} = pure mempty
evalDec env (TypeDec (TypeBind v _ ps _ (Info (RetType dims t)) _ _)) = do
  let abbr = TypeConBinding env ps $ RetType dims t
  pure mempty {envType = M.singleton v abbr}
evalDec env (ModDec (ModBind v ps ret body _ loc)) = do
  (mod_env, mod) <- evalModExp env $ wrapInLambda ps
  pure $ modEnv (M.singleton v mod) <> mod_env
  where
    wrapInLambda [] = case ret of
      Just (se, substs) -> ModAscript body se substs loc
      Nothing -> body
    wrapInLambda [p] = ModLambda p ret body loc
    wrapInLambda (p : ps') = ModLambda p Nothing (wrapInLambda ps') loc

evalDecs :: Env -> [Dec] -> EvalM (Env, Env)
evalDecs env = foldM evalDec' (env, mempty)
  where
    evalDec' (env', built_env) dec = do
      dec_env <- evalDec env' dec
      pure (dec_env <> env', dec_env <> built_env)

-- | The interpreter context.  All evaluation takes place with respect
-- to a context, and it can be extended with more definitions, which
-- is how the REPL works.
data Ctx = Ctx
  { ctxEnv :: Env,
    ctxImports :: M.Map ImportName Env
  }

nanValue :: PrimValue -> Bool
nanValue (FloatValue v) =
  case v of
    Float16Value x -> isNaN x
    Float32Value x -> isNaN x
    Float64Value x -> isNaN x
nanValue _ = False

breakOnNaN :: [PrimValue] -> PrimValue -> EvalM ()
breakOnNaN inputs result
  | not (any nanValue inputs) && nanValue result = do
      backtrace <- asks fst
      case NE.nonEmpty backtrace of
        Nothing -> pure ()
        Just backtrace' ->
          let loc = stackFrameLoc $ NE.head backtrace'
           in liftF $ ExtOpBreak loc BreakNaN backtrace' ()
breakOnNaN _ _ =
  pure ()

getV :: PrimValue -> Maybe P.PrimValue
getV (SignedValue x) = Just $ P.IntValue x
getV (UnsignedValue x) = Just $ P.IntValue x
getV (FloatValue x) = Just $ P.FloatValue x
getV (BoolValue x) = Just $ P.BoolValue x

putV :: P.PrimValue -> PrimValue
putV (P.IntValue x) = SignedValue x
putV (P.FloatValue x) = FloatValue x
putV (P.BoolValue x) = BoolValue x
putV P.UnitValue = BoolValue True

getAD :: Value -> Maybe AD.ADValue
getAD (ValuePrim v) = AD.Constant <$> getV v
getAD (ValueAD d v) = Just $ AD.Variable d v
getAD _ = Nothing

putAD :: AD.ADValue -> Value
putAD (AD.Variable d s) = ValueAD d s
putAD (AD.Constant v) = ValuePrim $ putV v

modifyValue :: (Num t) => (t -> Value -> Value) -> Value -> Value
modifyValue f v = snd $ valueAccum (\a b -> (a + 1, f a b)) 0 v

modifyValueM ::
  (Num t, Monad m) =>
  (t -> Value -> m Value) ->
  Value ->
  m Value
modifyValueM f v = snd <$> valueAccumLM g 0 v
  where
    g a b = do
      b' <- f a b
      pure (a + 1, b')

-- TODO: This could be much better. Currently, it is very inefficient
-- Perhaps creating JVPValues could be abstracted into a function
-- exposed by the AD module?
doJVP2 :: Value -> Value -> Value -> EvalM Value
doJVP2 f v s = do
  depth <- adDepth

  -- Turn the seeds into a list of ADValues
  let s' =
        fromMaybe (error $ "jvp: invalid seeds " ++ show s) $
          mapM getAD $
            fst $
              valueAccum (\a b -> (b : a, b)) [] s
  -- Augment the values
  let v' =
        fromMaybe (error $ "jvp: invalid values " ++ show v) $
          modifyValueM
            ( \i lv -> do
                lv' <- getAD lv
                pure $ ValueAD depth . AD.JVP . AD.JVPValue lv' $ s' !! (length s' - 1 - i)
            )
            v

  -- Run the function, and turn its outputs into a list of Values
  o <- apply noLoc mempty f v'
  let o' = fst $ valueAccum (\a b -> (b : a, b)) [] o

  -- For each output..
  let m =
        fromMaybe (error "jvp: differentiation failed") $
          forM o' $ \on -> case on of
            -- If it is a JVP variable of the correct depth, return
            -- its primal and derivative
            (ValueAD d (AD.JVP (AD.JVPValue pv dv)))
              | d == depth -> Just (putAD pv, putAD dv)
            -- Otherwise, its partial derivatives are all 0
            _ ->
              (on,)
                . ValuePrim
                . putV
                . P.blankPrimValue
                . P.primValueType
                . AD.primitive
                <$> getAD on

  -- Extract the output values, and the partial derivatives
  let ov = modifyValue (\i _ -> fst $ m !! (length m - 1 - i)) o
      od = modifyValue (\i _ -> snd $ m !! (length m - 1 - i)) o

  -- Return a tuple of the output values, and partial derivatives
  pure $ toTuple [ov, od]

-- TODO: This could be much better. Currently, it is very inefficient
-- Perhaps creating VJPValues could be abstracted into a function
-- exposed by the AD module?
doVJP2 :: Value -> Value -> Value -> EvalM Value
doVJP2 f v s = do
  -- Get the depth
  depth <- adDepth

  -- Augment the values
  let v' =
        fromMaybe (error $ "vjp: invalid values " ++ show v) $
          modifyValueM (\i lv -> ValueAD depth . AD.VJP . AD.VJPValue . AD.TapeID i <$> getAD lv) v
  -- Turn the seeds into a list of ADValues
  let s' =
        fromMaybe (error $ "vjp: invalid seeds " ++ show s) $
          mapM getAD $
            fst $
              valueAccum (\a b -> (b : a, b)) [] s

  -- Run the function, and turn its outputs into a list of Values
  o <- apply noLoc mempty f v'
  let o' = fst $ valueAccum (\a b -> (b : a, b)) [] o

  -- For each output..
  m <-
    forM
      (zip o' s')
      ( \(on, sn) -> case on of
          -- If it is a VJP variable of the correct depth, run
          -- deriveTape on it- and its corresponding seed
          (ValueAD d (AD.VJP (AD.VJPValue t)))
            | d == depth ->
                getCounter
                  >>= either
                    (pure . Left)
                    (\(m', i) -> putCounter i $> Right (putAD $ AD.tapePrimal t, m'))
                    . AD.deriveTape t sn
          -- Otherwise, its partial derivatives are all 0
          _ -> pure $ Right (on, M.empty)
      )
      <&> either (error . show) id . sequence

  -- Add together every derivative
  drvs' <- AD.unionsWithM add (map snd m)
  let drvs = M.map (Just . putAD) drvs'

  -- Extract the output values, and the partial derivatives
  let ov = modifyValue (\i _ -> fst $ m !! (length m - 1 - i)) o
  let od =
        fromMaybe (error "vjp: differentiation failed") $
          modifyValueM (\i vo -> M.findWithDefault (ValuePrim . putV . P.blankPrimValue . P.primValueType . AD.primitive <$> getAD vo) i drvs) v

  -- Return a tuple of the output values, and partial derivatives
  pure $ toTuple [ov, od]
  where
    -- TODO: Perhaps this could be fully abstracted by AD?
    -- Making addFor private would be nice..
    add x y =
      getCounter
        >>= either
          (error . show)
          (\(a, b) -> putCounter b >> pure a)
          . AD.doOp (AD.OpBin $ AD.addFor $ P.primValueType $ AD.primitive x) [x, y]

-- | The initial environment contains definitions of the various
-- intrinsic functions.
initialCtx :: Ctx
initialCtx =
  Ctx
    ( Env
        ( M.insert
            (VName (nameFromText "intrinsics") 0)
            (TermModule (Module $ Env terms types))
            terms
        )
        types
    )
    mempty
  where
    terms = M.mapMaybeWithKey (const . def . baseText) intrinsics
    types = M.mapMaybeWithKey (const . tdef . baseName) intrinsics

    sintOp f =
      [ (getS, putS, P.doBinOp (f Int8), adBinOp $ AD.OpBin (f Int8)),
        (getS, putS, P.doBinOp (f Int16), adBinOp $ AD.OpBin (f Int16)),
        (getS, putS, P.doBinOp (f Int32), adBinOp $ AD.OpBin (f Int32)),
        (getS, putS, P.doBinOp (f Int64), adBinOp $ AD.OpBin (f Int64))
      ]
    uintOp f =
      [ (getU, putU, P.doBinOp (f Int8), adBinOp $ AD.OpBin (f Int8)),
        (getU, putU, P.doBinOp (f Int16), adBinOp $ AD.OpBin (f Int16)),
        (getU, putU, P.doBinOp (f Int32), adBinOp $ AD.OpBin (f Int32)),
        (getU, putU, P.doBinOp (f Int64), adBinOp $ AD.OpBin (f Int64))
      ]
    intOp f = sintOp f ++ uintOp f
    floatOp f =
      [ (getF, putF, P.doBinOp (f Float16), adBinOp $ AD.OpBin (f Float16)),
        (getF, putF, P.doBinOp (f Float32), adBinOp $ AD.OpBin (f Float32)),
        (getF, putF, P.doBinOp (f Float64), adBinOp $ AD.OpBin (f Float64))
      ]
    arithOp f g = Just $ bopDef $ intOp f ++ floatOp g

    flipCmps = map (\(f, g, h, o) -> (f, g, flip h, flip o))
    sintCmp f =
      [ (getS, Just . BoolValue, P.doCmpOp (f Int8), adBinOp $ AD.OpCmp (f Int8)),
        (getS, Just . BoolValue, P.doCmpOp (f Int16), adBinOp $ AD.OpCmp (f Int16)),
        (getS, Just . BoolValue, P.doCmpOp (f Int32), adBinOp $ AD.OpCmp (f Int32)),
        (getS, Just . BoolValue, P.doCmpOp (f Int64), adBinOp $ AD.OpCmp (f Int64))
      ]
    uintCmp f =
      [ (getU, Just . BoolValue, P.doCmpOp (f Int8), adBinOp $ AD.OpCmp (f Int8)),
        (getU, Just . BoolValue, P.doCmpOp (f Int16), adBinOp $ AD.OpCmp (f Int16)),
        (getU, Just . BoolValue, P.doCmpOp (f Int32), adBinOp $ AD.OpCmp (f Int32)),
        (getU, Just . BoolValue, P.doCmpOp (f Int64), adBinOp $ AD.OpCmp (f Int64))
      ]
    floatCmp f =
      [ (getF, Just . BoolValue, P.doCmpOp (f Float16), adBinOp $ AD.OpCmp (f Float16)),
        (getF, Just . BoolValue, P.doCmpOp (f Float32), adBinOp $ AD.OpCmp (f Float32)),
        (getF, Just . BoolValue, P.doCmpOp (f Float64), adBinOp $ AD.OpCmp (f Float64))
      ]
    boolCmp f = [(getB, Just . BoolValue, P.doCmpOp f, adBinOp $ AD.OpCmp f)]

    getS (SignedValue x) = Just $ P.IntValue x
    getS _ = Nothing
    putS (P.IntValue x) = Just $ SignedValue x
    putS _ = Nothing

    getU (UnsignedValue x) = Just $ P.IntValue x
    getU _ = Nothing
    putU (P.IntValue x) = Just $ UnsignedValue x
    putU _ = Nothing

    getF (FloatValue x) = Just $ P.FloatValue x
    getF _ = Nothing
    putF (P.FloatValue x) = Just $ FloatValue x
    putF _ = Nothing

    getB (BoolValue x) = Just $ P.BoolValue x
    getB _ = Nothing
    putB (P.BoolValue x) = Just $ BoolValue x
    putB _ = Nothing

    adToPrim v = putV $ AD.primitive v

    adBinOp op x y i =
      either (const Nothing) Just $ AD.doOp op [x, y] i
    adUnOp op x i = either (const Nothing) Just $ AD.doOp op [x] i

    fun1 f =
      TermValue Nothing $ ValueFun $ \x -> f x

    fun2 f =
      TermValue Nothing . ValueFun $ \x ->
        pure . ValueFun $ \y -> f x y

    fun3 f =
      TermValue Nothing . ValueFun $ \x ->
        pure . ValueFun $ \y ->
          pure . ValueFun $ \z -> f x y z

    fun5 f =
      TermValue Nothing . ValueFun $ \x ->
        pure . ValueFun $ \y ->
          pure . ValueFun $ \z ->
            pure . ValueFun $ \a ->
              pure . ValueFun $ \b -> f x y z a b

    fun6 f =
      TermValue Nothing . ValueFun $ \x ->
        pure . ValueFun $ \y ->
          pure . ValueFun $ \z ->
            pure . ValueFun $ \a ->
              pure . ValueFun $ \b ->
                pure . ValueFun $ \c -> f x y z a b c

    fun7 f =
      TermValue Nothing . ValueFun $ \x ->
        pure . ValueFun $ \y ->
          pure . ValueFun $ \z ->
            pure . ValueFun $ \a ->
              pure . ValueFun $ \b ->
                pure . ValueFun $ \c ->
                  pure . ValueFun $ \d -> f x y z a b c d

    fun8 f =
      TermValue Nothing . ValueFun $ \x ->
        pure . ValueFun $ \y ->
          pure . ValueFun $ \z ->
            pure . ValueFun $ \a ->
              pure . ValueFun $ \b ->
                pure . ValueFun $ \c ->
                  pure . ValueFun $ \d ->
                    pure . ValueFun $ \e -> f x y z a b c d e

    fun10 f =
      TermValue Nothing . ValueFun $ \x ->
        pure . ValueFun $ \y ->
          pure . ValueFun $ \z ->
            pure . ValueFun $ \a ->
              pure . ValueFun $ \b ->
                pure . ValueFun $ \c ->
                  pure . ValueFun $ \d ->
                    pure . ValueFun $ \e ->
                      pure . ValueFun $ \g ->
                        pure . ValueFun $ \h -> f x y z a b c d e g h

    bopDef fs = fun2 $ \x y -> do
      i <- getCounter
      case (x, y) of
        (ValuePrim x', ValuePrim y')
          | Just z <- msum $ map (`bopDef'` (x', y')) fs -> do
              breakOnNaN [x', y'] z
              pure $ ValuePrim z
        _
          | Just x' <- getAD x,
            Just y' <- getAD y,
            Just (z, i') <- msum $ map (`bopDefAD` (x', y', i)) fs -> do
              putCounter i'
              breakOnNaN [adToPrim x', adToPrim y'] $ adToPrim z
              pure $ putAD z
        _ ->
          bad noLoc mempty . docText $
            "Cannot apply operator to arguments"
              <+> dquotes (prettyValue x)
              <+> "and"
              <+> dquotes (prettyValue y)
              <> "."
      where
        bopDef' (valf, retf, op, _) (x, y) = do
          x' <- valf x
          y' <- valf y
          retf =<< op x' y'
        bopDefAD (_, _, _, dop) (x, y, i) = dop x y i

    unopDef fs = fun1 $ \x -> do
      i <- getCounter
      case x of
        (ValuePrim x')
          | Just r <- msum $ map (`unopDef'` x') fs -> do
              breakOnNaN [x'] r
              pure $ ValuePrim r
        _
          | Just x' <- getAD x,
            Just (r, i') <- msum $ map (`unopDefAD'` (x', i)) fs -> do
              putCounter i'
              breakOnNaN [adToPrim x'] $ adToPrim r
              pure $ putAD r
        _ ->
          bad noLoc mempty . docText $
            "Cannot apply function to argument"
              <+> dquotes (prettyValue x)
              <> "."
      where
        unopDef' (valf, retf, op, _) x = do
          x' <- valf x
          retf =<< op x'
        unopDefAD' (_, _, _, dop) (x, i) = dop x i

    tbopDef op f = fun1 $ \v -> do
      i <- getCounter
      case fromTuple v of
        Just [ValuePrim x, ValuePrim y]
          | Just x' <- getV x,
            Just y' <- getV y,
            Just z <- putV <$> f x' y' -> do
              breakOnNaN [x, y] z
              pure $ ValuePrim z
        Just [x, y]
          | Just x' <- getAD x,
            Just y' <- getAD y,
            Right (z, i') <- AD.doOp op [x', y'] i -> do
              putCounter i'
              breakOnNaN [adToPrim x', adToPrim y'] $ adToPrim z
              pure $ putAD z
        _ ->
          bad noLoc mempty . docText $
            "Cannot apply operator to argument"
              <+> dquotes (prettyValue v)
              <> "."

    def :: T.Text -> Maybe TermBinding
    def "!" =
      Just $
        unopDef
          [ (getS, putS, P.doUnOp $ P.Complement Int8, adUnOp $ AD.OpUn $ P.Complement Int8),
            (getS, putS, P.doUnOp $ P.Complement Int16, adUnOp $ AD.OpUn $ P.Complement Int16),
            (getS, putS, P.doUnOp $ P.Complement Int32, adUnOp $ AD.OpUn $ P.Complement Int32),
            (getS, putS, P.doUnOp $ P.Complement Int64, adUnOp $ AD.OpUn $ P.Complement Int64),
            (getU, putU, P.doUnOp $ P.Complement Int8, adUnOp $ AD.OpUn $ P.Complement Int8),
            (getU, putU, P.doUnOp $ P.Complement Int16, adUnOp $ AD.OpUn $ P.Complement Int16),
            (getU, putU, P.doUnOp $ P.Complement Int32, adUnOp $ AD.OpUn $ P.Complement Int32),
            (getU, putU, P.doUnOp $ P.Complement Int64, adUnOp $ AD.OpUn $ P.Complement Int64),
            (getB, putB, P.doUnOp $ P.Neg P.Bool, adUnOp $ AD.OpUn $ P.Neg P.Bool)
          ]
    def "neg" =
      Just $
        unopDef
          [ (getS, putS, P.doUnOp $ P.Neg $ P.IntType Int8, adUnOp $ AD.OpUn $ P.Neg $ P.IntType Int8),
            (getS, putS, P.doUnOp $ P.Neg $ P.IntType Int16, adUnOp $ AD.OpUn $ P.Neg $ P.IntType Int16),
            (getS, putS, P.doUnOp $ P.Neg $ P.IntType Int32, adUnOp $ AD.OpUn $ P.Neg $ P.IntType Int32),
            (getS, putS, P.doUnOp $ P.Neg $ P.IntType Int64, adUnOp $ AD.OpUn $ P.Neg $ P.IntType Int64),
            (getU, putU, P.doUnOp $ P.Neg $ P.IntType Int8, adUnOp $ AD.OpUn $ P.Neg $ P.IntType Int8),
            (getU, putU, P.doUnOp $ P.Neg $ P.IntType Int16, adUnOp $ AD.OpUn $ P.Neg $ P.IntType Int16),
            (getU, putU, P.doUnOp $ P.Neg $ P.IntType Int32, adUnOp $ AD.OpUn $ P.Neg $ P.IntType Int32),
            (getU, putU, P.doUnOp $ P.Neg $ P.IntType Int64, adUnOp $ AD.OpUn $ P.Neg $ P.IntType Int64),
            (getF, putF, P.doUnOp $ P.Neg $ P.FloatType Float16, adUnOp $ AD.OpUn $ P.Neg $ P.FloatType Float16),
            (getF, putF, P.doUnOp $ P.Neg $ P.FloatType Float32, adUnOp $ AD.OpUn $ P.Neg $ P.FloatType Float32),
            (getF, putF, P.doUnOp $ P.Neg $ P.FloatType Float64, adUnOp $ AD.OpUn $ P.Neg $ P.FloatType Float64),
            (getB, putB, P.doUnOp $ P.Neg P.Bool, adUnOp $ AD.OpUn $ P.Neg P.Bool)
          ]
    def "+" = arithOp (`P.Add` P.OverflowWrap) P.FAdd
    def "-" = arithOp (`P.Sub` P.OverflowWrap) P.FSub
    def "*" = arithOp (`P.Mul` P.OverflowWrap) P.FMul
    def "**" = arithOp P.Pow P.FPow
    def "/" =
      Just $
        bopDef $
          sintOp (`P.SDiv` P.Unsafe)
            ++ uintOp (`P.UDiv` P.Unsafe)
            ++ floatOp P.FDiv
    def "%" =
      Just $
        bopDef $
          sintOp (`P.SMod` P.Unsafe)
            ++ uintOp (`P.UMod` P.Unsafe)
            ++ floatOp P.FMod
    def "//" =
      Just $
        bopDef $
          sintOp (`P.SQuot` P.Unsafe)
            ++ uintOp (`P.UDiv` P.Unsafe)
    def "%%" =
      Just $
        bopDef $
          sintOp (`P.SRem` P.Unsafe)
            ++ uintOp (`P.UMod` P.Unsafe)
    def "^" = Just $ bopDef $ intOp P.Xor
    def "&" = Just $ bopDef $ intOp P.And
    def "|" = Just $ bopDef $ intOp P.Or
    def ">>" = Just $ bopDef $ sintOp P.AShr ++ uintOp P.LShr
    def "<<" = Just $ bopDef $ intOp P.Shl
    def ">>>" = Just $ bopDef $ sintOp P.LShr ++ uintOp P.LShr
    def "==" = Just $
      fun2 $
        \xs ys -> pure $ ValuePrim $ BoolValue $ xs == ys
    def "!=" = Just $
      fun2 $
        \xs ys -> pure $ ValuePrim $ BoolValue $ xs /= ys
    -- The short-circuiting is handled directly in 'eval'; these cases
    -- are only used when partially applying and such.
    def "&&" = Just $
      fun2 $ \x y ->
        pure $ ValuePrim $ BoolValue $ asBool x && asBool y
    def "||" = Just $
      fun2 $ \x y ->
        pure $ ValuePrim $ BoolValue $ asBool x || asBool y
    def "<" =
      Just $
        bopDef $
          sintCmp P.CmpSlt
            ++ uintCmp P.CmpUlt
            ++ floatCmp P.FCmpLt
            ++ boolCmp P.CmpLlt
    def ">" =
      Just $
        bopDef $
          flipCmps $
            sintCmp P.CmpSlt
              ++ uintCmp P.CmpUlt
              ++ floatCmp P.FCmpLt
              ++ boolCmp P.CmpLlt
    def "<=" =
      Just $
        bopDef $
          sintCmp P.CmpSle
            ++ uintCmp P.CmpUle
            ++ floatCmp P.FCmpLe
            ++ boolCmp P.CmpLle
    def ">=" =
      Just $
        bopDef $
          flipCmps $
            sintCmp P.CmpSle
              ++ uintCmp P.CmpUle
              ++ floatCmp P.FCmpLe
              ++ boolCmp P.CmpLle
    def s
      | Just bop <- find ((s ==) . prettyText) P.allBinOps =
          Just $ tbopDef (AD.OpBin bop) $ P.doBinOp bop
      | Just unop <- find ((s ==) . prettyText) P.allCmpOps =
          Just $ tbopDef (AD.OpCmp unop) $ \x y -> P.BoolValue <$> P.doCmpOp unop x y
      | Just cop <- find ((s ==) . prettyText) P.allConvOps =
          Just $ unopDef [(getV, Just . putV, P.doConvOp cop, adUnOp $ AD.OpConv cop)]
      | Just unop <- find ((s ==) . prettyText) P.allUnOps =
          Just $ unopDef [(getV, Just . putV, P.doUnOp unop, adUnOp $ AD.OpUn unop)]
      | Just (pts, _, f) <- M.lookup s P.primFuns =
          case length pts of
            1 -> Just $ unopDef [(getV, Just . putV, f . pure, adUnOp $ AD.OpFn s)]
            _ -> Just $
              fun1 $ \x -> do
                let getV' (ValuePrim v) = Just v
                    getV' _ = Nothing
                case mapM getV' =<< fromTuple x of
                  Just vs
                    | Just res <- fmap putV . f =<< mapM getV vs -> do
                        breakOnNaN vs res
                        pure $ ValuePrim res
                  _ ->
                    error $ "Cannot apply " <> prettyString s ++ " to " <> show x
      | "sign_" `T.isPrefixOf` s =
          Just $
            fun1 $ \x ->
              case x of
                (ValuePrim (UnsignedValue x')) ->
                  pure $ ValuePrim $ SignedValue x'
                ValueAD {} -> pure x -- FIXME: these do not carry signs.
                _ -> error $ "Cannot sign: " <> show x
      | "unsign_" `T.isPrefixOf` s =
          Just $
            fun1 $ \x ->
              case x of
                (ValuePrim (SignedValue x')) ->
                  pure $ ValuePrim $ UnsignedValue x'
                ValueAD {} -> pure x -- FIXME: these do not carry signs.
                _ -> error $ "Cannot unsign: " <> show x
    def "map" = Just $
      TermPoly Nothing $ \t -> do
        t' <- evalTypeFully t
        pure $ ValueFun $ \f -> pure . ValueFun $ \xs ->
          case unfoldFunType t' of
            ([_, _], ret_t)
              | rowshape <- typeShape $ stripArray 1 ret_t ->
                  toArray' rowshape <$> mapM (apply noLoc mempty f) (snd $ fromArray xs)
            _ ->
              error $
                "Invalid arguments to map intrinsic:\n"
                  ++ unlines [prettyString t, show f, show xs]
    def s | "reduce" `T.isPrefixOf` s = Just $
      fun3 $ \f ne xs ->
        foldM (apply2 noLoc mempty f) ne $ snd $ fromArray xs
    def "scan" = Just $
      fun3 $ \f ne xs -> do
        let next (out, acc) x = do
              x' <- apply2 noLoc mempty f acc x
              pure (x' : out, x')
        toArray' (valueShape ne) . reverse . fst
          <$> foldM next ([], ne) (snd $ fromArray xs)
    def "scatter" = Just $
      fun3 $ \arr is vs ->
        case arr of
          ValueArray shape arr' ->
            pure $
              ValueArray shape $
                foldl' update arr' $
                  zip (map asInt $ snd $ fromArray is) (snd $ fromArray vs)
          _ ->
            error $ "scatter expects array, but got: " <> show arr
      where
        update arr' (i, v) =
          if i >= 0 && i < arrayLength arr'
            then arr' // [(i, v)]
            else arr'
    def "scatter_2d" = Just $
      fun3 $ \arr is vs ->
        case arr of
          ValueArray _ _ ->
            pure $
              foldl' update arr $
                zip (map fromTuple $ snd $ fromArray is) (snd $ fromArray vs)
          _ ->
            error $ "scatter_2d expects array, but got: " <> show arr
      where
        update :: Value -> (Maybe [Value], Value) -> Value
        update arr (Just idxs@[_, _], v) =
          fromMaybe arr $ writeArray (map (IndexingFix . asInt64) idxs) arr v
        update _ _ =
          error "scatter_2d expects 2-dimensional indices"
    def "scatter_3d" = Just $
      fun3 $ \arr is vs ->
        case arr of
          ValueArray _ _ ->
            pure $
              foldl' update arr $
                zip (map fromTuple $ snd $ fromArray is) (snd $ fromArray vs)
          _ ->
            error $ "scatter_3d expects array, but got: " <> show arr
      where
        update :: Value -> (Maybe [Value], Value) -> Value
        update arr (Just idxs@[_, _, _], v) =
          fromMaybe arr $ writeArray (map (IndexingFix . asInt64) idxs) arr v
        update _ _ =
          error "scatter_3d expects 3-dimensional indices"
    def "hist_1d" = Just . fun6 $ \_ arr fun _ is vs ->
      foldM
        (update fun)
        arr
        (zip (map asInt64 $ snd $ fromArray is) (snd $ fromArray vs))
      where
        op = apply2 mempty mempty
        update fun arr (i, v) =
          fromMaybe arr <$> updateArray (op fun) [IndexingFix i] arr v
    def "hist_2d" = Just . fun6 $ \_ arr fun _ is vs ->
      foldM
        (update fun)
        arr
        (zip (map fromTuple $ snd $ fromArray is) (snd $ fromArray vs))
      where
        op = apply2 mempty mempty
        update fun arr (Just idxs@[_, _], v) =
          fromMaybe arr
            <$> updateArray (op fun) (map (IndexingFix . asInt64) idxs) arr v
        update _ _ _ =
          error "hist_2d: bad index value"
    def "hist_3d" = Just . fun6 $ \_ arr fun _ is vs ->
      foldM
        (update fun)
        arr
        (zip (map fromTuple $ snd $ fromArray is) (snd $ fromArray vs))
      where
        op = apply2 mempty mempty
        update fun arr (Just idxs@[_, _, _], v) =
          fromMaybe arr
            <$> updateArray (op fun) (map (IndexingFix . asInt64) idxs) arr v
        update _ _ _ =
          error "hist_2d: bad index value"
    def "partition" = Just $
      fun3 $ \k f xs -> do
        let (ShapeDim _ rowshape, xs') = fromArray xs

            next outs x = do
              i <- asInt <$> apply noLoc mempty f x
              pure $ insertAt i x outs
            pack parts =
              toTuple
                [ toArray' rowshape $ concat parts,
                  toArray' rowshape $
                    map (ValuePrim . SignedValue . Int64Value . genericLength) parts
                ]

        pack . map reverse
          <$> foldM next (replicate (asInt k) []) xs'
      where
        insertAt 0 x (l : ls) = (x : l) : ls
        insertAt i x (l : ls) = l : insertAt (i - 1) x ls
        insertAt _ _ ls = ls
    def "scatter_stream" = Just $
      fun3 $ \dest f vs ->
        case (dest, vs) of
          ( ValueArray dest_shape dest_arr,
            ValueArray _ vs_arr
            ) -> do
              let acc = ValueAcc dest_shape (\_ x -> pure x) dest_arr
              acc' <- foldM (apply2 noLoc mempty f) acc vs_arr
              case acc' of
                ValueAcc _ _ dest_arr' ->
                  pure $ ValueArray dest_shape dest_arr'
                _ ->
                  error $ "scatter_stream produced: " <> show acc'
          _ ->
            error $ "scatter_stream expects array, but got: " <> prettyString (show vs, show vs)
    def "hist_stream" = Just $
      fun5 $ \dest op _ne f vs ->
        case (dest, vs) of
          ( ValueArray dest_shape dest_arr,
            ValueArray _ vs_arr
            ) -> do
              let acc = ValueAcc dest_shape (apply2 noLoc mempty op) dest_arr
              acc' <- foldM (apply2 noLoc mempty f) acc vs_arr
              case acc' of
                ValueAcc _ _ dest_arr' ->
                  pure $ ValueArray dest_shape dest_arr'
                _ ->
                  error $ "hist_stream produced: " <> show acc'
          _ ->
            error $ "hist_stream expects array, but got: " <> prettyString (show dest, show vs)
    def "acc_write" = Just $
      fun3 $ \acc i v ->
        case (acc, i) of
          ( ValueAcc shape op acc_arr,
            ValuePrim (SignedValue (Int64Value i'))
            ) ->
              write acc v shape op acc_arr i'
          ( ValueAcc shape op acc_arr,
            adv@(ValueAD {})
            )
              | Just (SignedValue (Int64Value i')) <- putV . AD.primitive <$> getAD adv ->
                  write acc v shape op acc_arr i'
          _ ->
            error $ "acc_write invalid arguments: " <> prettyString (show acc, show i, show v)
      where
        write acc v shape op acc_arr i' =
          if i' >= 0 && i' < arrayLength acc_arr
            then do
              let x = acc_arr ! fromIntegral i'
              res <- op x v
              pure $ ValueAcc shape op $ acc_arr // [(fromIntegral i', res)]
            else pure acc
    --
    def "flat_index_2d" = Just . fun6 $ \arr offset n1 s1 n2 s2 -> do
      let offset' = asInt64 offset
          n1' = asInt64 n1
          n2' = asInt64 n2
          s1' = asInt64 s1
          s2' = asInt64 s2
          shapeFromDims = foldr ShapeDim ShapeLeaf
          mk1 = fmap (toArray (shapeFromDims [n1', n2'])) . sequence
          mk2 = fmap (toArray $ shapeFromDims [n2']) . sequence
          iota x = [0 .. x - 1]
          f i j =
            indexArray [IndexingFix $ offset' + i * s1' + j * s2'] arr

      case mk1 [mk2 [f i j | j <- iota n2'] | i <- iota n1'] of
        Just arr' -> pure arr'
        Nothing ->
          bad mempty mempty $
            "Index out of bounds: " <> prettyText [((n1', s1'), (n2', s2'))]
    --
    def "flat_update_2d" = Just . fun5 $ \arr offset s1 s2 v -> do
      let offset' = asInt64 offset
          s1' = asInt64 s1
          s2' = asInt64 s2
      case valueShape v of
        ShapeDim n1 (ShapeDim n2 _) -> do
          let iota x = [0 .. x - 1]
              f arr' (i, j) =
                writeArray [IndexingFix $ offset' + i * s1' + j * s2'] arr'
                  =<< indexArray [IndexingFix i, IndexingFix j] v
          case foldM f arr [(i, j) | i <- iota n1, j <- iota n2] of
            Just arr' -> pure arr'
            Nothing ->
              bad mempty mempty $
                "Index out of bounds: " <> prettyText [((n1, s1'), (n2, s2'))]
        s -> error $ "flat_update_2d: invalid arg shape: " ++ show s
    --
    def "flat_index_3d" = Just . fun8 $ \arr offset n1 s1 n2 s2 n3 s3 -> do
      let offset' = asInt64 offset
          n1' = asInt64 n1
          n2' = asInt64 n2
          n3' = asInt64 n3
          s1' = asInt64 s1
          s2' = asInt64 s2
          s3' = asInt64 s3
          shapeFromDims = foldr ShapeDim ShapeLeaf
          mk1 = fmap (toArray (shapeFromDims [n1', n2', n3'])) . sequence
          mk2 = fmap (toArray $ shapeFromDims [n2', n3']) . sequence
          mk3 = fmap (toArray $ shapeFromDims [n3']) . sequence
          iota x = [0 .. x - 1]
          f i j l =
            indexArray [IndexingFix $ offset' + i * s1' + j * s2' + l * s3'] arr

      case mk1 [mk2 [mk3 [f i j l | l <- iota n3'] | j <- iota n2'] | i <- iota n1'] of
        Just arr' -> pure arr'
        Nothing ->
          bad mempty mempty $
            "Index out of bounds: " <> prettyText [((n1', s1'), (n2', s2'), (n3', s3'))]
    --
    def "flat_update_3d" = Just . fun6 $ \arr offset s1 s2 s3 v -> do
      let offset' = asInt64 offset
          s1' = asInt64 s1
          s2' = asInt64 s2
          s3' = asInt64 s3
      case valueShape v of
        ShapeDim n1 (ShapeDim n2 (ShapeDim n3 _)) -> do
          let iota x = [0 .. x - 1]
              f arr' (i, j, l) =
                writeArray [IndexingFix $ offset' + i * s1' + j * s2' + l * s3'] arr'
                  =<< indexArray [IndexingFix i, IndexingFix j, IndexingFix l] v
          case foldM f arr [(i, j, l) | i <- iota n1, j <- iota n2, l <- iota n3] of
            Just arr' -> pure arr'
            Nothing ->
              bad mempty mempty $
                "Index out of bounds: " <> prettyText [((n1, s1'), (n2, s2'), (n3, s3'))]
        s -> error $ "flat_update_3d: invalid arg shape: " ++ show s
    --
    def "flat_index_4d" = Just . fun10 $ \arr offset n1 s1 n2 s2 n3 s3 n4 s4 -> do
      let offset' = asInt64 offset
          n1' = asInt64 n1
          n2' = asInt64 n2
          n3' = asInt64 n3
          n4' = asInt64 n4
          s1' = asInt64 s1
          s2' = asInt64 s2
          s3' = asInt64 s3
          s4' = asInt64 s4
          shapeFromDims = foldr ShapeDim ShapeLeaf
          mk1 = fmap (toArray (shapeFromDims [n1', n2', n3', n4'])) . sequence
          mk2 = fmap (toArray $ shapeFromDims [n2', n3', n4']) . sequence
          mk3 = fmap (toArray $ shapeFromDims [n3', n4']) . sequence
          mk4 = fmap (toArray $ shapeFromDims [n4']) . sequence
          iota x = [0 .. x - 1]
          f i j l m =
            indexArray [IndexingFix $ offset' + i * s1' + j * s2' + l * s3' + m * s4'] arr

      case mk1 [mk2 [mk3 [mk4 [f i j l m | m <- iota n4'] | l <- iota n3'] | j <- iota n2'] | i <- iota n1'] of
        Just arr' -> pure arr'
        Nothing ->
          bad mempty mempty $
            "Index out of bounds: " <> prettyText [(((n1', s1'), (n2', s2')), ((n3', s3'), (n4', s4')))]
    --
    def "flat_update_4d" = Just . fun7 $ \arr offset s1 s2 s3 s4 v -> do
      let offset' = asInt64 offset
          s1' = asInt64 s1
          s2' = asInt64 s2
          s3' = asInt64 s3
          s4' = asInt64 s4
      case valueShape v of
        ShapeDim n1 (ShapeDim n2 (ShapeDim n3 (ShapeDim n4 _))) -> do
          let iota x = [0 .. x - 1]
              f arr' (i, j, l, m) =
                writeArray [IndexingFix $ offset' + i * s1' + j * s2' + l * s3' + m * s4'] arr'
                  =<< indexArray [IndexingFix i, IndexingFix j, IndexingFix l, IndexingFix m] v
          case foldM f arr [(i, j, l, m) | i <- iota n1, j <- iota n2, l <- iota n3, m <- iota n4] of
            Just arr' -> pure arr'
            Nothing ->
              bad mempty mempty $
                "Index out of bounds: " <> prettyText [(((n1, s1'), (n2, s2')), ((n3, s3'), (n4, s4')))]
        s -> error $ "flat_update_4d: invalid arg shape: " ++ show s
    --
    def "unzip" = Just $
      fun1 $ \x -> do
        let ShapeDim _ (ShapeRecord fs) = valueShape x
            Just [xs_shape, ys_shape] = areTupleFields fs
            listPair (xs, ys) =
              [toArray' xs_shape xs, toArray' ys_shape ys]

        pure $ toTuple $ listPair $ unzip $ map (fromPair . fromTuple) $ snd $ fromArray x
      where
        fromPair (Just [x, y]) = (x, y)
        fromPair _ = error "Not a pair"
    def "zip" = Just $
      fun2 $ \xs ys -> do
        let ShapeDim _ xs_rowshape = valueShape xs
            ShapeDim _ ys_rowshape = valueShape ys
        pure $
          toArray' (ShapeRecord (tupleFields [xs_rowshape, ys_rowshape])) $
            map toTuple $
              transpose [snd $ fromArray xs, snd $ fromArray ys]
    def "concat" = Just $
      fun2 $ \xs ys -> do
        let (ShapeDim _ rowshape, xs') = fromArray xs
            (_, ys') = fromArray ys
        pure $ toArray' rowshape $ xs' ++ ys'
    def "transpose" = Just $
      fun1 $ \xs -> do
        let (ShapeDim n (ShapeDim m shape), xs') = fromArray xs
        pure $
          toArray (ShapeDim m (ShapeDim n shape)) $
            map (toArray (ShapeDim n shape)) $
              -- Slight hack to work around empty dimensions.
              genericTake m $
                transpose (map (snd . fromArray) xs') ++ repeat []
    def "flatten" = Just $
      fun1 $ \xs -> do
        let (ShapeDim n (ShapeDim m shape), xs') = fromArray xs
        pure $ toArray (ShapeDim (n * m) shape) $ concatMap (snd . fromArray) xs'
    def "unflatten" = Just $
      fun3 $ \n m xs -> do
        let (ShapeDim xs_size innershape, xs') = fromArray xs
            rowshape = ShapeDim (asInt64 m) innershape
            shape = ShapeDim (asInt64 n) rowshape
        if asInt64 n * asInt64 m /= xs_size || asInt64 n < 0 || asInt64 m < 0
          then
            bad mempty mempty $
              "Cannot unflatten array of shape ["
                <> prettyText xs_size
                <> "] to array of shape ["
                <> prettyText (asInt64 n)
                <> "]["
                <> prettyText (asInt64 m)
                <> "]"
          else pure $ toArray shape $ map (toArray rowshape) $ chunk (asInt m) xs'
    def "manifest" = Just $ fun1 pure
    def "jvp2" = Just $ fun3 doJVP2
    def "vjp2" = Just $ fun3 doVJP2
    def "acc" = Nothing
    def s | nameFromText s `M.member` namesToPrimTypes = Nothing
    def s = error $ "Missing intrinsic: " ++ T.unpack s

    tdef :: Name -> Maybe TypeBinding
    tdef s = do
      t <- s `M.lookup` namesToPrimTypes
      pure $ TypeConBinding mempty [] $ RetType [] $ Scalar $ Prim t

intrinsicVal :: Name -> Value
intrinsicVal name =
  case M.lookup (intrinsicVar name) $ envTerm $ ctxEnv initialCtx of
    Just (TermValue _ v) -> v
    _ -> error $ "intrinsicVal: " <> prettyString name

intrinsicsNeg :: Value
intrinsicsNeg = intrinsicVal "neg"

intrinsicsNot :: Value
intrinsicsNot = intrinsicVal "!"

interpretExp :: Ctx -> Exp -> F ExtOp Value
interpretExp ctx e = runEvalM (ctxImports ctx) $ eval (ctxEnv ctx) e

interpretDecs :: Ctx -> [Dec] -> F ExtOp Env
interpretDecs ctx decs =
  runEvalM (ctxImports ctx) $ do
    (env, _) <- evalDecs (ctxEnv ctx) decs
    -- We need to extract any new existential sizes and add them as
    -- ordinary bindings to the context, or we will not be able to
    -- look up their values later.
    sizes <- extEnv
    pure $ env <> sizes

interpretDec :: Ctx -> Dec -> F ExtOp Ctx
interpretDec ctx d = do
  env <- interpretDecs ctx [d]
  pure ctx {ctxEnv = env}

interpretImport :: Ctx -> (ImportName, Prog) -> F ExtOp Ctx
interpretImport ctx (fp, prog) = do
  env <- interpretDecs ctx $ progDecs prog
  pure ctx {ctxImports = M.insert fp env $ ctxImports ctx}

-- | Produce a context, based on the one passed in, where all of
-- the provided imports have been @open@ened in order.
ctxWithImports :: [Env] -> Ctx -> Ctx
ctxWithImports envs ctx = ctx {ctxEnv = mconcat (reverse envs) <> ctxEnv ctx}

valueType :: V.Value -> ValueType
valueType v =
  let V.ValueType shape pt = V.valueType v
   in arrayOf (F.Shape (map fromIntegral shape)) (Scalar (Prim (toPrim pt)))
  where
    toPrim V.I8 = Signed Int8
    toPrim V.I16 = Signed Int16
    toPrim V.I32 = Signed Int32
    toPrim V.I64 = Signed Int64
    toPrim V.U8 = Unsigned Int8
    toPrim V.U16 = Unsigned Int16
    toPrim V.U32 = Unsigned Int32
    toPrim V.U64 = Unsigned Int64
    toPrim V.Bool = Bool
    toPrim V.F16 = FloatType Float16
    toPrim V.F32 = FloatType Float32
    toPrim V.F64 = FloatType Float64

checkEntryArgs :: VName -> [V.Value] -> StructType -> Either T.Text ()
checkEntryArgs entry args entry_t
  | args_ts == map toStruct param_ts =
      pure ()
  | otherwise =
      Left . docText $
        expected
          </> "Got input of types"
          </> indent 2 (stack (map pretty args_ts))
  where
    param_ts = map snd $ fst $ unfoldFunType entry_t
    args_ts = map (valueStructType . valueType) args
    expected
      | null param_ts =
          "Entry point " <> dquotes (prettyName entry) <> " is not a function."
      | otherwise =
          "Entry point "
            <> dquotes (prettyName entry)
            <> " expects input of type(s)"
              </> indent 2 (stack (map pretty param_ts))

-- | Execute the named function on the given arguments; may fail
-- horribly if these are ill-typed.
interpretFunction :: Ctx -> VName -> [V.Value] -> Either T.Text (F ExtOp Value)
interpretFunction ctx fname vs = do
  let env = ctxEnv ctx

  (ft, mkf) <- case lookupVar (qualName fname) env of
    Just (TermValue (Just (T.BoundV _ t)) v) -> do
      ft <- updateType (map valueType vs) t
      pure (ft, pure v)
    Just (TermPoly (Just (T.BoundV _ t)) v) -> do
      ft <- updateType (map valueType vs) t
      pure (ft, v (structToEval env ft))
    _ ->
      Left $ "Unknown function `" <> nameToText (toName fname) <> "`."

  let vs' = map fromDataValue vs

  checkEntryArgs fname vs ft

  Right $ runEvalM (ctxImports ctx) $ do
    f <- mkf
    foldM (apply noLoc mempty) f vs'
  where
    updateType (vt : vts) (Scalar (Arrow als pn d pt (RetType dims rt))) = do
      checkInput vt pt
      Scalar . Arrow als pn d (valueStructType vt) . RetType dims . toRes Nonunique
        <$> updateType vts (toStruct rt)
    updateType _ t =
      Right t

    checkInput :: ValueType -> StructType -> Either T.Text ()
    checkInput (Scalar (Prim vt)) (Scalar (Prim pt))
      | vt /= pt = badPrim vt pt
    checkInput (Array _ _ (Prim vt)) (Array _ _ (Prim pt))
      | vt /= pt = badPrim vt pt
    checkInput vArr@(Array _ (F.Shape vd) _) pArr@(Array _ (F.Shape pd) _)
      | length vd /= length pd = badDim vArr pArr
      | not . and $ zipWith sameShape vd pd = badDim vArr pArr
      where
        sameShape :: Int64 -> Size -> Bool
        sameShape shape0 (IntLit shape1 _ _) = fromIntegral shape0 == shape1
        sameShape _ _ = True
    checkInput _ _ =
      Right ()

    badPrim vt pt =
      Left . docText $
        "Invalid argument type."
          </> "Expected:"
          <+> align (pretty pt)
          </> "Got:     "
          <+> align (pretty vt)

    badDim vd pd =
      Left . docText $
        "Invalid argument dimensions."
          </> "Expected:"
          <+> align (pretty pd)
          </> "Got:     "
          <+> align (pretty vd)<|MERGE_RESOLUTION|>--- conflicted
+++ resolved
@@ -463,17 +463,15 @@
 fromArray (ValueArray shape as) = (shape, elems as)
 fromArray v = error $ "Expected array value, but found: " <> show v
 
-<<<<<<< HEAD
 fromArrayR :: Int -> Value -> [Value]
 fromArrayR 0 v = [v]
 fromArrayR 1 v = snd $ fromArray v
 fromArrayR n v = concatMap (fromArrayR (n - 1)) $ snd $ fromArray v
-=======
+
 project :: Name -> Value -> Value
 project f (ValueRecord fs)
   | Just v' <- M.lookup f fs = v'
 project _ _ = error "Value does not have expected field."
->>>>>>> d43e5409
 
 apply :: SrcLoc -> Env -> Value -> Value -> EvalM Value
 apply loc env (ValueFun f) v = stacking loc env (f v)
@@ -914,24 +912,15 @@
 evalAppExp env (LetFun (f, _) (tparams, ps, _, Info ret, fbody) body _) = do
   binding <- evalFunctionBinding env tparams ps ret fbody
   eval (env {envTerm = M.insert f binding $ envTerm env}) body
-<<<<<<< HEAD
 evalAppExp env (BinOp (op, _) (Info op_t) (x, Info (xext, xam)) (y, Info (yext, yam)) loc)
-  | baseString (qualLeaf op) == "&&",
+  | baseName (qualLeaf op) == "&&",
     noAutoMap = do
-=======
-evalAppExp env (BinOp (op, _) op_t (x, Info xext) (y, Info yext) loc)
-  | baseName (qualLeaf op) == "&&" = do
->>>>>>> d43e5409
       x' <- asBool <$> eval env x
       if x'
         then eval env y
         else pure $ ValuePrim $ BoolValue False
-<<<<<<< HEAD
-  | baseString (qualLeaf op) == "||",
+  | baseName (qualLeaf op) == "||",
     noAutoMap = do
-=======
-  | baseName (qualLeaf op) == "||" = do
->>>>>>> d43e5409
       x' <- asBool <$> eval env x
       if x'
         then pure $ ValuePrim $ BoolValue True
