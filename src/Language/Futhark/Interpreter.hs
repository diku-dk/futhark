-- | An interpreter operating on type-checked source Futhark terms.
-- Relatively slow.
module Language.Futhark.Interpreter
  ( Ctx (..),
    Env,
    InterpreterError,
    prettyInterpreterError,
    initialCtx,
    interpretExp,
    interpretDec,
    interpretImport,
    interpretFunction,
    ctxWithImports,
    ExtOp (..),
    BreakReason (..),
    StackFrame (..),
    typeCheckerEnv,

    -- * Values
    Value,
    fromTuple,
    isEmptyArray,
    prettyEmptyArray,
    prettyValue,
    valueText,
  )
where

import Control.Monad
import Control.Monad.Free.Church
import Control.Monad.Identity
import Control.Monad.Reader
import Control.Monad.State
import Control.Monad.Trans.Maybe
import Data.Array
import Data.Bifunctor
import Data.Bitraversable
import Data.Functor (($>), (<&>))
import Data.List
  ( find,
    foldl',
    genericLength,
    genericTake,
    transpose,
  )
import Data.List qualified as L
import Data.List.NonEmpty qualified as NE
import Data.Map qualified as M
import Data.Maybe
import Data.Monoid hiding (Sum)
import Data.Ord
import Data.Set qualified as S
import Data.Text qualified as T
import Futhark.Data qualified as V
import Futhark.Util (chunk)
import Futhark.Util.Loc
import Futhark.Util.Pretty hiding (apply)
import Language.Futhark hiding (Shape, matchDims)
import Language.Futhark qualified as F
import Language.Futhark.Interpreter.AD qualified as AD
import Language.Futhark.Interpreter.Values hiding (Value)
import Language.Futhark.Interpreter.Values qualified
import Language.Futhark.Primitive (floatValue, intValue)
import Language.Futhark.Primitive qualified as P
import Language.Futhark.Semantic qualified as T
import Language.Futhark.TypeChecker.Types (Subst (..), applySubst)
import Prelude hiding (break, mod)

data StackFrame = StackFrame
  { stackFrameLoc :: Loc,
    stackFrameCtx :: Ctx
  }

instance Located StackFrame where
  locOf = stackFrameLoc

-- | What is the reason for this break point?
data BreakReason
  = -- | An explicit breakpoint in the program.
    BreakPoint
  | -- | A
    BreakNaN

data ExtOp a
  = ExtOpTrace T.Text (Doc ()) a
  | ExtOpBreak Loc BreakReason (NE.NonEmpty StackFrame) a
  | ExtOpError InterpreterError

instance Functor ExtOp where
  fmap f (ExtOpTrace w s x) = ExtOpTrace w s $ f x
  fmap f (ExtOpBreak w why backtrace x) = ExtOpBreak w why backtrace $ f x
  fmap _ (ExtOpError err) = ExtOpError err

type Stack = [StackFrame]

type Exts = M.Map VName Value

-- | The monad in which evaluation takes place.
newtype EvalM a
  = EvalM
      ( ReaderT
          (Stack, M.Map ImportName Env)
          (StateT (Exts, AD.Counter) (F ExtOp))
          a
      )
  deriving
    ( Monad,
      Applicative,
      Functor,
      MonadFree ExtOp,
      MonadReader (Stack, M.Map ImportName Env),
      MonadState (Exts, AD.Counter)
    )

runEvalM :: M.Map ImportName Env -> EvalM a -> F ExtOp a
runEvalM imports (EvalM m) = evalStateT (runReaderT m (mempty, imports)) (mempty, AD.Counter 0)

stacking :: SrcLoc -> Env -> EvalM a -> EvalM a
stacking loc env = local $ \(ss, imports) ->
  if isNoLoc loc
    then (ss, imports)
    else
      let s = StackFrame (locOf loc) (Ctx env imports)
       in (s : ss, imports)
  where
    isNoLoc :: SrcLoc -> Bool
    isNoLoc = (== NoLoc) . locOf

stacktrace :: EvalM [Loc]
stacktrace = asks $ map stackFrameLoc . fst

-- | Instead of tracking the actual depth of AD, we just use the size
-- of the stack as a proxy.
adDepth :: EvalM AD.Depth
adDepth = AD.Depth . length <$> stacktrace

lookupImport :: ImportName -> EvalM (Maybe Env)
lookupImport f = asks $ M.lookup f . snd

putExtSize :: VName -> Value -> EvalM ()
putExtSize v x = modify $ first $ M.insert v x

getExts :: EvalM Exts
getExts = gets fst

putCounter :: AD.Counter -> EvalM ()
putCounter i = modify $ second $ const i

getCounter :: EvalM AD.Counter
getCounter = gets snd

-- | Disregard any existential sizes computed during this action.
-- This is used so that existentials computed during one iteration of
-- a loop or a function call are not remembered the next time around.
localExts :: EvalM a -> EvalM a
localExts m = do
  e <- getExts
  x <- m
  i <- getCounter
  put (e, i)
  pure x

extEnv :: EvalM Env
extEnv = valEnv . M.map (Nothing,) <$> getExts

valueStructType :: ValueType -> StructType
valueStructType = first $ flip sizeFromInteger mempty . toInteger

-- | An expression along with an environment in which to evaluate that
-- expression. Used to represent non-interpreted size expressions,
-- which may still be in reference to some environment.
data SizeClosure = SizeClosure Env Size
  deriving (Show)

instance Pretty SizeClosure where
  pretty (SizeClosure _ e) = pretty e

instance Pretty (F.Shape SizeClosure) where
  pretty = mconcat . map (brackets . pretty) . shapeDims

-- | A type where the sizes are unevaluated expressions.
type EvalType = TypeBase SizeClosure NoUniqueness

structToEval :: Env -> StructType -> EvalType
structToEval env = first (SizeClosure env)

evalToStruct :: EvalType -> StructType
evalToStruct = first (\(SizeClosure _ e) -> e)

resolveTypeParams ::
  [VName] ->
  StructType ->
  EvalType ->
  ([(VName, ([VName], EvalType))], [(VName, SizeClosure)])
resolveTypeParams names orig_t1 orig_t2 =
  execState (match mempty orig_t1 orig_t2) mempty
  where
    addType v t = modify $ first $ L.insertBy (comparing fst) (v, t)
    addDim v e = modify $ second $ L.insertBy (comparing fst) (v, e)

    match bound (Scalar (TypeVar _ tn _)) t
      | qualLeaf tn `elem` names = addType (qualLeaf tn) (bound, t)
    match bound (Scalar (Record poly_fields)) (Scalar (Record fields)) =
      sequence_ . M.elems $
        M.intersectionWith (match bound) poly_fields fields
    match bound (Scalar (Sum poly_fields)) (Scalar (Sum fields)) =
      sequence_ . mconcat . M.elems $
        M.intersectionWith (zipWith $ match bound) poly_fields fields
    match
      bound
      (Scalar (Arrow _ p1 _ poly_t1 (RetType dims1 poly_t2)))
      (Scalar (Arrow _ p2 _ t1 (RetType dims2 t2))) = do
        let bound' = mapMaybe paramName [p1, p2] <> dims1 <> dims2 <> bound
        match bound' poly_t1 t1
        match bound' (toStruct poly_t2) (toStruct t2)
    match bound poly_t t
      | d1 : _ <- shapeDims (arrayShape poly_t),
        d2 : _ <- shapeDims (arrayShape t) = do
          matchDims bound d1 d2
          match bound (stripArray 1 poly_t) (stripArray 1 t)
    match bound t1 t2
      | Just t1' <- isAccType t1,
        Just t2' <- isAccType t2 =
          match bound t1' t2'
    match _ _ _ = pure mempty

    matchDims bound e1 (SizeClosure env e2)
      | e1 == anySize || e2 == anySize = pure mempty
      | otherwise = matchExps bound env e1 e2

    matchExps bound env (Var (QualName _ d1) _ _) e
      | d1 `elem` names,
        not $ any problematic $ fvVars $ freeInExp e =
          addDim d1 (SizeClosure env e)
      where
        problematic v = v `elem` bound || v `elem` names
    matchExps bound env e1 e2
      | Just es <- similarExps e1 e2 =
          mapM_ (uncurry $ matchExps bound env) es
    matchExps _ _ _ _ = pure mempty

evalWithExts :: Env -> Exp -> EvalM Value
evalWithExts env e = do
  size_env <- extEnv
  eval (size_env <> env) e

evalResolved ::
  ([(VName, ([VName], EvalType))], [(VName, SizeClosure)]) ->
  EvalM Env
evalResolved (ts, ds) = do
  ts' <- mapM (traverse $ \(bound, t) -> first onDim <$> evalType (S.fromList bound) t) ts
  ds' <- mapM (traverse $ \(SizeClosure env e) -> asInt64 <$> evalWithExts env e) ds
  pure $ typeEnv (M.fromList ts') <> i64Env (M.fromList ds')
  where
    onDim (Left x) = sizeFromInteger (toInteger x) mempty
    onDim (Right (SizeClosure _ e)) = e -- FIXME

resolveExistentials :: [VName] -> StructType -> ValueShape -> M.Map VName Int64
resolveExistentials names = match
  where
    match (Scalar (Record poly_fields)) (ShapeRecord fields) =
      mconcat $
        M.elems $
          M.intersectionWith match poly_fields fields
    match (Scalar (Sum poly_fields)) (ShapeSum fields) =
      mconcat $
        map mconcat $
          M.elems $
            M.intersectionWith (zipWith match) poly_fields fields
    match poly_t (ShapeDim d2 rowshape)
      | d1 : _ <- shapeDims (arrayShape poly_t) =
          matchDims d1 d2 <> match (stripArray 1 poly_t) rowshape
    match _ _ = mempty

    matchDims (Var (QualName _ d1) _ _) d2
      | d1 `elem` names = M.singleton d1 d2
    matchDims _ _ = mempty

checkShape :: Shape Int64 -> ValueShape -> Maybe ValueShape
checkShape (ShapeDim d1 shape1) (ShapeDim d2 shape2) = do
  guard $ d1 == d2
  ShapeDim d2 <$> checkShape shape1 shape2
checkShape (ShapeDim d1 shape1) ShapeLeaf =
  -- This case is for handling polymorphism, when a function doesn't
  -- know that the array it produced actually has more dimensions.
  ShapeDim d1 <$> checkShape shape1 ShapeLeaf
checkShape (ShapeRecord shapes1) (ShapeRecord shapes2) =
  ShapeRecord <$> sequence (M.intersectionWith checkShape shapes1 shapes2)
checkShape (ShapeRecord shapes1) ShapeLeaf =
  Just $ ShapeRecord shapes1
checkShape (ShapeSum shapes1) (ShapeSum shapes2) =
  ShapeSum <$> sequence (M.intersectionWith (zipWithM checkShape) shapes1 shapes2)
checkShape (ShapeSum shapes1) ShapeLeaf =
  Just $ ShapeSum shapes1
checkShape _ shape2 =
  Just shape2

type Value = Language.Futhark.Interpreter.Values.Value EvalM

asInteger :: Value -> Integer
asInteger (ValuePrim (SignedValue v)) = P.valueIntegral v
asInteger (ValuePrim (UnsignedValue v)) =
  toInteger (P.valueIntegral (P.doZExt v Int64) :: Word64)
asInteger (ValueAD _ v)
  | P.IntValue v' <- AD.varPrimal v =
      P.valueIntegral v'
asInteger v = error $ "Unexpectedly not an integer: " <> show v

asInt :: Value -> Int
asInt = fromIntegral . asInteger

asSigned :: Value -> IntValue
asSigned (ValuePrim (SignedValue v)) = v
asSigned (ValueAD _ v)
  | P.IntValue v' <- AD.varPrimal v = v'
asSigned v = error $ "Unexpectedly not a signed integer: " <> show v

asInt64 :: Value -> Int64
asInt64 = fromIntegral . asInteger

asBool :: Value -> Bool
asBool (ValuePrim (BoolValue x)) = x
asBool (ValueAD _ v)
  | P.BoolValue v' <- AD.varPrimal v = v'
asBool v = error $ "Unexpectedly not a boolean: " <> show v

lookupInEnv ::
  (Env -> M.Map VName x) ->
  QualName VName ->
  Env ->
  Maybe x
lookupInEnv onEnv qv env = f env $ qualQuals qv
  where
    f m (q : qs) =
      case (M.lookup (qualLeaf qv) $ onEnv m, M.lookup q $ envTerm m) of
        (Just x, _) -> Just x
        (Nothing, Just (TermModule (Module mod))) -> f mod qs
        _ -> Nothing
    f m [] = M.lookup (qualLeaf qv) $ onEnv m

lookupVar :: QualName VName -> Env -> Maybe TermBinding
lookupVar = lookupInEnv envTerm

lookupType :: QualName VName -> Env -> Maybe TypeBinding
lookupType = lookupInEnv envType

-- | A TermValue with a 'Nothing' type annotation is an intrinsic or
-- an existential.
data TermBinding
  = TermValue (Maybe T.BoundV) Value
  | -- | A polymorphic value that must be instantiated.  The
    --  'StructType' provided is un-evaluated, but parts of it can be
    --  evaluated using the provided 'Eval' function.
    TermPoly (Maybe T.BoundV) (EvalType -> EvalM Value)
  | TermModule Module

instance Show TermBinding where
  show (TermValue bv v) = unwords ["TermValue", show bv, show v]
  show (TermPoly bv _) = unwords ["TermPoly", show bv]
  show (TermModule m) = unwords ["TermModule", show m]

data TypeBinding = TypeBinding Env [TypeParam] StructRetType
  deriving (Show)

data Module
  = Module Env
  | ModuleFun (Module -> EvalM Module)

instance Show Module where
  show (Module env) = "(" <> unwords ["Module", show env] <> ")"
  show (ModuleFun _) = "(ModuleFun _)"

-- | The actual type- and value environment.
data Env = Env
  { envTerm :: M.Map VName TermBinding,
    envType :: M.Map VName TypeBinding
  }
  deriving (Show)

instance Monoid Env where
  mempty = Env mempty mempty

instance Semigroup Env where
  Env vm1 tm1 <> Env vm2 tm2 = Env (vm1 <> vm2) (tm1 <> tm2)

-- | An error occurred during interpretation due to an error in the
-- user program.  Actual interpreter errors will be signaled with an
-- IO exception ('error').
newtype InterpreterError = InterpreterError T.Text

-- | Prettyprint the error for human consumption.
prettyInterpreterError :: InterpreterError -> Doc AnsiStyle
prettyInterpreterError (InterpreterError e) = pretty e

valEnv :: M.Map VName (Maybe T.BoundV, Value) -> Env
valEnv m =
  Env
    { envTerm = M.map (uncurry TermValue) m,
      envType = mempty
    }

modEnv :: M.Map VName Module -> Env
modEnv m =
  Env
    { envTerm = M.map TermModule m,
      envType = mempty
    }

typeEnv :: M.Map VName StructType -> Env
typeEnv m =
  Env
    { envTerm = mempty,
      envType = M.map tbind m
    }
  where
    tbind = TypeBinding mempty [] . RetType []

i64Env :: M.Map VName Int64 -> Env
i64Env = valEnv . M.map f
  where
    f x =
      ( Just $ T.BoundV [] $ Scalar $ Prim $ Signed Int64,
        ValuePrim $ SignedValue $ Int64Value x
      )

instance Show InterpreterError where
  show (InterpreterError s) = T.unpack s

bad :: SrcLoc -> Env -> T.Text -> EvalM a
bad loc env s = stacking loc env $ do
  ss <- map (locText . srclocOf) <$> stacktrace
  liftF . ExtOpError . InterpreterError $
    "Error at\n" <> prettyStacktrace 0 ss <> s

trace :: T.Text -> Value -> EvalM ()
trace w v = do
  liftF $ ExtOpTrace w (prettyValue v) ()

typeCheckerEnv :: Env -> T.Env
typeCheckerEnv env =
  -- FIXME: some shadowing issues are probably not right here.
  let valMap (TermValue (Just t) _) = Just t
      valMap _ = Nothing
      vtable = M.mapMaybe valMap $ envTerm env
      nameMap k
        | k `M.member` vtable = Just ((T.Term, baseName k), qualName k)
        | otherwise = Nothing
   in mempty
        { T.envNameMap = M.fromList $ mapMaybe nameMap $ M.keys $ envTerm env,
          T.envVtable = vtable
        }

break :: Env -> Loc -> EvalM ()
break env loc = do
  imports <- asks snd
  backtrace <- asks ((StackFrame loc (Ctx env imports) NE.:|) . fst)
  liftF $ ExtOpBreak loc BreakPoint backtrace ()

fromArray :: Value -> (ValueShape, [Value])
fromArray (ValueArray shape as) = (shape, elems as)
fromArray v = error $ "Expected array value, but found: " <> show v

project :: Name -> Value -> Value
project f (ValueRecord fs)
  | Just v' <- M.lookup f fs = v'
project _ _ = error "Value does not have expected field."

apply :: SrcLoc -> Env -> Value -> Value -> EvalM Value
apply loc env (ValueFun f) v = stacking loc env (f v)
apply _ _ f _ = error $ "Cannot apply non-function: " <> show f

apply2 :: SrcLoc -> Env -> Value -> Value -> Value -> EvalM Value
apply2 loc env f x y = stacking loc env $ do
  f' <- apply noLoc mempty f x
  apply noLoc mempty f' y

matchPat :: Env -> Pat (TypeBase Size u) -> Value -> EvalM Env
matchPat env p v = do
  m <- runMaybeT $ patternMatch env p v
  case m of
    Nothing -> error $ "matchPat: missing case for " <> prettyString (toStruct <$> p) ++ " and " <> show v
    Just env' -> pure env'

patternMatch :: Env -> Pat (TypeBase Size u) -> Value -> MaybeT EvalM Env
patternMatch env (PatAttr _ p _) val =
  patternMatch env p val
patternMatch env (Id v (Info t) _) val =
  lift $
    pure $
      valEnv (M.singleton v (Just $ T.BoundV [] $ toStruct t, val)) <> env
patternMatch env Wildcard {} _ =
  lift $ pure env
patternMatch env (TuplePat ps _) (ValueRecord vs) =
  foldM (\env' (p, v) -> patternMatch env' p v) env $
    zip ps (map snd $ sortFields vs)
patternMatch env (RecordPat ps _) (ValueRecord vs) =
  foldM (\env' (p, v) -> patternMatch env' p v) env $
    M.intersectionWith (,) (M.fromList $ map (first unLoc) ps) vs
patternMatch env (PatParens p _) v = patternMatch env p v
patternMatch env (PatAscription p _ _) v =
  patternMatch env p v
patternMatch env (PatLit l t _) v = do
  l' <- case l of
    PatLitInt x -> lift $ eval env $ IntLit x (toStruct <$> t) mempty
    PatLitFloat x -> lift $ eval env $ FloatLit x (toStruct <$> t) mempty
    PatLitPrim lv -> pure $ ValuePrim lv
  if v == l'
    then pure env
    else mzero
patternMatch env (PatConstr n _ ps _) (ValueSum _ n' vs)
  | n == n' =
      foldM (\env' (p, v) -> patternMatch env' p v) env $ zip ps vs
patternMatch _ _ _ = mzero

data Indexing
  = IndexingFix Int64
  | IndexingSlice (Maybe Int64) (Maybe Int64) (Maybe Int64)

instance Pretty Indexing where
  pretty (IndexingFix i) = pretty i
  pretty (IndexingSlice i j (Just s)) =
    maybe mempty pretty i
      <> ":"
      <> maybe mempty pretty j
      <> ":"
      <> pretty s
  pretty (IndexingSlice i (Just j) s) =
    maybe mempty pretty i
      <> ":"
      <> pretty j
      <> maybe mempty ((":" <>) . pretty) s
  pretty (IndexingSlice i Nothing Nothing) =
    maybe mempty pretty i <> ":"

indexesFor ::
  Maybe Int64 ->
  Maybe Int64 ->
  Maybe Int64 ->
  Int64 ->
  Maybe [Int]
indexesFor start end stride n
  | (start', end', stride') <- slice,
    end' == start' || signum' (end' - start') == signum' stride',
    stride' /= 0,
    is <- [start', start' + stride' .. end' - signum stride'],
    all inBounds is =
      Just $ map fromIntegral is
  | otherwise =
      Nothing
  where
    inBounds i = i >= 0 && i < n

    slice =
      case (start, end, stride) of
        (Just start', _, _) ->
          let end' = fromMaybe n end
           in (start', end', fromMaybe 1 stride)
        (Nothing, Just end', _) ->
          let start' = 0
           in (start', end', fromMaybe 1 stride)
        (Nothing, Nothing, Just stride') ->
          ( if stride' > 0 then 0 else n - 1,
            if stride' > 0 then n else -1,
            stride'
          )
        (Nothing, Nothing, Nothing) ->
          (0, n, 1)

-- | 'signum', but with 0 as 1.
signum' :: (Eq p, Num p) => p -> p
signum' 0 = 1
signum' x = signum x

indexShape :: [Indexing] -> ValueShape -> ValueShape
indexShape (IndexingFix {} : is) (ShapeDim _ shape) =
  indexShape is shape
indexShape (IndexingSlice start end stride : is) (ShapeDim d shape) =
  ShapeDim n $ indexShape is shape
  where
    n = maybe 0 genericLength $ indexesFor start end stride d
indexShape _ shape =
  shape

indexArray :: [Indexing] -> Value -> Maybe Value
indexArray (IndexingFix i : is) (ValueArray _ arr)
  | i >= 0,
    i < n =
      indexArray is $ arr ! fromIntegral i
  | otherwise =
      Nothing
  where
    n = arrayLength arr
indexArray (IndexingSlice start end stride : is) (ValueArray (ShapeDim _ rowshape) arr) = do
  js <- indexesFor start end stride $ arrayLength arr
  toArray' (indexShape is rowshape) <$> mapM (indexArray is . (arr !)) js
indexArray _ v = Just v

writeArray :: [Indexing] -> Value -> Value -> Maybe Value
writeArray slice x y = runIdentity $ updateArray (\_ y' -> pure y') slice x y

updateArray ::
  (Monad m) =>
  (Value -> Value -> m Value) ->
  [Indexing] ->
  Value ->
  Value ->
  m (Maybe Value)
updateArray f (IndexingFix i : is) (ValueArray shape arr) v
  | i >= 0,
    i < n = do
      v' <- updateArray f is (arr ! i') v
      pure $ do
        v'' <- v'
        Just $ ValueArray shape $ arr // [(i', v'')]
  | otherwise =
      pure Nothing
  where
    n = arrayLength arr
    i' = fromIntegral i
updateArray f (IndexingSlice start end stride : is) (ValueArray shape arr) (ValueArray _ v)
  | Just arr_is <- indexesFor start end stride $ arrayLength arr,
    length arr_is == arrayLength v = do
      let update (Just arr') (i, v') = do
            x <- updateArray f is (arr ! i) v'
            pure $ do
              x' <- x
              Just $ arr' // [(i, x')]
          update Nothing _ = pure Nothing
      fmap (fmap (ValueArray shape)) $ foldM update (Just arr) $ zip arr_is $ elems v
  | otherwise =
      pure Nothing
updateArray f _ x y = Just <$> f x y

evalDimIndex :: Env -> DimIndex -> EvalM Indexing
evalDimIndex env (DimFix x) =
  IndexingFix . asInt64 <$> eval env x
evalDimIndex env (DimSlice start end stride) =
  IndexingSlice
    <$> traverse (fmap asInt64 . eval env) start
    <*> traverse (fmap asInt64 . eval env) end
    <*> traverse (fmap asInt64 . eval env) stride

evalIndex :: SrcLoc -> Env -> [Indexing] -> Value -> EvalM Value
evalIndex loc env is arr = do
  let oob =
        bad loc env $
          "Index ["
            <> T.intercalate ", " (map prettyText is)
            <> "] out of bounds for array of shape "
            <> prettyText (arrayValueShape arr)
            <> "."
  maybe oob pure $ indexArray is arr

-- | Expand type based on information that was not available at
-- type-checking time (the structure of abstract types).
expandType :: (Pretty u) => Env -> TypeBase Size u -> TypeBase SizeClosure u
expandType _ (Scalar (Prim pt)) = Scalar $ Prim pt
expandType env (Scalar (Record fs)) = Scalar $ Record $ fmap (expandType env) fs
expandType env (Scalar (Arrow u p d t1 (RetType dims t2))) =
  Scalar $ Arrow u p d (expandType env t1) (RetType dims (expandType env t2))
expandType env t@(Array u shape _) =
  let et = stripArray (shapeRank shape) t
      et' = expandType env et
      shape' = fmap (SizeClosure env) shape
   in second (const u) (arrayOf shape' $ toStruct et')
expandType env (Scalar (TypeVar u tn args)) =
  case lookupType tn env of
    Just (TypeBinding tn_env ps (RetType ext t')) ->
      let (substs, types) = mconcat $ zipWith matchPtoA ps args
          onDim (SizeClosure dim_env dim)
            | any (`elem` ext) $ fvVars $ freeInExp dim =
                -- The case can occur when a type with existential
                -- size has been hidden by a module ascription, e.g.
                -- tests/modules/sizeparams4.fut.
                SizeClosure mempty anySize
            | otherwise =
                SizeClosure (env <> dim_env) $
                  applySubst (`M.lookup` substs) dim
       in bimap onDim (const u) $ expandType (Env mempty types <> tn_env) t'
    Nothing ->
      -- This case only happens for built-in abstract types,
      -- e.g. accumulators.
      Scalar (TypeVar u tn $ map expandArg args)
  where
    matchPtoA (TypeParamDim p _) (TypeArgDim e) =
      (M.singleton p $ ExpSubst e, mempty)
    matchPtoA (TypeParamType _ p _) (TypeArgType t') =
      let t'' = evalToStruct $ expandType env t' -- FIXME, we are throwing away the closure here.
       in (mempty, M.singleton p (TypeBinding mempty [] $ RetType [] t''))
    matchPtoA _ _ = mempty
    expandArg (TypeArgDim s) = TypeArgDim $ SizeClosure env s
    expandArg (TypeArgType t) = TypeArgType $ expandType env t
expandType env (Scalar (Sum cs)) = Scalar $ Sum $ (fmap . fmap) (expandType env) cs

-- | Evaluate all possible sizes, except those that contain free
-- variables in the set of names.
evalType :: S.Set VName -> EvalType -> EvalM (TypeBase (Either Int64 SizeClosure) NoUniqueness)
evalType outer_bound t = do
  let evalDim bound _ (SizeClosure env e)
        | canBeEvaluated bound e =
            Left . asInt64 <$> evalWithExts env e
      evalDim _ _ e = pure $ Right e
  traverseDims evalDim t
  where
    canBeEvaluated bound e =
      let free = fvVars $ freeInExp e
       in not $ any (`S.member` bound) free || any (`S.member` outer_bound) free

-- | Evaluate all sizes, and it better work. This implies it must not be a
-- size-dependent function type, or one that has existentials.
evalTypeFully :: EvalType -> EvalM ValueType
evalTypeFully t = do
  let evalDim (SizeClosure env e) = asInt64 <$> evalWithExts env e
  bitraverse evalDim pure t

evalTermVar :: Env -> QualName VName -> StructType -> EvalM Value
evalTermVar env qv t =
  case lookupVar qv env of
    Just (TermPoly _ v) -> v $ expandType env t
    Just (TermValue _ v) -> pure v
    x -> do
      ss <- map (locText . srclocOf) <$> stacktrace
      error $
        prettyString qv
          <> " is not bound to a value.\n"
          <> T.unpack (prettyStacktrace 0 ss)
          <> "Bound to\n"
          <> show x

typeValueShape :: Env -> StructType -> EvalM ValueShape
typeValueShape env t = typeShape <$> evalTypeFully (expandType env t)

-- Sometimes type instantiation is not quite enough - then we connect
-- up the missing sizes here.  In particular used for eta-expanded
-- entry points.
linkMissingSizes :: [VName] -> Pat (TypeBase Size u) -> Value -> Env -> Env
linkMissingSizes [] _ _ env = env
linkMissingSizes missing_sizes p v env =
  env <> i64Env (resolveExistentials missing_sizes p_t (valueShape v))
  where
    p_t = evalToStruct $ expandType env $ patternStructType p

evalFunction :: Env -> [VName] -> [Pat ParamType] -> Exp -> ResType -> EvalM Value
-- We treat zero-parameter lambdas as simply an expression to
-- evaluate immediately.  Note that this is *not* the same as a lambda
-- that takes an empty tuple '()' as argument!  Zero-parameter lambdas
-- can never occur in a well-formed Futhark program, but they are
-- convenient in the interpreter.
evalFunction env missing_sizes [] body rettype =
  -- Eta-expand the rest to make any sizes visible.
  etaExpand [] env rettype
  where
    etaExpand vs env' (Scalar (Arrow _ _ _ p_t (RetType _ rt))) = do
      pure . ValueFun $ \v -> do
        let p = Wildcard (Info p_t) noLoc
        env'' <- linkMissingSizes missing_sizes p v <$> matchPat env' p v
        etaExpand (v : vs) env'' rt
    etaExpand vs env' _ = do
      f <- eval env' body
      foldM (apply noLoc mempty) f $ reverse vs
evalFunction env missing_sizes (p : ps) body rettype =
  pure . ValueFun $ \v -> do
    env' <- linkMissingSizes missing_sizes p v <$> matchPat env p v
    evalFunction env' missing_sizes ps body rettype

evalFunctionBinding ::
  Env ->
  [TypeParam] ->
  [Pat ParamType] ->
  ResRetType ->
  Exp ->
  EvalM TermBinding
evalFunctionBinding env tparams ps ret fbody = do
  let ftype = funType ps ret
      retext = case ps of
        [] -> retDims ret
        _ -> []

  -- Distinguish polymorphic and non-polymorphic bindings here.
  if null tparams
    then
      fmap (TermValue (Just $ T.BoundV [] ftype))
        . returned env (retType ret) retext
        =<< evalFunction env [] ps fbody (retType ret)
    else pure . TermPoly (Just $ T.BoundV [] ftype) $ \ftype' -> do
      let resolved = resolveTypeParams (map typeParamName tparams) ftype ftype'
      tparam_env <- evalResolved resolved
      let env' = tparam_env <> env
          -- In some cases (abstract lifted types) there may be
          -- missing sizes that were not fixed by the type
          -- instantiation.  These will have to be set by looking
          -- at the actual function arguments.
          missing_sizes =
            filter (`M.notMember` envTerm env') $
              map typeParamName (filter isSizeParam tparams)
      returned env (retType ret) retext
        =<< evalFunction env' missing_sizes ps fbody (retType ret)

evalArg :: Env -> Exp -> Maybe VName -> EvalM Value
evalArg env e ext = do
  v <- eval env e
  case ext of
    Just ext' -> putExtSize ext' v
    _ -> pure ()
  pure v

returned :: Env -> TypeBase Size u -> [VName] -> Value -> EvalM Value
returned _ _ [] v = pure v
returned env ret retext v = do
  mapM_ (uncurry putExtSize . second (ValuePrim . SignedValue . Int64Value))
    . M.toList
    $ resolveExistentials retext (evalToStruct $ expandType env $ toStruct ret)
    $ valueShape v
  pure v

evalAppExp :: Env -> AppExp -> EvalM Value
evalAppExp env (Range start maybe_second end loc) = do
  start' <- asInteger <$> eval env start
  maybe_second' <- traverse (fmap asInteger . eval env) maybe_second
  end' <- traverse (fmap asInteger . eval env) end

  let (end_adj, step, ok) =
        case (end', maybe_second') of
          (DownToExclusive end'', Nothing) ->
            (end'' + 1, -1, start' >= end'')
          (DownToExclusive end'', Just second') ->
            (end'' + 1, second' - start', start' >= end'' && second' < start')
          (ToInclusive end'', Nothing) ->
            (end'', 1, start' <= end'')
          (ToInclusive end'', Just second')
            | second' > start' ->
                (end'', second' - start', start' <= end'')
            | otherwise ->
                (end'', second' - start', start' >= end'' && second' /= start')
          (UpToExclusive x, Nothing) ->
            (x - 1, 1, start' <= x)
          (UpToExclusive x, Just second') ->
            (x - 1, second' - start', start' <= x && second' > start')

  if ok
    then pure $ toArray' ShapeLeaf $ map toInt [start', start' + step .. end_adj]
    else bad loc env $ badRange start' maybe_second' end'
  where
    toInt =
      case typeOf start of
        Scalar (Prim (Signed t')) ->
          ValuePrim . SignedValue . intValue t'
        Scalar (Prim (Unsigned t')) ->
          ValuePrim . UnsignedValue . intValue t'
        t -> error $ "Nonsensical range type: " ++ show t

    badRange start' maybe_second' end' =
      "Range "
        <> prettyText start'
        <> ( case maybe_second' of
               Nothing -> ""
               Just second' -> ".." <> prettyText second'
           )
        <> ( case end' of
               DownToExclusive x -> "..>" <> prettyText x
               ToInclusive x -> "..." <> prettyText x
               UpToExclusive x -> "..<" <> prettyText x
           )
        <> " is invalid."
evalAppExp env (LetPat sizes p e body _) = do
  v <- eval env e
  env' <- matchPat env p v
  let p_t = evalToStruct $ expandType env $ patternStructType p
      v_s = valueShape v
      env'' = env' <> i64Env (resolveExistentials (map sizeName sizes) p_t v_s)
  eval env'' body
evalAppExp env (LetFun f (tparams, ps, _, Info ret, fbody) body _) = do
  binding <- evalFunctionBinding env tparams ps ret fbody
  eval (env {envTerm = M.insert f binding $ envTerm env}) body
evalAppExp env (BinOp (op, _) op_t (x, Info xext) (y, Info yext) loc)
  | baseString (qualLeaf op) == "&&" = do
      x' <- asBool <$> eval env x
      if x'
        then eval env y
        else pure $ ValuePrim $ BoolValue False
  | baseString (qualLeaf op) == "||" = do
      x' <- asBool <$> eval env x
      if x'
        then pure $ ValuePrim $ BoolValue True
        else eval env y
  | otherwise = do
      x' <- evalArg env x xext
      y' <- evalArg env y yext
      op' <- eval env $ Var op op_t loc
      apply2 loc env op' x' y'
evalAppExp env (If cond e1 e2 _) = do
  cond' <- asBool <$> eval env cond
  if cond' then eval env e1 else eval env e2
evalAppExp env (Apply f args loc) = do
  -- It is important that 'arguments' are evaluated in reverse order
  -- in order to bring any sizes into scope that may be used in the
  -- type of the functions.
  args' <- reverse <$> mapM evalArg' (reverse $ NE.toList args)
  f' <- eval env f
  foldM (apply loc env) f' args'
  where
    evalArg' (Info ext, x) = evalArg env x ext
evalAppExp env (Index e is loc) = do
  is' <- mapM (evalDimIndex env) is
  arr <- eval env e
  evalIndex loc env is' arr
evalAppExp env (LetWith dest src is v body loc) = do
  let Ident src_vn (Info src_t) _ = src
  dest' <-
    maybe oob pure
      =<< writeArray
        <$> mapM (evalDimIndex env) is
        <*> evalTermVar env (qualName src_vn) (toStruct src_t)
        <*> eval env v
  let t = T.BoundV [] $ toStruct $ unInfo $ identType dest
  eval (valEnv (M.singleton (identName dest) (Just t, dest')) <> env) body
  where
    oob = bad loc env "Update out of bounds"
evalAppExp env (Loop sparams pat loopinit form body _) = do
  init_v <- eval env $ loopInitExp loopinit
  case form of
    For iv bound -> do
      bound' <- asSigned <$> eval env bound
      forLoop (identName iv) bound' (zero bound') init_v
    ForIn in_pat in_e -> do
      (_, in_vs) <- fromArray <$> eval env in_e
      foldM (forInLoop in_pat) init_v in_vs
    While cond ->
      whileLoop cond init_v
  where
    withLoopParams v =
      let sparams' =
            resolveExistentials sparams (patternStructType pat) (valueShape v)
       in matchPat (i64Env sparams' <> env) pat v

    inc = (`P.doAdd` Int64Value 1)
    zero = (`P.doMul` Int64Value 0)

    evalBody env' = localExts $ eval env' body

    forLoopEnv iv i =
      valEnv
        ( M.singleton
            iv
            ( Just $ T.BoundV [] $ Scalar $ Prim $ Signed Int64,
              ValuePrim (SignedValue i)
            )
        )

    forLoop iv bound i v
      | i >= bound = pure v
      | otherwise = do
          env' <- withLoopParams v
          forLoop iv bound (inc i) =<< evalBody (forLoopEnv iv i <> env')

    whileLoop cond v = do
      env' <- withLoopParams v
      continue <- asBool <$> eval env' cond
      if continue
        then whileLoop cond =<< evalBody env'
        else pure v

    forInLoop in_pat v in_v = do
      env' <- withLoopParams v
      env'' <- matchPat env' in_pat in_v
      evalBody env''
evalAppExp env (Match e cs _) = do
  v <- eval env e
  match v (NE.toList cs)
  where
    match _ [] =
      error "Pattern match failure."
    match v (c : cs') = do
      c' <- evalCase v env c
      case c' of
        Just v' -> pure v'
        Nothing -> match v cs'

eval :: Env -> Exp -> EvalM Value
eval _ (Literal v _) = pure $ ValuePrim v
eval env (Hole (Info t) loc) =
  bad loc env $ "Hole of type: " <> prettyTextOneLine t
eval env (Parens e _) = eval env e
eval env (QualParens (qv, _) e loc) = do
  m <- evalModuleVar env qv
  case m of
    ModuleFun {} -> error $ "Local open of module function at " ++ locStr loc
    Module m' -> eval (m' <> env) e
eval env (TupLit vs _) = toTuple <$> mapM (eval env) vs
eval env (RecordLit fields _) =
  ValueRecord . M.fromList <$> mapM evalField fields
  where
    evalField (RecordFieldExplicit (L _ k) e _) = do
      v <- eval env e
      pure (k, v)
    evalField (RecordFieldImplicit (L _ k) t loc) = do
      v <- eval env $ Var (qualName k) t loc
      pure (baseName k, v)
eval _ (StringLit vs _) =
  pure $
    toArray' ShapeLeaf $
      map (ValuePrim . UnsignedValue . Int8Value . fromIntegral) vs
eval env (ArrayLit [] (Info t) _) = do
  t' <- typeValueShape env $ toStruct t
  pure $ toArray t' []
eval env (ArrayLit (v : vs) _ _) = do
  v' <- eval env v
  vs' <- mapM (eval env) vs
  pure $ toArray' (valueShape v') (v' : vs')
eval _ (ArrayVal vs _ _) =
  -- Probably will not ever be used.
  pure $ toArray' ShapeLeaf $ map ValuePrim vs
eval env (AppExp e (Info (AppRes t retext))) = do
  v <- evalAppExp env e
  returned env (toStruct t) retext v
eval env (Var qv (Info t) _) = evalTermVar env qv (toStruct t)
eval env (Ascript e _ _) = eval env e
eval env (Coerce e te (Info t) loc) = do
  v <- eval env e
  t' <- evalTypeFully $ expandType env t
  case checkShape (typeShape t') (valueShape v) of
    Just _ -> pure v
    Nothing ->
      bad loc env . docText $
        "Value"
          <+> dquotes (prettyValue v)
          <+> "of shape"
          <+> dquotes (pretty (valueShape v))
          <+> "cannot match shape of type"
          <+> dquotes (pretty te)
          <+> parens (dquotes (pretty t'))
eval _ (IntLit v (Info t) _) =
  case t of
    Scalar (Prim (Signed it)) ->
      pure $ ValuePrim $ SignedValue $ intValue it v
    Scalar (Prim (Unsigned it)) ->
      pure $ ValuePrim $ UnsignedValue $ intValue it v
    Scalar (Prim (FloatType ft)) ->
      pure $ ValuePrim $ FloatValue $ floatValue ft v
    _ -> error $ "eval: nonsensical type for integer literal: " <> prettyString t
eval _ (FloatLit v (Info t) _) =
  case t of
    Scalar (Prim (FloatType ft)) ->
      pure $ ValuePrim $ FloatValue $ floatValue ft v
    _ -> error $ "eval: nonsensical type for float literal: " <> prettyString t
eval env (Negate e loc) = do
  ev <- eval env e
  apply loc env intrinsicsNeg ev
eval env (Not e loc) =
  apply loc env intrinsicsNot =<< eval env e
eval env (Update src is v loc) =
  maybe oob pure
    =<< writeArray <$> mapM (evalDimIndex env) is <*> eval env src <*> eval env v
  where
    oob = bad loc env "Bad update"
eval env (RecordUpdate src all_fs v _ _) =
  update <$> eval env src <*> pure all_fs <*> eval env v
  where
    update _ [] v' = v'
    update (ValueRecord src') (f : fs) v'
      | Just f_v <- M.lookup f src' =
          ValueRecord $ M.insert f (update f_v fs v') src'
    update _ _ _ = error "eval RecordUpdate: invalid value."
-- We treat zero-parameter lambdas as simply an expression to
-- evaluate immediately.  Note that this is *not* the same as a lambda
-- that takes an empty tuple '()' as argument!  Zero-parameter lambdas
-- can never occur in a well-formed Futhark program, but they are
-- convenient in the interpreter.
eval env (Lambda ps body _ (Info (RetType _ rt)) _) =
  evalFunction env [] ps body rt
eval env (OpSection qv (Info t) _) =
  evalTermVar env qv $ toStruct t
eval env (OpSectionLeft qv _ e (Info (_, _, argext), _) (Info (RetType _ t), _) loc) = do
  v <- evalArg env e argext
  f <- evalTermVar env qv (toStruct t)
  apply loc env f v
eval env (OpSectionRight qv _ e (Info _, Info (_, _, argext)) (Info (RetType _ t)) loc) = do
  y <- evalArg env e argext
  pure $
    ValueFun $ \x -> do
      f <- evalTermVar env qv $ toStruct t
      apply2 loc env f x y
eval env (IndexSection is _ loc) = do
  is' <- mapM (evalDimIndex env) is
  pure $ ValueFun $ evalIndex loc env is'
eval _ (ProjectSection ks _ _) =
  pure $ ValueFun $ flip (foldM walk) ks
  where
    walk (ValueRecord fs) f
      | Just v' <- M.lookup f fs = pure v'
    walk _ _ = error "Value does not have expected field."
eval env (Project f e _ _) = do
  project f <$> eval env e
eval env (Assert what e (Info s) loc) = do
  cond <- asBool <$> eval env what
  unless cond $ bad loc env s
  eval env e
eval env (Constr c es (Info t) _) = do
  vs <- mapM (eval env) es
  shape <- typeValueShape env $ toStruct t
  pure $ ValueSum shape c vs
eval env (Attr (AttrAtom (AtomName "break") _) e loc) = do
  break env (locOf loc)
  eval env e
eval env (Attr (AttrAtom (AtomName "trace") _) e loc) = do
  v <- eval env e
  trace (locText (locOf loc)) v
  pure v
eval env (Attr (AttrComp "trace" [AttrAtom (AtomName tag) _] _) e _) = do
  v <- eval env e
  trace (nameToText tag) v
  pure v
eval env (Attr _ e _) =
  eval env e

evalCase ::
  Value ->
  Env ->
  CaseBase Info VName ->
  EvalM (Maybe Value)
evalCase v env (CasePat p cExp _) = runMaybeT $ do
  env' <- patternMatch env p v
  lift $ eval env' cExp

-- We hackily do multiple substitutions in modules, because otherwise
-- we would lose in cases where the parameter substitutions are [a->x,
-- b->x] when we reverse. (See issue #1250.)
reverseSubstitutions :: M.Map VName VName -> M.Map VName [VName]
reverseSubstitutions =
  M.fromListWith (<>) . map (second pure . uncurry (flip (,))) . M.toList

substituteInModule :: M.Map VName VName -> Module -> Module
substituteInModule substs = onModule
  where
    rev_substs = reverseSubstitutions substs
    replace v = fromMaybe [v] $ M.lookup v rev_substs
    replaceM f m = M.fromList $ do
      (k, v) <- M.toList m
      k' <- replace k
      pure (k', f v)
    onEnv (Env terms types) =
      Env (replaceM onTerm terms) (replaceM onType types)
    onModule (Module env) =
      Module $ onEnv env
    onModule (ModuleFun f) =
      ModuleFun $ \m -> onModule <$> f (substituteInModule substs m)
    onTerm (TermValue t v) = TermValue t v
    onTerm (TermPoly t v) = TermPoly t v
    onTerm (TermModule m) = TermModule $ onModule m
    onType (TypeBinding env ps t) = TypeBinding (onEnv env) ps t

evalModuleVar :: Env -> QualName VName -> EvalM Module
evalModuleVar env qv =
  case lookupVar qv env of
    Just (TermModule m) -> pure m
    _ -> error $ prettyString qv <> " is not bound to a module."

-- We also return a new Env here, because we want the definitions
-- inside any constructed modules to also be in scope at the top
-- level. This is because types may contain un-qualified references to
-- definitions in modules, and sometimes those definitions may not
-- actually *have* any qualified name!  See tests/modules/sizes7.fut.
-- This occurs solely because of evalType.
evalModExp :: Env -> ModExp -> EvalM (Env, Module)
evalModExp _ (ModImport _ (Info f) _) = do
  f' <- lookupImport f
  known <- asks snd
  case f' of
    Nothing ->
      error $
        unlines
          [ "Unknown interpreter import: " ++ show f,
            "Known: " ++ show (M.keys known)
          ]
    Just m -> pure (mempty, Module m)
evalModExp env (ModDecs ds _) = do
  (_, built_env) <- evalDecs env ds
  pure (built_env, Module built_env)
evalModExp env (ModVar qv _) =
  (mempty,) <$> evalModuleVar env qv
evalModExp env (ModAscript me _ (Info substs) _) =
  bimap substituteInEnv (substituteInModule substs) <$> evalModExp env me
  where
    substituteInEnv env' =
      let Module env'' = substituteInModule substs (Module env') in env''
evalModExp env (ModParens me _) =
  evalModExp env me
evalModExp env (ModLambda p ret e loc) =
  pure
    ( mempty,
      ModuleFun $ \am -> do
        let env' = env {envTerm = M.insert (modParamName p) (TermModule am) $ envTerm env}
        fmap snd . evalModExp env' $ case ret of
          Nothing -> e
          Just (se, rsubsts) -> ModAscript e se rsubsts loc
    )
evalModExp env (ModApply f e (Info psubst) (Info rsubst) _) = do
  (f_env, f') <- evalModExp env f
  (e_env, e') <- evalModExp env e
  case f' of
    ModuleFun f'' -> do
      res_mod <- substituteInModule rsubst <$> f'' (substituteInModule psubst e')
      let res_env = case res_mod of
            Module x -> x
            _ -> mempty
      -- The following environment handles the case where rsubst refers to names
      -- that are not actually defined in the module itself, but merely
      -- inherited from an outer environment (see #2273).
      let env_substs = (`Env` mempty) $ M.fromList $ do
            (to, from) <- M.toList rsubst
            x <- maybeToList $ M.lookup from $ envTerm env
            pure (to, x)
      pure (f_env <> e_env <> res_env <> env_substs, res_mod)
    _ -> error "Expected ModuleFun."

evalDec :: Env -> Dec -> EvalM Env
evalDec env (ValDec (ValBind _ v _ (Info ret) tparams ps fbody _ _ _)) = localExts $ do
  binding <- evalFunctionBinding env tparams ps ret fbody
  sizes <- extEnv
  pure $ mempty {envTerm = M.singleton v binding} <> sizes
evalDec env (OpenDec me _) = do
  (me_env, me') <- evalModExp env me
  case me' of
    Module me'' -> pure $ me'' <> me_env
    _ -> error "Expected Module"
evalDec env (ImportDec name name' loc) =
  evalDec env $ LocalDec (OpenDec (ModImport name name' loc) loc) loc
evalDec env (LocalDec d _) = evalDec env d
evalDec _env ModTypeDec {} = pure mempty
evalDec env (TypeDec (TypeBind v _ ps _ (Info (RetType dims t)) _ _)) = do
  let abbr = TypeBinding env ps $ RetType dims t
  pure mempty {envType = M.singleton v abbr}
evalDec env (ModDec (ModBind v ps ret body _ loc)) = do
  (mod_env, mod) <- evalModExp env $ wrapInLambda ps
  pure $ modEnv (M.singleton v mod) <> mod_env
  where
    wrapInLambda [] = case ret of
      Just (se, substs) -> ModAscript body se substs loc
      Nothing -> body
    wrapInLambda [p] = ModLambda p ret body loc
    wrapInLambda (p : ps') = ModLambda p Nothing (wrapInLambda ps') loc

evalDecs :: Env -> [Dec] -> EvalM (Env, Env)
evalDecs env = foldM evalDec' (env, mempty)
  where
    evalDec' (env', built_env) dec = do
      dec_env <- evalDec env' dec
      pure (dec_env <> env', dec_env <> built_env)

-- | The interpreter context.  All evaluation takes place with respect
-- to a context, and it can be extended with more definitions, which
-- is how the REPL works.
data Ctx = Ctx
  { ctxEnv :: Env,
    ctxImports :: M.Map ImportName Env
  }

nanValue :: PrimValue -> Bool
nanValue (FloatValue v) =
  case v of
    Float16Value x -> isNaN x
    Float32Value x -> isNaN x
    Float64Value x -> isNaN x
nanValue _ = False

breakOnNaN :: [PrimValue] -> PrimValue -> EvalM ()
breakOnNaN inputs result
  | not (any nanValue inputs) && nanValue result = do
      backtrace <- asks fst
      case NE.nonEmpty backtrace of
        Nothing -> pure ()
        Just backtrace' ->
          let loc = stackFrameLoc $ NE.head backtrace'
           in liftF $ ExtOpBreak loc BreakNaN backtrace' ()
breakOnNaN _ _ =
  pure ()

getV :: PrimValue -> Maybe P.PrimValue
getV (SignedValue x) = Just $ P.IntValue x
getV (UnsignedValue x) = Just $ P.IntValue x
getV (FloatValue x) = Just $ P.FloatValue x
getV (BoolValue x) = Just $ P.BoolValue x

putV :: P.PrimValue -> PrimValue
putV (P.IntValue x) = SignedValue x
putV (P.FloatValue x) = FloatValue x
putV (P.BoolValue x) = BoolValue x
putV P.UnitValue = BoolValue True

getAD :: Value -> Maybe AD.ADValue
getAD (ValuePrim v) = AD.Constant <$> getV v
getAD (ValueAD d v) = Just $ AD.Variable d v
getAD _ = Nothing

putAD :: AD.ADValue -> Value
putAD (AD.Variable d s) = ValueAD d s
putAD (AD.Constant v) = ValuePrim $ putV v

modifyValue :: (Num t) => (t -> Value -> Value) -> Value -> Value
modifyValue f v = snd $ valueAccum (\a b -> (a + 1, f a b)) 0 v

modifyValueM ::
  (Num t, Monad m) =>
  (t -> Value -> m Value) ->
  Value ->
  m Value
modifyValueM f v = snd <$> valueAccumLM g 0 v
  where
    g a b = do
      b' <- f a b
      pure (a + 1, b')

-- TODO: This could be much better. Currently, it is very inefficient
-- Perhaps creating JVPValues could be abstracted into a function
-- exposed by the AD module?
doJVP2 :: Value -> Value -> Value -> EvalM Value
doJVP2 f v s = do
  depth <- adDepth

  -- Turn the seeds into a list of ADValues
  let s' =
<<<<<<< HEAD
        expectJust ("jvp: invalid seeds " ++ show s) $
=======
        fromMaybe (error $ "jvp: invalid seeds " ++ show s) $
>>>>>>> 9b22d930
          mapM getAD $
            fst $
              valueAccum (\a b -> (b : a, b)) [] s
  -- Augment the values
  let v' =
<<<<<<< HEAD
        expectJust ("jvp: invalid values " ++ show v) $
=======
        fromMaybe (error $ "jvp: invalid values " ++ show v) $
>>>>>>> 9b22d930
          modifyValueM
            ( \i lv -> do
                lv' <- getAD lv
                pure $ ValueAD depth . AD.JVP . AD.JVPValue lv' $ s' !! (length s' - 1 - i)
            )
            v

  -- Run the function, and turn its outputs into a list of Values
  o <- apply noLoc mempty f v'
  let o' = fst $ valueAccum (\a b -> (b : a, b)) [] o

  -- For each output..
  let m =
<<<<<<< HEAD
        expectJust "jvp: differentiation failed" $
          mapM
            ( \on -> case on of
                -- If it is a JVP variable of the correct depth, return
                -- its primal and derivative
                (ValueAD d (AD.JVP (AD.JVPValue pv dv)))
                  | d == depth -> Just (putAD pv, putAD dv)
                -- Otherwise, its partial derivatives are all 0
                _ ->
                  (on,)
                    . ValuePrim
                    . putV
                    . P.blankPrimValue
                    . P.primValueType
                    . AD.primitive
                    <$> getAD on
            )
            o'
=======
        fromMaybe (error "jvp: differentiation failed") $
          forM o' $ \on -> case on of
            -- If it is a JVP variable of the correct depth, return
            -- its primal and derivative
            (ValueAD d (AD.JVP (AD.JVPValue pv dv)))
              | d == depth -> Just (putAD pv, putAD dv)
            -- Otherwise, its partial derivatives are all 0
            _ ->
              (on,)
                . ValuePrim
                . putV
                . P.blankPrimValue
                . P.primValueType
                . AD.primitive
                <$> getAD on
>>>>>>> 9b22d930

  -- Extract the output values, and the partial derivatives
  let ov = modifyValue (\i _ -> fst $ m !! (length m - 1 - i)) o
      od = modifyValue (\i _ -> snd $ m !! (length m - 1 - i)) o

  -- Return a tuple of the output values, and partial derivatives
  pure $ toTuple [ov, od]
<<<<<<< HEAD
  where
    expectJust _ (Just v) = v
    expectJust s Nothing = error s
=======
>>>>>>> 9b22d930

-- TODO: This could be much better. Currently, it is very inefficient
-- Perhaps creating VJPValues could be abstracted into a function
-- exposed by the AD module?
doVJP2 :: Value -> Value -> Value -> EvalM Value
doVJP2 f v s = do
  -- Get the depth
  depth <- adDepth

  -- Augment the values
  let v' =
        fromMaybe (error $ "vjp: invalid values " ++ show v) $
          modifyValueM (\i lv -> ValueAD depth . AD.VJP . AD.VJPValue . AD.TapeID i <$> getAD lv) v
  -- Turn the seeds into a list of ADValues
  let s' =
        fromMaybe (error $ "vjp: invalid seeds " ++ show s) $
          mapM getAD $
            fst $
              valueAccum (\a b -> (b : a, b)) [] s

  -- Run the function, and turn its outputs into a list of Values
  o <- apply noLoc mempty f v'
  let o' = fst $ valueAccum (\a b -> (b : a, b)) [] o

  -- For each output..
  m <-
    forM
      (zip o' s')
      ( \(on, sn) -> case on of
          -- If it is a VJP variable of the correct depth, run
          -- deriveTape on it- and its corresponding seed
          (ValueAD d (AD.VJP (AD.VJPValue t)))
            | d == depth ->
                getCounter
                  >>= either
                    (pure . Left)
                    (\(m', i) -> putCounter i $> Right (putAD $ AD.tapePrimal t, m'))
                    . AD.deriveTape t sn
          -- Otherwise, its partial derivatives are all 0
          _ -> pure $ Right (on, M.empty)
      )
      <&> either (error . show) id . sequence

  -- Add together every derivative
  drvs' <- AD.unionsWithM add (map snd m)
  let drvs = M.map (Just . putAD) drvs'

  -- Extract the output values, and the partial derivatives
  let ov = modifyValue (\i _ -> fst $ m !! (length m - 1 - i)) o
  let od =
        fromMaybe (error "vjp: differentiation failed") $
          modifyValueM (\i vo -> M.findWithDefault (ValuePrim . putV . P.blankPrimValue . P.primValueType . AD.primitive <$> getAD vo) i drvs) v

  -- Return a tuple of the output values, and partial derivatives
  pure $ toTuple [ov, od]
  where
    -- TODO: Perhaps this could be fully abstracted by AD?
    -- Making addFor private would be nice..
    add x y =
      getCounter
        >>= either
          (error . show)
          (\(a, b) -> putCounter b >> pure a)
          . AD.doOp (AD.OpBin $ AD.addFor $ P.primValueType $ AD.primitive x) [x, y]

-- | The initial environment contains definitions of the various
-- intrinsic functions.
initialCtx :: Ctx
initialCtx =
  Ctx
    ( Env
        ( M.insert
            (VName (nameFromText "intrinsics") 0)
            (TermModule (Module $ Env terms types))
            terms
        )
        types
    )
    mempty
  where
    terms = M.mapMaybeWithKey (const . def . baseText) intrinsics
    types = M.mapMaybeWithKey (const . tdef . baseName) intrinsics

    sintOp f =
      [ (getS, putS, P.doBinOp (f Int8), adBinOp $ AD.OpBin (f Int8)),
        (getS, putS, P.doBinOp (f Int16), adBinOp $ AD.OpBin (f Int16)),
        (getS, putS, P.doBinOp (f Int32), adBinOp $ AD.OpBin (f Int32)),
        (getS, putS, P.doBinOp (f Int64), adBinOp $ AD.OpBin (f Int64))
      ]
    uintOp f =
      [ (getU, putU, P.doBinOp (f Int8), adBinOp $ AD.OpBin (f Int8)),
        (getU, putU, P.doBinOp (f Int16), adBinOp $ AD.OpBin (f Int16)),
        (getU, putU, P.doBinOp (f Int32), adBinOp $ AD.OpBin (f Int32)),
        (getU, putU, P.doBinOp (f Int64), adBinOp $ AD.OpBin (f Int64))
      ]
    intOp f = sintOp f ++ uintOp f
    floatOp f =
      [ (getF, putF, P.doBinOp (f Float16), adBinOp $ AD.OpBin (f Float16)),
        (getF, putF, P.doBinOp (f Float32), adBinOp $ AD.OpBin (f Float32)),
        (getF, putF, P.doBinOp (f Float64), adBinOp $ AD.OpBin (f Float64))
      ]
    arithOp f g = Just $ bopDef $ intOp f ++ floatOp g

    flipCmps = map (\(f, g, h, o) -> (f, g, flip h, flip o))
    sintCmp f =
      [ (getS, Just . BoolValue, P.doCmpOp (f Int8), adBinOp $ AD.OpCmp (f Int8)),
        (getS, Just . BoolValue, P.doCmpOp (f Int16), adBinOp $ AD.OpCmp (f Int16)),
        (getS, Just . BoolValue, P.doCmpOp (f Int32), adBinOp $ AD.OpCmp (f Int32)),
        (getS, Just . BoolValue, P.doCmpOp (f Int64), adBinOp $ AD.OpCmp (f Int64))
      ]
    uintCmp f =
      [ (getU, Just . BoolValue, P.doCmpOp (f Int8), adBinOp $ AD.OpCmp (f Int8)),
        (getU, Just . BoolValue, P.doCmpOp (f Int16), adBinOp $ AD.OpCmp (f Int16)),
        (getU, Just . BoolValue, P.doCmpOp (f Int32), adBinOp $ AD.OpCmp (f Int32)),
        (getU, Just . BoolValue, P.doCmpOp (f Int64), adBinOp $ AD.OpCmp (f Int64))
      ]
    floatCmp f =
      [ (getF, Just . BoolValue, P.doCmpOp (f Float16), adBinOp $ AD.OpCmp (f Float16)),
        (getF, Just . BoolValue, P.doCmpOp (f Float32), adBinOp $ AD.OpCmp (f Float32)),
        (getF, Just . BoolValue, P.doCmpOp (f Float64), adBinOp $ AD.OpCmp (f Float64))
      ]
    boolCmp f = [(getB, Just . BoolValue, P.doCmpOp f, adBinOp $ AD.OpCmp f)]

    getS (SignedValue x) = Just $ P.IntValue x
    getS _ = Nothing
    putS (P.IntValue x) = Just $ SignedValue x
    putS _ = Nothing

    getU (UnsignedValue x) = Just $ P.IntValue x
    getU _ = Nothing
    putU (P.IntValue x) = Just $ UnsignedValue x
    putU _ = Nothing

    getF (FloatValue x) = Just $ P.FloatValue x
    getF _ = Nothing
    putF (P.FloatValue x) = Just $ FloatValue x
    putF _ = Nothing

    getB (BoolValue x) = Just $ P.BoolValue x
    getB _ = Nothing
    putB (P.BoolValue x) = Just $ BoolValue x
    putB _ = Nothing

    adToPrim v = putV $ AD.primitive v

    adBinOp op x y i =
      either (const Nothing) Just $ AD.doOp op [x, y] i
    adUnOp op x i = either (const Nothing) Just $ AD.doOp op [x] i

    fun1 f =
      TermValue Nothing $ ValueFun $ \x -> f x

    fun2 f =
      TermValue Nothing . ValueFun $ \x ->
        pure . ValueFun $ \y -> f x y

    fun3 f =
      TermValue Nothing . ValueFun $ \x ->
        pure . ValueFun $ \y ->
          pure . ValueFun $ \z -> f x y z

    fun5 f =
      TermValue Nothing . ValueFun $ \x ->
        pure . ValueFun $ \y ->
          pure . ValueFun $ \z ->
            pure . ValueFun $ \a ->
              pure . ValueFun $ \b -> f x y z a b

    fun6 f =
      TermValue Nothing . ValueFun $ \x ->
        pure . ValueFun $ \y ->
          pure . ValueFun $ \z ->
            pure . ValueFun $ \a ->
              pure . ValueFun $ \b ->
                pure . ValueFun $ \c -> f x y z a b c

    fun7 f =
      TermValue Nothing . ValueFun $ \x ->
        pure . ValueFun $ \y ->
          pure . ValueFun $ \z ->
            pure . ValueFun $ \a ->
              pure . ValueFun $ \b ->
                pure . ValueFun $ \c ->
                  pure . ValueFun $ \d -> f x y z a b c d

    fun8 f =
      TermValue Nothing . ValueFun $ \x ->
        pure . ValueFun $ \y ->
          pure . ValueFun $ \z ->
            pure . ValueFun $ \a ->
              pure . ValueFun $ \b ->
                pure . ValueFun $ \c ->
                  pure . ValueFun $ \d ->
                    pure . ValueFun $ \e -> f x y z a b c d e

    fun10 f =
      TermValue Nothing . ValueFun $ \x ->
        pure . ValueFun $ \y ->
          pure . ValueFun $ \z ->
            pure . ValueFun $ \a ->
              pure . ValueFun $ \b ->
                pure . ValueFun $ \c ->
                  pure . ValueFun $ \d ->
                    pure . ValueFun $ \e ->
                      pure . ValueFun $ \g ->
                        pure . ValueFun $ \h -> f x y z a b c d e g h

    bopDef fs = fun2 $ \x y -> do
      i <- getCounter
      case (x, y) of
        (ValuePrim x', ValuePrim y')
          | Just z <- msum $ map (`bopDef'` (x', y')) fs -> do
              breakOnNaN [x', y'] z
              pure $ ValuePrim z
        _
          | Just x' <- getAD x,
            Just y' <- getAD y,
            Just (z, i') <- msum $ map (`bopDefAD` (x', y', i)) fs -> do
              putCounter i'
              breakOnNaN [adToPrim x', adToPrim y'] $ adToPrim z
              pure $ putAD z
        _ ->
          bad noLoc mempty . docText $
            "Cannot apply operator to arguments"
              <+> dquotes (prettyValue x)
              <+> "and"
              <+> dquotes (prettyValue y)
              <> "."
      where
        bopDef' (valf, retf, op, _) (x, y) = do
          x' <- valf x
          y' <- valf y
          retf =<< op x' y'
        bopDefAD (_, _, _, dop) (x, y, i) = dop x y i

    unopDef fs = fun1 $ \x -> do
      i <- getCounter
      case x of
        (ValuePrim x')
          | Just r <- msum $ map (`unopDef'` x') fs -> do
              breakOnNaN [x'] r
              pure $ ValuePrim r
        _
          | Just x' <- getAD x,
            Just (r, i') <- msum $ map (`unopDefAD'` (x', i)) fs -> do
              putCounter i'
              breakOnNaN [adToPrim x'] $ adToPrim r
              pure $ putAD r
        _ ->
          bad noLoc mempty . docText $
            "Cannot apply function to argument"
              <+> dquotes (prettyValue x)
              <> "."
      where
        unopDef' (valf, retf, op, _) x = do
          x' <- valf x
          retf =<< op x'
        unopDefAD' (_, _, _, dop) (x, i) = dop x i

    tbopDef op f = fun1 $ \v -> do
      i <- getCounter
      case fromTuple v of
        Just [ValuePrim x, ValuePrim y]
          | Just x' <- getV x,
            Just y' <- getV y,
            Just z <- putV <$> f x' y' -> do
              breakOnNaN [x, y] z
              pure $ ValuePrim z
        Just [x, y]
          | Just x' <- getAD x,
            Just y' <- getAD y,
            Right (z, i') <- AD.doOp op [x', y'] i -> do
              putCounter i'
              breakOnNaN [adToPrim x', adToPrim y'] $ adToPrim z
              pure $ putAD z
        _ ->
          bad noLoc mempty . docText $
            "Cannot apply operator to argument"
              <+> dquotes (prettyValue v)
              <> "."

    def :: T.Text -> Maybe TermBinding
    def "!" =
      Just $
        unopDef
          [ (getS, putS, P.doUnOp $ P.Complement Int8, adUnOp $ AD.OpUn $ P.Complement Int8),
            (getS, putS, P.doUnOp $ P.Complement Int16, adUnOp $ AD.OpUn $ P.Complement Int16),
            (getS, putS, P.doUnOp $ P.Complement Int32, adUnOp $ AD.OpUn $ P.Complement Int32),
            (getS, putS, P.doUnOp $ P.Complement Int64, adUnOp $ AD.OpUn $ P.Complement Int64),
            (getU, putU, P.doUnOp $ P.Complement Int8, adUnOp $ AD.OpUn $ P.Complement Int8),
            (getU, putU, P.doUnOp $ P.Complement Int16, adUnOp $ AD.OpUn $ P.Complement Int16),
            (getU, putU, P.doUnOp $ P.Complement Int32, adUnOp $ AD.OpUn $ P.Complement Int32),
            (getU, putU, P.doUnOp $ P.Complement Int64, adUnOp $ AD.OpUn $ P.Complement Int64),
            (getB, putB, P.doUnOp $ P.Neg P.Bool, adUnOp $ AD.OpUn $ P.Neg P.Bool)
          ]
    def "neg" =
      Just $
        unopDef
          [ (getS, putS, P.doUnOp $ P.Neg $ P.IntType Int8, adUnOp $ AD.OpUn $ P.Neg $ P.IntType Int8),
            (getS, putS, P.doUnOp $ P.Neg $ P.IntType Int16, adUnOp $ AD.OpUn $ P.Neg $ P.IntType Int16),
            (getS, putS, P.doUnOp $ P.Neg $ P.IntType Int32, adUnOp $ AD.OpUn $ P.Neg $ P.IntType Int32),
            (getS, putS, P.doUnOp $ P.Neg $ P.IntType Int64, adUnOp $ AD.OpUn $ P.Neg $ P.IntType Int64),
            (getU, putU, P.doUnOp $ P.Neg $ P.IntType Int8, adUnOp $ AD.OpUn $ P.Neg $ P.IntType Int8),
            (getU, putU, P.doUnOp $ P.Neg $ P.IntType Int16, adUnOp $ AD.OpUn $ P.Neg $ P.IntType Int16),
            (getU, putU, P.doUnOp $ P.Neg $ P.IntType Int32, adUnOp $ AD.OpUn $ P.Neg $ P.IntType Int32),
            (getU, putU, P.doUnOp $ P.Neg $ P.IntType Int64, adUnOp $ AD.OpUn $ P.Neg $ P.IntType Int64),
            (getF, putF, P.doUnOp $ P.Neg $ P.FloatType Float16, adUnOp $ AD.OpUn $ P.Neg $ P.FloatType Float16),
            (getF, putF, P.doUnOp $ P.Neg $ P.FloatType Float32, adUnOp $ AD.OpUn $ P.Neg $ P.FloatType Float32),
            (getF, putF, P.doUnOp $ P.Neg $ P.FloatType Float64, adUnOp $ AD.OpUn $ P.Neg $ P.FloatType Float64),
            (getB, putB, P.doUnOp $ P.Neg P.Bool, adUnOp $ AD.OpUn $ P.Neg P.Bool)
          ]
    def "+" = arithOp (`P.Add` P.OverflowWrap) P.FAdd
    def "-" = arithOp (`P.Sub` P.OverflowWrap) P.FSub
    def "*" = arithOp (`P.Mul` P.OverflowWrap) P.FMul
    def "**" = arithOp P.Pow P.FPow
    def "/" =
      Just $
        bopDef $
          sintOp (`P.SDiv` P.Unsafe)
            ++ uintOp (`P.UDiv` P.Unsafe)
            ++ floatOp P.FDiv
    def "%" =
      Just $
        bopDef $
          sintOp (`P.SMod` P.Unsafe)
            ++ uintOp (`P.UMod` P.Unsafe)
            ++ floatOp P.FMod
    def "//" =
      Just $
        bopDef $
          sintOp (`P.SQuot` P.Unsafe)
            ++ uintOp (`P.UDiv` P.Unsafe)
    def "%%" =
      Just $
        bopDef $
          sintOp (`P.SRem` P.Unsafe)
            ++ uintOp (`P.UMod` P.Unsafe)
    def "^" = Just $ bopDef $ intOp P.Xor
    def "&" = Just $ bopDef $ intOp P.And
    def "|" = Just $ bopDef $ intOp P.Or
    def ">>" = Just $ bopDef $ sintOp P.AShr ++ uintOp P.LShr
    def "<<" = Just $ bopDef $ intOp P.Shl
    def ">>>" = Just $ bopDef $ sintOp P.LShr ++ uintOp P.LShr
    def "==" = Just $
      fun2 $
        \xs ys -> pure $ ValuePrim $ BoolValue $ xs == ys
    def "!=" = Just $
      fun2 $
        \xs ys -> pure $ ValuePrim $ BoolValue $ xs /= ys
    -- The short-circuiting is handled directly in 'eval'; these cases
    -- are only used when partially applying and such.
    def "&&" = Just $
      fun2 $ \x y ->
        pure $ ValuePrim $ BoolValue $ asBool x && asBool y
    def "||" = Just $
      fun2 $ \x y ->
        pure $ ValuePrim $ BoolValue $ asBool x || asBool y
    def "<" =
      Just $
        bopDef $
          sintCmp P.CmpSlt
            ++ uintCmp P.CmpUlt
            ++ floatCmp P.FCmpLt
            ++ boolCmp P.CmpLlt
    def ">" =
      Just $
        bopDef $
          flipCmps $
            sintCmp P.CmpSlt
              ++ uintCmp P.CmpUlt
              ++ floatCmp P.FCmpLt
              ++ boolCmp P.CmpLlt
    def "<=" =
      Just $
        bopDef $
          sintCmp P.CmpSle
            ++ uintCmp P.CmpUle
            ++ floatCmp P.FCmpLe
            ++ boolCmp P.CmpLle
    def ">=" =
      Just $
        bopDef $
          flipCmps $
            sintCmp P.CmpSle
              ++ uintCmp P.CmpUle
              ++ floatCmp P.FCmpLe
              ++ boolCmp P.CmpLle
    def s
      | Just bop <- find ((s ==) . prettyText) P.allBinOps =
          Just $ tbopDef (AD.OpBin bop) $ P.doBinOp bop
      | Just unop <- find ((s ==) . prettyText) P.allCmpOps =
          Just $ tbopDef (AD.OpCmp unop) $ \x y -> P.BoolValue <$> P.doCmpOp unop x y
      | Just cop <- find ((s ==) . prettyText) P.allConvOps =
          Just $ unopDef [(getV, Just . putV, P.doConvOp cop, adUnOp $ AD.OpConv cop)]
      | Just unop <- find ((s ==) . prettyText) P.allUnOps =
          Just $ unopDef [(getV, Just . putV, P.doUnOp unop, adUnOp $ AD.OpUn unop)]
      | Just (pts, _, f) <- M.lookup s P.primFuns =
          case length pts of
            1 -> Just $ unopDef [(getV, Just . putV, f . pure, adUnOp $ AD.OpFn s)]
            _ -> Just $
              fun1 $ \x -> do
                let getV' (ValuePrim v) = Just v
                    getV' _ = Nothing
                case mapM getV' =<< fromTuple x of
                  Just vs
                    | Just res <- fmap putV . f =<< mapM getV vs -> do
                        breakOnNaN vs res
                        pure $ ValuePrim res
                  _ ->
                    error $ "Cannot apply " <> prettyString s ++ " to " <> show x
      | "sign_" `T.isPrefixOf` s =
          Just $
            fun1 $ \x ->
              case x of
                (ValuePrim (UnsignedValue x')) ->
                  pure $ ValuePrim $ SignedValue x'
                ValueAD {} -> pure x -- FIXME: these do not carry signs.
                _ -> error $ "Cannot sign: " <> show x
      | "unsign_" `T.isPrefixOf` s =
          Just $
            fun1 $ \x ->
              case x of
                (ValuePrim (SignedValue x')) ->
                  pure $ ValuePrim $ UnsignedValue x'
                ValueAD {} -> pure x -- FIXME: these do not carry signs.
                _ -> error $ "Cannot unsign: " <> show x
    def "map" = Just $
      TermPoly Nothing $ \t -> do
        t' <- evalTypeFully t
        pure $ ValueFun $ \f -> pure . ValueFun $ \xs ->
          case unfoldFunType t' of
            ([_, _], ret_t)
              | rowshape <- typeShape $ stripArray 1 ret_t ->
                  toArray' rowshape <$> mapM (apply noLoc mempty f) (snd $ fromArray xs)
            _ ->
              error $
                "Invalid arguments to map intrinsic:\n"
                  ++ unlines [prettyString t, show f, show xs]
    def s | "reduce" `T.isPrefixOf` s = Just $
      fun3 $ \f ne xs ->
        foldM (apply2 noLoc mempty f) ne $ snd $ fromArray xs
    def "scan" = Just $
      fun3 $ \f ne xs -> do
        let next (out, acc) x = do
              x' <- apply2 noLoc mempty f acc x
              pure (x' : out, x')
        toArray' (valueShape ne) . reverse . fst
          <$> foldM next ([], ne) (snd $ fromArray xs)
    def "scatter" = Just $
      fun3 $ \arr is vs ->
        case arr of
          ValueArray shape arr' ->
            pure $
              ValueArray shape $
                foldl' update arr' $
                  zip (map asInt $ snd $ fromArray is) (snd $ fromArray vs)
          _ ->
            error $ "scatter expects array, but got: " <> show arr
      where
        update arr' (i, v) =
          if i >= 0 && i < arrayLength arr'
            then arr' // [(i, v)]
            else arr'
    def "scatter_2d" = Just $
      fun3 $ \arr is vs ->
        case arr of
          ValueArray _ _ ->
            pure $
              foldl' update arr $
                zip (map fromTuple $ snd $ fromArray is) (snd $ fromArray vs)
          _ ->
            error $ "scatter_2d expects array, but got: " <> show arr
      where
        update :: Value -> (Maybe [Value], Value) -> Value
        update arr (Just idxs@[_, _], v) =
          fromMaybe arr $ writeArray (map (IndexingFix . asInt64) idxs) arr v
        update _ _ =
          error "scatter_2d expects 2-dimensional indices"
    def "scatter_3d" = Just $
      fun3 $ \arr is vs ->
        case arr of
          ValueArray _ _ ->
            pure $
              foldl' update arr $
                zip (map fromTuple $ snd $ fromArray is) (snd $ fromArray vs)
          _ ->
            error $ "scatter_3d expects array, but got: " <> show arr
      where
        update :: Value -> (Maybe [Value], Value) -> Value
        update arr (Just idxs@[_, _, _], v) =
          fromMaybe arr $ writeArray (map (IndexingFix . asInt64) idxs) arr v
        update _ _ =
          error "scatter_3d expects 3-dimensional indices"
    def "hist_1d" = Just . fun6 $ \_ arr fun _ is vs ->
      foldM
        (update fun)
        arr
        (zip (map asInt64 $ snd $ fromArray is) (snd $ fromArray vs))
      where
        op = apply2 mempty mempty
        update fun arr (i, v) =
          fromMaybe arr <$> updateArray (op fun) [IndexingFix i] arr v
    def "hist_2d" = Just . fun6 $ \_ arr fun _ is vs ->
      foldM
        (update fun)
        arr
        (zip (map fromTuple $ snd $ fromArray is) (snd $ fromArray vs))
      where
        op = apply2 mempty mempty
        update fun arr (Just idxs@[_, _], v) =
          fromMaybe arr
            <$> updateArray (op fun) (map (IndexingFix . asInt64) idxs) arr v
        update _ _ _ =
          error "hist_2d: bad index value"
    def "hist_3d" = Just . fun6 $ \_ arr fun _ is vs ->
      foldM
        (update fun)
        arr
        (zip (map fromTuple $ snd $ fromArray is) (snd $ fromArray vs))
      where
        op = apply2 mempty mempty
        update fun arr (Just idxs@[_, _, _], v) =
          fromMaybe arr
            <$> updateArray (op fun) (map (IndexingFix . asInt64) idxs) arr v
        update _ _ _ =
          error "hist_2d: bad index value"
    def "partition" = Just $
      fun3 $ \k f xs -> do
        let (ShapeDim _ rowshape, xs') = fromArray xs

            next outs x = do
              i <- asInt <$> apply noLoc mempty f x
              pure $ insertAt i x outs
            pack parts =
              toTuple
                [ toArray' rowshape $ concat parts,
                  toArray' rowshape $
                    map (ValuePrim . SignedValue . Int64Value . genericLength) parts
                ]

        pack . map reverse
          <$> foldM next (replicate (asInt k) []) xs'
      where
        insertAt 0 x (l : ls) = (x : l) : ls
        insertAt i x (l : ls) = l : insertAt (i - 1) x ls
        insertAt _ _ ls = ls
    def "scatter_stream" = Just $
      fun3 $ \dest f vs ->
        case (dest, vs) of
          ( ValueArray dest_shape dest_arr,
            ValueArray _ vs_arr
            ) -> do
              let acc = ValueAcc dest_shape (\_ x -> pure x) dest_arr
              acc' <- foldM (apply2 noLoc mempty f) acc vs_arr
              case acc' of
                ValueAcc _ _ dest_arr' ->
                  pure $ ValueArray dest_shape dest_arr'
                _ ->
                  error $ "scatter_stream produced: " <> show acc'
          _ ->
            error $ "scatter_stream expects array, but got: " <> prettyString (show vs, show vs)
    def "hist_stream" = Just $
      fun5 $ \dest op _ne f vs ->
        case (dest, vs) of
          ( ValueArray dest_shape dest_arr,
            ValueArray _ vs_arr
            ) -> do
              let acc = ValueAcc dest_shape (apply2 noLoc mempty op) dest_arr
              acc' <- foldM (apply2 noLoc mempty f) acc vs_arr
              case acc' of
                ValueAcc _ _ dest_arr' ->
                  pure $ ValueArray dest_shape dest_arr'
                _ ->
                  error $ "hist_stream produced: " <> show acc'
          _ ->
            error $ "hist_stream expects array, but got: " <> prettyString (show dest, show vs)
    def "acc_write" = Just $
      fun3 $ \acc i v ->
        case (acc, i) of
          ( ValueAcc shape op acc_arr,
            ValuePrim (SignedValue (Int64Value i'))
            ) ->
              write acc v shape op acc_arr i'
          ( ValueAcc shape op acc_arr,
            adv@(ValueAD {})
            )
              | Just (SignedValue (Int64Value i')) <- putV . AD.primitive <$> getAD adv ->
                  write acc v shape op acc_arr i'
          _ ->
            error $ "acc_write invalid arguments: " <> prettyString (show acc, show i, show v)
      where
        write acc v shape op acc_arr i' =
          if i' >= 0 && i' < arrayLength acc_arr
            then do
              let x = acc_arr ! fromIntegral i'
              res <- op x v
              pure $ ValueAcc shape op $ acc_arr // [(fromIntegral i', res)]
            else pure acc
    --
    def "flat_index_2d" = Just . fun6 $ \arr offset n1 s1 n2 s2 -> do
      let offset' = asInt64 offset
          n1' = asInt64 n1
          n2' = asInt64 n2
          s1' = asInt64 s1
          s2' = asInt64 s2
          shapeFromDims = foldr ShapeDim ShapeLeaf
          mk1 = fmap (toArray (shapeFromDims [n1', n2'])) . sequence
          mk2 = fmap (toArray $ shapeFromDims [n2']) . sequence
          iota x = [0 .. x - 1]
          f i j =
            indexArray [IndexingFix $ offset' + i * s1' + j * s2'] arr

      case mk1 [mk2 [f i j | j <- iota n2'] | i <- iota n1'] of
        Just arr' -> pure arr'
        Nothing ->
          bad mempty mempty $
            "Index out of bounds: " <> prettyText [((n1', s1'), (n2', s2'))]
    --
    def "flat_update_2d" = Just . fun5 $ \arr offset s1 s2 v -> do
      let offset' = asInt64 offset
          s1' = asInt64 s1
          s2' = asInt64 s2
      case valueShape v of
        ShapeDim n1 (ShapeDim n2 _) -> do
          let iota x = [0 .. x - 1]
              f arr' (i, j) =
                writeArray [IndexingFix $ offset' + i * s1' + j * s2'] arr'
                  =<< indexArray [IndexingFix i, IndexingFix j] v
          case foldM f arr [(i, j) | i <- iota n1, j <- iota n2] of
            Just arr' -> pure arr'
            Nothing ->
              bad mempty mempty $
                "Index out of bounds: " <> prettyText [((n1, s1'), (n2, s2'))]
        s -> error $ "flat_update_2d: invalid arg shape: " ++ show s
    --
    def "flat_index_3d" = Just . fun8 $ \arr offset n1 s1 n2 s2 n3 s3 -> do
      let offset' = asInt64 offset
          n1' = asInt64 n1
          n2' = asInt64 n2
          n3' = asInt64 n3
          s1' = asInt64 s1
          s2' = asInt64 s2
          s3' = asInt64 s3
          shapeFromDims = foldr ShapeDim ShapeLeaf
          mk1 = fmap (toArray (shapeFromDims [n1', n2', n3'])) . sequence
          mk2 = fmap (toArray $ shapeFromDims [n2', n3']) . sequence
          mk3 = fmap (toArray $ shapeFromDims [n3']) . sequence
          iota x = [0 .. x - 1]
          f i j l =
            indexArray [IndexingFix $ offset' + i * s1' + j * s2' + l * s3'] arr

      case mk1 [mk2 [mk3 [f i j l | l <- iota n3'] | j <- iota n2'] | i <- iota n1'] of
        Just arr' -> pure arr'
        Nothing ->
          bad mempty mempty $
            "Index out of bounds: " <> prettyText [((n1', s1'), (n2', s2'), (n3', s3'))]
    --
    def "flat_update_3d" = Just . fun6 $ \arr offset s1 s2 s3 v -> do
      let offset' = asInt64 offset
          s1' = asInt64 s1
          s2' = asInt64 s2
          s3' = asInt64 s3
      case valueShape v of
        ShapeDim n1 (ShapeDim n2 (ShapeDim n3 _)) -> do
          let iota x = [0 .. x - 1]
              f arr' (i, j, l) =
                writeArray [IndexingFix $ offset' + i * s1' + j * s2' + l * s3'] arr'
                  =<< indexArray [IndexingFix i, IndexingFix j, IndexingFix l] v
          case foldM f arr [(i, j, l) | i <- iota n1, j <- iota n2, l <- iota n3] of
            Just arr' -> pure arr'
            Nothing ->
              bad mempty mempty $
                "Index out of bounds: " <> prettyText [((n1, s1'), (n2, s2'), (n3, s3'))]
        s -> error $ "flat_update_3d: invalid arg shape: " ++ show s
    --
    def "flat_index_4d" = Just . fun10 $ \arr offset n1 s1 n2 s2 n3 s3 n4 s4 -> do
      let offset' = asInt64 offset
          n1' = asInt64 n1
          n2' = asInt64 n2
          n3' = asInt64 n3
          n4' = asInt64 n4
          s1' = asInt64 s1
          s2' = asInt64 s2
          s3' = asInt64 s3
          s4' = asInt64 s4
          shapeFromDims = foldr ShapeDim ShapeLeaf
          mk1 = fmap (toArray (shapeFromDims [n1', n2', n3', n4'])) . sequence
          mk2 = fmap (toArray $ shapeFromDims [n2', n3', n4']) . sequence
          mk3 = fmap (toArray $ shapeFromDims [n3', n4']) . sequence
          mk4 = fmap (toArray $ shapeFromDims [n4']) . sequence
          iota x = [0 .. x - 1]
          f i j l m =
            indexArray [IndexingFix $ offset' + i * s1' + j * s2' + l * s3' + m * s4'] arr

      case mk1 [mk2 [mk3 [mk4 [f i j l m | m <- iota n4'] | l <- iota n3'] | j <- iota n2'] | i <- iota n1'] of
        Just arr' -> pure arr'
        Nothing ->
          bad mempty mempty $
            "Index out of bounds: " <> prettyText [(((n1', s1'), (n2', s2')), ((n3', s3'), (n4', s4')))]
    --
    def "flat_update_4d" = Just . fun7 $ \arr offset s1 s2 s3 s4 v -> do
      let offset' = asInt64 offset
          s1' = asInt64 s1
          s2' = asInt64 s2
          s3' = asInt64 s3
          s4' = asInt64 s4
      case valueShape v of
        ShapeDim n1 (ShapeDim n2 (ShapeDim n3 (ShapeDim n4 _))) -> do
          let iota x = [0 .. x - 1]
              f arr' (i, j, l, m) =
                writeArray [IndexingFix $ offset' + i * s1' + j * s2' + l * s3' + m * s4'] arr'
                  =<< indexArray [IndexingFix i, IndexingFix j, IndexingFix l, IndexingFix m] v
          case foldM f arr [(i, j, l, m) | i <- iota n1, j <- iota n2, l <- iota n3, m <- iota n4] of
            Just arr' -> pure arr'
            Nothing ->
              bad mempty mempty $
                "Index out of bounds: " <> prettyText [(((n1, s1'), (n2, s2')), ((n3, s3'), (n4, s4')))]
        s -> error $ "flat_update_4d: invalid arg shape: " ++ show s
    --
    def "unzip" = Just $
      fun1 $ \x -> do
        let ShapeDim _ (ShapeRecord fs) = valueShape x
            Just [xs_shape, ys_shape] = areTupleFields fs
            listPair (xs, ys) =
              [toArray' xs_shape xs, toArray' ys_shape ys]

        pure $ toTuple $ listPair $ unzip $ map (fromPair . fromTuple) $ snd $ fromArray x
      where
        fromPair (Just [x, y]) = (x, y)
        fromPair _ = error "Not a pair"
    def "zip" = Just $
      fun2 $ \xs ys -> do
        let ShapeDim _ xs_rowshape = valueShape xs
            ShapeDim _ ys_rowshape = valueShape ys
        pure $
          toArray' (ShapeRecord (tupleFields [xs_rowshape, ys_rowshape])) $
            map toTuple $
              transpose [snd $ fromArray xs, snd $ fromArray ys]
    def "concat" = Just $
      fun2 $ \xs ys -> do
        let (ShapeDim _ rowshape, xs') = fromArray xs
            (_, ys') = fromArray ys
        pure $ toArray' rowshape $ xs' ++ ys'
    def "transpose" = Just $
      fun1 $ \xs -> do
        let (ShapeDim n (ShapeDim m shape), xs') = fromArray xs
        pure $
          toArray (ShapeDim m (ShapeDim n shape)) $
            map (toArray (ShapeDim n shape)) $
              -- Slight hack to work around empty dimensions.
              genericTake m $
                transpose (map (snd . fromArray) xs') ++ repeat []
    def "flatten" = Just $
      fun1 $ \xs -> do
        let (ShapeDim n (ShapeDim m shape), xs') = fromArray xs
        pure $ toArray (ShapeDim (n * m) shape) $ concatMap (snd . fromArray) xs'
    def "unflatten" = Just $
      fun3 $ \n m xs -> do
        let (ShapeDim xs_size innershape, xs') = fromArray xs
            rowshape = ShapeDim (asInt64 m) innershape
            shape = ShapeDim (asInt64 n) rowshape
        if asInt64 n * asInt64 m /= xs_size || asInt64 n < 0 || asInt64 m < 0
          then
            bad mempty mempty $
              "Cannot unflatten array of shape ["
                <> prettyText xs_size
                <> "] to array of shape ["
                <> prettyText (asInt64 n)
                <> "]["
                <> prettyText (asInt64 m)
                <> "]"
          else pure $ toArray shape $ map (toArray rowshape) $ chunk (asInt m) xs'
    def "manifest" = Just $ fun1 pure
    def "jvp2" = Just $ fun3 doJVP2
    def "vjp2" = Just $ fun3 doVJP2
<<<<<<< HEAD
    def "jvp2_vec" = Just $ fun3 $ \f x seeds -> do
      v <- apply noLoc mempty f x
      dvs <-
        toArray' (valueShape v) . map (project "1")
          <$> mapM (doJVP2 f x) (snd (fromArray seeds))
      pure $ toTuple [v, dvs]
    def "vjp2_vec" = Just $ fun3 $ \f x seeds -> do
      v <- apply noLoc mempty f x
      dvs <-
        toArray' (valueShape x)
          <$> mapM (doVJP2 f x) (snd (fromArray seeds))
      pure $ toTuple [v, dvs]
=======
>>>>>>> 9b22d930
    def "acc" = Nothing
    def s | nameFromText s `M.member` namesToPrimTypes = Nothing
    def s = error $ "Missing intrinsic: " ++ T.unpack s

    tdef :: Name -> Maybe TypeBinding
    tdef s = do
      t <- s `M.lookup` namesToPrimTypes
      pure $ TypeBinding mempty [] $ RetType [] $ Scalar $ Prim t

intrinsicVal :: Name -> Value
intrinsicVal name =
  case M.lookup (intrinsicVar name) $ envTerm $ ctxEnv initialCtx of
    Just (TermValue _ v) -> v
    _ -> error $ "intrinsicVal: " <> prettyString name

intrinsicsNeg :: Value
intrinsicsNeg = intrinsicVal "neg"

intrinsicsNot :: Value
intrinsicsNot = intrinsicVal "!"

interpretExp :: Ctx -> Exp -> F ExtOp Value
interpretExp ctx e = runEvalM (ctxImports ctx) $ eval (ctxEnv ctx) e

interpretDecs :: Ctx -> [Dec] -> F ExtOp Env
interpretDecs ctx decs =
  runEvalM (ctxImports ctx) $ do
    (env, _) <- evalDecs (ctxEnv ctx) decs
    -- We need to extract any new existential sizes and add them as
    -- ordinary bindings to the context, or we will not be able to
    -- look up their values later.
    sizes <- extEnv
    pure $ env <> sizes

interpretDec :: Ctx -> Dec -> F ExtOp Ctx
interpretDec ctx d = do
  env <- interpretDecs ctx [d]
  pure ctx {ctxEnv = env}

interpretImport :: Ctx -> (ImportName, Prog) -> F ExtOp Ctx
interpretImport ctx (fp, prog) = do
  env <- interpretDecs ctx $ progDecs prog
  pure ctx {ctxImports = M.insert fp env $ ctxImports ctx}

-- | Produce a context, based on the one passed in, where all of
-- the provided imports have been @open@ened in order.
ctxWithImports :: [Env] -> Ctx -> Ctx
ctxWithImports envs ctx = ctx {ctxEnv = mconcat (reverse envs) <> ctxEnv ctx}

valueType :: V.Value -> ValueType
valueType v =
  let V.ValueType shape pt = V.valueType v
   in arrayOf (F.Shape (map fromIntegral shape)) (Scalar (Prim (toPrim pt)))
  where
    toPrim V.I8 = Signed Int8
    toPrim V.I16 = Signed Int16
    toPrim V.I32 = Signed Int32
    toPrim V.I64 = Signed Int64
    toPrim V.U8 = Unsigned Int8
    toPrim V.U16 = Unsigned Int16
    toPrim V.U32 = Unsigned Int32
    toPrim V.U64 = Unsigned Int64
    toPrim V.Bool = Bool
    toPrim V.F16 = FloatType Float16
    toPrim V.F32 = FloatType Float32
    toPrim V.F64 = FloatType Float64

checkEntryArgs :: VName -> [V.Value] -> StructType -> Either T.Text ()
checkEntryArgs entry args entry_t
  | args_ts == map toStruct param_ts =
      pure ()
  | otherwise =
      Left . docText $
        expected
          </> "Got input of types"
          </> indent 2 (stack (map pretty args_ts))
  where
    (param_ts, _) = unfoldFunType entry_t
    args_ts = map (valueStructType . valueType) args
    expected
      | null param_ts =
          "Entry point " <> dquotes (prettyName entry) <> " is not a function."
      | otherwise =
          "Entry point "
            <> dquotes (prettyName entry)
            <> " expects input of type(s)"
              </> indent 2 (stack (map pretty param_ts))

-- | Execute the named function on the given arguments; may fail
-- horribly if these are ill-typed.
interpretFunction :: Ctx -> VName -> [V.Value] -> Either T.Text (F ExtOp Value)
interpretFunction ctx fname vs = do
  let env = ctxEnv ctx

  (ft, mkf) <- case lookupVar (qualName fname) env of
    Just (TermValue (Just (T.BoundV _ t)) v) -> do
      ft <- updateType (map valueType vs) t
      pure (ft, pure v)
    Just (TermPoly (Just (T.BoundV _ t)) v) -> do
      ft <- updateType (map valueType vs) t
      pure (ft, v (structToEval env ft))
    _ ->
      Left $ "Unknown function `" <> nameToText (toName fname) <> "`."

  let vs' = map fromDataValue vs

  checkEntryArgs fname vs ft

  Right $ runEvalM (ctxImports ctx) $ do
    f <- mkf
    foldM (apply noLoc mempty) f vs'
  where
    updateType (vt : vts) (Scalar (Arrow als pn d pt (RetType dims rt))) = do
      checkInput vt pt
      Scalar . Arrow als pn d (valueStructType vt) . RetType dims . toRes Nonunique
        <$> updateType vts (toStruct rt)
    updateType _ t =
      Right t

    checkInput :: ValueType -> StructType -> Either T.Text ()
    checkInput (Scalar (Prim vt)) (Scalar (Prim pt))
      | vt /= pt = badPrim vt pt
    checkInput (Array _ _ (Prim vt)) (Array _ _ (Prim pt))
      | vt /= pt = badPrim vt pt
    checkInput vArr@(Array _ (F.Shape vd) _) pArr@(Array _ (F.Shape pd) _)
      | length vd /= length pd = badDim vArr pArr
      | not . and $ zipWith sameShape vd pd = badDim vArr pArr
      where
        sameShape :: Int64 -> Size -> Bool
        sameShape shape0 (IntLit shape1 _ _) = fromIntegral shape0 == shape1
        sameShape _ _ = True
    checkInput _ _ =
      Right ()

    badPrim vt pt =
      Left . docText $
        "Invalid argument type."
          </> "Expected:"
          <+> align (pretty pt)
          </> "Got:     "
          <+> align (pretty vt)

    badDim vd pd =
      Left . docText $
        "Invalid argument dimensions."
          </> "Expected:"
          <+> align (pretty pd)
          </> "Got:     "
          <+> align (pretty vd)<|MERGE_RESOLUTION|>--- conflicted
+++ resolved
@@ -1319,21 +1319,13 @@
 
   -- Turn the seeds into a list of ADValues
   let s' =
-<<<<<<< HEAD
-        expectJust ("jvp: invalid seeds " ++ show s) $
-=======
         fromMaybe (error $ "jvp: invalid seeds " ++ show s) $
->>>>>>> 9b22d930
           mapM getAD $
             fst $
               valueAccum (\a b -> (b : a, b)) [] s
   -- Augment the values
   let v' =
-<<<<<<< HEAD
-        expectJust ("jvp: invalid values " ++ show v) $
-=======
         fromMaybe (error $ "jvp: invalid values " ++ show v) $
->>>>>>> 9b22d930
           modifyValueM
             ( \i lv -> do
                 lv' <- getAD lv
@@ -1347,26 +1339,6 @@
 
   -- For each output..
   let m =
-<<<<<<< HEAD
-        expectJust "jvp: differentiation failed" $
-          mapM
-            ( \on -> case on of
-                -- If it is a JVP variable of the correct depth, return
-                -- its primal and derivative
-                (ValueAD d (AD.JVP (AD.JVPValue pv dv)))
-                  | d == depth -> Just (putAD pv, putAD dv)
-                -- Otherwise, its partial derivatives are all 0
-                _ ->
-                  (on,)
-                    . ValuePrim
-                    . putV
-                    . P.blankPrimValue
-                    . P.primValueType
-                    . AD.primitive
-                    <$> getAD on
-            )
-            o'
-=======
         fromMaybe (error "jvp: differentiation failed") $
           forM o' $ \on -> case on of
             -- If it is a JVP variable of the correct depth, return
@@ -1382,7 +1354,6 @@
                 . P.primValueType
                 . AD.primitive
                 <$> getAD on
->>>>>>> 9b22d930
 
   -- Extract the output values, and the partial derivatives
   let ov = modifyValue (\i _ -> fst $ m !! (length m - 1 - i)) o
@@ -1390,12 +1361,6 @@
 
   -- Return a tuple of the output values, and partial derivatives
   pure $ toTuple [ov, od]
-<<<<<<< HEAD
-  where
-    expectJust _ (Just v) = v
-    expectJust s Nothing = error s
-=======
->>>>>>> 9b22d930
 
 -- TODO: This could be much better. Currently, it is very inefficient
 -- Perhaps creating VJPValues could be abstracted into a function
@@ -2171,7 +2136,6 @@
     def "manifest" = Just $ fun1 pure
     def "jvp2" = Just $ fun3 doJVP2
     def "vjp2" = Just $ fun3 doVJP2
-<<<<<<< HEAD
     def "jvp2_vec" = Just $ fun3 $ \f x seeds -> do
       v <- apply noLoc mempty f x
       dvs <-
@@ -2184,8 +2148,6 @@
         toArray' (valueShape x)
           <$> mapM (doVJP2 f x) (snd (fromArray seeds))
       pure $ toTuple [v, dvs]
-=======
->>>>>>> 9b22d930
     def "acc" = Nothing
     def s | nameFromText s `M.member` namesToPrimTypes = Nothing
     def s = error $ "Missing intrinsic: " ++ T.unpack s
